--- conflicted
+++ resolved
@@ -142,14 +142,7 @@
         try:
             zone_capacity = fetch_production_capacity(zone, target_datetime, session)
             capacity_dict[zone] = zone_capacity
-<<<<<<< HEAD
-            logger.info(
-                f"Fetched capacity for {zone} on {target_datetime.date()}: {zone_capacity}"
-            )
         except Exception:
-=======
-        except:
->>>>>>> 197847d7
             logger.warning(
                 f"Failed to update capacity for {zone} on {target_datetime.date()}"
             )
