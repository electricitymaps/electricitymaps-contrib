"""Global config variables with data read from the config directory."""

from copy import deepcopy
from pathlib import Path
<<<<<<< HEAD
from typing import Any, Dict, List, NewType, Tuple

from ruamel.yaml import YAML

from electricitymap.contrib.config.constants import EXCHANGE_FILENAME_ZONE_SEPARATOR

yaml = YAML(typ="safe")

ZoneKey = NewType("ZoneKey", str)
Point = NewType("Point", Tuple[float, float])
BoundingBox = NewType("BoundingBox", List[Point])

CONFIG_DIR = Path(__file__).parent.parent.parent.parent.joinpath("config").resolve()

defaults = yaml.load(open(CONFIG_DIR.joinpath("defaults.yaml"), encoding="utf-8"))

zones_config: Dict[ZoneKey, Any] = {}
for zone_path in CONFIG_DIR.joinpath("zones").glob("*.yaml"):
    zone_key = ZoneKey(zone_path.stem)
    zones_config[zone_key] = yaml.load(open(zone_path, encoding="utf-8"))

exchanges_config = {}
for exchange_path in CONFIG_DIR.joinpath("exchanges").glob("*.yaml"):
    _exchange_key_unicode = exchange_path.stem
    _zone_keys = _exchange_key_unicode.split(EXCHANGE_FILENAME_ZONE_SEPARATOR)
    assert len(_zone_keys) == 2
    exchange_key = "->".join(_zone_keys)
    exchanges_config[exchange_key] = yaml.load(open(exchange_path, encoding="utf-8"))

co2eq_parameters_all = {
    k: {
        "defaults": defaults[k],
        "zoneOverrides": {},
    }
    for k in ["fallbackZoneMixes", "isLowCarbon", "isRenewable"]
}
co2eq_parameters_direct = {
    "emissionFactors": {
        "defaults": defaults["emissionFactors"]["direct"],
        "zoneOverrides": {},
    },
}
co2eq_parameters_lifecycle = {
    "emissionFactors": {
        "defaults": defaults["emissionFactors"]["lifecycle"],
        "zoneOverrides": {},
    },
}
# Populate zone overrides
for zone_key, zone_config in zones_config.items():
    for k in ["fallbackZoneMixes", "isLowCarbon", "isRenewable"]:
        if k in zone_config:
            co2eq_parameters_all[k]["zoneOverrides"][zone_key] = zone_config[k]
            del zone_config[k]
    if "emissionFactors" in zone_config:
        for k in ["direct", "lifecycle"]:
            if k in zone_config["emissionFactors"]:
                if k == "direct":
                    co2eq_parameters_direct["emissionFactors"]["zoneOverrides"][
                        zone_key
                    ] = zone_config["emissionFactors"][k]
                elif k == "lifecycle":
                    co2eq_parameters_lifecycle["emissionFactors"]["zoneOverrides"][
                        zone_key
                    ] = zone_config["emissionFactors"][k]
        del zone_config["emissionFactors"]

ZONES_CONFIG = deepcopy(zones_config)
EXCHANGES_CONFIG = deepcopy(exchanges_config)
=======
from typing import Dict, List

from electricitymap.contrib.config.co2eq_parameters import generate_co2eq_parameters
from electricitymap.contrib.config.reading import (
    read_defaults,
    read_exchanges_config,
    read_zones_config,
)
from electricitymap.contrib.config.types import BoundingBox
from electricitymap.contrib.config.zones import (
    generate_all_neighbours,
    generate_zone_neighbours,
    zone_bounding_boxes,
    zone_parents,
)
from electricitymap.contrib.lib.types import ZoneKey

CONFIG_DIR = Path(__file__).parent.parent.parent.parent.joinpath("config").resolve()

ZONES_CONFIG = read_zones_config(CONFIG_DIR)
EXCHANGES_CONFIG = read_exchanges_config(CONFIG_DIR)

# Prepare the CO2eq parameters config dicts.
defaults = read_defaults(CONFIG_DIR)
(
    co2eq_parameters_all,
    co2eq_parameters_direct,
    co2eq_parameters_lifecycle,
) = generate_co2eq_parameters(defaults, ZONES_CONFIG)
>>>>>>> 7b82f6d1
CO2EQ_PARAMETERS_DIRECT = {**co2eq_parameters_all, **co2eq_parameters_direct}
CO2EQ_PARAMETERS_LIFECYCLE = {**co2eq_parameters_all, **co2eq_parameters_lifecycle}
CO2EQ_PARAMETERS = CO2EQ_PARAMETERS_LIFECYCLE  # Global LCA is the default

# Make a dict mapping each zone to its bounding box.
ZONE_BOUNDING_BOXES: Dict[ZoneKey, BoundingBox] = zone_bounding_boxes(ZONES_CONFIG)

<<<<<<< HEAD
# Prepare zone bounding boxes
ZONE_BOUNDING_BOXES: Dict[ZoneKey, BoundingBox] = {}
for zone_id, zone_config in ZONES_CONFIG.items():
    if "bounding_box" in zone_config:
        ZONE_BOUNDING_BOXES[zone_id] = zone_config["bounding_box"]

# Add link from subzone to the full zone
ZONE_PARENT: Dict[ZoneKey, ZoneKey] = {}
for zone_id, zone_config in ZONES_CONFIG.items():
    if "subZoneNames" in zone_config:
        for sub_zone_id in zone_config["subZoneNames"]:
            ZONE_PARENT[sub_zone_id] = zone_id


# This object represents the edges of the flow-tracing graph
def generate_zone_neighbours(
    zones_config, exchanges_config
) -> Dict[ZoneKey, List[ZoneKey]]:
    zone_neighbours = defaultdict(set)
    for k, v in exchanges_config.items():
        if not v.get("parsers", {}).get("exchange", None):
            # Interconnector config has no parser, and will therefore not be part
            # of the flowtracing graph
            continue
        zone_1, zone_2 = k.split("->")
        if zones_config[zone_1].get("subZoneNames") or zones_config[zone_2].get(
            "subZoneNames"
        ):
            # Both zones must not have subzones
            continue
        pairs = [(zone_1, zone_2), (zone_2, zone_1)]
        for zone_name_1, zone_name_2 in pairs:
            zone_neighbours[zone_name_1].add(zone_name_2)
    # Sort
    return {k: sorted(v) for k, v in zone_neighbours.items()}

=======
# Make a mapping from subzone to the parent zone (full zone).
ZONE_PARENT: Dict[ZoneKey, ZoneKey] = zone_parents(ZONES_CONFIG)
>>>>>>> 7b82f6d1

# Zone neighbours are zones that are connected by exchanges.
ZONE_NEIGHBOURS: Dict[ZoneKey, List[ZoneKey]] = generate_zone_neighbours(
    ZONES_CONFIG, EXCHANGES_CONFIG
)

<<<<<<< HEAD

# This object represents all neighbours regardless of granularity
def generate_all_neighbours(exchanges_config) -> Dict[ZoneKey, List[ZoneKey]]:
    zone_neighbours = defaultdict(set)
    for k, v in exchanges_config.items():
        zone_1, zone_2 = k.split("->")
        pairs = [(zone_1, zone_2), (zone_2, zone_1)]
        for zone_name_1, zone_name_2 in pairs:
            zone_neighbours[zone_name_1].add(zone_name_2)
    # Sort
    return {k: sorted(v) for k, v in zone_neighbours.items()}


=======
>>>>>>> 7b82f6d1
ALL_NEIGHBOURS: Dict[ZoneKey, List[ZoneKey]] = generate_all_neighbours(EXCHANGES_CONFIG)


def emission_factors(zone_key: ZoneKey) -> Dict[str, float]:
    """Looks up the emission factors for a given zone."""
    override = CO2EQ_PARAMETERS["emissionFactors"]["zoneOverrides"].get(zone_key, {})
    defaults = CO2EQ_PARAMETERS["emissionFactors"]["defaults"]

    def get_most_recent_value(emission_factors: Dict) -> Dict:
        _emission_factors = deepcopy(emission_factors)
        keys_with_yearly = [
            k for (k, v) in _emission_factors.items() if isinstance(v, list)
        ]
        for k in keys_with_yearly:
            _emission_factors[k] = max(
                _emission_factors[k], key=lambda x: x["datetime"]
            )
        return _emission_factors

    # Only use most recent yearly numbers from defaults & overrides
    defaults = get_most_recent_value(defaults)
    override = get_most_recent_value(override)

    merged = {**defaults, **override}
    return dict([(k, (v or {}).get("value")) for (k, v) in merged.items()])<|MERGE_RESOLUTION|>--- conflicted
+++ resolved
@@ -2,77 +2,6 @@
 
 from copy import deepcopy
 from pathlib import Path
-<<<<<<< HEAD
-from typing import Any, Dict, List, NewType, Tuple
-
-from ruamel.yaml import YAML
-
-from electricitymap.contrib.config.constants import EXCHANGE_FILENAME_ZONE_SEPARATOR
-
-yaml = YAML(typ="safe")
-
-ZoneKey = NewType("ZoneKey", str)
-Point = NewType("Point", Tuple[float, float])
-BoundingBox = NewType("BoundingBox", List[Point])
-
-CONFIG_DIR = Path(__file__).parent.parent.parent.parent.joinpath("config").resolve()
-
-defaults = yaml.load(open(CONFIG_DIR.joinpath("defaults.yaml"), encoding="utf-8"))
-
-zones_config: Dict[ZoneKey, Any] = {}
-for zone_path in CONFIG_DIR.joinpath("zones").glob("*.yaml"):
-    zone_key = ZoneKey(zone_path.stem)
-    zones_config[zone_key] = yaml.load(open(zone_path, encoding="utf-8"))
-
-exchanges_config = {}
-for exchange_path in CONFIG_DIR.joinpath("exchanges").glob("*.yaml"):
-    _exchange_key_unicode = exchange_path.stem
-    _zone_keys = _exchange_key_unicode.split(EXCHANGE_FILENAME_ZONE_SEPARATOR)
-    assert len(_zone_keys) == 2
-    exchange_key = "->".join(_zone_keys)
-    exchanges_config[exchange_key] = yaml.load(open(exchange_path, encoding="utf-8"))
-
-co2eq_parameters_all = {
-    k: {
-        "defaults": defaults[k],
-        "zoneOverrides": {},
-    }
-    for k in ["fallbackZoneMixes", "isLowCarbon", "isRenewable"]
-}
-co2eq_parameters_direct = {
-    "emissionFactors": {
-        "defaults": defaults["emissionFactors"]["direct"],
-        "zoneOverrides": {},
-    },
-}
-co2eq_parameters_lifecycle = {
-    "emissionFactors": {
-        "defaults": defaults["emissionFactors"]["lifecycle"],
-        "zoneOverrides": {},
-    },
-}
-# Populate zone overrides
-for zone_key, zone_config in zones_config.items():
-    for k in ["fallbackZoneMixes", "isLowCarbon", "isRenewable"]:
-        if k in zone_config:
-            co2eq_parameters_all[k]["zoneOverrides"][zone_key] = zone_config[k]
-            del zone_config[k]
-    if "emissionFactors" in zone_config:
-        for k in ["direct", "lifecycle"]:
-            if k in zone_config["emissionFactors"]:
-                if k == "direct":
-                    co2eq_parameters_direct["emissionFactors"]["zoneOverrides"][
-                        zone_key
-                    ] = zone_config["emissionFactors"][k]
-                elif k == "lifecycle":
-                    co2eq_parameters_lifecycle["emissionFactors"]["zoneOverrides"][
-                        zone_key
-                    ] = zone_config["emissionFactors"][k]
-        del zone_config["emissionFactors"]
-
-ZONES_CONFIG = deepcopy(zones_config)
-EXCHANGES_CONFIG = deepcopy(exchanges_config)
-=======
 from typing import Dict, List
 
 from electricitymap.contrib.config.co2eq_parameters import generate_co2eq_parameters
@@ -102,7 +31,6 @@
     co2eq_parameters_direct,
     co2eq_parameters_lifecycle,
 ) = generate_co2eq_parameters(defaults, ZONES_CONFIG)
->>>>>>> 7b82f6d1
 CO2EQ_PARAMETERS_DIRECT = {**co2eq_parameters_all, **co2eq_parameters_direct}
 CO2EQ_PARAMETERS_LIFECYCLE = {**co2eq_parameters_all, **co2eq_parameters_lifecycle}
 CO2EQ_PARAMETERS = CO2EQ_PARAMETERS_LIFECYCLE  # Global LCA is the default
@@ -110,69 +38,14 @@
 # Make a dict mapping each zone to its bounding box.
 ZONE_BOUNDING_BOXES: Dict[ZoneKey, BoundingBox] = zone_bounding_boxes(ZONES_CONFIG)
 
-<<<<<<< HEAD
-# Prepare zone bounding boxes
-ZONE_BOUNDING_BOXES: Dict[ZoneKey, BoundingBox] = {}
-for zone_id, zone_config in ZONES_CONFIG.items():
-    if "bounding_box" in zone_config:
-        ZONE_BOUNDING_BOXES[zone_id] = zone_config["bounding_box"]
-
-# Add link from subzone to the full zone
-ZONE_PARENT: Dict[ZoneKey, ZoneKey] = {}
-for zone_id, zone_config in ZONES_CONFIG.items():
-    if "subZoneNames" in zone_config:
-        for sub_zone_id in zone_config["subZoneNames"]:
-            ZONE_PARENT[sub_zone_id] = zone_id
-
-
-# This object represents the edges of the flow-tracing graph
-def generate_zone_neighbours(
-    zones_config, exchanges_config
-) -> Dict[ZoneKey, List[ZoneKey]]:
-    zone_neighbours = defaultdict(set)
-    for k, v in exchanges_config.items():
-        if not v.get("parsers", {}).get("exchange", None):
-            # Interconnector config has no parser, and will therefore not be part
-            # of the flowtracing graph
-            continue
-        zone_1, zone_2 = k.split("->")
-        if zones_config[zone_1].get("subZoneNames") or zones_config[zone_2].get(
-            "subZoneNames"
-        ):
-            # Both zones must not have subzones
-            continue
-        pairs = [(zone_1, zone_2), (zone_2, zone_1)]
-        for zone_name_1, zone_name_2 in pairs:
-            zone_neighbours[zone_name_1].add(zone_name_2)
-    # Sort
-    return {k: sorted(v) for k, v in zone_neighbours.items()}
-
-=======
 # Make a mapping from subzone to the parent zone (full zone).
 ZONE_PARENT: Dict[ZoneKey, ZoneKey] = zone_parents(ZONES_CONFIG)
->>>>>>> 7b82f6d1
 
 # Zone neighbours are zones that are connected by exchanges.
 ZONE_NEIGHBOURS: Dict[ZoneKey, List[ZoneKey]] = generate_zone_neighbours(
     ZONES_CONFIG, EXCHANGES_CONFIG
 )
 
-<<<<<<< HEAD
-
-# This object represents all neighbours regardless of granularity
-def generate_all_neighbours(exchanges_config) -> Dict[ZoneKey, List[ZoneKey]]:
-    zone_neighbours = defaultdict(set)
-    for k, v in exchanges_config.items():
-        zone_1, zone_2 = k.split("->")
-        pairs = [(zone_1, zone_2), (zone_2, zone_1)]
-        for zone_name_1, zone_name_2 in pairs:
-            zone_neighbours[zone_name_1].add(zone_name_2)
-    # Sort
-    return {k: sorted(v) for k, v in zone_neighbours.items()}
-
-
-=======
->>>>>>> 7b82f6d1
 ALL_NEIGHBOURS: Dict[ZoneKey, List[ZoneKey]] = generate_all_neighbours(EXCHANGES_CONFIG)
 
 
