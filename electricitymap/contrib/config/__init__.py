import json
from copy import deepcopy
from pathlib import Path
from typing import Dict, List, NewType, Tuple

ZoneKey = NewType("ZoneKey", str)
Point = NewType("Point", Tuple[float, float])
BoundingBox = NewType("BoundingBox", List[Point])

CONFIG_DIR = Path(__file__).parent.parent.parent.parent.joinpath("config").resolve()

# Read JSON files
ZONES_CONFIG = json.load(open(CONFIG_DIR.joinpath("zones.json"), encoding="utf-8"))
EXCHANGES_CONFIG = json.load(
    open(CONFIG_DIR.joinpath("exchanges.json"), encoding="utf-8")
)
CO2EQ_PARAMETERS_ALL = json.load(
    open(CONFIG_DIR.joinpath("co2eq_parameters_all.json"), encoding="utf-8")
)
CO2EQ_PARAMETERS_LIFECYCLE = {
    **CO2EQ_PARAMETERS_ALL,
    **json.load(
        open(CONFIG_DIR.joinpath("co2eq_parameters_lifecycle.json"), encoding="utf-8")
    ),
}
CO2EQ_PARAMETERS_DIRECT = {
    **CO2EQ_PARAMETERS_ALL,
    **json.load(
        open(CONFIG_DIR.joinpath("co2eq_parameters_direct.json"), encoding="utf-8")
    ),
}
CO2EQ_PARAMETERS = CO2EQ_PARAMETERS_LIFECYCLE  # Global LCA is the default

# Prepare zone bounding boxes
ZONE_BOUNDING_BOXES: Dict[ZoneKey, BoundingBox] = {}
for zone_id, zone_config in ZONES_CONFIG.items():
    if "bounding_box" in zone_config:
        ZONE_BOUNDING_BOXES[zone_id] = zone_config["bounding_box"]

# Add link from subzone to the full zone
ZONE_PARENT: Dict[ZoneKey, ZoneKey] = {}
for zone_id, zone_config in ZONES_CONFIG.items():
    if "subZoneNames" in zone_config:
        for sub_zone_id in zone_config["subZoneNames"]:
            ZONE_PARENT[sub_zone_id] = zone_id

<<<<<<< HEAD
# This object represents the edges of the flow-tracing graph
ZONE_NEIGHBOURS: Dict[ZoneKey, List[ZoneKey]] = {}
for k, v in EXCHANGES_CONFIG.items():
    if not v.get("parsers", {}).get("exchange", None):
        # Interconnector config has no parser, and will therefore not be part
        # of the flowtracing graph
        continue
    zone_1, zone_2 = k.split("->")
    if ZONES_CONFIG[zone_1].get("subZoneNames") or ZONES_CONFIG[zone_2].get(
        "subZoneNames"
    ):
        # Both zones must not have subzones
        continue
    pairs = [(zone_1, zone_2), (zone_2, zone_1)]
=======
# Prepare zone neighbours
ZONE_NEIGHBOURS: Dict[ZoneKey, List[ZoneKey]] = {}
for k, v in EXCHANGES_CONFIG.items():
    zone_names = k.split("->")
    pairs = [(zone_names[0], zone_names[1]), (zone_names[1], zone_names[0])]
>>>>>>> e2b0ba8f
    for zone_name_1, zone_name_2 in pairs:
        if zone_name_1 not in ZONE_NEIGHBOURS:
            ZONE_NEIGHBOURS[zone_name_1] = set()
        ZONE_NEIGHBOURS[zone_name_1].add(zone_name_2)
<<<<<<< HEAD
# Sort
ZONE_NEIGHBOURS = {k: sorted(v) for k, v in ZONE_NEIGHBOURS.items()}
=======

# Find neighbors to subzones and add them to parent zone.
for zone in ZONES_CONFIG.keys():
    subzones = ZONES_CONFIG[zone].get("subZoneNames", [])
    if not subzones:
        continue

    for subzone in subzones:
        for subzone_neighbor in ZONE_NEIGHBOURS.get(subzone, []):
            if subzone_neighbor in subzones:
                # ignore the neighbours that are within the zone
                continue

            if zone not in ZONE_NEIGHBOURS:
                ZONE_NEIGHBOURS[zone] = set()

            # If neighbor zone is a subzone, we add the exchange to the parent zone
            neighbor_zone = ZONE_PARENT.get(subzone_neighbor, subzone_neighbor)
            ZONE_NEIGHBOURS[zone].add(neighbor_zone)

# we want neighbors to always be in the same order
for zone, neighbors in ZONE_NEIGHBOURS.items():
    ZONE_NEIGHBOURS[zone] = sorted(neighbors)
>>>>>>> e2b0ba8f


def emission_factors(zone_key: ZoneKey) -> Dict[str, float]:
    override = CO2EQ_PARAMETERS["emissionFactors"]["zoneOverrides"].get(zone_key, {})
    defaults = CO2EQ_PARAMETERS["emissionFactors"]["defaults"]

    def get_most_recent_value(emission_factors: Dict) -> Dict:
        _emission_factors = deepcopy(emission_factors)
        keys_with_yearly = [
            k for (k, v) in _emission_factors.items() if isinstance(v, list)
        ]
        for k in keys_with_yearly:
            _emission_factors[k] = max(
                _emission_factors[k], key=lambda x: x["datetime"]
            )
        return _emission_factors

    # Only use most recent yearly numbers from defaults & overrides
    defaults = get_most_recent_value(defaults)
    override = get_most_recent_value(override)

    merged = {**defaults, **override}
    return dict([(k, (v or {}).get("value")) for (k, v) in merged.items()])<|MERGE_RESOLUTION|>--- conflicted
+++ resolved
@@ -44,7 +44,6 @@
         for sub_zone_id in zone_config["subZoneNames"]:
             ZONE_PARENT[sub_zone_id] = zone_id
 
-<<<<<<< HEAD
 # This object represents the edges of the flow-tracing graph
 ZONE_NEIGHBOURS: Dict[ZoneKey, List[ZoneKey]] = {}
 for k, v in EXCHANGES_CONFIG.items():
@@ -59,45 +58,10 @@
         # Both zones must not have subzones
         continue
     pairs = [(zone_1, zone_2), (zone_2, zone_1)]
-=======
-# Prepare zone neighbours
-ZONE_NEIGHBOURS: Dict[ZoneKey, List[ZoneKey]] = {}
-for k, v in EXCHANGES_CONFIG.items():
-    zone_names = k.split("->")
-    pairs = [(zone_names[0], zone_names[1]), (zone_names[1], zone_names[0])]
->>>>>>> e2b0ba8f
     for zone_name_1, zone_name_2 in pairs:
         if zone_name_1 not in ZONE_NEIGHBOURS:
             ZONE_NEIGHBOURS[zone_name_1] = set()
         ZONE_NEIGHBOURS[zone_name_1].add(zone_name_2)
-<<<<<<< HEAD
-# Sort
-ZONE_NEIGHBOURS = {k: sorted(v) for k, v in ZONE_NEIGHBOURS.items()}
-=======
-
-# Find neighbors to subzones and add them to parent zone.
-for zone in ZONES_CONFIG.keys():
-    subzones = ZONES_CONFIG[zone].get("subZoneNames", [])
-    if not subzones:
-        continue
-
-    for subzone in subzones:
-        for subzone_neighbor in ZONE_NEIGHBOURS.get(subzone, []):
-            if subzone_neighbor in subzones:
-                # ignore the neighbours that are within the zone
-                continue
-
-            if zone not in ZONE_NEIGHBOURS:
-                ZONE_NEIGHBOURS[zone] = set()
-
-            # If neighbor zone is a subzone, we add the exchange to the parent zone
-            neighbor_zone = ZONE_PARENT.get(subzone_neighbor, subzone_neighbor)
-            ZONE_NEIGHBOURS[zone].add(neighbor_zone)
-
-# we want neighbors to always be in the same order
-for zone, neighbors in ZONE_NEIGHBOURS.items():
-    ZONE_NEIGHBOURS[zone] = sorted(neighbors)
->>>>>>> e2b0ba8f
 
 
 def emission_factors(zone_key: ZoneKey) -> Dict[str, float]:
