--- conflicted
+++ resolved
@@ -46,12 +46,8 @@
     for data_center_path in config_dir.joinpath("data_centers").glob("*.json"):
         with open(data_center_path, encoding="utf-8") as file:
             data_centers_config[data_center_path.stem] = json.load(file)
-<<<<<<< HEAD
-    return data_centers_config
-=======
     # Flatten
     all_data_centers = {}
     for data_centers in data_centers_config.values():
         all_data_centers.update(data_centers)
-    return all_data_centers
->>>>>>> 3eb2ee64
+    return all_data_centers