import datetime as dt
from abc import ABC, abstractmethod
from datetime import datetime, timedelta, timezone
from enum import Enum
from logging import Logger
from typing import AbstractSet, Any, Dict, List, Optional, Tuple, Union

import pandas as pd
from pydantic import BaseModel, PrivateAttr, ValidationError, validator

from electricitymap.contrib.config import EXCHANGES_CONFIG, ZONES_CONFIG
from electricitymap.contrib.config.constants import PRODUCTION_MODES, STORAGE_MODES
from electricitymap.contrib.lib.models.constants import VALID_CURRENCIES
from electricitymap.contrib.lib.types import ZoneKey

LOWER_DATETIME_BOUND = datetime(2000, 1, 1, tzinfo=timezone.utc)


class Mix(BaseModel, ABC):
    def set_value(self, mode: str, value: Optional[float]) -> None:
        """
        Sets the value of a production mode.
        This can be used if the Production has been initialized empty
        and is being filled in a loop.
        """
        self.__setattr__(mode, value)

    def add_value(
        self,
        mode: str,
        value: Optional[float],
    ) -> None:
        """
        Adds the provided value to the existing value of the provided mode.
        This is useful if there are multiple production modes in the source
        that maps to the same Electricity Maps production mode.
        """
        if value is None:
            return
        existing_value: Optional[float] = getattr(self, mode)
        if existing_value is not None:
            self.__setattr__(mode, existing_value + value)
        else:
            self.__setattr__(mode, value)

<<<<<<< HEAD
=======
    @classmethod
    def merge(cls, mixes: List["Mix"]) -> "Mix":
        raise NotImplementedError()

>>>>>>> b1ffd6ea

class ProductionMix(Mix):
    """
    Contains the production mix for a zone at a given time.
    All values should be positives, otherwise they will be set to None
    and a warning will be logged.
    All values are in MW.
    """

    # We use a private attribute to keep track of the modes that have been set to None.
    _corrected_negative_values: set = PrivateAttr(set())
    biomass: Optional[float] = None
    coal: Optional[float] = None
    gas: Optional[float] = None
    geothermal: Optional[float] = None
    hydro: Optional[float] = None
    nuclear: Optional[float] = None
    oil: Optional[float] = None
    solar: Optional[float] = None
    unknown: Optional[float] = None
    wind: Optional[float] = None

    def __init__(self, **data: Any):
        """
        Overriding the constructor to check for negative values and set them to None.
        This method also keeps track of the modes that have been corrected.
        Note: This method does NOT allow to set negative values to zero for self consumption.
        As we want self consumption to be set to zero, on a fine grained level with the set_value method.
        """
        super().__init__(**data)
        for attr, value in data.items():
            if value is not None and value < 0:
                self._corrected_negative_values.add(attr)
                self.__setattr__(attr, None)

    def dict(
        self,
        *,
        include: Optional[Union[set, dict]] = None,
        exclude: Optional[Union[set, dict]] = None,
        by_alias: bool = False,
        skip_defaults: Optional[bool] = None,
        exclude_unset: bool = False,
        exclude_defaults: bool = False,
        exclude_none: bool = False,
        keep_corrected_negative_values: bool = False,
    ) -> Dict[str, Any]:
        """Overriding the dict method to add the corrected negative values as Nones."""
        production_mix = super().dict(
            include=include,
            exclude=exclude,
            by_alias=by_alias,
            skip_defaults=skip_defaults,
            exclude_unset=exclude_unset,
            exclude_defaults=exclude_defaults,
            exclude_none=exclude_none,
        )
        if keep_corrected_negative_values:
            for corrected_negative_mode in self._corrected_negative_values:
                if corrected_negative_mode not in production_mix:
                    production_mix[corrected_negative_mode] = None
        return production_mix

    def __setattr__(
        self,
        name: str,
        value: Optional[float],
    ) -> None:
        """
        Overriding the setattr method to check that the name is a valid production mode
        and to check for negative values and set them to None.
        This method also keeps track of the modes that have been corrected.
        """
        if not name in PRODUCTION_MODES:
            raise ValueError(f"Unknown production mode: {name}")
        if value is not None and value < 0:
            self._corrected_negative_values.add(name)
            value = None
        return super().__setattr__(name, value)

    def _correct_negative_value(
        self, mode: str, value: Optional[float], correct_negative_with_zero: bool
    ) -> Union[float, None]:
        """
        Corrects a negative value by setting it to None or 0.
        This method also keeps track of the modes that have been corrected.
        """
        if value is not None and value < 0:
            self._corrected_negative_values.add(mode)
<<<<<<< HEAD
            if correct_negative_with_zero == True:
                value = 0
            elif correct_negative_with_zero == False:
                value = None
=======
            return 0 if correct_negative_with_zero else None
>>>>>>> b1ffd6ea
        return value

    def set_value(
        self,
        mode: str,
        value: Optional[float],
        correct_negative_with_zero: bool = False,
    ) -> None:
        """
        Set the value of a production mode. Negative values are set to None by default.
        If correct_negative_with_zero is set to True, negative values will be set to 0 instead of None.
        This method keeps track of values that have been corrected.
        """
        value = self._correct_negative_value(mode, value, correct_negative_with_zero)
        self.__setattr__(mode, value)

    def add_value(
        self,
        mode: str,
        value: Optional[float],
        correct_negative_with_zero: bool = False,
    ) -> None:
        """Adds the provided value to the existing value of the provided mode. Negative values are set to None by default.
        If correct_negative_with_zero is set to True, negative values will be set to 0 instead of None.
        This method keeps track of modes that have been corrected.
        """
        value = self._correct_negative_value(mode, value, correct_negative_with_zero)
<<<<<<< HEAD
        if value is None:
            return
        existing_value: Optional[float] = getattr(self, mode)
        if existing_value is not None:
            self.__setattr__(
                mode,
                existing_value + value,
            )
        elif existing_value is None:
            self.__setattr__(mode, value)
=======
        super().add_value(mode, value)
>>>>>>> b1ffd6ea

    @property
    def has_corrected_negative_values(self) -> bool:
        return len(self._corrected_negative_values) > 0

    @property
    def corrected_negative_modes(self) -> AbstractSet[str]:
        return self._corrected_negative_values

    @classmethod
    def merge(cls, production_mixes: List["ProductionMix"]) -> "ProductionMix":
        """
        Merge a list of production mixes into a single production mix.
        The values are summed.
        """
        merged_production_mix = cls()
        for production_mix in production_mixes:
            for mode in PRODUCTION_MODES:
                value = getattr(production_mix, mode)
                if value is None:
                    continue
                if getattr(merged_production_mix, mode) is None:
                    merged_production_mix.set_value(mode, 0)
                merged_production_mix.set_value(
                    mode, getattr(merged_production_mix, mode) + value
                )
            merged_production_mix._corrected_negative_values.update(
                production_mix.corrected_negative_modes
            )
        return merged_production_mix


class StorageMix(Mix):
    """
    Contains the storage mix for a zone at a given time.
    All values are in MW.
    Values can be both positive (when storing energy) or negative (when the storage is discharged).
    """

    battery: Optional[float] = None
    hydro: Optional[float] = None

    def __setattr__(self, name: str, value: Optional[float]) -> None:
        """
        Overriding the setattr method to raise an error if the mode is unknown.
        """
        if not name in STORAGE_MODES:
            raise ValueError(f"Unknown storage mode: {name}")
        return super().__setattr__(name, value)

    @classmethod
    def merge(cls, storage_mixes: List["StorageMix"]) -> "StorageMix":
        """
        Merge a list of storage mixes into a single storage mix.
        The values are summed.
        """
        storage_mix = cls()
        for storage_mix_to_merge in storage_mixes:
            for mode in STORAGE_MODES:
                value = getattr(storage_mix_to_merge, mode)
                if value is not None:
                    current_value = getattr(storage_mix, mode)
                    if current_value is None:
                        storage_mix.set_value(mode, value)
                    else:
                        storage_mix.set_value(mode, current_value + value)
        return storage_mix


class EventSourceType(str, Enum):
    measured = "measured"
    forecasted = "forecasted"
    estimated = "estimated"


class Event(BaseModel, ABC):
    """
    An abstract class representing all types of electricity events that can occur in a zone.
    sourceType: How was the event observed.
    Should be set to forecasted if the point is a forecast provided by a datasource.
    Should be set to estimated if the point is an estimate or data that has not been consolidated yet by the datasource.
    zoneKey: The zone key of the zone the event is happening in.
    datetime: The datetime of the event.
    source: The source of the event.
    We currently use the root url of the datasource. Ex: edf.fr
    """

    # The order of the attributes matters for the validation.
    # As the validators are called in the order of the attributes, we need to make sure that the sourceType is validated before the datetime.
    sourceType: EventSourceType = EventSourceType.measured
    zoneKey: ZoneKey
    datetime: datetime
    source: str

    @validator("zoneKey")
    def _validate_zone_key(cls, v):
        if v not in ZONES_CONFIG:
            raise ValueError(f"Unknown zone: {v}")
        return v

    @validator("datetime")
    def _validate_datetime(cls, v: dt.datetime, values: Dict[str, Any]):
        if v.tzinfo is None:
            raise ValueError(f"Missing timezone: {v}")
        if v < LOWER_DATETIME_BOUND:
            raise ValueError(f"Date is before 2000, this is not plausible: {v}")
        if values.get(
            "sourceType", EventSourceType.measured
        ) != EventSourceType.forecasted and v.astimezone(timezone.utc) > datetime.now(
            timezone.utc
        ) + timedelta(
            days=1
        ):
            raise ValueError(
                f"Date is in the future and this is not a forecasted point: {v}"
            )
        return v

    @staticmethod
    @abstractmethod
    def create(*args, **kwargs) -> "Event":
        """To avoid having one Event failure crashing the whole parser, we use a factory method to create the Event."""
        pass

    @abstractmethod
    def to_dict(self) -> Dict[str, Any]:
        """As part of a backwards compatibility, the points will be converted to a dict before being sent to the database."""
        pass


class AggregatableEvent(Event):
    """
    An abstract class representing all types of electricity events that can be aggregated.
    """

    @staticmethod
    def _unique_zone_key(df_view: pd.DataFrame) -> ZoneKey:
        zone_key = df_view["zoneKey"].unique()
        if len(zone_key) > 1:
            raise ValueError(f"Cannot merge events from different zones: {zone_key}")
        return zone_key[0]

    @staticmethod
    def _sources(df_view: pd.DataFrame) -> str:
        sources = df_view["source"].unique()
        return ", ".join(sources)

    @staticmethod
    def _unique_source_type(df_view: pd.DataFrame) -> EventSourceType:
        source_type = df_view["sourceType"].unique()
        if len(source_type) > 1:
            raise ValueError(
                f"Cannot merge events from different source types: {source_type}"
            )
        return source_type[0]

    @staticmethod
    def _unique_datetime(df_view: pd.DataFrame) -> datetime:
        target_datetime = df_view.datetime.unique()
        if len(target_datetime) > 1:
            raise ValueError(
                f"Cannot merge events from different datetimes: {target_datetime}"
            )
        return target_datetime[0].to_pydatetime()

    @staticmethod
    def _aggregated_fields(
        df_view: pd.DataFrame,
    ) -> Tuple[ZoneKey, str, EventSourceType, datetime]:
        return (
            AggregatableEvent._unique_zone_key(df_view),
            AggregatableEvent._sources(df_view),
            AggregatableEvent._unique_source_type(df_view),
            AggregatableEvent._unique_datetime(df_view),
        )

    @staticmethod
    @abstractmethod
    def aggregate(events: List["AggregatableEvent"]) -> "AggregatableEvent":
        """Aggregate a list of events into a single event."""
        pass


class Exchange(Event):
    """
    An event class representing the net exchange between two zones.
    netFlow: The net flow of electricity between the two zones.
    It should be positive if the zoneKey on the left of the arrow is exporting electricity to the zoneKey on the right of the arrow.
    Negative otherwise.
    """

    netFlow: float

    @validator("zoneKey")
    def _validate_zone_key(cls, v: str):
        if "->" not in v:
            raise ValueError(f"Not an exchange key: {v}")
        zone_keys = v.split("->")
        if zone_keys != sorted(zone_keys):
            raise ValueError(f"Exchange key not sorted: {v}")
        if v not in EXCHANGES_CONFIG:
            raise ValueError(f"Unknown zone: {v}")
        return v

    @validator("netFlow")
    def _validate_value(cls, v: float):
        # TODO in the future those checks should be performed in the data quality layer.
        if abs(v) > 100000:
            raise ValueError(f"Exchange is implausibly high, above 100GW: {v}")
        return v

    @staticmethod
    def create(
        logger: Logger,
        zoneKey: ZoneKey,
        datetime: datetime,
        source: str,
        netFlow: float,
        sourceType: EventSourceType = EventSourceType.measured,
    ) -> Optional["Exchange"]:
        try:
            return Exchange(
                zoneKey=zoneKey,
                datetime=datetime,
                source=source,
                netFlow=netFlow,
                sourceType=sourceType,
            )
        except ValidationError as e:
            logger.error(f"Error(s) creating exchange Event {datetime}: {e}")

    def to_dict(self) -> Dict[str, Any]:
        return {
            "datetime": self.datetime,
            "sortedZoneKeys": self.zoneKey,
            "netFlow": self.netFlow,
            "source": self.source,
            "sourceType": self.sourceType,
        }


class TotalProduction(Event):
    """Represents the total production of a zone at a given time. The value is in MW."""

    value: float

    @validator("value")
    def _validate_value(cls, v: float):
        if v < 0:
            raise ValueError(f"Total production cannot be negative: {v}")
        # TODO in the future those checks should be performed in the data quality layer.
        if v > 500000:
            raise ValueError(f"Total production is implausibly high, above 500GW: {v}")
        return v

    @staticmethod
    def create(
        logger: Logger,
        zoneKey: ZoneKey,
        datetime: datetime,
        source: str,
        value: float,
        sourceType: EventSourceType = EventSourceType.measured,
    ) -> Optional["TotalProduction"]:
        try:
            return TotalProduction(
                zoneKey=zoneKey,
                datetime=datetime,
                source=source,
                value=value,
                sourceType=sourceType,
            )
        except ValidationError as e:
            logger.error(f"Error(s) creating total production Event {datetime}: {e}")

    def to_dict(self) -> Dict[str, Any]:
        return {
            "datetime": self.datetime,
            "zoneKey": self.zoneKey,
            "generation": self.value,
            "source": self.source,
            "sourceType": self.sourceType,
        }


class ProductionBreakdown(AggregatableEvent):
    production: Optional[ProductionMix] = None
    storage: Optional[StorageMix] = None
    """
    An event representing the production and storage breakdown of a zone at a given time.
    If a production mix is supplied it should not be fully empty.
    """

    @validator("production")
    def _validate_production_mix(cls, v):
        if v is not None and not v.has_corrected_negative_values:
            if all(value is None for value in v.dict().values()):
                raise ValueError("Mix is completely empty")
        return v

    @validator("storage")
    def _validate_storage_mix(cls, v):
        if v is not None:
            if all(value is None for value in v.dict().values()):
                return None
        return v

    @staticmethod
    def create(
        logger: Logger,
        zoneKey: ZoneKey,
        datetime: datetime,
        source: str,
        production: Optional[ProductionMix] = None,
        storage: Optional[StorageMix] = None,
        sourceType: EventSourceType = EventSourceType.measured,
    ) -> Optional["ProductionBreakdown"]:
        try:
            # Log warning if production has been corrected.
            if production is not None and production.has_corrected_negative_values:
                logger.warning(
                    f"Negative production values were detected: {production._corrected_negative_values}.\
                    They have been set to None."
                )
            return ProductionBreakdown(
                zoneKey=zoneKey,
                datetime=datetime,
                source=source,
                production=production,
                storage=storage,
                sourceType=sourceType,
            )
        except ValidationError as e:
            logger.error(
                f"Error(s) creating production breakdown Event {datetime}: {e}"
            )

    @staticmethod
    def aggregate(events: List["ProductionBreakdown"]) -> "ProductionBreakdown":
        """Merge ProductionBreakdown events into one."""
        if len(events) == 0:
            raise ValueError("Cannot aggregate empty list of events")
        df_view = pd.DataFrame.from_records(
            [
                {
                    "zoneKey": event.zoneKey,
                    "datetime": event.datetime,
                    "source": event.source,
                    "sourceType": event.sourceType,
                    "data": event,
                }
                for event in events
            ]
        )
        (
            zoneKey,
            sources,
            source_type,
            target_datetime,
        ) = ProductionBreakdown._aggregated_fields(df_view)

        production_mix = ProductionMix.merge(
            [event.production for event in events if event.production is not None]
        )
        storage_mix = StorageMix.merge(
            [event.storage for event in events if event.storage is not None]
        )
        return ProductionBreakdown(
            zoneKey=zoneKey,
            datetime=target_datetime,
            source=sources,
            production=production_mix,
            storage=storage_mix,
            sourceType=source_type,
        )

    def to_dict(self) -> Dict[str, Any]:
        return {
            "datetime": self.datetime,
            "zoneKey": self.zoneKey,
            "production": self.production.dict(
                exclude_none=True, keep_corrected_negative_values=True
            )
            if self.production
            else {},
            "storage": self.storage.dict(exclude_none=True) if self.storage else {},
            "source": self.source,
            "sourceType": self.sourceType,
            "correctedModes": []
            if self.production is None
            else list(self.production._corrected_negative_values),
        }


class TotalConsumption(Event):
    """Reprensent the total consumption of a zone. The total consumption is expressed in MW."""

    consumption: float

    @validator("consumption")
    def _validate_consumption(cls, v: float):
        if v < 0:
            raise ValueError(f"Total consumption cannot be negative: {v}")
        # TODO in the future those checks should be performed in the data quality layer.
        if v > 500000:
            raise ValueError(f"Total consumption is implausibly high, above 500GW: {v}")
        return v

    @staticmethod
    def create(
        logger: Logger,
        zoneKey: ZoneKey,
        datetime: datetime,
        source: str,
        consumption: float,
        sourceType: EventSourceType = EventSourceType.measured,
    ) -> Optional["TotalConsumption"]:
        try:
            return TotalConsumption(
                zoneKey=zoneKey,
                datetime=datetime,
                source=source,
                consumption=consumption,
                sourceType=sourceType,
            )
        except ValidationError as e:
            logger.error(
                f"Error(s) creating total consumption Event {datetime}: {e}",
                extra={
                    "zoneKey": zoneKey,
                    "datetime": datetime.strftime("%Y-%m-%dT%H:%M:%SZ"),
                    "kind": "consumption",
                },
            )

    def to_dict(self) -> Dict[str, Any]:
        return {
            "datetime": self.datetime,
            "zoneKey": self.zoneKey,
            "consumption": self.consumption,
            "source": self.source,
            "sourceType": self.sourceType,
        }


class Price(Event):
    price: float
    currency: str

    @validator("currency")
    def _validate_currency(cls, v: str):
        if v not in VALID_CURRENCIES:
            raise ValueError(f"Unknown currency: {v}")
        return v

    @staticmethod
    def create(
        logger: Logger,
        zoneKey: ZoneKey,
        datetime: datetime,
        source: str,
        price: float,
        currency: str,
        sourceType: EventSourceType = EventSourceType.measured,
    ) -> Optional["Price"]:
        try:
            return Price(
                zoneKey=zoneKey,
                datetime=datetime,
                source=source,
                price=price,
                currency=currency,
                sourceType=sourceType,
            )
        except ValidationError as e:
            logger.error(f"Error(s) creating price Event {datetime}: {e}")

    def to_dict(self) -> Dict[str, Any]:
        return {
            "datetime": self.datetime,
            "zoneKey": self.zoneKey,
            "currency": self.currency,
            "price": self.price,
            "source": self.source,
            "sourceType": self.sourceType,
        }<|MERGE_RESOLUTION|>--- conflicted
+++ resolved
@@ -43,13 +43,10 @@
         else:
             self.__setattr__(mode, value)
 
-<<<<<<< HEAD
-=======
     @classmethod
     def merge(cls, mixes: List["Mix"]) -> "Mix":
         raise NotImplementedError()
 
->>>>>>> b1ffd6ea
 
 class ProductionMix(Mix):
     """
@@ -139,14 +136,7 @@
         """
         if value is not None and value < 0:
             self._corrected_negative_values.add(mode)
-<<<<<<< HEAD
-            if correct_negative_with_zero == True:
-                value = 0
-            elif correct_negative_with_zero == False:
-                value = None
-=======
             return 0 if correct_negative_with_zero else None
->>>>>>> b1ffd6ea
         return value
 
     def set_value(
@@ -174,20 +164,7 @@
         This method keeps track of modes that have been corrected.
         """
         value = self._correct_negative_value(mode, value, correct_negative_with_zero)
-<<<<<<< HEAD
-        if value is None:
-            return
-        existing_value: Optional[float] = getattr(self, mode)
-        if existing_value is not None:
-            self.__setattr__(
-                mode,
-                existing_value + value,
-            )
-        elif existing_value is None:
-            self.__setattr__(mode, value)
-=======
         super().add_value(mode, value)
->>>>>>> b1ffd6ea
 
     @property
     def has_corrected_negative_values(self) -> bool:
