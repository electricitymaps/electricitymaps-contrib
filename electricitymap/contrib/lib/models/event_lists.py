from abc import ABC, abstractmethod
from datetime import datetime
from logging import Logger
<<<<<<< HEAD
from typing import Any, Dict, List, Optional, Union
=======
from typing import Any, Dict, List, Optional, Sequence, Tuple
>>>>>>> 04f8d5b4

import numpy as np
import pandas as pd

from electricitymap.contrib.lib.models.events import (
    Event,
    EventSourceType,
    Exchange,
    Price,
    ProductionBreakdown,
    ProductionMix,
    StorageMix,
    TotalConsumption,
    TotalProduction,
)
from electricitymap.contrib.lib.types import ZoneKey


class EventList(ABC):
    """A wrapper around Events lists."""

    logger: Logger
    events: List[Event]

    def __init__(self, logger: Logger):
        self.events = []
        self.logger = logger

    def __len__(self):
        return len(self.events)

    @abstractmethod
    def append(self, **kwargs):
        """Handles creation of events and adding it to the batch."""
        # TODO Handle one day the creation of mixed batches.
        pass

    def to_list(self) -> List[Dict[str, Any]]:
        return [event.to_dict() for event in self.events]


class AggregatableEventList(EventList, ABC):
    """An abstract class to supercharge event lists with aggregation capabilities."""

    @classmethod
    def is_completely_empty(
        cls, ungrouped_events: Sequence["AggregatableEventList"], logger: Logger
    ) -> bool:
        """Checks if the lists to be merged have any data."""
        if len(ungrouped_events) == 0:
            return True
        if all(len(event_list.events) == 0 for event_list in ungrouped_events):
            logger.warning(f"All {cls.__name__} are empty.")
            return True
        return False

    @classmethod
    def get_zone_source_type(
        cls,
        events: pd.DataFrame,
    ) -> Tuple[ZoneKey, str, EventSourceType]:
        """
        Given a concatenated dataframe of events, return the unique zone, the aggregated sources and the unique source type.
        Raises an error if there are multiple zones or source types.
        It assumes that zoneKey, source and sourceType are present in the dataframe's columns.
        """
        return (
            AggregatableEventList._get_unique_zone(events),
            AggregatableEventList._get_aggregated_sources(events),
            AggregatableEventList._get_unique_source_type(events),
        )

    @classmethod
    def _get_unique_zone(cls, events: pd.DataFrame) -> ZoneKey:
        """
        Given a concatenated dataframe of events, return the unique zone.
        Raises an error if there are multiple zones.
        It assumes that `zoneKey` is present in the dataframe's columns.
        """
        zones = events["zoneKey"].unique()
        if len(zones) != 1:
            raise ValueError(
                f"Trying to merge {cls.__name__} from multiple zones \
                , got {len(zones)}: {', '.join(zones)}"
            )
        return zones[0]

    @classmethod
    def _get_aggregated_sources(cls, events: pd.DataFrame) -> str:
        """
        Given a concatenated dataframe of events, return the aggregated sources.
        It assumes that `source` is present in the dataframe's columns.
        """
        sources = events["source"].unique()
        sources = ", ".join(sources)
        return sources

    @classmethod
    def _get_unique_source_type(cls, events: pd.DataFrame) -> EventSourceType:
        """
        Given a concatenated dataframe of events, return the unique source type.
        Raises an error if there are multiple source types.
        It assumes that `sourceType` is present in the dataframe's columns.
        """
        source_types = events["sourceType"].unique()
        if len(source_types) != 1:
            raise ValueError(
                f"Trying to merge {cls.__name__} from multiple source types \
                , got {len(source_types)}: {', '.join(source_types)}"
            )
        return source_types[0]


class ExchangeList(AggregatableEventList):
    events: List[Exchange]

    def append(
        self,
        zoneKey: ZoneKey,
        datetime: datetime,
        source: str,
        netFlow: float,
        sourceType: EventSourceType = EventSourceType.measured,
    ):
        event = Exchange.create(
            self.logger, zoneKey, datetime, source, netFlow, sourceType
        )
        if event:
            self.events.append(event)

    @staticmethod
    def merge_exchanges(
        ungrouped_exchanges: List["ExchangeList"], logger: Logger
    ) -> "ExchangeList":
        """
        Given multiple parser outputs, sum the netflows of corresponding datetimes
        to create a unique exchange list. Sources will be aggregated in a
        comma-separated string. Ex: "entsoe, eia".
        """
        exchanges = ExchangeList(logger)
        if ExchangeList.is_completely_empty(ungrouped_exchanges, logger):
            return exchanges

        # Create a dataframe for each parser output, then flatten the exchanges.
        exchange_dfs = [
            pd.json_normalize(exchanges.to_list()).set_index("datetime")
            for exchanges in ungrouped_exchanges
            if len(exchanges.events) > 0
        ]

        exchange_df = pd.concat(exchange_dfs)
        exchange_df = exchange_df.rename(columns={"sortedZoneKeys": "zoneKey"})
        zone_key, sources, source_type = ExchangeList.get_zone_source_type(exchange_df)
        exchange_df = exchange_df.groupby(level="datetime", dropna=False).sum(
            numeric_only=True
        )
        for datetime, row in exchange_df.iterrows():
            exchanges.append(zone_key, datetime.to_pydatetime(), sources, row["netFlow"], source_type)  # type: ignore

        return exchanges


class ProductionBreakdownList(AggregatableEventList):
    events: List[ProductionBreakdown]

    def append(
        self,
        zoneKey: ZoneKey,
        datetime: datetime,
        source: str,
        production: Optional[ProductionMix] = None,
        storage: Optional[StorageMix] = None,
        sourceType: EventSourceType = EventSourceType.measured,
    ):
        event = ProductionBreakdown.create(
            self.logger, zoneKey, datetime, source, production, storage, sourceType
        )
        if event:
            self.events.append(event)

    @staticmethod
    def merge_production_breakdowns(
        ungrouped_production_breakdowns: List["ProductionBreakdownList"],
        logger: Logger,
    ) -> "ProductionBreakdownList":
        """
        Given multiple parser outputs, sum the production and storage
        of corresponding datetimes to create a unique production breakdown list.
        Sources will be aggregated in a comma-separated string. Ex: "entsoe, eia".
        There should be only one zone in the list of production breakdowns.
        """
        production_breakdowns = ProductionBreakdownList(logger)
        if ProductionBreakdownList.is_completely_empty(
            ungrouped_production_breakdowns, logger
        ):
            return production_breakdowns

        # Create a dataframe for each parser output, then flatten the power mixes.
        prod_and_storage_dfs = [
            pd.json_normalize(breakdowns.to_list()).set_index("datetime")
            for breakdowns in ungrouped_production_breakdowns
            if len(breakdowns.events) > 0
        ]
        df = pd.concat(prod_and_storage_dfs)
<<<<<<< HEAD
        sources = df["source"].unique()
        sources = ", ".join(sources)
        zones = df["zoneKey"].unique()
        if len(zones) != 1:
            raise ValueError(
                f"Trying to merge production outputs from multiple zones \
                , got {len(zones)}: {', '.join(zones)}"
            )
        source_types = df["sourceType"].unique()
        if len(source_types) != 1:
            raise ValueError(
                f"Trying to merge production outputs from multiple source types \
                , got {len(source_types)}: {', '.join(source_types)}"
            )

        def aggregate(value: pd.Series) -> Union[List[str], Optional[float]]:
            """An internal aggregation function taking care of corrected modes."""
            if value.name == "corrected_modes":
                aggregated_modes = set()
                for corrected_modes in value:
                    if corrected_modes is not None:
                        aggregated_modes.update(set(corrected_modes))
                return list(aggregated_modes)
            if value.isnull().all():
                # We don't want to return a zero if all are None or NaN.
                return None
            return value.sum()

        df = df.drop(columns=["source", "sourceType", "zoneKey"])
        df = df.groupby(level=0, dropna=False).agg(aggregate)
        result = ProductionBreakdownList(logger)
=======
        zone_key, sources, source_type = ProductionBreakdownList.get_zone_source_type(
            df
        )
        df = df.groupby(level="datetime", dropna=False).sum(
            numeric_only=True, min_count=1
        )

>>>>>>> 04f8d5b4
        for row in df.iterrows():
            production_mix = ProductionMix()
            storage_mix = StorageMix()
            for key, value in row[1].items():
<<<<<<< HEAD
                if str(key).startswith("production.") or str(key).startswith(
                    "storage."
                ):
                    # NaN values can arise from the aggregation. We want to keep them as None.
                    # We do this at the last step to avoid changing the object type of the dataframe.
                    if value is not None and np.isnan(value):
                        value = None
                    # The key is in the form of "production.<mode>" or "storage.<mode>"
                    prefix, mode = key.split(".")  # type: ignore
                    if prefix == "production":
                        flag_as_corrected = False
                        if mode in row[1]["correctedModes"]:
                            # This is just to mark this mode as corrected, the value is not overwritten.
                            flag_as_corrected = True
                        production_mix.set_value(
                            mode, value, flag_as_corrected_negative=flag_as_corrected
                        )
                    elif prefix == "storage":
                        storage_mix.set_value(mode, value)
            result.append(
                zones[0],
=======
                if np.isnan(value):
                    value = None
                # The key is in the form of "production.<mode>" or "storage.<mode>"
                prefix, mode = key.split(".")  # type: ignore
                if prefix == "production":
                    production_mix.set_value(mode, value)
                elif prefix == "storage":
                    storage_mix.set_value(mode, value)
            production_breakdowns.append(
                zone_key,
>>>>>>> 04f8d5b4
                row[0].to_pydatetime(),  # type: ignore
                sources,
                production_mix,
                storage_mix,
                source_type,
            )
        return production_breakdowns


class TotalProductionList(EventList):
    events: List[TotalProduction]

    def append(
        self,
        zoneKey: ZoneKey,
        datetime: datetime,
        source: str,
        value: float,
        sourceType: EventSourceType = EventSourceType.measured,
    ):
        event = TotalProduction.create(
            self.logger, zoneKey, datetime, source, value, sourceType
        )
        if event:
            self.events.append(event)


class TotalConsumptionList(EventList):
    events: List[TotalConsumption]

    def append(
        self,
        zoneKey: ZoneKey,
        datetime: datetime,
        source: str,
        consumption: float,
        sourceType: EventSourceType = EventSourceType.measured,
    ):
        event = TotalConsumption.create(
            self.logger, zoneKey, datetime, source, consumption, sourceType
        )
        if event:
            self.events.append(event)


class PriceList(EventList):
    events: List[Price]

    def append(
        self,
        zoneKey: ZoneKey,
        datetime: datetime,
        source: str,
        price: float,
        currency: str,
        sourceType: EventSourceType = EventSourceType.measured,
    ):
        event = Price.create(
            self.logger, zoneKey, datetime, source, price, currency, sourceType
        )
        if event:
            self.events.append(event)<|MERGE_RESOLUTION|>--- conflicted
+++ resolved
@@ -1,11 +1,7 @@
 from abc import ABC, abstractmethod
 from datetime import datetime
 from logging import Logger
-<<<<<<< HEAD
 from typing import Any, Dict, List, Optional, Union
-=======
-from typing import Any, Dict, List, Optional, Sequence, Tuple
->>>>>>> 04f8d5b4
 
 import numpy as np
 import pandas as pd
@@ -210,7 +206,6 @@
             if len(breakdowns.events) > 0
         ]
         df = pd.concat(prod_and_storage_dfs)
-<<<<<<< HEAD
         sources = df["source"].unique()
         sources = ", ".join(sources)
         zones = df["zoneKey"].unique()
@@ -242,20 +237,10 @@
         df = df.drop(columns=["source", "sourceType", "zoneKey"])
         df = df.groupby(level=0, dropna=False).agg(aggregate)
         result = ProductionBreakdownList(logger)
-=======
-        zone_key, sources, source_type = ProductionBreakdownList.get_zone_source_type(
-            df
-        )
-        df = df.groupby(level="datetime", dropna=False).sum(
-            numeric_only=True, min_count=1
-        )
-
->>>>>>> 04f8d5b4
         for row in df.iterrows():
             production_mix = ProductionMix()
             storage_mix = StorageMix()
             for key, value in row[1].items():
-<<<<<<< HEAD
                 if str(key).startswith("production.") or str(key).startswith(
                     "storage."
                 ):
@@ -277,18 +262,6 @@
                         storage_mix.set_value(mode, value)
             result.append(
                 zones[0],
-=======
-                if np.isnan(value):
-                    value = None
-                # The key is in the form of "production.<mode>" or "storage.<mode>"
-                prefix, mode = key.split(".")  # type: ignore
-                if prefix == "production":
-                    production_mix.set_value(mode, value)
-                elif prefix == "storage":
-                    storage_mix.set_value(mode, value)
-            production_breakdowns.append(
-                zone_key,
->>>>>>> 04f8d5b4
                 row[0].to_pydatetime(),  # type: ignore
                 sources,
                 production_mix,
