"""Contains utility functions, e.g. for patching JSON files."""

import json
import pathlib
import subprocess
from os import PathLike, listdir, path
<<<<<<< HEAD
=======
from typing import Any, Dict, Union
>>>>>>> e7347a81

import yaml

from electricitymap.contrib.config import CONFIG_DIR
from electricitymap.contrib.lib.types import ZoneKey

ROOT_PATH = pathlib.Path(__file__).parent.parent
LOCALES_FOLDER_PATH = ROOT_PATH / "web/public/locales/"
LOCALE_FILE_PATHS = [
    LOCALES_FOLDER_PATH / f
    for f in listdir(LOCALES_FOLDER_PATH)
    if path.isfile(LOCALES_FOLDER_PATH / f) and f.endswith(".json")
]


def run_shell_command(cmd: str, cwd: PathLike | str = "") -> str:
    return subprocess.check_output(cmd, shell=True, encoding="utf8", cwd=cwd).rstrip(
        "\n"
    )


class JsonFilePatcher:
    """
    A helping hand to patch JSON files.

    Example:

    with JsonFilePatcher(ROOT_PATH / "web/geo/world.geojson") as f:
        if zone in f.content:
            del f.content[zone]
    """

    def __init__(self, file_path: PathLike | str, indent: int | None = 2):
        self.file_path = file_path
        self.indent = indent

    def __enter__(self):
        with open(self.file_path) as f:
            self.content: dict = json.load(f)

        return self

    def __exit__(self, exc_type, exc_value, tb):
        if exc_type is not None:
            raise

        with open(self.file_path, "w") as f:
            json.dump(
                self.content,
                f,
                indent=self.indent,
                ensure_ascii=False,
            )
            # TODO: enable sort_keys=True
            f.write("\n")

        print(f"🧹 Patched {self.file_path.relative_to(ROOT_PATH)}")


class YamlFilePatcher:
    """
    A helping hand to patch YAML files.

    Example:

    with YamlFilePatcher(ROOT_PATH / "web/geo/world.yaml") as f:
        if zone in f.content:
            del f.content[zone]
    """

    def __init__(self, file_path: PathLike | str):
        self.file_path = file_path

    def __enter__(self):
        self.content: dict = yaml.safe_load(open(self.file_path, encoding="utf-8"))

        return self

    def __exit__(self, exc_type, exc_value, tb):
        if exc_type is not None:
            raise

        with open(self.file_path, "w") as f:
            f.write(yaml.dump(self.content, default_flow_style=False))
        print(f"🧹 Patched {self.file_path.relative_to(ROOT_PATH)}")


def write_zone_config(zone_key: ZoneKey, zone_config: dict[str, Any]) -> None:
    with open(
        CONFIG_DIR.joinpath(f"zones/{zone_key}.yaml"), "w", encoding="utf-8"
    ) as f:
        f.write(yaml.dump(zone_config, default_flow_style=False))
    print(f"Updated {zone_key}.yaml with new capacity data")<|MERGE_RESOLUTION|>--- conflicted
+++ resolved
@@ -4,10 +4,7 @@
 import pathlib
 import subprocess
 from os import PathLike, listdir, path
-<<<<<<< HEAD
-=======
-from typing import Any, Dict, Union
->>>>>>> e7347a81
+from typing import Any
 
 import yaml
 
