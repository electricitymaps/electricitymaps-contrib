--- conflicted
+++ resolved
@@ -1,12 +1,8 @@
 """
 This script checks if the config filenames are valid.
 
-<<<<<<< HEAD
-This may be run as part of CI or locally to ensure that the config filenames
-are valid.
-=======
-This is run as a part of the CI but can be run locally to ensure all filenames are valid before you commit the changes.
->>>>>>> 672cb4f5
+This is run as a part of the CI but can be run locally to ensure all filenames
+are valid before you commit the changes.
 
 Usage:
     poetry run python scripts/validate_config_filenames.py
@@ -18,13 +14,8 @@
 def main():
     zone_files = os.listdir("config/zones")
     exchange_files = os.listdir("config/exchanges")
-<<<<<<< HEAD
     has_zone_error: bool = False
     has_exchange_error: bool = False
-=======
-    zone_error: bool = False
-    exchange_error: bool = False
->>>>>>> 672cb4f5
 
     print("Checking config files...")
     print("Checking if zone files are valid...")
@@ -34,21 +25,12 @@
         if file.endswith(".yaml") or file.endswith(".yml"):
             file = file.replace(".yaml", "") or file.replace(".yml", "")
             if file != file.upper():
-<<<<<<< HEAD
                 has_zone_error = True
                 print(f"ERROR: {file} is not uppercase")
     if not has_zone_error:
         print("All zone filenames are valid!")
     else:
         print("There are errors in the above zone filenames!")
-=======
-                zone_error = True
-                print(f"ERROR: {file} is not uppercase")
-    if zone_error:
-        print("There are errors in the above zone filenames!")
-    else:
-        print("All zone filenames are valid!")
->>>>>>> 672cb4f5
 
     # Check if exchange files are valid. Exchange files must be sorted and
     # uppercase.
@@ -58,7 +40,6 @@
             exchange_keys = file.split("_")
             sorted_exchange_keys = sorted(exchange_keys)
             if file != file.upper():
-<<<<<<< HEAD
                 has_exchange_error = True
                 print(f"ERROR: {file} is not uppercase")
             if exchange_keys != sorted_exchange_keys:
@@ -70,19 +51,6 @@
         print("There are errors in the above exchange filenames!")
 
     if has_zone_error or has_exchange_error:
-=======
-                exchange_error = True
-                print(f"ERROR: {file} is not uppercase")
-            if exchange_keys != sorted_exchange_keys:
-                exchange_error = True
-                print(f"ERROR: {file} is not sorted")
-    if exchange_error:
-        print("There are errors in the above exchange filenames!")
-    else:
-        print("All exchange filenames are valid!")
-
-    if zone_error or exchange_error:
->>>>>>> 672cb4f5
         exit(1)
 
 
