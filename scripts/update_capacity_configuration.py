import importlib
from copy import deepcopy
from datetime import datetime
from logging import INFO, basicConfig, getLogger
from typing import Any

from requests import Session

from electricitymap.contrib.config import CONFIG_DIR, ZONE_PARENT
from electricitymap.contrib.config.constants import PRODUCTION_MODES, STORAGE_MODES
from electricitymap.contrib.config.reading import read_zones_config
from electricitymap.contrib.lib.types import ZoneKey
from parsers.lib.parsers import PARSER_KEY_TO_DICT
from scripts.utils import write_zone_config

logger = getLogger(__name__)
basicConfig(level=INFO)
ZONES_CONFIG = read_zones_config(CONFIG_DIR)
CAPACITY_MODES = PRODUCTION_MODES + [f"{mode} storage" for mode in STORAGE_MODES]


CAPACITY_PARSERS = PARSER_KEY_TO_DICT["productionCapacity"]

# Get productionCapacity source to zones mapping
CAPACITY_PARSER_SOURCE_TO_ZONES = {}
for zone_id, zone_config in ZONES_CONFIG.items():
    if zone_config.get("parsers", {}).get("productionCapacity") is None:
        continue
    source = zone_config.get("parsers", {}).get("productionCapacity").split(".")[0]
    if source not in CAPACITY_PARSER_SOURCE_TO_ZONES:
        CAPACITY_PARSER_SOURCE_TO_ZONES[source] = []
    CAPACITY_PARSER_SOURCE_TO_ZONES[source].append(zone_id)


def update_zone(
    zone: ZoneKey, target_datetime: datetime, session: Session, update_aggregate: bool
) -> None:
    """Generate capacity config and update the zone config yaml for a zone"""
    if zone not in CAPACITY_PARSERS:
        raise ValueError(f"No capacity parser developed for {zone}")
    parser = CAPACITY_PARSERS[zone]

    zone_capacity = parser(
        zone_key=zone, target_datetime=target_datetime, session=session
    )
    if not zone_capacity:
        raise ValueError(f"No capacity data for {zone} in {target_datetime.date()}")
    update_zone_capacity_config(zone, zone_capacity)

    if update_aggregate:
        zone_parent = ZONE_PARENT[zone]
        update_aggregated_capacity_config(zone_parent)


def update_source(source: str, target_datetime: datetime, session: Session) -> None:
    """Generate capacity config and update the zone config yaml for all zones included in source"""
    if source not in CAPACITY_PARSER_SOURCE_TO_ZONES:
        raise ValueError(f"No capacity parser developed for {source}")
    parser = importlib.import_module(
        f"electricitymap.contrib.capacity_parsers.{source}"
    ).fetch_production_capacity_for_all_zones
    source_capacity = parser(target_datetime=target_datetime, session=session)

    for zone in source_capacity:
        if not source_capacity[zone]:
            print(f"No capacity data for {zone} in {target_datetime.date()}")
            continue
        if zone in ZONES_CONFIG:
            update_zone_capacity_config(zone, source_capacity[zone])


def sort_config_keys(config: dict[str, Any]) -> dict[str, Any]:
    """Sort the keys of the config dict"""
    return {k: config[k] for k in sorted(config)}


def update_zone_capacity_config(zone_key: ZoneKey, data: dict) -> None:
    """Update the capacity config for a zone"""
    if zone_key not in ZONES_CONFIG:
        raise ValueError(f"Zone {zone_key} does not exist in the zones config")

    _new_zone_config = deepcopy(ZONES_CONFIG[zone_key])
    if "capacity" in _new_zone_config:
        capacity = _new_zone_config["capacity"]

<<<<<<< HEAD
        if all(isinstance(capacity[m], float | int) for m in capacity):
            # TODO: this is temporry as it handles the case of the deprecated system where capacity is a single value. It will be removed in the future
            capacity = data
=======
        if all(isinstance(capacity[m], float | int) for m in capacity.keys()):
            # TODO: this is temporary as it handles the case of the deprecated system where capacity is a single value. It will be removed in the future
            capacity = {key: [value] for key, value in data.items()}
>>>>>>> aed5d380
        else:
            capacity = generate_zone_capacity_config(capacity, data)
    else:
        capacity = {key: [value] for key, value in data.items()}

    _new_zone_config["capacity"] = capacity

    # sort keys
    _new_zone_config["capacity"] = sort_config_keys(_new_zone_config["capacity"])

    write_zone_config(zone_key, _new_zone_config)


def generate_zone_capacity_config(
    capacity_config: dict[str, Any], data: dict[str, Any]
) -> dict[str, Any]:
    """Generate capacity config depending on the type of the existing capacity data.
    If the existing capacity is simply a value, it will be overwritten with the new format.
    If the existing capacity is a list, the new data will be appended to the list.
    If the existing capacity is a dict, the new data will be add to create list if the datetime is different else the datapoint is overwritten.
    """
    existing_capacity_modes = [mode for mode in data if mode in capacity_config]
    updated_capacity_config = deepcopy(capacity_config)
    for mode in existing_capacity_modes:
        if isinstance(capacity_config[mode], float | int):
            updated_capacity_config[mode] = [data[mode]]
        elif isinstance(capacity_config[mode], list):
            updated_capacity_config[mode] = generate_zone_capacity_list(
                mode, capacity_config, data
            )

    new_modes = [m for m in data if m not in capacity_config]
    for mode in new_modes:
        updated_capacity_config[mode] = [data[mode]]
    return updated_capacity_config


def update_capacity_list_if_value_already_exists(
    mode: str, capacity_config: list[dict[str, Any]], new_capacity: dict[str, Any]
) -> list[dict[str, Any]]:
    """Updates the capacity config for a zone if the capacity config is a list and the value already exists.
    This function ensures that we don't add the same value to the config over and over and that we can backfill and get the oldest value for which the capacity is valid.
    """
    existing_value_datetime = [
        item
        for item in capacity_config[mode]
        if item["value"] == new_capacity[mode]["value"]
    ][0]["datetime"]
    if new_capacity[mode]["datetime"] > existing_value_datetime:
        # if the associated datetime is more recent than the existing one, we don't add it
        return capacity_config[mode]
    else:
        # if the associated datetime is older than the existing one, we replace the datetime of the item
        return [
            new_capacity[mode] if item["value"] == new_capacity[mode]["value"] else item
            for item in capacity_config[mode]
        ]


def update_capacity_list_if_datetime_already_exists(
    mode: str, capacity_config: list[dict[str, Any]], new_capacity: dict[str, Any]
) -> list[dict[str, Any]]:
    """Updates the capacity config for a zone if the capacity config is a list and the datetime already exists and the value is different."""
    return [
        new_capacity[mode]
        if item["datetime"] == new_capacity[mode]["datetime"]
        else item
        for item in capacity_config[mode]
    ]


def generate_zone_capacity_list(
    mode: str, capacity_config: list[dict[str, Any]], new_capacity: dict[str, Any]
) -> list[dict[str, Any]]:
    """Generate the updated capacity config for a zone if the capacity config is a list"""
    if new_capacity[mode]["value"] in [d["value"] for d in capacity_config[mode]]:
        return update_capacity_list_if_value_already_exists(
            mode, capacity_config, new_capacity
        )
    elif new_capacity[mode]["datetime"] in [
        d["datetime"] for d in capacity_config[mode]
    ]:
        return update_capacity_list_if_datetime_already_exists(
            mode, capacity_config, new_capacity
        )
    else:
        return capacity_config[mode] + [new_capacity[mode]]


def check_capacity_config_type(capacity_config: list, config_type: type) -> None:
    """Check that the capacity config is of the specified type"""
    return bool(all(isinstance(item, config_type) for item in capacity_config))


def generate_aggregated_capacity_config(
    parent_zone: ZoneKey,
) -> dict[str, Any] | None:
    """Generate the aggregated capacity config for a parent zone"""
    zone_keys = [zone for zone in ZONE_PARENT if ZONE_PARENT[zone] == parent_zone]
    parent_capacity_config = ZONES_CONFIG[parent_zone]["capacity"]

    all_capacity_configs = [ZONES_CONFIG[zone]["capacity"] for zone in zone_keys]

    for mode in CAPACITY_MODES:
        mode_capacity_configs = [
            capacity_config[mode] for capacity_config in all_capacity_configs
        ]

        if not check_capacity_config_type(
            mode_capacity_configs, type(mode_capacity_configs[0])
        ):
            raise ValueError(
                f"{parent_zone} capacity could not be updated because all capacity configs must have the same type"
            )

        if check_capacity_config_type(mode_capacity_configs, list):
            parent_capacity_config[mode] = generate_aggregated_capacity_config_list(
                mode_capacity_configs, parent_zone
            )
        else:
            raise ValueError(
                f"{parent_zone} capacity could not be updated because all capacity configs must be  a list"
            )
    return parent_capacity_config


def generate_aggregated_capacity_config_dict(
    capacity_config: list[dict[str, Any]], parent_zone: ZoneKey
) -> dict[str, Any] | None:
    """Generate aggregated capacity config for a parent zone if the capacity config of the subzones are a dict"""
    datetime_values = {
        capacity_config["datetime"] for capacity_config in capacity_config
    }
    sources = {capacity_config["source"] for capacity_config in capacity_config}
    if len(datetime_values) != 1:
        logger.warning(
            f"{parent_zone} capacity could not be updated because all capacity configs must have the same datetime values"
        )
        return None
    else:
        updated_capacity = {}
        aggregated_value = compute_aggregated_value(capacity_config)
        updated_capacity["datetime"] = list(datetime_values)[0]
        updated_capacity["value"] = aggregated_value
        updated_capacity["source"] = ", ".join(
            [elem for elem in sources if elem is not None]
        )
        return sort_config_keys(updated_capacity)


def compute_aggregated_value(capacity_config: list[dict[str, Any]]) -> float | None:
    """Compute the aggregated capacity value as the sum of all subzone capacities"""
    if all(capacity_config["value"] is None for capacity_config in capacity_config):
        return None

    aggregated_value = sum(
        [
            0 if capacity_config["value"] is None else capacity_config["value"]
            for capacity_config in capacity_config
        ]
    )
    return aggregated_value


def generate_aggregated_capacity_config_list(
    capacity_config: list[Any], parent_zone: ZoneKey
) -> list[dict[str, Any]] | None:
    """Generate the aggregated capacity config for a parent zone if the capacity config of the subzones are a list"""
    flat_capacity_config = [item for sublist in capacity_config for item in sublist]
    datetime_values = {item["datetime"] for item in flat_capacity_config}
    updated_aggregated_capacity_config = []
    for dt in datetime_values:
        datetime_capacity_config = [
            item for item in flat_capacity_config if item["datetime"] == dt
        ]
        if len(datetime_capacity_config) == len(
            ZONES_CONFIG[ZoneKey(parent_zone)]["subZoneNames"]
        ):
            updated_aggregated_capacity_config.append(
                generate_aggregated_capacity_config_dict(
                    datetime_capacity_config, parent_zone
                )
            )
        else:
            logger.warning(
                f"{parent_zone} capacity could not be updated for {dt} because not all capacities are available"
            )
    return updated_aggregated_capacity_config


def update_aggregated_capacity_config(parent_zone: ZoneKey) -> None:
    """Update the aggregated capacity config for a parent zone"""
    if parent_zone not in ZONES_CONFIG:
        raise ValueError(f"Zone {parent_zone} does not exist in the zones config")

    _new_zone_config = deepcopy(ZONES_CONFIG[parent_zone])
    _new_zone_config["capacity"] = generate_aggregated_capacity_config(parent_zone)

    if _new_zone_config["capacity"] is not None:
        # sort keys
        _new_zone_config["capacity"] = sort_config_keys(_new_zone_config["capacity"])
        ZONES_CONFIG[parent_zone] = _new_zone_config
        write_zone_config(parent_zone, _new_zone_config)
    else:
        logger.warning(
            f"{parent_zone} capacity could not be updated because not all capacities are available"
        )<|MERGE_RESOLUTION|>--- conflicted
+++ resolved
@@ -83,15 +83,9 @@
     if "capacity" in _new_zone_config:
         capacity = _new_zone_config["capacity"]
 
-<<<<<<< HEAD
-        if all(isinstance(capacity[m], float | int) for m in capacity):
-            # TODO: this is temporry as it handles the case of the deprecated system where capacity is a single value. It will be removed in the future
-            capacity = data
-=======
         if all(isinstance(capacity[m], float | int) for m in capacity.keys()):
             # TODO: this is temporary as it handles the case of the deprecated system where capacity is a single value. It will be removed in the future
             capacity = {key: [value] for key, value in data.items()}
->>>>>>> aed5d380
         else:
             capacity = generate_zone_capacity_config(capacity, data)
     else:
