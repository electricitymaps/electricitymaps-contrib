--- conflicted
+++ resolved
@@ -309,13 +309,8 @@
     if zone_key not in df.columns[2:]:
         return []
 
-<<<<<<< HEAD
     start = target_datetime - timedelta(days=1)
-    df["Date"] = df["Date"].apply(lambda x: datetime.strptime(x, "%Y/%m/%d"))
-=======
-    start = target_datetime - dt.timedelta(days=1)
     df["Date"] = pd.to_datetime(df["Date"], format="%Y/%m/%d").dt.date
->>>>>>> 2413cb67
     df = df[(df["Date"] >= start.date()) & (df["Date"] <= target_datetime.date())]
 
     df["datetime"] = df.apply(
