--- conflicted
+++ resolved
@@ -32,7 +32,6 @@
     return True
 
 
-<<<<<<< HEAD
 def validate_production_diffs(
         datapoints: list, max_diff: dict, logger: logging.Logger):
     """
@@ -80,10 +79,7 @@
     return [datapoints[i] for i in ok_diff[ok_diff].index]
 
 
-def validate(datapoint, logger=getLogger(__name__), **kwargs):
-=======
 def validate(datapoint, logger, **kwargs):
->>>>>>> 7c0dfc4d
     """
     Validates a production datapoint based on given constraints.
     If the datapoint is found to be invalid then None is returned.
