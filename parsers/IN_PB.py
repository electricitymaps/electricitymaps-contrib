--- conflicted
+++ resolved
@@ -94,13 +94,8 @@
                                           session)
     date_text = read_text_by_regex('(\d+/\d+/\d+)', response_text)
     time_text = read_text_by_regex('(\d+:\d+:\d+)', response_text)
-
-<<<<<<< HEAD
+    
     india_date = date_time_strings_to_kolkata_date(date_text, "MM/DD/YYYY", time_text, "HH:mm:ss")
-=======
-    india_date_time = date_text + time_text + 'Asia/Kolkata'
-    india_date = get(india_date_time, 'MM/DD/YYYYHH:mm:ssZZZ')
->>>>>>> f76ad86c
 
     punjab_match = search('<tr>(.*?)PUNJAB(.*?)</tr>', response_text, M|I|S).group(0)
     punjab_tr_text = findall('<tr>(.*?)</tr>', punjab_match, M|I|S)[1]
