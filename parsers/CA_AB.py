--- conflicted
+++ resolved
@@ -52,15 +52,10 @@
     "OTHER": "biomass",
 }
 
-<<<<<<< HEAD
-STORAGE_MAPPING = {"ENERGY STORAGE": "battery"}
-SKIP_KEYS = ["TOTAL"]
-=======
 STORAGE_MAPPING = {"ENERGY STORAGE": "battery storage"}
 GRID_ALERTS_URL = "http://ets.aeso.ca/ets_web/ip/Market/Reports/RealTimeShiftReportServlet?contentType=html"
 GRID_ALERT_SOURCE = "aeso.ca"
-
->>>>>>> 180d54e5
+SKIP_KEYS = ["TOTAL"]
 
 
 def fetch_exchange(
@@ -160,7 +155,7 @@
             storage.add_value(STORAGE_MAPPING[key], generation.get(key))
 
         elif key not in SKIP_KEYS:
-            logger.warning(f"Unrecognized key: {key} in data skipped")
+            logger.warning(f"Unrecognized key: {key} in data")
 
     date = get_csd_report_timestamp(response.text)
 
