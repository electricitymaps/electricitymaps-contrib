--- conflicted
+++ resolved
@@ -2,11 +2,7 @@
 from unittest import TestCase, main
 from unittest.mock import patch
 
-<<<<<<< HEAD
 from mock import patch
-=======
-from ree import ElHierro, Formentera, Mallorca, Response
->>>>>>> fbf89eae
 from requests import Session
 
 from electricitymap.contrib.lib.types import ZoneKey
