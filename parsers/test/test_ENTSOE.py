--- conflicted
+++ resolved
@@ -1,8 +1,8 @@
 import logging
 import os
-from pathlib import Path
 import unittest
 from datetime import datetime, timezone
+from pathlib import Path
 from unittest.mock import patch
 
 from requests import Session
@@ -12,8 +12,8 @@
 from electricitymap.contrib.lib.types import ZoneKey
 from parsers import ENTSOE
 
-
 base_path_to_mock = Path("parsers/test/mocks/ENTSOE")
+
 
 class TestENTSOE(TestCase):
     def setUp(self) -> None:
@@ -166,44 +166,19 @@
 
 class TestFetchExchange(TestENTSOE):
     def test_fetch_exchange(self):
-<<<<<<< HEAD
         imports = Path(base_path_to_mock, "DK-DK1_GB_exchange_imports.xml")
         exports = Path(base_path_to_mock, "DK-DK1_GB_exchange_exports.xml")
 
         self.adapter.register_uri(
-                GET,
-                "https://web-api.tp.entsoe.eu/api?documentType=A11&in_Domain=10YDK-1--------W&out_Domain=10YGB----------A",
-                content=imports.read_bytes(),
-            )
-        self.adapter.register_uri(
-                GET,
-                "https://web-api.tp.entsoe.eu/api?documentType=A11&in_Domain=10YGB----------A&out_Domain=10YDK-1--------W",
-                content=exports.read_bytes(),
-            )
-=======
-        imports = None
-        exports = None
-        # Read import data from mockfile
-        with open(
-            "parsers/test/mocks/ENTSOE/DK-DK1_GB_exchange_imports.xml", "rb"
-        ) as import_file:
-            imports = import_file.read()
-        # Read export data from mockfile
-        with open(
-            "parsers/test/mocks/ENTSOE/DK-DK1_GB_exchange_exports.xml", "rb"
-        ) as export_file:
-            exports = export_file.read()
-        self.adapter.register_uri(
             GET,
             "?documentType=A11&in_Domain=10YDK-1--------W&out_Domain=10YGB----------A",
-            content=imports,
+            content=imports.read_bytes(),
         )
         self.adapter.register_uri(
             GET,
             "?documentType=A11&in_Domain=10YGB----------A&out_Domain=10YDK-1--------W",
-            content=exports,
-        )
->>>>>>> 28896710
+            content=exports.read_bytes(),
+        )
         exchange = ENTSOE.fetch_exchange(
             zone_key1=ZoneKey("DK-DK1"), zone_key2=ZoneKey("GB"), session=self.session
         )
@@ -221,7 +196,6 @@
             ]
         )
 
-<<<<<<< HEAD
     def test_fetch_exchange_with_aggregated_exchanges(self):
         imports_AC = Path(base_path_to_mock, "FR-COR_IT-SAR_AC_exchange_imports.xml")
         exports_AC = Path(base_path_to_mock, "FR-COR_IT-SAR_AC_exchange_exports.xml")
@@ -229,30 +203,30 @@
         exports_DC = Path(base_path_to_mock, "FR-COR_IT-SAR_DC_exchange_exports.xml")
 
         self.adapter.register_uri(
-                GET,
-                "https://web-api.tp.entsoe.eu/api?documentType=A11&in_Domain=10Y1001A1001A885&out_Domain=10Y1001A1001A74G",
-                content=imports_AC.read_bytes(),
-            )
-        self.adapter.register_uri(
-                GET,
-                "https://web-api.tp.entsoe.eu/api?documentType=A11&in_Domain=10Y1001A1001A74G&out_Domain=10Y1001A1001A885",
-                content=exports_AC.read_bytes(),
-            )
-        self.adapter.register_uri(
-                GET,
-                "https://web-api.tp.entsoe.eu/api?documentType=A11&in_Domain=10Y1001A1001A893&out_Domain=10Y1001A1001A74G",
-                content=imports_DC.read_bytes(),
-            )
-        self.adapter.register_uri(
-                GET,
-                "https://web-api.tp.entsoe.eu/api?documentType=A11&in_Domain=10Y1001A1001A74G&out_Domain=10Y1001A1001A893",
-                content=exports_DC.read_bytes(),
-            )
+            GET,
+            "?documentType=A11&in_Domain=10Y1001A1001A885&out_Domain=10Y1001A1001A74G",
+            content=imports_AC.read_bytes(),
+        )
+        self.adapter.register_uri(
+            GET,
+            "?documentType=A11&in_Domain=10Y1001A1001A74G&out_Domain=10Y1001A1001A885",
+            content=exports_AC.read_bytes(),
+        )
+        self.adapter.register_uri(
+            GET,
+            "?documentType=A11&in_Domain=10Y1001A1001A893&out_Domain=10Y1001A1001A74G",
+            content=imports_DC.read_bytes(),
+        )
+        self.adapter.register_uri(
+            GET,
+            "?documentType=A11&in_Domain=10Y1001A1001A74G&out_Domain=10Y1001A1001A893",
+            content=exports_DC.read_bytes(),
+        )
 
         exchange = ENTSOE.fetch_exchange(
             zone_key1=ZoneKey("FR-COR"),
             zone_key2=ZoneKey("IT-SAR"),
-            session=self.session
+            session=self.session,
         )
 
         self.assert_match_snapshot(
@@ -275,44 +249,15 @@
         exports = Path(base_path_to_mock, "DK-DK2_SE-SE4_exchange_forecast_exports.xml")
 
         self.adapter.register_uri(
-                GET,
-                "https://web-api.tp.entsoe.eu/api?documentType=A09&in_Domain=10YDK-2--------M&out_Domain=10Y1001A1001A47J",
-                content=imports.read_bytes(),
-            )
-        self.adapter.register_uri(
-                GET,
-                "https://web-api.tp.entsoe.eu/api?documentType=A09&in_Domain=10Y1001A1001A47J&out_Domain=10YDK-2--------M",
-                content=exports.read_bytes(),
-            )
-=======
-
-class TestFetchExchangeForecast(TestENTSOE):
-    def test_fetch_exchange_forecast(self):
-        imports = None
-        exports = None
-        # Read import data from mockfile
-        with open(
-            "parsers/test/mocks/ENTSOE/DK-DK2_SE-SE4_exchange_forecast_imports.xml",
-            "rb",
-        ) as import_file:
-            imports = import_file.read()
-        # Read export data from mockfile
-        with open(
-            "parsers/test/mocks/ENTSOE/DK-DK2_SE-SE4_exchange_forecast_exports.xml",
-            "rb",
-        ) as export_file:
-            exports = export_file.read()
-        self.adapter.register_uri(
             GET,
             "?documentType=A09&in_Domain=10YDK-2--------M&out_Domain=10Y1001A1001A47J",
-            content=imports,
+            content=imports.read_bytes(),
         )
         self.adapter.register_uri(
             GET,
             "?documentType=A09&in_Domain=10Y1001A1001A47J&out_Domain=10YDK-2--------M",
-            content=exports,
-        )
->>>>>>> 28896710
+            content=exports.read_bytes(),
+        )
         exchange_forecast = ENTSOE.fetch_exchange_forecast(
             zone_key1=ZoneKey("DK-DK2"),
             zone_key2=ZoneKey("SE-SE4"),
@@ -333,36 +278,44 @@
         )
 
     def test_fetch_exchange_forecast_with_aggregated_exchanges(self):
-        imports_AC = Path(base_path_to_mock, "FR-COR_IT-SAR_AC_exchange_forecast_imports.xml")
-        exports_AC = Path(base_path_to_mock, "FR-COR_IT-SAR_AC_exchange_forecast_exports.xml")
-        imports_DC = Path(base_path_to_mock, "FR-COR_IT-SAR_DC_exchange_forecast_imports.xml")
-        exports_DC = Path(base_path_to_mock, "FR-COR_IT-SAR_DC_exchange_forecast_exports.xml")
-
-        self.adapter.register_uri(
-                GET,
-                "https://web-api.tp.entsoe.eu/api?documentType=A09&in_Domain=10Y1001A1001A885&out_Domain=10Y1001A1001A74G",
-                content=imports_AC.read_bytes(),
-            )
-        self.adapter.register_uri(
-                GET,
-                "https://web-api.tp.entsoe.eu/api?documentType=A09&in_Domain=10Y1001A1001A74G&out_Domain=10Y1001A1001A885",
-                content=exports_AC.read_bytes(),
-            )
-        self.adapter.register_uri(
-                GET,
-                "https://web-api.tp.entsoe.eu/api?documentType=A09&in_Domain=10Y1001A1001A893&out_Domain=10Y1001A1001A74G",
-                content=imports_DC.read_bytes(),
-            )
-        self.adapter.register_uri(
-                GET,
-                "https://web-api.tp.entsoe.eu/api?documentType=A09&in_Domain=10Y1001A1001A74G&out_Domain=10Y1001A1001A893",
-                content=exports_DC.read_bytes(),
-            )
+        imports_AC = Path(
+            base_path_to_mock, "FR-COR_IT-SAR_AC_exchange_forecast_imports.xml"
+        )
+        exports_AC = Path(
+            base_path_to_mock, "FR-COR_IT-SAR_AC_exchange_forecast_exports.xml"
+        )
+        imports_DC = Path(
+            base_path_to_mock, "FR-COR_IT-SAR_DC_exchange_forecast_imports.xml"
+        )
+        exports_DC = Path(
+            base_path_to_mock, "FR-COR_IT-SAR_DC_exchange_forecast_exports.xml"
+        )
+
+        self.adapter.register_uri(
+            GET,
+            "?documentType=A09&in_Domain=10Y1001A1001A885&out_Domain=10Y1001A1001A74G",
+            content=imports_AC.read_bytes(),
+        )
+        self.adapter.register_uri(
+            GET,
+            "?documentType=A09&in_Domain=10Y1001A1001A74G&out_Domain=10Y1001A1001A885",
+            content=exports_AC.read_bytes(),
+        )
+        self.adapter.register_uri(
+            GET,
+            "?documentType=A09&in_Domain=10Y1001A1001A893&out_Domain=10Y1001A1001A74G",
+            content=imports_DC.read_bytes(),
+        )
+        self.adapter.register_uri(
+            GET,
+            "?documentType=A09&in_Domain=10Y1001A1001A74G&out_Domain=10Y1001A1001A893",
+            content=exports_DC.read_bytes(),
+        )
 
         exchange_forecast = ENTSOE.fetch_exchange_forecast(
             zone_key1=ZoneKey("FR-COR"),
             zone_key2=ZoneKey("IT-SAR"),
-            session=self.session
+            session=self.session,
         )
 
         self.assert_match_snapshot(
