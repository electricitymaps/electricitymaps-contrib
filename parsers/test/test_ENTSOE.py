import logging
import os
import unittest
from datetime import datetime, timezone
from unittest.mock import patch

from requests import Session
from requests_mock import ANY, GET, Adapter
from snapshottest import TestCase

from electricitymap.contrib.lib.types import ZoneKey
from parsers import ENTSOE
from snapshottest import TestCase

<<<<<<< HEAD
=======

>>>>>>> 7eb58d89
class TestENTSOE(TestCase):
    def setUp(self) -> None:
        super().setUp()
        os.environ["ENTSOE_TOKEN"] = "token"
        self.session = Session()
        self.adapter = Adapter()
        self.session.mount("https://", self.adapter)


class TestFetchPrices(TestENTSOE):
    def test_fetch_prices(self):
        with open("parsers/test/mocks/ENTSOE/FR_prices.xml", "rb") as price_fr_data:
            self.adapter.register_uri(
                GET,
                ANY,
                content=price_fr_data.read(),
            )
            prices = ENTSOE.fetch_price(ZoneKey("FR"), self.session)
            self.assertEqual(len(prices), 48)
            self.assertEqual(prices[0]["price"], 106.78)
            self.assertEqual(prices[0]["source"], "entsoe.eu")
            self.assertEqual(prices[0]["currency"], "EUR")
            self.assertEqual(
                prices[0]["datetime"], datetime(2023, 5, 6, 22, 0, tzinfo=timezone.utc)
            )

    def test_fetch_prices_integrated_zone(self):
        with open("parsers/test/mocks/ENTSOE/FR_prices.xml", "rb") as price_fr_data:
            self.adapter.register_uri(
                GET,
                ANY,
                content=price_fr_data.read(),
            )
            prices = ENTSOE.fetch_price(ZoneKey("DK-BHM"), self.session)
            self.assertEqual(len(prices), 48)
            self.assertEqual(prices[0]["price"], 106.78)
            self.assertEqual(prices[0]["source"], "entsoe.eu")
            self.assertEqual(prices[0]["currency"], "EUR")
            self.assertEqual(
                prices[0]["datetime"], datetime(2023, 5, 6, 22, 0, tzinfo=timezone.utc)
            )


class TestFetchProduction(TestENTSOE):
    def test_fetch_production(self):
        with open(
            "parsers/test/mocks/ENTSOE/FI_production.xml", "rb"
        ) as production_fi_data:
            self.adapter.register_uri(
                GET,
                ANY,
                content=production_fi_data.read(),
            )
            production = ENTSOE.fetch_production(ZoneKey("FI"), self.session)
            self.assertEqual(len(production), 48)
            self.assertEqual(production[0]["zoneKey"], "FI")
            self.assertEqual(production[0]["source"], "entsoe.eu")
            self.assertEqual(
                production[0]["datetime"],
                datetime(2023, 5, 8, 7, 0, tzinfo=timezone.utc),
            )
            self.assertEqual(production[0]["production"]["biomass"], 543 + 7)
            self.assertEqual(production[0]["production"]["coal"], 154 + 180)
            self.assertEqual(production[0]["production"]["gas"], 254)
            self.assertEqual(production[0]["production"]["hydro"], 2360)
            self.assertEqual(production[0]["production"]["nuclear"], 3466)
            self.assertEqual(production[0]["production"]["oil"], 51)
            self.assertEqual(production[0]["production"]["wind"], 750)
            self.assertEqual(production[0]["production"]["unknown"], 51 + 3)

            self.assertEqual(production[1]["source"], "entsoe.eu")
            self.assertEqual(
                production[1]["datetime"],
                datetime(2023, 5, 8, 8, 0, tzinfo=timezone.utc),
            )
            self.assertEqual(production[1]["production"]["biomass"], 558 + 7)
            self.assertEqual(production[1]["production"]["coal"], 155 + 158)
            self.assertEqual(production[1]["production"]["gas"], 263)
            self.assertEqual(production[1]["production"]["hydro"], 2319)
            self.assertEqual(production[1]["production"]["nuclear"], 3466)
            self.assertEqual(production[1]["production"]["oil"], 0)
            self.assertEqual(production[1]["production"]["wind"], 915)
            self.assertEqual(production[1]["production"]["unknown"], 46 + 3)

            self.assertEqual(production[-1]["source"], "entsoe.eu")
            self.assertEqual(
                production[-1]["datetime"],
                datetime(2023, 5, 10, 6, 0, tzinfo=timezone.utc),
            )
            self.assertEqual(production[-1]["production"]["biomass"], 515 + 20)
            self.assertEqual(production[-1]["production"]["coal"], 111 + 124)
            self.assertEqual(production[-1]["production"]["gas"], 198)

    def test_fetch_production_with_storage(self):
        with open(
            "parsers/test/mocks/ENTSOE/NO-NO5_production.xml", "rb"
        ) as production_no_data:
            self.adapter.register_uri(
                GET,
                ANY,
                content=production_no_data.read(),
            )
            production = ENTSOE.fetch_production(ZoneKey("NO-NO5"), self.session)
            self.assertEqual(len(production), 47)
            self.assertEqual(production[0]["zoneKey"], "NO-NO5")
            self.assertEqual(production[0]["source"], "entsoe.eu")
            self.assertEqual(
                production[0]["datetime"],
                datetime(2023, 5, 9, 9, 0, tzinfo=timezone.utc),
            )
            self.assertEqual(production[0]["storage"]["hydro"], -61)
            self.assertEqual(production[0]["production"]["gas"], 0)
            self.assertEqual(production[0]["production"]["hydro"], 1065)

    def test_fetch_with_negative_values(self):
        with open(
            "parsers/test/mocks/ENTSOE/NO-NO5_production-negatives.xml", "rb"
        ) as production_no_data:
            self.adapter.register_uri(
                GET,
                ANY,
                content=production_no_data.read(),
            )
            logger = logging.Logger("test")
            with patch.object(logger, "info") as mock_warning:
                production = ENTSOE.fetch_production(
                    ZoneKey("NO-NO5"), self.session, logger=logger
                )
                self.assertEqual(len(production), 47)
                self.assertEqual(production[0]["zoneKey"], "NO-NO5")
                self.assertEqual(production[0]["source"], "entsoe.eu")
                self.assertEqual(
                    production[0]["datetime"],
                    datetime(2023, 5, 9, 9, 0, tzinfo=timezone.utc),
                )
                # Small negative values have been set to 0.
                self.assertEqual(production[0]["production"]["gas"], 0)
                self.assertEqual(production[1]["production"]["gas"], 0)

                # Large negative values have been set to None.
                self.assertEqual(
                    production[-1]["datetime"],
                    datetime(2023, 5, 11, 7, 0, tzinfo=timezone.utc),
                )
                self.assertEqual(production[-1]["production"]["gas"], None)
                # A warning has been logged for this.
                mock_warning.assert_called()


class TestFetchExchange(TestENTSOE):
    def test_fetch_exchange(self):
        imports = None
        exports = None
        # Read import data from mockfile
<<<<<<< HEAD
        with open("parsers/test/mocks/ENTSOE/DK-DK1_GB_exchange_imports.xml", "rb") as import_file:
            imports = import_file.read()
        # Read export data from mockfile
        with open("parsers/test/mocks/ENTSOE/DK-DK1_GB_exchange_exports.xml", "rb") as export_file:
            exports = export_file.read()
        self.adapter.register_uri(
                GET,
                "https://web-api.tp.entsoe.eu/api?documentType=A11&in_Domain=10YDK-1--------W&out_Domain=10YGB----------A",
                content=imports,
            )
        self.adapter.register_uri(
                GET,
                "https://web-api.tp.entsoe.eu/api?documentType=A11&in_Domain=10YGB----------A&out_Domain=10YDK-1--------W",
                content=exports,
            )
        exchange = ENTSOE.fetch_exchange(
            zone_key1=ZoneKey("DK-DK1"),
            zone_key2=ZoneKey("GB"),
            session=self.session
=======
        with open(
            "parsers/test/mocks/ENTSOE/DK-DK1_GB_exchange_imports.xml", "rb"
        ) as import_file:
            imports = import_file.read()
        # Read export data from mockfile
        with open(
            "parsers/test/mocks/ENTSOE/DK-DK1_GB_exchange_exports.xml", "rb"
        ) as export_file:
            exports = export_file.read()
        self.adapter.register_uri(
            GET,
            "?documentType=A11&in_Domain=10YDK-1--------W&out_Domain=10YGB----------A",
            content=imports,
        )
        self.adapter.register_uri(
            GET,
            "?documentType=A11&in_Domain=10YGB----------A&out_Domain=10YDK-1--------W",
            content=exports,
        )
        exchange = ENTSOE.fetch_exchange(
            zone_key1=ZoneKey("DK-DK1"), zone_key2=ZoneKey("GB"), session=self.session
>>>>>>> 7eb58d89
        )
        exchange.sort(key=lambda x: x["datetime"])
        self.assertMatchSnapshot(
            [
                {
                    "datetime": element["datetime"].isoformat(),
                    "netFlow": element["netFlow"],
                    "source": element["source"],
                    "sortedZoneKeys": element["sortedZoneKeys"],
<<<<<<< HEAD
                    "sourceType": element["sourceType"].value,
=======
>>>>>>> 7eb58d89
                }
                for element in exchange
            ]
        )
<<<<<<< HEAD

class TestFetchExchangeForecast(TestENTSOE):
    def test_fetch_exchange_forecast(self):
        imports = None
        exports = None
        # Read import data from mockfile
        with open("parsers/test/mocks/ENTSOE/DK-DK2_SE-SE4_exchange_forecast_imports.xml", "rb") as import_file:
            imports = import_file.read()
        # Read export data from mockfile
        with open("parsers/test/mocks/ENTSOE/DK-DK2_SE-SE4_exchange_forecast_exports.xml", "rb") as export_file:
            exports = export_file.read()
        self.adapter.register_uri(
                GET,
                "https://web-api.tp.entsoe.eu/api?documentType=A09&in_Domain=10YDK-2--------M&out_Domain=10Y1001A1001A47J",
                content=imports,
            )
        self.adapter.register_uri(
                GET,
                "https://web-api.tp.entsoe.eu/api?documentType=A09&in_Domain=10Y1001A1001A47J&out_Domain=10YDK-2--------M",
                content=exports,
            )
        exchange_forecast = ENTSOE.fetch_exchange_forecast(
            zone_key1=ZoneKey("DK-DK2"),
            zone_key2=ZoneKey("SE-SE4"),
            session=self.session
        )
        exchange_forecast.sort(key=lambda x: x["datetime"])
        self.assertMatchSnapshot(
            [
                {
                    "datetime": element["datetime"].isoformat(),
                    "netFlow": element["netFlow"],
                    "source": element["source"],
                    "sortedZoneKeys": element["sortedZoneKeys"],
                    "sourceType": element["sourceType"].value,
                }
                for element in exchange_forecast
            ]
        )


class TestENTSOE_Refetch(unittest.TestCase):
    def test_refetch_token(self) -> None:
        token = mock.Mock(return_value="token")
        with mock.patch("parsers.ENTSOE.get_token", token) as patched_get_token:
            self.session = Session()
            self.adapter = Adapter()
            self.session.mount("https://", self.adapter)
            with open("parsers/test/mocks/ENTSOE/FR_prices.xml", "rb") as price_fr_data:
                self.adapter.register_uri(
                    GET,
                    ANY,
                    content=price_fr_data.read(),
                )
                _ = ENTSOE.fetch_price(ZoneKey("DE"), self.session)
                patched_get_token.assert_called_once_with("ENTSOE_TOKEN")
                patched_get_token.reset_mock()
                _ = ENTSOE.fetch_price(
                    ZoneKey("DE"), self.session, datetime(2021, 1, 1)
                )
                patched_get_token.assert_called_once_with("ENTSOE_REFETCH_TOKEN")
=======
>>>>>>> 7eb58d89


class TestFetchExchangeForecast(TestENTSOE):
    def test_fetch_exchange_forecast(self):
        imports = None
        exports = None
        # Read import data from mockfile
        with open(
            "parsers/test/mocks/ENTSOE/DK-DK2_SE-SE4_exchange_forecast_imports.xml",
            "rb",
        ) as import_file:
            imports = import_file.read()
        # Read export data from mockfile
        with open(
            "parsers/test/mocks/ENTSOE/DK-DK2_SE-SE4_exchange_forecast_exports.xml",
            "rb",
        ) as export_file:
            exports = export_file.read()
        self.adapter.register_uri(
            GET,
            "?documentType=A09&in_Domain=10YDK-2--------M&out_Domain=10Y1001A1001A47J",
            content=imports,
        )
        self.adapter.register_uri(
            GET,
            "?documentType=A09&in_Domain=10Y1001A1001A47J&out_Domain=10YDK-2--------M",
            content=exports,
        )
        exchange_forecast = ENTSOE.fetch_exchange_forecast(
            zone_key1=ZoneKey("DK-DK2"),
            zone_key2=ZoneKey("SE-SE4"),
            session=self.session,
        )
        exchange_forecast.sort(key=lambda x: x["datetime"])
        self.assertMatchSnapshot(
            [
                {
                    "datetime": element["datetime"].isoformat(),
                    "netFlow": element["netFlow"],
                    "source": element["source"],
                    "sortedZoneKeys": element["sortedZoneKeys"],
                }
                for element in exchange_forecast
            ]
        )


class TestENTSOE_Refetch(unittest.TestCase):
    def test_fetch_uses_normal_url(self):
        os.environ["ENTSOE_TOKEN"] = "proxy"
        self.session = Session()
        self.adapter = Adapter()
        self.session.mount("https://", self.adapter)
        with open("parsers/test/mocks/ENTSOE/FR_prices.xml", "rb") as price_fr_data:
            self.adapter.register_uri(
                GET,
                ENTSOE.ENTSOE_URL,
                content=price_fr_data.read(),
            )
            _ = ENTSOE.fetch_price(ZoneKey("DE"), self.session)<|MERGE_RESOLUTION|>--- conflicted
+++ resolved
@@ -10,12 +10,8 @@
 
 from electricitymap.contrib.lib.types import ZoneKey
 from parsers import ENTSOE
-from snapshottest import TestCase
-
-<<<<<<< HEAD
-=======
-
->>>>>>> 7eb58d89
+
+
 class TestENTSOE(TestCase):
     def setUp(self) -> None:
         super().setUp()
@@ -170,27 +166,6 @@
         imports = None
         exports = None
         # Read import data from mockfile
-<<<<<<< HEAD
-        with open("parsers/test/mocks/ENTSOE/DK-DK1_GB_exchange_imports.xml", "rb") as import_file:
-            imports = import_file.read()
-        # Read export data from mockfile
-        with open("parsers/test/mocks/ENTSOE/DK-DK1_GB_exchange_exports.xml", "rb") as export_file:
-            exports = export_file.read()
-        self.adapter.register_uri(
-                GET,
-                "https://web-api.tp.entsoe.eu/api?documentType=A11&in_Domain=10YDK-1--------W&out_Domain=10YGB----------A",
-                content=imports,
-            )
-        self.adapter.register_uri(
-                GET,
-                "https://web-api.tp.entsoe.eu/api?documentType=A11&in_Domain=10YGB----------A&out_Domain=10YDK-1--------W",
-                content=exports,
-            )
-        exchange = ENTSOE.fetch_exchange(
-            zone_key1=ZoneKey("DK-DK1"),
-            zone_key2=ZoneKey("GB"),
-            session=self.session
-=======
         with open(
             "parsers/test/mocks/ENTSOE/DK-DK1_GB_exchange_imports.xml", "rb"
         ) as import_file:
@@ -212,7 +187,6 @@
         )
         exchange = ENTSOE.fetch_exchange(
             zone_key1=ZoneKey("DK-DK1"), zone_key2=ZoneKey("GB"), session=self.session
->>>>>>> 7eb58d89
         )
         exchange.sort(key=lambda x: x["datetime"])
         self.assertMatchSnapshot(
@@ -222,78 +196,10 @@
                     "netFlow": element["netFlow"],
                     "source": element["source"],
                     "sortedZoneKeys": element["sortedZoneKeys"],
-<<<<<<< HEAD
-                    "sourceType": element["sourceType"].value,
-=======
->>>>>>> 7eb58d89
                 }
                 for element in exchange
             ]
         )
-<<<<<<< HEAD
-
-class TestFetchExchangeForecast(TestENTSOE):
-    def test_fetch_exchange_forecast(self):
-        imports = None
-        exports = None
-        # Read import data from mockfile
-        with open("parsers/test/mocks/ENTSOE/DK-DK2_SE-SE4_exchange_forecast_imports.xml", "rb") as import_file:
-            imports = import_file.read()
-        # Read export data from mockfile
-        with open("parsers/test/mocks/ENTSOE/DK-DK2_SE-SE4_exchange_forecast_exports.xml", "rb") as export_file:
-            exports = export_file.read()
-        self.adapter.register_uri(
-                GET,
-                "https://web-api.tp.entsoe.eu/api?documentType=A09&in_Domain=10YDK-2--------M&out_Domain=10Y1001A1001A47J",
-                content=imports,
-            )
-        self.adapter.register_uri(
-                GET,
-                "https://web-api.tp.entsoe.eu/api?documentType=A09&in_Domain=10Y1001A1001A47J&out_Domain=10YDK-2--------M",
-                content=exports,
-            )
-        exchange_forecast = ENTSOE.fetch_exchange_forecast(
-            zone_key1=ZoneKey("DK-DK2"),
-            zone_key2=ZoneKey("SE-SE4"),
-            session=self.session
-        )
-        exchange_forecast.sort(key=lambda x: x["datetime"])
-        self.assertMatchSnapshot(
-            [
-                {
-                    "datetime": element["datetime"].isoformat(),
-                    "netFlow": element["netFlow"],
-                    "source": element["source"],
-                    "sortedZoneKeys": element["sortedZoneKeys"],
-                    "sourceType": element["sourceType"].value,
-                }
-                for element in exchange_forecast
-            ]
-        )
-
-
-class TestENTSOE_Refetch(unittest.TestCase):
-    def test_refetch_token(self) -> None:
-        token = mock.Mock(return_value="token")
-        with mock.patch("parsers.ENTSOE.get_token", token) as patched_get_token:
-            self.session = Session()
-            self.adapter = Adapter()
-            self.session.mount("https://", self.adapter)
-            with open("parsers/test/mocks/ENTSOE/FR_prices.xml", "rb") as price_fr_data:
-                self.adapter.register_uri(
-                    GET,
-                    ANY,
-                    content=price_fr_data.read(),
-                )
-                _ = ENTSOE.fetch_price(ZoneKey("DE"), self.session)
-                patched_get_token.assert_called_once_with("ENTSOE_TOKEN")
-                patched_get_token.reset_mock()
-                _ = ENTSOE.fetch_price(
-                    ZoneKey("DE"), self.session, datetime(2021, 1, 1)
-                )
-                patched_get_token.assert_called_once_with("ENTSOE_REFETCH_TOKEN")
-=======
->>>>>>> 7eb58d89
 
 
 class TestFetchExchangeForecast(TestENTSOE):
