#!/usr/bin/env python3

from datetime import datetime, timedelta
from logging import Logger, getLogger
from zoneinfo import ZoneInfo

<<<<<<< HEAD
from requests import Response, Session
=======
from requests import Session
>>>>>>> 8854fdd5

from electricitymap.contrib.lib.models.event_lists import ProductionBreakdownList
from electricitymap.contrib.lib.models.events import ProductionMix
from electricitymap.contrib.lib.types import ZoneKey

<<<<<<< HEAD
logger = getLogger(__name__)
=======
API_ENDPOINT = "https://www.coes.org.pe/Portal/portalinformacion/generacion"
>>>>>>> 8854fdd5

TIMEZONE = ZoneInfo("America/Lima")

MAP_GENERATION = {
    "DIESEL": "oil",
    "RESIDUAL": "biomass",
    "CARBÓN": "coal",
    "GAS": "gas",
    "HÍDRICO": "hydro",
    "BIOGÁS": "biomass",
    "BAGAZO": "biomass",
    "SOLAR": "solar",
    "EÓLICA": "wind",
}
SOURCE = "coes.org.pe"

<<<<<<< HEAD
def parse_datetime(dt:str):
    return datetime.strptime(dt, "%Y/%m/%d %H:%M:%S").replace(tzinfo=TIMEZONE) - timedelta(minutes=30)
=======

def parse_date(item):
    return datetime.strptime(item["Nombre"], "%Y/%m/%d %H:%M:%S").replace(
        tzinfo=TIMEZONE
    )
>>>>>>> 8854fdd5


def fetch_production(
    zone_key: str = ZoneKey("PE"),
    session: Session | None = None,
    target_datetime: datetime | None = None,
    logger: Logger = getLogger(__name__),
) -> list:
    """Requests the last known production mix (in MW) of a given country."""
    if target_datetime is None:
        target_datetime = datetime.now(tz=TIMEZONE)
    r = session or Session()

<<<<<<< HEAD
=======
    current_date = datetime.now(tz=TIMEZONE)

    date_format = "%d/%m/%Y"
    today = current_date.strftime(date_format)
    yesterday = (current_date + timedelta(days=-1)).strftime(date_format)
    end_date = (current_date + timedelta(days=+1)).strftime(date_format)

>>>>>>> 8854fdd5
    # To guarantee a full 24 hours of data we must make 2 requests.
    response_url: Response = r.post(url, data={
                'fechaInicial': (target_datetime -timedelta(days=1)).strftime("%d/%m/%Y"),
                'fechaFinal': target_datetime.strftime("%d/%m/%Y"),
                'indicador': 0
            })
    production_data = response_url.json()['GraficoTipoCombustible']['Series']

    all_production_breakdowns: list[ProductionBreakdownList] = []
    for item in production_data:
        production_mode_list = ProductionBreakdownList(logger)
        production_mode = MAP_GENERATION[item["Name"]]
        for data in item["Data"]:
            productionMix= ProductionMix()
            productionMix.add_value(production_mode, round(float(data["Valor"]),3))
            production_mode_list.append(zoneKey=zone_key,
                datetime=parse_datetime(data["Nombre"]),
                source = SOURCE,
                production = productionMix

<<<<<<< HEAD
=======
    response_today = r.post(
        API_ENDPOINT,
        data={"fechaInicial": today, "fechaFinal": end_date, "indicador": 0},
    )

    response_yesterday = r.post(
        API_ENDPOINT,
        data={"fechaInicial": yesterday, "fechaFinal": today, "indicador": 0},
    )

    data_today = response_today.json()["GraficoTipoCombustible"]["Series"]
    data_yesterday = response_yesterday.json()["GraficoTipoCombustible"]["Series"]
    raw_data = data_today + data_yesterday

    # Note: We receive MWh values between two intervals!
    interval_hours = (
        parse_date(raw_data[0]["Data"][1]) - parse_date(raw_data[0]["Data"][0])
    ).total_seconds() / 3600

    data = []
    datetimes = []

    for series in raw_data:
        k = series["Name"]
        if k not in MAP_GENERATION:
            logger.warning(f'Unknown production type "{k}" for Peru')
            continue
        for v in series["Data"]:
            dt = parse_date(v)
            try:
                i = datetimes.index(dt)
            except ValueError:
                i = len(datetimes)
                datetimes.append(dt)
                data.append(
                    {
                        "zoneKey": zone_key,
                        "datetime": dt,
                        "production": {},
                        "source": "coes.org.pe",
                    }
                )

            data[i]["production"][MAP_GENERATION[k]] = (
                data[i]["production"].get(MAP_GENERATION[k], 0)
                + v["Valor"] / interval_hours
>>>>>>> 8854fdd5
            )
        all_production_breakdowns.append(production_mode_list)
    production_events = ProductionBreakdownList.merge_production_breakdowns(all_production_breakdowns, logger)
    production_events = production_events.to_list()

    # Drop last datapoints if it "looks" incomplete.
    # The last hour often only contains data from some power plants
    # which results in the last datapoint being significantly lower than expected.
    # This is a hacky check, but since we are only potentially discarding the last hour
    # it will be included when the next datapoint comes in anyway.
    # We only run this check when target_datetime is None, as to not affect refetches
    # TODO: remove this in the future, when this is automatically detected by QA layer

    total_production_per_datapoint = [sum(d["production"].values()) for d in production_events]
    mean_production = sum(total_production_per_datapoint) / len(
        total_production_per_datapoint
    )
    if (
        total_production_per_datapoint[-1] < mean_production * 0.9
        and target_datetime is None
    ):
        logger.warning(
            "Dropping last datapoint as it is probably incomplete. Total production is less than 90% of the mean."
        )
        production_events = production_events[:-1]
    return production_events


if __name__ == "__main__":
    print(fetch_production())<|MERGE_RESOLUTION|>--- conflicted
+++ resolved
@@ -1,24 +1,17 @@
 #!/usr/bin/env python3
-
 from datetime import datetime, timedelta
 from logging import Logger, getLogger
 from zoneinfo import ZoneInfo
 
-<<<<<<< HEAD
 from requests import Response, Session
-=======
-from requests import Session
->>>>>>> 8854fdd5
 
 from electricitymap.contrib.lib.models.event_lists import ProductionBreakdownList
 from electricitymap.contrib.lib.models.events import ProductionMix
 from electricitymap.contrib.lib.types import ZoneKey
 
-<<<<<<< HEAD
 logger = getLogger(__name__)
-=======
+
 API_ENDPOINT = "https://www.coes.org.pe/Portal/portalinformacion/generacion"
->>>>>>> 8854fdd5
 
 TIMEZONE = ZoneInfo("America/Lima")
 
@@ -35,16 +28,8 @@
 }
 SOURCE = "coes.org.pe"
 
-<<<<<<< HEAD
 def parse_datetime(dt:str):
     return datetime.strptime(dt, "%Y/%m/%d %H:%M:%S").replace(tzinfo=TIMEZONE) - timedelta(minutes=30)
-=======
-
-def parse_date(item):
-    return datetime.strptime(item["Nombre"], "%Y/%m/%d %H:%M:%S").replace(
-        tzinfo=TIMEZONE
-    )
->>>>>>> 8854fdd5
 
 
 def fetch_production(
@@ -58,18 +43,8 @@
         target_datetime = datetime.now(tz=TIMEZONE)
     r = session or Session()
 
-<<<<<<< HEAD
-=======
-    current_date = datetime.now(tz=TIMEZONE)
-
-    date_format = "%d/%m/%Y"
-    today = current_date.strftime(date_format)
-    yesterday = (current_date + timedelta(days=-1)).strftime(date_format)
-    end_date = (current_date + timedelta(days=+1)).strftime(date_format)
-
->>>>>>> 8854fdd5
     # To guarantee a full 24 hours of data we must make 2 requests.
-    response_url: Response = r.post(url, data={
+    response_url: Response = r.post(API_ENDPOINT, data={
                 'fechaInicial': (target_datetime -timedelta(days=1)).strftime("%d/%m/%Y"),
                 'fechaFinal': target_datetime.strftime("%d/%m/%Y"),
                 'indicador': 0
@@ -88,55 +63,6 @@
                 source = SOURCE,
                 production = productionMix
 
-<<<<<<< HEAD
-=======
-    response_today = r.post(
-        API_ENDPOINT,
-        data={"fechaInicial": today, "fechaFinal": end_date, "indicador": 0},
-    )
-
-    response_yesterday = r.post(
-        API_ENDPOINT,
-        data={"fechaInicial": yesterday, "fechaFinal": today, "indicador": 0},
-    )
-
-    data_today = response_today.json()["GraficoTipoCombustible"]["Series"]
-    data_yesterday = response_yesterday.json()["GraficoTipoCombustible"]["Series"]
-    raw_data = data_today + data_yesterday
-
-    # Note: We receive MWh values between two intervals!
-    interval_hours = (
-        parse_date(raw_data[0]["Data"][1]) - parse_date(raw_data[0]["Data"][0])
-    ).total_seconds() / 3600
-
-    data = []
-    datetimes = []
-
-    for series in raw_data:
-        k = series["Name"]
-        if k not in MAP_GENERATION:
-            logger.warning(f'Unknown production type "{k}" for Peru')
-            continue
-        for v in series["Data"]:
-            dt = parse_date(v)
-            try:
-                i = datetimes.index(dt)
-            except ValueError:
-                i = len(datetimes)
-                datetimes.append(dt)
-                data.append(
-                    {
-                        "zoneKey": zone_key,
-                        "datetime": dt,
-                        "production": {},
-                        "source": "coes.org.pe",
-                    }
-                )
-
-            data[i]["production"][MAP_GENERATION[k]] = (
-                data[i]["production"].get(MAP_GENERATION[k], 0)
-                + v["Valor"] / interval_hours
->>>>>>> 8854fdd5
             )
         all_production_breakdowns.append(production_mode_list)
     production_events = ProductionBreakdownList.merge_production_breakdowns(all_production_breakdowns, logger)
