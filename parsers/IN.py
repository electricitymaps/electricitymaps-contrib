#!usr/bin/env python3

"""Parser for all of India"""


from datetime import datetime, timedelta
from logging import Logger, getLogger
from typing import Optional

import arrow
import pandas as pd
import pytz
from bs4 import BeautifulSoup
from requests import Response, Session

from parsers.lib.exceptions import ParserException
from parsers.lib.validation import validate_consumption

IN_NO_TZ = pytz.timezone("Asia/Kolkata")
CONVERSION_MWH_MW = 0.024
GENERATION_MAPPING = {
    "THERMAL GENERATION": "coal",
    "GAS GENERATION": "gas",
    "HYDRO GENERATION": "hydro",
    "NUCLEAR GENERATION": "nuclear",
    "RENEWABLE GENERATION": "unknown",
}

GENERATION_URL = "http://meritindia.in/Dashboard/BindAllIndiaMap"

NPP_MODE_MAPPING = {
    "THER (GT)": "gas",
    "THERMAL": "coal",
    "HYDRO": "hydro",
    "THER (DG)": "oil",
    "NUCLEAR": "nuclear",
}
NPP_REGION_MAPPING = {
    "NORTHERN": "IN-NO",
    "EASTERN": "IN-EA",
    "WESTERN": "IN-WE",
    "SOUTERN": "IN-SO",
    "NORTH EASTERN": "IN-NE",
}

CEA_REGION_MAPPING = {
    "उत्तरी क्षेत्र / Northern Region": "IN-NO",
    "पश्चिमी क्षेत्र / Western Region": "IN-WE",
    "दक्षिणी क्षेत्र / Southern Region": "IN-SO",
    "पूर्वी क्षेत्र/ Eastern Region": "IN-EA",
    "उत्तर-पूर्वी क्षेत्र  / North-Eastern Region": "IN-NE",
}

DEMAND_URL = "https://vidyutpravah.in/state-data/{state}"
STATES_MAPPING = {
    "IN-NO": [
        "delhi",
        "haryana",
        "himachal-pradesh",
        "jammu-kashmir",
        "punjab",
        "rajasthan",
        "uttar-pradesh",
        "uttarakhand",
    ],
    "IN-WE": ["gujarat", "madya-pradesh", "maharashtra", "goa", "chhattisgarh"],
    "IN-EA": ["bihar", "west-bengal", "odisha", "sikkim"],
    "IN-NE": [
        "arunachal-pradesh",
        "assam",
        "meghalaya",
        "tripura",
        "mizoram",
        "nagaland",
        "manipur",
    ],
    "IN-SO": [
        "karnataka",
        "kerala",
        "tamil-nadu",
        "andhra-pradesh",
        "telangana",
        "puducherry",
    ],
}

DEMAND_URL = "https://vidyutpravah.in/state-data/{state}"
STATES_MAPPING = {
    "IN-NO": [
        "delhi",
        "haryana",
        "himachal-pradesh",
        "jammu-kashmir",
        "punjab",
        "rajasthan",
        "uttar-pradesh",
        "uttarakhand",
    ],
    "IN-WE": ["gujarat", "madya-pradesh", "maharashtra", "goa", "chhattisgarh"],
    "IN-EA": ["bihar", "west-bengal", "odisha", "sikkim"],
    "IN-NE": [
        "arunachal-pradesh",
        "assam",
        "meghalaya",
        "tripura",
        "mizoram",
        "nagaland",
        "manipur",
    ],
    "IN-SO": [
        "karnataka",
        "kerala",
        "tamil-nadu",
        "andhra-pradesh",
        "telangana",
        "puducherry",
    ],
}


def get_data(session: Optional[Session]):
    """
    Requests html then extracts generation data.
    Returns a dictionary.
    """

    s = session or Session()
<<<<<<< HEAD
    req = s.get(GENERATION_URL)
=======
    req: Response = s.get(GENERATION_URL)
>>>>>>> bbd54c62
    soup = BeautifulSoup(req.text, "lxml")
    tables = soup.findAll("table")

    gen_info = tables[-1]
    rows = gen_info.findAll("td")

    generation = {}
    for row in rows:
        gen_title = row.find("div", {"class": "gen_title_sec"})
        gen_val = row.find("div", {"class": "gen_value_sec"})
        val = gen_val.find("span", {"class": "counter"})
        generation[gen_title.text] = val.text.strip()

    return generation


def fetch_live_production(
    zone_key: str = "IN",
    session: Optional[Session] = None,
    target_datetime: Optional[datetime] = None,
    logger: Logger = getLogger(__name__),
) -> dict:
    """Requests the last known production mix (in MW) of a given zone."""

    if target_datetime is not None:
        raise NotImplementedError("This parser is not yet able to parse past dates")

    raw_data = get_data(session)
    processed_data = {k: float(v.replace(",", "")) for k, v in raw_data.items()}
    processed_data.pop("DEMANDMET", None)

    for k in processed_data:
        if k not in GENERATION_MAPPING.keys():
            processed_data.pop(k)
            logger.warning(
                "Key '{}' in IN is not mapped to type.".format(k), extra={"key": "IN"}
            )

    mapped_production = {GENERATION_MAPPING[k]: v for k, v in processed_data.items()}

    data = {
        "zoneKey": zone_key,
        "datetime": arrow.now("Asia/Kolkata").datetime,
        "production": mapped_production,
        "storage": {},
        "source": "meritindia.in",
    }

    return data


def fetch_consumption(
    zone_key: str,
    session: Session = Session(),
    target_datetime: Optional[datetime] = None,
    logger: Logger = getLogger(__name__),
) -> dict:
    """Fetches live consumption from government dashboard. Consumption is available per state and is then aggregated at regional level.
    Data is not available for the following states: Ladakh (disputed territory), Daman & Diu, Dadra & Nagar Haveli, Lakshadweep"""
    if target_datetime is not None:
        raise NotImplementedError("This parser is not yet able to parse past dates")

    total_consumption = 0
    for state in STATES_MAPPING[zone_key]:
        r: Response = session.get(DEMAND_URL.format(state=state))
        soup = BeautifulSoup(r.content, "html.parser")
        try:
            state_consumption = int(
                soup.find(
                    "span", attrs={"class": "value_DemandMET_en value_StateDetails_en"}
                )
                .text.strip()
                .split()[0]
                .replace(",", "")
            )
        except:
            raise ParserException(
                parser="IN.py",
                message=f"{target_datetime}: consumption data is not available for {zone_key}",
            )
        total_consumption += state_consumption

    data = {
        "zoneKey": zone_key,
        "datetime": datetime.now(tz=IN_NO_TZ),
        "consumption": total_consumption,
        "source": "vidyupravah.in",
    }
    data = validate_consumption(data, logger)
    return data


def fetch_npp_production(
    zone_key: str,
    target_datetime: datetime,
    session: Session = Session(),
    logger: Logger = getLogger(__name__),
) -> dict:
    """Gets production for conventional thermal, nuclear and hydro from NPP daily reports
    This data most likely doesn't inlcude distributed generation"""
    npp_url = "https://npp.gov.in/public-reports/cea/daily/dgr/{date:%d-%m-%Y}/dgr2-{date:%Y-%m-%d}.xls".format(
        date=target_datetime
    )
    r: Response = session.get(npp_url)
    if r.status_code == 200:
        try:
            df_npp = pd.read_excel(r.content, header=3)
        except:
            raise ParserException(
                parser="IN.py",
                message=f"{target_datetime}: {zone_key} conventional production data is not available",
            )
        df_npp = df_npp.rename(
            columns={
                df_npp.columns[0]: "power_station",
                df_npp.columns[2]: "production_mode",
                "TODAY'S\nACTUAL\n": "value",
            }
        )
        df_npp = df_npp[["power_station", "production_mode", "value"]]
        df_npp = df_npp.iloc[1:].copy()
        df_npp["production_mode"] = df_npp["production_mode"].ffill()

        df_npp["region"] = (
            df_npp["power_station"]
            .apply(lambda x: NPP_REGION_MAPPING[x] if x in NPP_REGION_MAPPING else None)
            .ffill()
        )
        df_zone = df_npp.loc[df_npp["region"] == zone_key].copy()
        df_zone = df_zone.loc[~df_zone.power_station.isna()]
        df_zone = df_zone[df_zone.power_station.str.contains("TYPE:")]
        df_zone = df_zone[["production_mode", "value"]]
        df_zone = df_zone.groupby(["production_mode"]).sum()
        production = {}
        for mode in df_zone.index:
            production[NPP_MODE_MAPPING[mode]] = round(
                df_zone.iloc[df_zone.index.get_indexer_for([mode])[0]].get("value")
                / CONVERSION_MWH_MW,
                3,
            )
        return production


def fetch_cea_production(
    zone_key: str,
    target_datetime: datetime,
    session: Session = Session(),
    logger: Logger = getLogger(__name__),
) -> dict:
    """Gets production data for wind, solar and other renewables
    Other renewables includes a share of hydro, biomass and others and will categorized as unknown
    DISCLAIMER: this data is only available since 2020/12/17"""
    cea_link = "https://cea.nic.in/wp-content/uploads/daily_reports/{date:%d_%b_%Y}_Daily_Report.xlsx"
    r: Response = session.get(cea_link.format(date=target_datetime))
    if r.status_code == 200:
        try:
            df_ren = pd.read_excel(r.url, engine="openpyxl", header=5)
        except:
            raise ParserException(
                parser="IN.py",
                message=f"{target_datetime}: {zone_key} renewable production data is not available",
            )
        df_ren = df_ren.rename(
            columns={
                df_ren.columns[1]: "region",
                df_ren.columns[2]: "wind",
                df_ren.columns[3]: "solar",
                df_ren.columns[4]: "unknown",
            }
        )

        df_ren.region = df_ren.region.str.strip()
        df_ren.region = df_ren.region.map(CEA_REGION_MAPPING)
        df_ren = df_ren.loc[df_ren.region == zone_key][["wind", "solar", "unknown"]]

        dict_zone = df_ren.to_dict(orient="records")[0]
        renewable_production = {
            key: round(dict_zone[key] / CONVERSION_MWH_MW, 3) for key in dict_zone
        }
        return renewable_production


def fetch_production(
    zone_key: str,
    session: Session = Session(),
    target_datetime: Optional[datetime] = None,
    logger: Logger = getLogger(__name__),
) -> dict:
    if target_datetime is None:
        target_datetime = arrow.now(tz=IN_NO_TZ).floor("day").datetime - timedelta(
            days=1
        )
    else:
        target_datetime = arrow.get(target_datetime).floor("day").datetime

    renewable_production = fetch_cea_production(
        zone_key=zone_key, session=session, target_datetime=target_datetime
    )
    conventional_production = fetch_npp_production(
        zone_key=zone_key, session=session, target_datetime=target_datetime
    )
    data_point = {
        "zoneKey": zone_key,
        "datetime": target_datetime,
        "production": {**conventional_production, **renewable_production},
        "source": "npp.gov.in, cea.nic.in",
    }

    return data_point


if __name__ == "__main__":
    print("fetch_production() -> ")
    print(fetch_production(zone_key="IN-NO"))<|MERGE_RESOLUTION|>--- conflicted
+++ resolved
@@ -125,11 +125,8 @@
     """
 
     s = session or Session()
-<<<<<<< HEAD
-    req = s.get(GENERATION_URL)
-=======
     req: Response = s.get(GENERATION_URL)
->>>>>>> bbd54c62
+
     soup = BeautifulSoup(req.text, "lxml")
     tables = soup.findAll("table")
 
