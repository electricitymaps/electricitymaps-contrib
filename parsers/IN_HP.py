#!/usr/bin/env python3

"""Parser for Himachal Pradesh (Indian State)."""

import datetime
import logging
from enum import Enum

import arrow
import requests
from bs4 import BeautifulSoup

# This URL is called from within the
# https://hpsldc.com/intra-state-power-transaction/
# page to load the data.
DATA_URL = 'https://hpsldc.com/wp-admin/admin-ajax.php'
ZONE_KEY = 'IN-HP'
TZ = 'Asia/Kolkata'


class GenType(Enum):
<<<<<<< HEAD
    """
    Enum for plant generation types found in the data.
    Enum values are the keys for the production dictionary returned from fetch_production().
=======
    """Enum for plant generation types found in the data.

    Enum values are the keys for the production dictionary returned
    from fetch_production().
>>>>>>> 58ed04cd
    """
    HYDRO = 'hydro'
    UNKNOWN = 'unknown'


# Map of plant names (as given in data source) to their type.
# Source for types is http://meritindia.in/state-data/himachal-pradesh
# (click 'Show details' at the bottom) or the link above/next to the
# relevant entry if there is no record in meritindia.
# Corroborating source: https://hpaldc.org/index.asp?pg=powStn
#
# Total plant capacity as manually calculated from the data source:
# GENERATION OF HP(Z): 992.45 MW Hydro, 608.26 MW Unknown.
# (Unknown capacity value not given in data, estimated as 135% of actual generation
# as this is the average ratio for plants with known capacity).
# (B1)ISGS(HPSLDC WEB PORTAL): 4483.02 MW Hydro.
# Total (for zones.json): 5475.47 MW Hydro, 608.26 MW Unknown.
PLANT_NAMES_TO_TYPES = {
    ### Plants in GENERATION OF HP(Z) table ###
    # Listed as ISGS in type source but state in data source
    'BASPA(3X100MW)': GenType.HYDRO,
    'BHABA(3X40MW)': GenType.HYDRO,
    'GIRI(2X30MW)': GenType.HYDRO,
    'LARJI(3X42MW)': GenType.HYDRO,
    'BASSI(4X16.5MW)': GenType.HYDRO,
    # http://globalenergyobservatory.org/geoid/44638
    'MALANA(2X43MW)': GenType.HYDRO,
    'ANDHRA(3X5.65MW)': GenType.HYDRO,
    'GHANVI(2X11.25MW)': GenType.HYDRO,  # GANVI in type source
    # https://www.ejatlas.org/conflict/kashang-hydroelectricity-project
    'KASHANG(3X65MW)': GenType.HYDRO,
    # https://cdm.unfccc.int/Projects/DB/RWTUV1354641854.75/view
    'Sawra Kuddu (3x37MW)': GenType.HYDRO,
    'MICROP/HMONITORED(HPSEBL)': GenType.UNKNOWN,  # No type source
    'IPPsP/HMONITORED': GenType.UNKNOWN,  # No type source
    'MICROP/HUNMONITORED': GenType.UNKNOWN,  # No type source
    ### Plants in (B1)ISGS(HPSLDC WEB PORTAL) table ###
    'BSIUL': GenType.HYDRO,  # BAIRASIUL HEP in type source.
    'CHAMERA1': GenType.HYDRO,
    'CHAMERA2': GenType.HYDRO,
    'CHAMERA3': GenType.HYDRO,
    'PARBATI3': GenType.HYDRO,
    'NJPC': GenType.HYDRO,  # NATHPA JHAKRI HEP in type source.
    'RAMPUR': GenType.HYDRO,
    'KOLDAM': GenType.HYDRO,
}


def fetch_production(zone_key=ZONE_KEY, session=None,
                     target_datetime: datetime.datetime = None,
                     logger: logging.Logger = logging.getLogger(__name__)) -> dict:
    """Requests the last known production mix (in MW) of Himachal Pradesh (India)"""
    r = session or requests.session()
    if target_datetime is None:
        url = DATA_URL
    else:
        raise NotImplementedError(
            'This parser is not yet able to parse past dates')
    res = r.post(url, {'action': 'intra_state_power_transaction'})
    assert res.status_code == 200, f'Exception when fetching production for ' \
                                   '{zone_key}: {res.status_code} error when calling url={url}'
    soup = BeautifulSoup(res.text, 'html.parser')
    return {
        'zoneKey': ZONE_KEY,
        'datetime': arrow.now(TZ).datetime,
        'production': combine_gen(get_state_gen(soup, logger), get_isgs_gen(soup, logger)),
        'source': 'hpsldc.com'
    }


def get_state_gen(soup, logger: logging.Logger):
    """
    Gets the total generation by type from state powerplants (MW).
<<<<<<< HEAD
    Data is from the table titled GENERATION OF HP(Z).
=======

    Data is from the table titled GENERATION OF HP(Z)
>>>>>>> 58ed04cd
    """
    table_name = 'GENERATION OF HP(Z)'
    gen = {GenType.HYDRO.value: 0.0, GenType.UNKNOWN.value: 0.0}
    # Read all rows except the last (Total).
    for row in get_table_rows(soup, 'table_5', table_name)[:-1]:
        try:
            cols = row.find_all('td')
            # Column 1: plant name, column 2: current generation.
            gen_type = PLANT_NAMES_TO_TYPES[cols[0].text]
            gen[gen_type.value] += float(cols[1].text)
        except (AttributeError, KeyError, IndexError, ValueError):
            logger.error(
                f'Error importing data from row: {row}', extra={"key": ZONE_KEY}
            )
    return gen


def get_isgs_gen(soup, logger: logging.Logger):
    """
    Gets the total generation by type from ISGS powerplants (MW).
<<<<<<< HEAD
    ISGS means Inter-State Generating Station: one owned by multiple states.
    Data is from the table titled (B1)ISGS(HPSLDC WEB PORTAL).
=======

    ISGS means Inter-State Generating Station: one owned by multiple states.
    Data is from the table titled (B1)ISGS(HPSLDC WEB PORTAL)
>>>>>>> 58ed04cd
    """
    table_name = '(B1)ISGS(HPSLDC WEB PORTAL)'
    gen = {GenType.HYDRO.value: 0.0, GenType.UNKNOWN.value: 0.0}
    # Read all rows except the first (headers) and last two (OTHERISGS and
    # Total).
    for row in get_table_rows(soup, 'table_4', table_name)[1:-2]:
        try:
            cols = row.find_all('td')
            if not cols[0].has_attr('class'):
                # Ignore first column (COMPANY), which only has cells for some
                # rows (using rowspan).
                del cols[0]
            # Once COMPANY column is excluded, we have
            # column 1: plant name, column 3: current generation.
            gen_type = PLANT_NAMES_TO_TYPES[cols[0].text]
            gen[gen_type.value] += float(cols[2].text)
        except (AttributeError, KeyError, IndexError, ValueError):
            logger.error(
                f'Error importing data from row: {row}', extra={"key": ZONE_KEY}
            )
    return gen


def get_table_rows(soup, container_class, table_name):
    """Gets the table rows in the div identified by the provided class."""
    try:
        rows = soup.find('div', class_=container_class).find(
            'tbody').find_all('tr')
        if len(rows) == 0:
            raise ValueError
        return rows
    except (AttributeError, ValueError) as err:
        raise Exception(f'Error reading table {table_name}: {err}')


def combine_gen(gen1, gen2):
    """
    Combines two dictionaries of generation data.
<<<<<<< HEAD
    Currently only does Hydro and Unknown as there are no other types in the data source.
=======

    Currently only does Hydro and Unknown as there are no other types in the
    data source.
>>>>>>> 58ed04cd
    """
    return {
        GenType.HYDRO.value: round(gen1[GenType.HYDRO.value] + gen2[GenType.HYDRO.value], 2),
        GenType.UNKNOWN.value: round(gen1[GenType.UNKNOWN.value] +
                                     gen2[GenType.UNKNOWN.value], 2)
    }


def fetch_consumption(zone_key=ZONE_KEY, session=None, target_datetime=None,
                      logger=logging.getLogger(__name__)):
    # Not currently implemented as this function is not used by the map,
    # but if required the data is available as 'Demand Met' on
    # https://hpsldc.com/
    raise NotImplementedError('Fetch production not implemented')


def fetch_price(zone_key=ZONE_KEY, session=None, target_datetime=None,
                logger=logging.getLogger(__name__)):
    # The only price data available in the source is 'DSM Rate'.
    # I.e. Demand side management rate.
    # I believe (though I'm not sure) that this refers to a payment
    # made by the grid to consumers who reduce their consumption at times
    # of high demand, therefore it is not appropriate for this function.
    raise NotImplementedError('No price data available')


if __name__ == '__main__':
    print('fetch_production() ->')
    print(fetch_production())<|MERGE_RESOLUTION|>--- conflicted
+++ resolved
@@ -19,16 +19,9 @@
 
 
 class GenType(Enum):
-<<<<<<< HEAD
     """
     Enum for plant generation types found in the data.
     Enum values are the keys for the production dictionary returned from fetch_production().
-=======
-    """Enum for plant generation types found in the data.
-
-    Enum values are the keys for the production dictionary returned
-    from fetch_production().
->>>>>>> 58ed04cd
     """
     HYDRO = 'hydro'
     UNKNOWN = 'unknown'
@@ -102,12 +95,7 @@
 def get_state_gen(soup, logger: logging.Logger):
     """
     Gets the total generation by type from state powerplants (MW).
-<<<<<<< HEAD
     Data is from the table titled GENERATION OF HP(Z).
-=======
-
-    Data is from the table titled GENERATION OF HP(Z)
->>>>>>> 58ed04cd
     """
     table_name = 'GENERATION OF HP(Z)'
     gen = {GenType.HYDRO.value: 0.0, GenType.UNKNOWN.value: 0.0}
@@ -128,14 +116,8 @@
 def get_isgs_gen(soup, logger: logging.Logger):
     """
     Gets the total generation by type from ISGS powerplants (MW).
-<<<<<<< HEAD
     ISGS means Inter-State Generating Station: one owned by multiple states.
     Data is from the table titled (B1)ISGS(HPSLDC WEB PORTAL).
-=======
-
-    ISGS means Inter-State Generating Station: one owned by multiple states.
-    Data is from the table titled (B1)ISGS(HPSLDC WEB PORTAL)
->>>>>>> 58ed04cd
     """
     table_name = '(B1)ISGS(HPSLDC WEB PORTAL)'
     gen = {GenType.HYDRO.value: 0.0, GenType.UNKNOWN.value: 0.0}
@@ -174,13 +156,9 @@
 def combine_gen(gen1, gen2):
     """
     Combines two dictionaries of generation data.
-<<<<<<< HEAD
-    Currently only does Hydro and Unknown as there are no other types in the data source.
-=======
 
     Currently only does Hydro and Unknown as there are no other types in the
     data source.
->>>>>>> 58ed04cd
     """
     return {
         GenType.HYDRO.value: round(gen1[GenType.HYDRO.value] + gen2[GenType.HYDRO.value], 2),
