#!/usr/bin/env python3

from collections.abc import Callable
from datetime import datetime, timedelta, timezone
from json import loads
from logging import Logger, getLogger
<<<<<<< HEAD
from typing import Dict, List, Optional
from zoneinfo import ZoneInfo
=======

# package "ree" is used to parse data from www.ree.es
# maintained on github by @hectorespert at https://github.com/hectorespert/ree
from ree import (
    Ceuta,
    ElHierro,
    Formentera,
    Gomera,
    GranCanaria,
    IberianPeninsula,
    Ibiza,
    LanzaroteFuerteventura,
    LaPalma,
    Mallorca,
    Melilla,
    Menorca,
    Response,
    Tenerife,
)
>>>>>>> fbf89eae

# The request library is used to fetch content through HTTP
from requests import Session

from electricitymap.contrib.lib.models.event_lists import (
    ExchangeList,
    ProductionBreakdownList,
    TotalConsumptionList,
)
from electricitymap.contrib.lib.models.events import ProductionMix, StorageMix
from electricitymap.contrib.lib.types import ZoneKey

from .lib.config import refetch_frequency
from .lib.exceptions import ParserException

#    Zone name Cheat Sheet

#    ZoneKey("ES"): "IberianPeninsula"
#    ZoneKey("ES-CE"): "Ceuta"
#    ZoneKey("ES-CN-FVLZ"): "LanzaroteFuerteventura"
#    ZoneKey("ES-CN-GC"): "GranCanaria"
#    ZoneKey("ES-CN-HI"): "ElHierro"
#    ZoneKey("ES-CN-IG"): "Gomera"
#    ZoneKey("ES-CN-LP"): "LaPalma"
#    ZoneKey("ES-CN-TE"): "Tenerife"
#    ZoneKey("ES-IB-FO"): "Formentera"
#    ZoneKey("ES-IB-IZ"): "Ibiza"
#    ZoneKey("ES-IB-MA"): "Mallorca"
#    ZoneKey("ES-IB-ME"): "Menorca"
#    ZoneKey("ES-ML"): "Melilla"

PRODUCTION_PARSE_MAPPING = {
    "nuc": "nuclear",
    "die": "oil",
    "genAux": "oil",
    "gas": "gas",
    "gf": "gas",
    "eol": "wind",
    "cc": "gas",
    "vap": "oil",
    "fot": "solar",
    "sol": "solar",
    "car": "coal",
    "resid": "biomass",
    "termRenov": "unknown",
    "cogenResto": "unknown",
    "tnr": "unknown",
    "trn": "unknown",
    "otrRen": "unknown",
    "cogen": "gas",
}

EXCHANGE_PARSE_MAPPING = {
    "cb": "pe_ma",
    "icb": "pe_ma",
    "emm": "ma_me",
    "emi": "ma_ib",
    "eif": "ib_fo",
    "inter": "int",
}

API_CODE_MAPPING = {
    ZoneKey("ES"): "DEMANDAQH",
    ZoneKey("ES-CE"): "CEUTA5M",
    ZoneKey("ES-CN-FVLZ"): "LZ_FV5M",
    ZoneKey("ES-CN-GC"): "GCANARIA5M",
    ZoneKey("ES-CN-HI"): "EL_HIERRO5M",
    ZoneKey("ES-CN-IG"): "LA_GOMERA5M",
    ZoneKey("ES-CN-LP"): "LA_PALMA5M",
    ZoneKey("ES-CN-TE"): "TENERIFE5M",
    ZoneKey("ES-IB-FO"): "FORMENTERA5M",
    ZoneKey("ES-IB-IZ"): "IBIZA5M",
    ZoneKey("ES-IB-MA"): "MALLORCA5M",
    ZoneKey("ES-IB-ME"): "MENORCA5M",
    ZoneKey("ES-ML"): "MELILLA5M",
}

<<<<<<< HEAD
ZONE_MAPPING = {
    ZoneKey("ES"): "Peninsula",
    ZoneKey("ES-CE"): "Peninsula",
    ZoneKey("ES-CN-FVLZ"): "Canarias",
    ZoneKey("ES-CN-GC"): "Canarias",
    ZoneKey("ES-CN-HI"): "Canarias",
    ZoneKey("ES-CN-IG"): "Canarias",
    ZoneKey("ES-CN-LP"): "Canarias",
    ZoneKey("ES-CN-TE"): "Canarias",
    ZoneKey("ES-IB-FO"): "Baleares",
    ZoneKey("ES-IB-IZ"): "Baleares",
    ZoneKey("ES-IB-MA"): "Baleares",
    ZoneKey("ES-IB-ME"): "Baleares",
    ZoneKey("ES-ML"): "Peninsula",
}

TIMEZONES_MAPPING = {
    ZoneKey("ES"): "Europe/Madrid",
    ZoneKey("ES-CE"): "Africa/Ceuta",
    ZoneKey("ES-CN-FVLZ"): "Atlantic/Canary",
    ZoneKey("ES-CN-GC"): "Atlantic/Canary",
    ZoneKey("ES-CN-HI"): "Atlantic/Canary",
    ZoneKey("ES-CN-IG"): "Atlantic/Canary",
    ZoneKey("ES-CN-LP"): "Atlantic/Canary",
    ZoneKey("ES-CN-TE"): "Atlantic/Canary",
    ZoneKey("ES-IB-FO"): "Europe/Madrid",
    ZoneKey("ES-IB-IZ"): "Europe/Madrid",
    ZoneKey("ES-IB-MA"): "Europe/Madrid",
    ZoneKey("ES-IB-ME"): "Europe/Madrid",
    ZoneKey("ES-ML"): "Africa/Ceuta",
=======
ZONE_FUNCTION_MAP: dict[ZoneKey, Callable] = {
    ZoneKey("ES"): IberianPeninsula,
    ZoneKey("ES-CE"): Ceuta,
    ZoneKey("ES-CN-FVLZ"): LanzaroteFuerteventura,
    ZoneKey("ES-CN-GC"): GranCanaria,
    ZoneKey("ES-CN-HI"): ElHierro,
    ZoneKey("ES-CN-IG"): Gomera,
    ZoneKey("ES-CN-LP"): LaPalma,
    ZoneKey("ES-CN-TE"): Tenerife,
    ZoneKey("ES-IB-FO"): Formentera,
    ZoneKey("ES-IB-IZ"): Ibiza,
    ZoneKey("ES-IB-MA"): Mallorca,
    ZoneKey("ES-IB-ME"): Menorca,
    ZoneKey("ES-ML"): Melilla,
}

EXCHANGE_FUNCTION_MAP: dict[str, Callable] = {
    "ES->ES-IB-MA": Mallorca,
    "ES-IB-IZ->ES-IB-MA": Mallorca,
    "ES-IB-FO->ES-IB-IZ": Formentera,
    "ES-IB-MA->ES-IB-ME": Mallorca,
>>>>>>> fbf89eae
}

SOURCE = "demanda.ree.es"

EXCHANGE_FUNCTION_MAP: Dict[ZoneKey, ZoneKey] = {
    ZoneKey("ES->ES-IB-MA"): ZoneKey("ES-IB-MA"),
    ZoneKey("ES-IB-IZ->ES-IB-MA"): ZoneKey("ES-IB-MA"),
    ZoneKey("ES-IB-FO->ES-IB-IZ"): ZoneKey("ES-IB-FO"),
    ZoneKey("ES-IB-MA->ES-IB-ME"): ZoneKey("ES-IB-MA"),
}


def check_valid_parameters(
    zone_key: ZoneKey,
    session: Session | None,
    target_datetime: datetime | None,
):
    """Raise an exception if the parameters are not valid for this parser."""
    if "->" not in zone_key and zone_key not in ZONE_MAPPING.keys():
        raise ParserException(
            "ES.py",
            f"This parser cannot parse data for zone: {zone_key}",
            zone_key,
        )
    elif "->" in zone_key and zone_key not in EXCHANGE_FUNCTION_MAP.keys():
        zone_key1, zone_key2 = zone_key.split("->")
        raise ParserException(
            "ES.py",
            f"This parser cannot parse data between {zone_key1} and {zone_key2}.",
            zone_key,
        )
    if session is not None and not isinstance(session, Session):
        raise ParserException(
            "ES.py",
            f"Invalid session: {session}",
            zone_key,
        )
    if target_datetime is not None and not isinstance(target_datetime, datetime):
        raise ParserException(
            "ES.py",
            f"Invalid target_datetime: {target_datetime}",
            zone_key,
        )


<<<<<<< HEAD
def fetch_data_ree(
    zone_key: ZoneKey, session: Session, target_datetime: Optional[datetime], tz: str
) -> Dict:
=======
def fetch_island_data(
    zone_key: ZoneKey, session: Session, target_datetime: datetime | None
) -> list[Response]:
    """Fetch data for the given zone key."""
>>>>>>> fbf89eae
    if target_datetime is None:
        date = datetime.now(tz=ZoneInfo(tz)).strftime("%Y-%m-%d")
    else:
        date = target_datetime.strftime("%Y-%m-%d")
    system = ZONE_MAPPING[zone_key]
    zone = API_CODE_MAPPING[zone_key]
    res = session.get(
        f"https://demanda.ree.es/WSvisionaMoviles{system}Rest/resources/demandaGeneracion{system}?curva={zone}&fecha={date}"
    )
    if not res.ok:
        raise ParserException(
            "ES.py",
            f"Failed fetching data for {zone_key}",
            zone_key,
        )
    json = loads(res.text.replace("null(", "", 1).replace(r");", "", 1))
    return json["valoresHorariosGeneracion"]


<<<<<<< HEAD
def fetch_island_data(
    zone_key: ZoneKey,
    session: Session,
    target_datetime: Optional[datetime],
):
    """Fetch data for the given zone key."""
    tz = TIMEZONES_MAPPING[zone_key]
    data = fetch_data_ree(zone_key, session, target_datetime, tz)
    responses = []
    for value in data:
        ts = value.pop("ts")
        date = datetime.fromisoformat(ts).replace(tzinfo=ZoneInfo(tz))
        value["timestamp"] = date
        responses.append(value)
    if responses:
        return responses
=======
    data: list[Response] = ZONE_FUNCTION_MAP[zone_key](session).get_all(date)
    if data:
        return data
>>>>>>> fbf89eae
    else:
        raise ParserException(
            "ES.py",
            f"Failed fetching data for {zone_key}",
            zone_key,
        )


@refetch_frequency(timedelta(days=1))
def fetch_consumption(
    zone_key: ZoneKey,
    session: Session | None = None,
    target_datetime: datetime | None = None,
    logger: Logger = getLogger(__name__),
) -> list[dict]:
    check_valid_parameters(zone_key, session, target_datetime)

    ses = session or Session()
    island_data = fetch_island_data(zone_key, ses, target_datetime)
    consumption = TotalConsumptionList(logger)
    for event in island_data:
        consumption.append(
            zoneKey=zone_key,
            datetime=event["timestamp"].astimezone(timezone.utc),
            consumption=event["dem"],
            source="demanda.ree.es",
        )
    return consumption.to_list()


@refetch_frequency(timedelta(days=1))
def fetch_production(
    zone_key: ZoneKey,
    session: Session | None = None,
    target_datetime: datetime | None = None,
    logger: Logger = getLogger(__name__),
) -> list[dict]:
    check_valid_parameters(zone_key, session, target_datetime)
    ses = session or Session()
    data_mapping = PRODUCTION_PARSE_MAPPING.copy()

    ## Production mapping override for Canary Islands
    # NOTE the LNG terminals are not built yet, so power generated by "gas" or "cc" in ES-CN domain is actually using oil.
    # Recheck this every 6 months and move to gas key if there has been a change.
    # Last checked: 2022-06-27
    if zone_key.split("-")[1] == "CN":
        data_mapping["gas"] = "oil"
        data_mapping["cc"] = "oil"

    if zone_key == "ES-IB-ME" or zone_key == "ES-IB-FO":
        data_mapping["gas"] = "oil"
    if zone_key == "ES-IB-IZ":
        data_mapping["die"] = "gas"

    island_data = fetch_island_data(zone_key, ses, target_datetime)
    productionEventList = ProductionBreakdownList(logger)
    for event in island_data:

        storage = StorageMix()
        if "hid" in event:
            storage.add_value("hydro", -event["hid"])

        timestamp = event.pop("timestamp").astimezone(timezone.utc)

        production = ProductionMix()
        for key in event:
            if key in data_mapping.keys():
                production.add_value(data_mapping[key], event[key])
            elif key not in EXCHANGE_PARSE_MAPPING and key != "dem" and key != "hid":
                logger.warning(f'Key "{key}" could not be parsed!')

        productionEventList.append(
            zoneKey=zone_key,
            datetime=timestamp,
            production=production,
            storage=storage,
            source="demanda.ree.es",
        )

    return productionEventList.to_list()


@refetch_frequency(timedelta(days=1))
def fetch_exchange(
    zone_key1: ZoneKey,
    zone_key2: ZoneKey,
    session: Session | None = None,
    target_datetime: datetime | None = None,
    logger: Logger = getLogger(__name__),
) -> list[dict]:
    sorted_zone_keys = ZoneKey("->".join(sorted([zone_key1, zone_key2])))
    check_valid_parameters(sorted_zone_keys, session, target_datetime)
    ses = session or Session()

<<<<<<< HEAD
    responses = fetch_island_data(
        EXCHANGE_FUNCTION_MAP[sorted_zone_keys],
        ses,
        target_datetime,
=======
    responses: list[Response] = EXCHANGE_FUNCTION_MAP[sorted_zone_keys](ses).get_all(
        date
>>>>>>> fbf89eae
    )

    exchangeList = ExchangeList(logger)
    for event in responses:
        exchanges = {}
        for key in event:
            if key in EXCHANGE_PARSE_MAPPING.keys():
                exchanges[EXCHANGE_PARSE_MAPPING[key]] = event[key]
            elif key not in PRODUCTION_PARSE_MAPPING and key != "dem" and key != "hid":
                logger.warning(f'Key "{key}" could not be parsed!')

        net_flow: float
        if sorted_zone_keys == "ES-IB-MA->ES-IB-ME":
            net_flow = -1 * exchanges["ma_me"]
        elif sorted_zone_keys == "ES-IB-IZ->ES-IB-MA":
            net_flow = exchanges["ma_ib"]
        elif sorted_zone_keys == "ES-IB-FO->ES-IB-IZ":
            net_flow = -1 * exchanges["ib_fo"]
        else:
            net_flow = exchanges["pe_ma"]

        exchangeList.append(
            zoneKey=sorted_zone_keys,
            datetime=event["timestamp"].astimezone(timezone.utc),
            netFlow=net_flow,
            source="demanda.ree.es",
        )

    return exchangeList.to_list()


if __name__ == "__main__":
    # Spain
    print("fetch_consumption(ES)")
    print(fetch_consumption(ZoneKey("ES")))
    print("fetch_production(ES)")
    print(fetch_production(ZoneKey("ES")))

    # Autonomous cities
    print("fetch_consumption(ES-CE)")
    print(fetch_consumption(ZoneKey("ES-CE")))
    print("fetch_production(ES-CE)")
    print(fetch_production(ZoneKey("ES-CE")))
    print("fetch_consumption(ES-ML)")
    print(fetch_consumption(ZoneKey("ES-ML")))
    print("fetch_production(ES-ML)")
    print(fetch_production(ZoneKey("ES-ML")))

    # Canary Islands
    print("fetch_consumption(ES-CN-FVLZ)")
    print(fetch_consumption(ZoneKey("ES-CN-FVLZ")))
    print("fetch_production(ES-CN-FVLZ)")
    print(fetch_production(ZoneKey("ES-CN-FVLZ")))
    print("fetch_consumption(ES-CN-GC)")
    print(fetch_consumption(ZoneKey("ES-CN-GC")))
    print("fetch_production(ES-CN-GC)")
    print(fetch_production(ZoneKey("ES-CN-GC")))
    print("fetch_consumption(ES-CN-IG)")
    print(fetch_consumption(ZoneKey("ES-CN-IG")))
    print("fetch_production(ES-CN-IG)")
    print(fetch_production(ZoneKey("ES-CN-IG")))
    print("fetch_consumption(ES-CN-LP)")
    print(fetch_consumption(ZoneKey("ES-CN-LP")))
    print("fetch_production(ES-CN-LP)")
    print(fetch_production(ZoneKey("ES-CN-LP")))
    print("fetch_consumption(ES-CN-TE)")
    print(fetch_consumption(ZoneKey("ES-CN-TE")))
    print("fetch_production(ES-CN-TE)")
    print(fetch_production(ZoneKey("ES-CN-TE")))
    print("fetch_consumption(ES-CN-HI)")
    print(fetch_consumption(ZoneKey("ES-CN-HI")))
    print("fetch_production(ES-CN-HI)")
    print(fetch_production(ZoneKey("ES-CN-HI")))

    # Balearic Islands
    print("fetch_consumption(ES-IB-FO)")
    print(fetch_consumption(ZoneKey("ES-IB-FO")))
    print("fetch_production(ES-IB-FO)")
    print(fetch_production(ZoneKey("ES-IB-FO")))
    print("fetch_consumption(ES-IB-IZ)")
    print(fetch_consumption(ZoneKey("ES-IB-IZ")))
    print("fetch_production(ES-IB-IZ)")
    print(fetch_production(ZoneKey("ES-IB-IZ")))
    print("fetch_consumption(ES-IB-MA)")
    print(fetch_consumption(ZoneKey("ES-IB-MA")))
    print("fetch_production(ES-IB-MA)")
    print(fetch_production(ZoneKey("ES-IB-MA")))
    print("fetch_consumption(ES-IB-ME)")
    print(fetch_consumption(ZoneKey("ES-IB-ME")))
    print("fetch_production(ES-IB-ME)")
    print(fetch_production(ZoneKey("ES-IB-ME")))

    # Exchanges
    print("fetch_exchange(ES, ES-IB-MA)")
    print(fetch_exchange(ZoneKey("ES"), ZoneKey("ES-IB-MA")))
    print("fetch_exchange(ES-IB-MA, ES-IB-ME)")
    print(fetch_exchange(ZoneKey("ES-IB-MA"), ZoneKey("ES-IB-ME")))
    print("fetch_exchange(ES-IB-MA, ES-IB-IZ)")
    print(fetch_exchange(ZoneKey("ES-IB-MA"), ZoneKey("ES-IB-IZ")))
    print("fetch_exchange(ES-IB-IZ, ES-IB-FO)")
    print(fetch_exchange(ZoneKey("ES-IB-IZ"), ZoneKey("ES-IB-FO")))<|MERGE_RESOLUTION|>--- conflicted
+++ resolved
@@ -4,30 +4,9 @@
 from datetime import datetime, timedelta, timezone
 from json import loads
 from logging import Logger, getLogger
-<<<<<<< HEAD
 from typing import Dict, List, Optional
 from zoneinfo import ZoneInfo
-=======
-
-# package "ree" is used to parse data from www.ree.es
-# maintained on github by @hectorespert at https://github.com/hectorespert/ree
-from ree import (
-    Ceuta,
-    ElHierro,
-    Formentera,
-    Gomera,
-    GranCanaria,
-    IberianPeninsula,
-    Ibiza,
-    LanzaroteFuerteventura,
-    LaPalma,
-    Mallorca,
-    Melilla,
-    Menorca,
-    Response,
-    Tenerife,
-)
->>>>>>> fbf89eae
+
 
 # The request library is used to fetch content through HTTP
 from requests import Session
@@ -105,7 +84,6 @@
     ZoneKey("ES-ML"): "MELILLA5M",
 }
 
-<<<<<<< HEAD
 ZONE_MAPPING = {
     ZoneKey("ES"): "Peninsula",
     ZoneKey("ES-CE"): "Peninsula",
@@ -136,29 +114,6 @@
     ZoneKey("ES-IB-MA"): "Europe/Madrid",
     ZoneKey("ES-IB-ME"): "Europe/Madrid",
     ZoneKey("ES-ML"): "Africa/Ceuta",
-=======
-ZONE_FUNCTION_MAP: dict[ZoneKey, Callable] = {
-    ZoneKey("ES"): IberianPeninsula,
-    ZoneKey("ES-CE"): Ceuta,
-    ZoneKey("ES-CN-FVLZ"): LanzaroteFuerteventura,
-    ZoneKey("ES-CN-GC"): GranCanaria,
-    ZoneKey("ES-CN-HI"): ElHierro,
-    ZoneKey("ES-CN-IG"): Gomera,
-    ZoneKey("ES-CN-LP"): LaPalma,
-    ZoneKey("ES-CN-TE"): Tenerife,
-    ZoneKey("ES-IB-FO"): Formentera,
-    ZoneKey("ES-IB-IZ"): Ibiza,
-    ZoneKey("ES-IB-MA"): Mallorca,
-    ZoneKey("ES-IB-ME"): Menorca,
-    ZoneKey("ES-ML"): Melilla,
-}
-
-EXCHANGE_FUNCTION_MAP: dict[str, Callable] = {
-    "ES->ES-IB-MA": Mallorca,
-    "ES-IB-IZ->ES-IB-MA": Mallorca,
-    "ES-IB-FO->ES-IB-IZ": Formentera,
-    "ES-IB-MA->ES-IB-ME": Mallorca,
->>>>>>> fbf89eae
 }
 
 SOURCE = "demanda.ree.es"
@@ -204,16 +159,9 @@
         )
 
 
-<<<<<<< HEAD
 def fetch_data_ree(
     zone_key: ZoneKey, session: Session, target_datetime: Optional[datetime], tz: str
 ) -> Dict:
-=======
-def fetch_island_data(
-    zone_key: ZoneKey, session: Session, target_datetime: datetime | None
-) -> list[Response]:
-    """Fetch data for the given zone key."""
->>>>>>> fbf89eae
     if target_datetime is None:
         date = datetime.now(tz=ZoneInfo(tz)).strftime("%Y-%m-%d")
     else:
@@ -233,7 +181,6 @@
     return json["valoresHorariosGeneracion"]
 
 
-<<<<<<< HEAD
 def fetch_island_data(
     zone_key: ZoneKey,
     session: Session,
@@ -250,11 +197,6 @@
         responses.append(value)
     if responses:
         return responses
-=======
-    data: list[Response] = ZONE_FUNCTION_MAP[zone_key](session).get_all(date)
-    if data:
-        return data
->>>>>>> fbf89eae
     else:
         raise ParserException(
             "ES.py",
@@ -349,15 +291,10 @@
     check_valid_parameters(sorted_zone_keys, session, target_datetime)
     ses = session or Session()
 
-<<<<<<< HEAD
     responses = fetch_island_data(
         EXCHANGE_FUNCTION_MAP[sorted_zone_keys],
         ses,
         target_datetime,
-=======
-    responses: list[Response] = EXCHANGE_FUNCTION_MAP[sorted_zone_keys](ses).get_all(
-        date
->>>>>>> fbf89eae
     )
 
     exchangeList = ExchangeList(logger)
