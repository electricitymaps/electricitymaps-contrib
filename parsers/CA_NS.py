--- conflicted
+++ resolved
@@ -36,7 +36,6 @@
     """
     return datetime.fromtimestamp(int(timestamp[6:-5]), tz=timezone.utc)
 
-<<<<<<< HEAD
 
 def fetch_production(
     zone_key: ZoneKey = ZONE_KEY,
@@ -59,78 +58,6 @@
         for load in session.get(LOAD_URL).json()[1:]
     }
     mixes = session.get(MIX_URL).json()[1:]  # Electricity mix breakdowns in %
-=======
-def _get_ns_info(requests_obj, logger: Logger):
-    zone_key = "CA-NS"
-
-    # This is based on validation logic in https://www.nspower.ca/site/renewables/assets/js/site.js
-    # In practical terms, I've seen hydro production go way too high (>70%) which is way more
-    # than reported capacity.
-    valid_percent = {
-        # The validation JS reports error when Solid Fuel (coal) is over 85%,
-        # but as far as I can tell, that can actually be a valid result, I've seen it a few times.
-        # Use 98% instead.
-        "coal": (0, 0.98),
-        "gas": (0, 0.5),
-        "oil": (0, 0.5),
-        "biomass": (0, 0.15),
-        "hydro": (0, 0.60),
-        "wind": (0, 0.55),
-        "imports": (0, 0.50),
-    }
-
-    # Sanity checks: verify that reported production doesn't exceed listed capacity by a lot.
-    # In particular, we've seen error cases where hydro production ends up calculated as 900 MW
-    # which greatly exceeds known capacity of around 520 MW.
-    valid_absolute = {
-        "coal": 1300,
-        "gas": 700,
-        "oil": 300,
-        "biomass": 100,
-        "hydro": 600,
-        "wind": 700,
-    }
-
-    mix_url = "https://www.nspower.ca/library/CurrentLoad/CurrentMix.json"
-    mix_data = requests_obj.get(mix_url).json()
-
-    load_url = "https://www.nspower.ca/library/CurrentLoad/CurrentLoad.json"
-    load_data = requests_obj.get(load_url).json()
-
-    production = []
-    imports = []
-    for mix in mix_data:
-        percent_mix = {
-            "coal": mix["Solid Fuel"] / 100.0,
-            "gas": (mix["HFO/Natural Gas"] + mix["LM 6000's"]) / 100.0,
-            "oil": mix["CT's"] / 100.0,
-            "biomass": mix["Biomass"] / 100.0,
-            "hydro": mix["Hydro"] / 100.0,
-            "wind": mix["Wind"] / 100.0,
-            "imports": mix["Imports"] / 100.0,
-        }
-
-        # datetime is in format '/Date(1493924400000)/'
-        # get the timestamp 1493924400 (cutting out last three zeros as well)
-        data_timestamp = int(mix["datetime"][6:-5])
-        data_date = datetime.fromtimestamp(data_timestamp, tz=timezone.utc)
-
-        # validate
-        valid = True
-        for gen_type, value in percent_mix.items():
-            percent_bounds = valid_percent[gen_type]
-            if not (percent_bounds[0] <= value <= percent_bounds[1]):
-                # skip this datapoint in the loop
-                valid = False
-                logger.warning(
-                    f"discarding datapoint at {data_date} due to {gen_type} percentage "
-                    f"out of bounds: {value}",
-                    extra={"key": zone_key},
-                )
-        if not valid:
-            # continue the outer loop, not the inner
-            continue
->>>>>>> f6d93bbe
 
     production_breakdowns = ProductionBreakdownList(logger)
     for mix in mixes:
@@ -148,24 +75,24 @@
                 extra={"key": ZONE_KEY},
             )
 
-<<<<<<< HEAD
         production_mix = ProductionMix()
         production_mix.add_value("biomass", load * mix["Biomass"] / 100)
         production_mix.add_value("coal", load * mix["Solid Fuel"] / 100)
-        production_mix.add_value("gas", load * mix["CT's"] / 100)
         production_mix.add_value("gas", load * mix["HFO/Natural Gas"] / 100)
         production_mix.add_value("gas", load * mix["LM 6000's"] / 100)
         production_mix.add_value("hydro", load * mix["Hydro"] / 100)
+        production_mix.add_value("oil", load * mix["CT's"] / 100)
         production_mix.add_value("wind", load * mix["Wind"] / 100)
         # Sanity checks: verify that reported production doesn't exceed listed
         # capacity by a lot. In particular, we've seen error cases where hydro
         # production ends up calculated as 900 MW which greatly exceeds known
-        # capacity of 418 MW.
+        # capacity of around 520 MW.
         if (
             100 < (production_mix.biomass or 0)
             or 1300 < (production_mix.coal or 0)
             or 700 < (production_mix.gas or 0)
-            or 500 < (production_mix.hydro or 0)
+            or 600 < (production_mix.hydro or 0)
+            or 300 < (production_mix.oil or 0)
             or 700 < (production_mix.wind or 0)
         ):
             logger.warning(
@@ -173,28 +100,6 @@
                 f"production is infeasible: {production_mix}",
                 extra={"key": ZONE_KEY},
             )
-=======
-        electricity_mix = {
-            gen_type: percent_value * load
-            for gen_type, percent_value in percent_mix.items()
-        }
-
-        # validate again
-        valid = True
-        for gen_type, value in electricity_mix.items():
-            absolute_bound = valid_absolute.get(
-                gen_type
-            )  # imports are not in valid_absolute
-            if absolute_bound and value > absolute_bound:
-                valid = False
-                logger.warning(
-                    f"discarding datapoint at {data_date} due to {gen_type} "
-                    f"too high: {value} MW",
-                    extra={"key": zone_key},
-                )
-        if not valid:
-            # continue the outer loop, not the inner
->>>>>>> f6d93bbe
             continue
         production_breakdowns.append(
             datetime=timestamp,
@@ -257,5 +162,5 @@
     pprint(fetch_production())
     print('fetch_exchange("CA-NS", "CA-NB") ->')
     pprint(fetch_exchange("CA-NS", "CA-NB"))
-    print('fetch_exchange("CA-NL", "CA-NS") ->')
+    print('fetch_exchange("CA-NL-NF", "CA-NS") ->')
     pprint(fetch_exchange("CA-NL-NF", "CA-NS"))