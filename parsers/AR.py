--- conflicted
+++ resolved
@@ -930,30 +930,8 @@
     return netflow
 
 
-<<<<<<< HEAD
 def fetch_exchange(zone_key1, zone_key2, session=None, target_datetime=None, logger=None) -> dict:
     """Requests the last known power exchange (in MW) between two zones."""
-=======
-def fetch_exchange(zone_key1, zone_key2, session=None, target_datetime=None, logger=None):
-    """Requests the last known power exchange (in MW) between two zones
-    Arguments:
-    zone_key1, zone_key2: specifies which exchange to get
-    session: requests session passed in order to re-use an existing session,
-      not used here due to difficulty providing it to pandas
-    target_datetime: the datetime for which we want production data. If not provided, we should
-      default it to now. The provided target_datetime is timezone-aware in UTC.
-    logger: an instance of a `logging.Logger`; all raised exceptions are also logged automatically
-    Return:
-    A list of dictionaries in the form:
-    {
-      'sortedZoneKeys': 'DK->NO',
-      'datetime': '2017-01-01T00:00:00Z',
-      'netFlow': 0.0,
-      'source': 'mysource.com'
-    }
-    where net flow is from DK into NO
-    """
->>>>>>> 58ed04cd
 
     # Only hourly data is available.
     if target_datetime:
