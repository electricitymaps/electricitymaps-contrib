--- conflicted
+++ resolved
@@ -161,13 +161,9 @@
         )
 
     production_list = renewables_response.json()
-<<<<<<< HEAD
-    sorted_production_list = []
-=======
     sorted_production_list = (
         sorted(production_list, key=lambda d: d["momento"]) if zone_key == "AR" else []
     )
->>>>>>> d5557468
 
     if zone_key != "AR":
         sorted_production_list = list(
@@ -175,9 +171,6 @@
         )
 
     renewables_production: Dict[str, dict] = {
-<<<<<<< HEAD
-        (production_info["momento"] if zone_key == "AR" else time.isoformat()): {
-=======
         (
             datetime.strptime(
                 production_info["momento"], "%Y-%m-%dT%H:%M:%S.%f%z"
@@ -185,7 +178,6 @@
             if zone_key == "AR"
             else time.isoformat()
         ): {
->>>>>>> d5557468
             "biomass": production_info["biocombustible"],
             "hydro": production_info["hidraulica"],
             "solar": production_info["fotovoltaica"],
