#!/usr/bin/env python3
# coding=utf-8

"""
Parser that uses the ENTSOE API to return the following data types.

Consumption
Production
Exchanges
Exchange Forecast
Day-ahead Price
Generation Forecast
Consumption Forecast
"""
import itertools
import re
from collections import defaultdict
from datetime import datetime, timedelta
from logging import Logger, getLogger
from random import shuffle
from typing import Any, Dict, List, Optional, Tuple, Union

import arrow
import numpy as np
import pandas as pd
from bs4 import BeautifulSoup
from pytz import utc
from requests import Response, Session

from electricitymap.contrib.lib.models.event_lists import PriceList
from electricitymap.contrib.lib.types import ZoneKey
from parsers.lib.config import refetch_frequency

from .lib.exceptions import ParserException
from .lib.utils import get_token, sum_production_dicts
from .lib.validation import validate

ENTSOE_ENDPOINT = "https://web-api.tp.entsoe.eu/api"
ENTSOE_PARAMETER_DESC = {
    "B01": "Biomass",
    "B02": "Fossil Brown coal/Lignite",
    "B03": "Fossil Coal-derived gas",
    "B04": "Fossil Gas",
    "B05": "Fossil Hard coal",
    "B06": "Fossil Oil",
    "B07": "Fossil Oil shale",
    "B08": "Fossil Peat",
    "B09": "Geothermal",
    "B10": "Hydro Pumped Storage",
    "B11": "Hydro Run-of-river and poundage",
    "B12": "Hydro Water Reservoir",
    "B13": "Marine",
    "B14": "Nuclear",
    "B15": "Other renewable",
    "B16": "Solar",
    "B17": "Waste",
    "B18": "Wind Offshore",
    "B19": "Wind Onshore",
    "B20": "Other",
}
ENTSOE_PARAMETER_BY_DESC = {v: k for k, v in ENTSOE_PARAMETER_DESC.items()}
ENTSOE_PARAMETER_GROUPS = {
    "production": {
        "biomass": ["B01", "B17"],
        "coal": ["B02", "B05", "B07", "B08"],
        "gas": ["B03", "B04"],
        "geothermal": ["B09"],
        "hydro": ["B11", "B12"],
        "nuclear": ["B14"],
        "oil": ["B06"],
        "solar": ["B16"],
        "wind": ["B18", "B19"],
        "unknown": ["B20", "B13", "B15"],
    },
    "storage": {"hydro storage": ["B10"]},
}
# ENTSOE production type codes mapped to their Electricity Maps production type.
ENTSOE_PARAMETER_BY_GROUP = {
    ENTSOE_key: type
    for key in ["production", "storage"]
    for type, groups in ENTSOE_PARAMETER_GROUPS[key].items()
    for ENTSOE_key in groups
}

# Get all the individual storage parameters in one list
ENTSOE_STORAGE_PARAMETERS = list(
    itertools.chain.from_iterable(ENTSOE_PARAMETER_GROUPS["storage"].values())
)
# Define all ENTSOE zone_key <-> domain mapping
# see https://transparency.entsoe.eu/content/static_content/Static%20content/web%20api/Guide.html
ENTSOE_DOMAIN_MAPPINGS: Dict[str, str] = {
    "AL": "10YAL-KESH-----5",
    "AT": "10YAT-APG------L",
    "AZ": "10Y1001A1001B05V",
    "BA": "10YBA-JPCC-----D",
    "BE": "10YBE----------2",
    "BG": "10YCA-BULGARIA-R",
    "BY": "10Y1001A1001A51S",
    "CH": "10YCH-SWISSGRIDZ",
    "CZ": "10YCZ-CEPS-----N",
    "DE": "10Y1001A1001A83F",
    "DE-LU": "10Y1001A1001A82H",
    "DK": "10Y1001A1001A65H",
    "DK-DK1": "10YDK-1--------W",
    "DK-DK2": "10YDK-2--------M",
    "EE": "10Y1001A1001A39I",
    "ES": "10YES-REE------0",
    "FI": "10YFI-1--------U",
    "FR": "10YFR-RTE------C",
    "GB": "10YGB----------A",
    "GB-NIR": "10Y1001A1001A016",
    "GE": "10Y1001A1001B012",
    "GR": "10YGR-HTSO-----Y",
    "HR": "10YHR-HEP------M",
    "HU": "10YHU-MAVIR----U",
    "IE": "10YIE-1001A00010",
    "IE(SEM)": "10Y1001A1001A59C",
    "IT": "10YIT-GRTN-----B",
    "IT-BR": "10Y1001A1001A699",
    "IT-CA": "10Y1001C--00096J",
    "IT-CNO": "10Y1001A1001A70O",
    "IT-CSO": "10Y1001A1001A71M",
    "IT-FO": "10Y1001A1001A72K",
    "IT-NO": "10Y1001A1001A73I",
    "IT-PR": "10Y1001A1001A76C",
    "IT-SACOAC": "10Y1001A1001A885",
    "IT-SACODC": "10Y1001A1001A893",
    "IT-SAR": "10Y1001A1001A74G",
    "IT-SIC": "10Y1001A1001A75E",
    "IT-SO": "10Y1001A1001A788",
    "LT": "10YLT-1001A0008Q",
    "LU": "10YLU-CEGEDEL-NQ",
    "LV": "10YLV-1001A00074",
    "MD": "10Y1001A1001A990",
    "ME": "10YCS-CG-TSO---S",
    "MK": "10YMK-MEPSO----8",
    "MT": "10Y1001A1001A93C",
    "NL": "10YNL----------L",
    "NO": "10YNO-0--------C",
    "NO-NO1": "10YNO-1--------2",
    "NO-NO2": "10YNO-2--------T",
    "NO-NO3": "10YNO-3--------J",
    "NO-NO4": "10YNO-4--------9",
    "NO-NO5": "10Y1001A1001A48H",
    "PL": "10YPL-AREA-----S",
    "PT": "10YPT-REN------W",
    "RO": "10YRO-TEL------P",
    "RS": "10YCS-SERBIATSOV",
    "RU": "10Y1001A1001A49F",
    "RU-KGD": "10Y1001A1001A50U",
    "SE": "10YSE-1--------K",
    "SE-SE1": "10Y1001A1001A44P",
    "SE-SE2": "10Y1001A1001A45N",
    "SE-SE3": "10Y1001A1001A46L",
    "SE-SE4": "10Y1001A1001A47J",
    "SI": "10YSI-ELES-----O",
    "SK": "10YSK-SEPS-----K",
    "TR": "10YTR-TEIAS----W",
    "UA": "10YUA-WEPS-----0",
    "UA-IPS": "10Y1001C--000182",
    "XK": "10Y1001C--00100H",
}

# Generation per unit can only be obtained at EIC (Control Area) level
ENTSOE_EIC_MAPPING: Dict[str, str] = {
    "DK-DK1": "10Y1001A1001A796",
    "DK-DK2": "10Y1001A1001A796",
    "FI": "10YFI-1--------U",
    "PL": "10YPL-AREA-----S",
    "SE-SE1": "10YSE-1--------K",
    "SE-SE2": "10YSE-1--------K",
    "SE-SE3": "10YSE-1--------K",
    "SE-SE4": "10YSE-1--------K",
    # TODO: ADD DE
}

# Define zone_keys to an array of zone_keys for aggregated production data
ZONE_KEY_AGGREGATES: Dict[str, List[str]] = {
    "IT-SO": ["IT-CA", "IT-SO"],
}

# Some exchanges require specific domains
ENTSOE_EXCHANGE_DOMAIN_OVERRIDE: Dict[str, List[str]] = {
    "AT->IT-NO": [ENTSOE_DOMAIN_MAPPINGS["AT"], ENTSOE_DOMAIN_MAPPINGS["IT"]],
    "BY->UA": [ENTSOE_DOMAIN_MAPPINGS["BY"], ENTSOE_DOMAIN_MAPPINGS["UA-IPS"]],
    "DE->DK-DK1": [ENTSOE_DOMAIN_MAPPINGS["DE-LU"], ENTSOE_DOMAIN_MAPPINGS["DK-DK1"]],
    "DE->DK-DK2": [ENTSOE_DOMAIN_MAPPINGS["DE-LU"], ENTSOE_DOMAIN_MAPPINGS["DK-DK2"]],
    "DE->NO-NO2": [ENTSOE_DOMAIN_MAPPINGS["DE-LU"], ENTSOE_DOMAIN_MAPPINGS["NO-NO2"]],
    "DE->SE-SE4": [ENTSOE_DOMAIN_MAPPINGS["DE-LU"], ENTSOE_DOMAIN_MAPPINGS["SE-SE4"]],
    "EE->RU-1": [ENTSOE_DOMAIN_MAPPINGS["EE"], ENTSOE_DOMAIN_MAPPINGS["RU"]],
    "FI->RU-1": [ENTSOE_DOMAIN_MAPPINGS["FI"], ENTSOE_DOMAIN_MAPPINGS["RU"]],
    "FR-COR->IT-CNO": [
        ENTSOE_DOMAIN_MAPPINGS["IT-SACODC"],
        ENTSOE_DOMAIN_MAPPINGS["IT-CNO"],
    ],
    "FR-COR-AC->IT-SAR": [
        ENTSOE_DOMAIN_MAPPINGS["IT-SACOAC"],
        ENTSOE_DOMAIN_MAPPINGS["IT-SAR"],
    ],
    "FR-COR-DC->IT-SAR": [
        ENTSOE_DOMAIN_MAPPINGS["IT-SACODC"],
        ENTSOE_DOMAIN_MAPPINGS["IT-SAR"],
    ],
    "GE->RU-1": [ENTSOE_DOMAIN_MAPPINGS["GE"], ENTSOE_DOMAIN_MAPPINGS["RU"]],
    "GR->IT-SO": [ENTSOE_DOMAIN_MAPPINGS["GR"], ENTSOE_DOMAIN_MAPPINGS["IT-SO"]],
    "HU->UA": [ENTSOE_DOMAIN_MAPPINGS["HU"], ENTSOE_DOMAIN_MAPPINGS["UA-IPS"]],
    "IT-CSO->ME": [ENTSOE_DOMAIN_MAPPINGS["IT"], ENTSOE_DOMAIN_MAPPINGS["ME"]],
    "IT-SIC->IT-SO": [
        ENTSOE_DOMAIN_MAPPINGS["IT-SIC"],
        ENTSOE_DOMAIN_MAPPINGS["IT-CA"],
    ],
    "LV->RU-1": [ENTSOE_DOMAIN_MAPPINGS["LV"], ENTSOE_DOMAIN_MAPPINGS["RU"]],
    "MD->UA": [ENTSOE_DOMAIN_MAPPINGS["MD"], ENTSOE_DOMAIN_MAPPINGS["UA-IPS"]],
    "PL->UA": [ENTSOE_DOMAIN_MAPPINGS["PL"], ENTSOE_DOMAIN_MAPPINGS["UA-IPS"]],
    "RO->UA": [ENTSOE_DOMAIN_MAPPINGS["RO"], ENTSOE_DOMAIN_MAPPINGS["UA-IPS"]],
    "RU-1->UA": [ENTSOE_DOMAIN_MAPPINGS["RU"], ENTSOE_DOMAIN_MAPPINGS["UA-IPS"]],
    "SK->UA": [ENTSOE_DOMAIN_MAPPINGS["SK"], ENTSOE_DOMAIN_MAPPINGS["UA-IPS"]],
}
# Some zone_keys are part of bidding zone domains for price data
ENTSOE_PRICE_DOMAIN_MAPPINGS: Dict[str, str] = {
    **ENTSOE_DOMAIN_MAPPINGS,  # Note: This has to be first so the domains are overwritten.
    "AX": ENTSOE_DOMAIN_MAPPINGS["SE-SE3"],
    "DK-BHM": ENTSOE_DOMAIN_MAPPINGS["DK-DK2"],
    "DE": ENTSOE_DOMAIN_MAPPINGS["DE-LU"],
    "IE": ENTSOE_DOMAIN_MAPPINGS["IE(SEM)"],
    "LU": ENTSOE_DOMAIN_MAPPINGS["DE-LU"],
}

ENTSOE_UNITS_TO_ZONE: Dict[str, str] = {
    # DK-DK1
    "Anholt": "DK-DK1",
    "Esbjergvaerket 3": "DK-DK1",
    "Fynsvaerket 7": "DK-DK1",
    "Horns Rev A": "DK-DK1",
    "Horns Rev B": "DK-DK1",
    "Nordjyllandsvaerket 3": "DK-DK1",
    "Silkeborgvaerket": "DK-DK1",
    "Skaerbaekvaerket 3": "DK-DK1",
    "Studstrupvaerket 3": "DK-DK1",
    "Studstrupvaerket 4": "DK-DK1",
    # DK-DK2
    "Amagervaerket 3": "DK-DK2",
    "Asnaesvaerket 2": "DK-DK2",
    "Asnaesvaerket 5": "DK-DK2",
    "Avedoerevaerket 1": "DK-DK2",
    "Avedoerevaerket 2": "DK-DK2",
    "Kyndbyvaerket 21": "DK-DK2",
    "Kyndbyvaerket 22": "DK-DK2",
    "Roedsand 1": "DK-DK2",
    "Roedsand 2": "DK-DK2",
    # FI
    "Alholmens B2": "FI",
    "Haapavesi B1": "FI",
    "Kaukaan Voima G10": "FI",
    "Keljonlahti B1": "FI",
    "Loviisa 1 G11": "FI",
    "Loviisa 1 G12": "FI",
    "Loviisa 2 G21": "FI",
    "Loviisa 2 G22": "FI",
    "Olkiluoto 1 B1": "FI",
    "Olkiluoto 2 B2": "FI",
    "Toppila B2": "FI",
    # SE-SE1
    "Bastusel G1": "SE-SE1",
    "Gallejaur G1": "SE-SE1",
    "Gallejaur G2": "SE-SE1",
    "Harsprånget G1": "SE-SE1",
    "Harsprånget G2": "SE-SE1",
    "Harsprånget G4": "SE-SE1",
    "Harsprånget G5": "SE-SE1",
    "Letsi G1": "SE-SE1",
    "Letsi G2": "SE-SE1",
    "Letsi G3": "SE-SE1",
    "Ligga G3": "SE-SE1",
    "Messaure G1": "SE-SE1",
    "Messaure G2": "SE-SE1",
    "Messaure G3": "SE-SE1",
    "Porjus G11": "SE-SE1",
    "Porjus G12": "SE-SE1",
    "Porsi G3": "SE-SE1",
    "Ritsem G1": "SE-SE1",
    "Seitevare G1": "SE-SE1",
    "Vietas G1": "SE-SE1",
    "Vietas G2": "SE-SE1",
    # SE-SE2
    "Stalon G1": "SE-SE2",
    "Stornorrfors G1": "SE-SE2",
    "Stornorrfors G2": "SE-SE2",
    "Stornorrfors G3": "SE-SE2",
    "Stornorrfors G4": "SE-SE2",
    # SE-SE3
    "Forsmark block 1 G11": "SE-SE3",
    "Forsmark block 1 G12": "SE-SE3",
    "Forsmark block 2 G21": "SE-SE3",
    "Forsmark block 2 G22": "SE-SE3",
    "Forsmark block 3 G31": "SE-SE3",
    "KVV Västerås G3": "SE-SE3",
    "KVV1 Värtaverket": "SE-SE3",
    "KVV6 Värtaverket": "SE-SE3",
    "KVV8 Värtaverket": "SE-SE3",
    "Oskarshamn G3": "SE-SE3",
    "Oskarshamn G1Ö+G1V": "SE-SE3",
    "Ringhals block 1 G11": "SE-SE3",
    "Ringhals block 1 G12": "SE-SE3",
    "Ringhals block 2 G21": "SE-SE3",
    "Ringhals block 2 G22": "SE-SE3",
    "Ringhals block 3 G31": "SE-SE3",
    "Ringhals block 3 G32": "SE-SE3",
    "Ringhals block 4 G41": "SE-SE3",
    "Ringhals block 4 G42": "SE-SE3",
    "Rya KVV": "SE-SE3",
    "Stenungsund B3": "SE-SE3",
    "Stenungsund B4": "SE-SE3",
    "Trängslet G1": "SE-SE3",
    "Trängslet G2": "SE-SE3",
    "Trängslet G3": "SE-SE3",
    "Uppsala KVV": "SE-SE3",
    "Åbyverket Örebro": "SE-SE3",
    # SE-SE4
    "Gasturbiner Halmstad G12": "SE-SE4",
    "Karlshamn G1": "SE-SE4",
    "Karlshamn G2": "SE-SE4",
    "Karlshamn G3": "SE-SE4",
}

VALIDATIONS: Dict[str, Dict[str, Any]] = {
    # This is a list of criteria to ensure validity of data,
    # used in validate_production()
    # Note that "required" means data is present in ENTSOE.
    # It will still work if data is present but 0.
    # "expected_range" and "floor" only count production and storage
    # - not exchanges!
    "AT": {
        "required": ["hydro"],
    },
    "BA": {"required": ["coal", "hydro", "wind"], "expected_range": (500, 6500)},
    "BE": {
        "required": ["gas", "nuclear"],
        "expected_range": (3000, 25000),
    },
    "BG": {
        "required": ["coal", "nuclear", "hydro"],
        "expected_range": (2000, 20000),
    },
    "CH": {
        "required": ["hydro", "nuclear"],
        "expected_range": (2000, 25000),
    },
    "CZ": {
        # usual load is in 7-12 GW range
        "required": ["coal", "nuclear"],
        "expected_range": (3000, 25000),
    },
    "DE": {
        # Germany sometimes has problems with categories of generation missing from ENTSOE.
        # Normally there is constant production of a few GW from hydro and biomass
        # and when those are missing this can indicate that others are missing as well.
        # We have also never seen unknown being 0.
        # Usual load is in 30 to 80 GW range.
        "required": [
            "coal",
            "gas",
            "nuclear",
            "wind",
            "biomass",
            "hydro",
            "unknown",
            "solar",
        ],
        "expected_range": (20000, 100000),
    },
    "EE": {
        "required": ["coal"],
    },
    "ES": {
        "required": ["coal", "nuclear"],
        "expected_range": (10000, 80000),
    },
    "FI": {
        "required": ["coal", "nuclear", "hydro", "biomass"],
        "expected_range": (2000, 20000),
    },
    "GB": {
        # usual load is in 15 to 50 GW range
        "required": ["coal", "gas", "nuclear"],
        "expected_range": (10000, 80000),
    },
    "GR": {
        "required": ["coal", "gas"],
        "expected_range": (2000, 20000),
    },
    "HR": {
        "required": [
            "coal",
            "gas",
            "wind",
            "biomass",
            "oil",
            "solar",
        ],
    },
    "HU": {
        "required": ["coal", "nuclear"],
    },
    "IE": {
        "required": ["coal"],
        "expected_range": (1000, 15000),
    },
    "IT": {
        "required": ["coal"],
        "expected_range": (5000, 50000),
    },
    "PL": {
        # usual load is in 10-20 GW range and coal is always present
        "required": ["coal"],
        "expected_range": (5000, 35000),
    },
    "PT": {
        "required": ["coal", "gas"],
        "expected_range": (1000, 20000),
    },
    "RO": {
        "required": ["coal", "nuclear", "hydro"],
        "expected_range": (2000, 25000),
    },
    "RS": {
        "required": ["coal"],
    },
    "SE": {
        "required": ["hydro", "nuclear", "wind", "unknown"],
    },
    "SE-SE1": {
        "required": ["hydro", "wind", "unknown", "solar"],
    },
    "SE-SE2": {
        "required": ["gas", "hydro", "wind", "unknown", "solar"],
    },
    "SE-SE3": {
        "required": ["gas", "hydro", "nuclear", "wind", "unknown", "solar"],
    },
    "SE-SE4": {
        "required": ["gas", "hydro", "wind", "unknown", "solar"],
    },
    "SI": {
        # own total generation capacity is around 4 GW
        "required": ["nuclear"],
        "expected_range": (140, 5000),
    },
    "SK": {"required": ["nuclear"]},
}


def closest_in_time_key(
    x, target_datetime: Optional[datetime], datetime_key="datetime"
):
    if target_datetime is None:
        target_datetime = datetime.utcnow()
    if isinstance(target_datetime, datetime):
        return np.abs((x[datetime_key] - target_datetime).seconds)


def query_ENTSOE(
    session: Session,
    params: Dict[str, str],
    target_datetime: Optional[datetime] = None,
    span: tuple = (-48, 24),
    function_name: str = "",
) -> str:
    """
    Makes a standard query to the ENTSOE API with a modifiable set of parameters.
    Allows an existing session to be passed.
    Raises an exception if no API token is found.
    Returns a request object.
    """
    if target_datetime is None:
        target_datetime = datetime.utcnow()
    if isinstance(target_datetime, datetime):
        # make sure we have an arrow object
        params["periodStart"] = (target_datetime + timedelta(hours=span[0])).strftime(
            "%Y%m%d%H00"  # YYYYMMDDHH00
        )
        params["periodEnd"] = (target_datetime + timedelta(hours=span[1])).strftime(
            "%Y%m%d%H00"  # YYYYMMDDHH00
        )
    else:
        raise ParserException(
            parser="ENTSOE.py",
            message="target_datetime has to be a datetime in query_entsoe",
        )

    # Due to rate limiting, we need to spread our requests across different tokens
    tokens = get_token("ENTSOE_TOKEN").split(",")
    # Shuffle the tokens so that we don't always use the same one first.
    shuffle(tokens)
    last_response_if_all_fail = None
    # Try each token until we get a valid response
    for token in tokens:
        params["securityToken"] = token
        response: Response = session.get(ENTSOE_ENDPOINT, params=params)
        if response.ok:
            return response.text
        else:
            last_response_if_all_fail = response
    # If we get here, all tokens failed to fetch valid data
    # and we will check the last response for a error message.
    exception_message = None
    if last_response_if_all_fail is not None:
        soup = BeautifulSoup(last_response_if_all_fail.text, "html.parser")
        text = soup.find_all("text")
        if len(text):
            error_text = soup.find_all("text")[0].prettify()
            if "No matching data found" in error_text:
                exception_message = "No matching data found"
            else:
                exception_message = (
                    f"{function_name} failed in ENTSOE.py. Reason: {error_text}"
                )
        else:
            exception_message = f"{function_name} failed in ENTSOE.py. Reason: {last_response_if_all_fail.text}"

    raise ParserException(
        parser="ENTSOE.py",
        message=exception_message
        if exception_message
        else "An unknown error occured while querying ENTSOE.",
    )


def query_consumption(
    domain: str, session: Session, target_datetime: Optional[datetime] = None
) -> Union[str, None]:
    params = {
        "documentType": "A65",
        "processType": "A16",
        "outBiddingZone_Domain": domain,
    }
    return query_ENTSOE(
        session,
        params,
        target_datetime=target_datetime,
        function_name=query_consumption.__name__,
    )


def query_production(
    in_domain: str, session: Session, target_datetime: Optional[datetime] = None
) -> Union[str, None]:
    params = {
        "documentType": "A75",
        "processType": "A16",  # Realised
        "in_Domain": in_domain,
    }
    return query_ENTSOE(
        session,
        params,
        target_datetime=target_datetime,
        span=(-48, 0),
        function_name=query_production.__name__,
    )


def query_production_per_units(
    psr_type: str,
    domain: str,
    session: Session,
    target_datetime: Optional[datetime] = None,
) -> Union[str, None]:
    params = {
        "documentType": "A73",
        "processType": "A16",
        "psrType": psr_type,
        "in_Domain": domain,
    }
    # Note: ENTSOE only supports 1d queries for this type
    return query_ENTSOE(
        session,
        params,
        target_datetime,
        span=(-24, 0),
        function_name=query_production_per_units.__name__,
    )


def query_exchange(
    in_domain: str,
    out_domain: str,
    session: Session,
    target_datetime: Optional[datetime] = None,
) -> Union[str, None]:
    params = {
        "documentType": "A11",
        "in_Domain": in_domain,
        "out_Domain": out_domain,
    }
    return query_ENTSOE(
        session,
        params,
        target_datetime=target_datetime,
        function_name=query_exchange.__name__,
    )


def query_exchange_forecast(
    in_domain: str,
    out_domain: str,
    session: Session,
    target_datetime: Optional[datetime] = None,
) -> Union[str, None]:
    """Gets exchange forecast for 48 hours ahead and previous 24 hours."""

    params = {
        "documentType": "A09",  # Finalised schedule
        "in_Domain": in_domain,
        "out_Domain": out_domain,
    }
    return query_ENTSOE(
        session,
        params,
        target_datetime=target_datetime,
        function_name=query_exchange_forecast.__name__,
    )


def query_price(
    domain: str, session: Session, target_datetime: Optional[datetime] = None
) -> Union[str, None]:
    params = {
        "documentType": "A44",
        "in_Domain": domain,
        "out_Domain": domain,
    }
    return query_ENTSOE(
        session,
        params,
        target_datetime=target_datetime,
        function_name=query_price.__name__,
    )


def query_generation_forecast(
    in_domain: str, session: Session, target_datetime: Optional[datetime] = None
) -> Union[str, None]:
    """Gets generation forecast for 48 hours ahead and previous 24 hours."""

    # Note: this does not give a breakdown of the production
    params = {
        "documentType": "A71",  # Generation Forecast
        "processType": "A01",  # Realised
        "in_Domain": in_domain,
    }
    return query_ENTSOE(
        session,
        params,
        target_datetime=target_datetime,
        function_name=query_generation_forecast.__name__,
    )


def query_consumption_forecast(
    in_domain: str, session: Session, target_datetime: Optional[datetime] = None
) -> Union[str, None]:
    """Gets consumption forecast for 48 hours ahead and previous 24 hours."""

    params = {
        "documentType": "A65",  # Load Forecast
        "processType": "A01",
        "outBiddingZone_Domain": in_domain,
    }
    return query_ENTSOE(
        session,
        params,
        target_datetime=target_datetime,
        function_name=query_consumption_forecast.__name__,
    )


def query_wind_solar_production_forecast(
    in_domain: str, session: Session, target_datetime: Optional[datetime] = None
) -> Union[str, None]:
    """Gets consumption forecast for 48 hours ahead and previous 24 hours."""

    params = {
        "documentType": "A69",  # Forecast
        "processType": "A01",
        "in_Domain": in_domain,
    }
    return query_ENTSOE(
        session,
        params,
        target_datetime=target_datetime,
        function_name=query_wind_solar_production_forecast.__name__,
    )


def datetime_from_position(
    start: arrow.Arrow, position: int, resolution: str
) -> datetime:
    """Finds time granularity of data."""

    m = re.search(r"PT(\d+)([M])", resolution)
    if m is not None:
        digits = int(m.group(1))
        scale = m.group(2)
        if scale == "M":
            return start.shift(minutes=(position - 1) * digits).datetime
    raise NotImplementedError("Could not recognise resolution %s" % resolution)


def parse_scalar(
    xml_text: str,
    only_inBiddingZone_Domain: bool = False,
    only_outBiddingZone_Domain: bool = False,
) -> Union[Tuple[List[float], List[datetime]], None]:
    if not xml_text:
        return None
    soup = BeautifulSoup(xml_text, "html.parser")
    # Get all points
    values = []
    datetimes = []
    for timeseries in soup.find_all("timeseries"):
        resolution = str(timeseries.find_all("resolution")[0].contents[0])
        datetime_start = arrow.get(timeseries.find_all("start")[0].contents[0])
        if only_inBiddingZone_Domain:
            if not len(timeseries.find_all("inBiddingZone_Domain.mRID".lower())):
                continue
        elif only_outBiddingZone_Domain:
            if not len(timeseries.find_all("outBiddingZone_Domain.mRID".lower())):
                continue
        for entry in timeseries.find_all("point"):
            position = int(entry.find_all("position")[0].contents[0])
            value = float(entry.find_all("quantity")[0].contents[0])
            datetime = datetime_from_position(datetime_start, position, resolution)
            values.append(value)
            datetimes.append(datetime)

    return values, datetimes


def parse_production(
    xml_text,
) -> Union[Tuple[List[Dict[str, Any]], List[datetime]], None]:
    if not xml_text:
        return None
    soup = BeautifulSoup(xml_text, "html.parser")
    # Get all points
    productions = []
    datetimes = []
    for timeseries in soup.find_all("timeseries"):
        resolution = str(timeseries.find_all("resolution")[0].contents[0])
        datetime_start: arrow.Arrow = arrow.get(
            timeseries.find_all("start")[0].contents[0]
        )
        is_production = (
            len(timeseries.find_all("inBiddingZone_Domain.mRID".lower())) > 0
        )
        psr_type = str(
            timeseries.find_all("mktpsrtype")[0].find_all("psrtype")[0].contents[0]
        )

        for entry in timeseries.find_all("point"):
            quantity = float(entry.find_all("quantity")[0].contents[0])
            position = int(entry.find_all("position")[0].contents[0])
            datetime = datetime_from_position(datetime_start, position, resolution)
            try:
                i = datetimes.index(datetime)
                if is_production:
                    productions[i][psr_type] += quantity
                elif psr_type in ENTSOE_STORAGE_PARAMETERS:
                    # Only include consumption if it's for storage. In other cases
                    # it is power plant self-consumption which should be ignored.
                    productions[i][psr_type] -= quantity
            except ValueError:  # Not in list
                datetimes.append(datetime)
                productions.append(defaultdict(lambda: 0))
                productions[-1][psr_type] = quantity if is_production else -1 * quantity
    return productions, datetimes


def parse_self_consumption(xml_text: str):
    """
    Parses the XML text and returns a dict of datetimes to the total self-consumption
    value from all sources.
    Self-consumption is the electricity used by a generation source.
    This is defined as any consumption source (i.e. outBiddingZone_Domain.mRID)
    that is not storage, e.g. consumption for B04 (Fossil Gas) is counted as
    self-consumption, but consumption for B10 (Hydro Pumped Storage) is not.

    In most cases, total self-consumption is reported by ENTSOE as 0,
    therefore the returned dict only includes datetimes where the value > 0.
    """

    if not xml_text:
        return None
    soup = BeautifulSoup(xml_text, "html.parser")
    res = {}
    for timeseries in soup.find_all("timeseries"):
        is_consumption = (
            len(timeseries.find_all("outBiddingZone_Domain.mRID".lower())) > 0
        )
        if not is_consumption:
            continue
        psr_type = str(
            timeseries.find_all("mktpsrtype")[0].find_all("psrtype")[0].contents[0]
        )
        if psr_type in ENTSOE_STORAGE_PARAMETERS:
            continue
        resolution = str(timeseries.find_all("resolution")[0].contents[0])
        datetime_start: arrow.Arrow = arrow.get(
            timeseries.find_all("start")[0].contents[0]
        )

        for entry in timeseries.find_all("point"):
            quantity = float(entry.find_all("quantity")[0].contents[0])
            if quantity == 0:
                continue
            position = int(entry.find_all("position")[0].contents[0])
            datetime = datetime_from_position(datetime_start, position, resolution)
            res[datetime] = res[datetime] + quantity if datetime in res else quantity

    return res


def parse_production_per_units(xml_text: str) -> Union[Any, None]:
    values = {}

    if not xml_text:
        return None
    soup = BeautifulSoup(xml_text, "html.parser")
    # Get all points
    for timeseries in soup.find_all("timeseries"):
        resolution = str(timeseries.find_all("resolution")[0].contents[0])
        datetime_start: arrow.Arrow = arrow.get(
            timeseries.find_all("start")[0].contents[0]
        )
        is_production = (
            len(timeseries.find_all("inBiddingZone_Domain.mRID".lower())) > 0
        )
        psr_type = str(
            timeseries.find_all("mktpsrtype")[0].find_all("psrtype")[0].contents[0]
        )
        unit_key = str(
            timeseries.find_all("mktpsrtype")[0]
            .find_all("powersystemresources")[0]
            .find_all("mrid")[0]
            .contents[0]
        )
        unit_name = str(
            timeseries.find_all("mktpsrtype")[0]
            .find_all("powersystemresources")[0]
            .find_all("name")[0]
            .contents[0]
        )
        if not is_production:
            continue
        for entry in timeseries.find_all("point"):
            quantity = float(entry.find_all("quantity")[0].contents[0])
            position = int(entry.find_all("position")[0].contents[0])
            datetime = datetime_from_position(datetime_start, position, resolution)
            key = (unit_key, datetime)
            if key in values:
                if is_production:
                    values[key]["production"] += quantity
                else:
                    values[key]["production"] -= quantity
            else:
                values[key] = {
                    "datetime": datetime,
                    "production": quantity,
                    "productionType": ENTSOE_PARAMETER_BY_GROUP[psr_type],
                    "unitKey": unit_key,
                    "unitName": unit_name,
                }

    return values.values()


def parse_exchange(
    xml_text: str,
    is_import: bool,
    quantities: Optional[List[float]] = None,
    datetimes: Optional[List[datetime]] = None,
) -> Union[Tuple[List[float], List[datetime]], None]:
    if not xml_text:
        return None
    quantities = quantities or []
    datetimes = datetimes or []
    soup = BeautifulSoup(xml_text, "html.parser")
    # Get all points
    for timeseries in soup.find_all("timeseries"):
        resolution = str(timeseries.find_all("resolution")[0].contents[0])
        datetime_start: arrow.Arrow = arrow.get(
            timeseries.find_all("start")[0].contents[0]
        )
        # Only use contract_marketagreement.type == A01 (Total to avoid double counting some columns)
        if (
            timeseries.find_all("contract_marketagreement.type")
            and timeseries.find_all("contract_marketagreement.type")[0].contents[0]
            != "A05"
        ):
            continue

        for entry in timeseries.find_all("point"):
            quantity = float(entry.find_all("quantity")[0].contents[0])
            if not is_import:
                quantity *= -1
            position = int(entry.find_all("position")[0].contents[0])
            datetime = datetime_from_position(datetime_start, position, resolution)
            # Find out whether or not we should update the net production
            try:
                i = datetimes.index(datetime)
                quantities[i] += quantity
            except ValueError:  # Not in list
                quantities.append(quantity)
                datetimes.append(datetime)

    return quantities, datetimes


def parse_prices(
    xml_text: str,
<<<<<<< HEAD
) -> Union[Tuple[List[float], List[str], List[datetime]], None]:
=======
    zoneKey: ZoneKey,
    logger: Logger,
) -> PriceList:

>>>>>>> f8e7c600
    if not xml_text:
        return PriceList(logger)
    soup = BeautifulSoup(xml_text, "html.parser")
    prices = PriceList(logger)
    for timeseries in soup.find_all("timeseries"):
        currency = str(timeseries.find_all("currency_unit.name")[0].contents[0])
        resolution = str(timeseries.find_all("resolution")[0].contents[0])
        datetime_start: arrow.Arrow = arrow.get(
            timeseries.find_all("start")[0].contents[0]
        )
        for entry in timeseries.find_all("point"):
            position = int(entry.find_all("position")[0].contents[0])
            dt = datetime_from_position(datetime_start, position, resolution)
            prices.append(
                zoneKey=zoneKey,
                datetime=dt,
                price=float(entry.find_all("price.amount")[0].contents[0]),
                source="entsoe.eu",
                currency=currency,
            )

    return prices


def validate_production(
    datapoint: Dict[str, Any], logger: Logger
) -> Union[Dict[str, Any], bool, None]:
    """
    Production data can sometimes be available but clearly wrong.

    The most common occurrence is when the production total is very low and main generation types are missing.
    In reality a country's electrical grid could not function in this scenario.

    This function checks datapoints for a selection of countries and returns False if invalid and True otherwise.
    """

    zone_key: str = datapoint["zoneKey"]

    validation_criteria = VALIDATIONS.get(zone_key, {})

    if validation_criteria:
        return validate(datapoint, logger=logger, **validation_criteria)

    # NOTE: Why are there sepcial checks for these zones?
    if zone_key.startswith("DK-"):
        return validate(datapoint, logger=logger, required=["coal", "solar", "wind"])

    if zone_key.startswith("NO-"):
        return validate(datapoint, logger=logger, required=["hydro"])

    return True


def get_wind(values):
    if "Wind Onshore" in values or "Wind Offshore" in values:
        return values.get("Wind Onshore", 0) + values.get("Wind Offshore", 0)


@refetch_frequency(timedelta(days=2))
def fetch_consumption(
    zone_key: str,
    session: Optional[Session] = None,
    target_datetime: Optional[datetime] = None,
    logger: Logger = getLogger(__name__),
):
    """Gets consumption for a specified zone."""
    session = session or Session()
    domain = ENTSOE_DOMAIN_MAPPINGS[zone_key]
    # Grab consumption
    parsed = None
    raw_consumption = query_consumption(domain, session, target_datetime)
    if raw_consumption is not None:
        parsed = parse_scalar(
            raw_consumption,
            only_outBiddingZone_Domain=True,
        )
    if parsed is not None:
        quantities, datetimes = parsed
        # Add power plant self-consumption data.
        # This is reported as part of the production data by ENTSOE.
        # self_consumption is a dict of datetimes to the total self-consumption value from all sources.
        # Only datetimes where the value > 0 are included.
        self_consumption = None
        raw_production = query_production(domain, session, target_datetime)
        if raw_production is not None:
            self_consumption = parse_self_consumption(
                raw_production,
            )
        if self_consumption is not None:
            for dt, value in self_consumption.items():
                try:
                    i = datetimes.index(dt)
                except ValueError:
                    logger.warning(
                        f"No corresponding consumption value found for self-consumption at {dt}"
                    )
                    continue
                quantities[i] += value
            # if a target_datetime was requested, we return everything
            if target_datetime:
                return [
                    {
                        "zoneKey": zone_key,
                        "datetime": dt,
                        "consumption": quantity,
                        "source": "entsoe.eu",
                    }
                    for dt, quantity in zip(datetimes, quantities)
                ]
            # else we keep the last stored value
            # Note, this may not include self-consumption data as sometimes consumption
            # data is available for a given TZ a few minutes before production data is.
            dt, quantity = datetimes[-1], quantities[-1]
            if dt not in self_consumption:
                logger.warning(
                    f"Self-consumption data not yet available for {zone_key} at {dt}"
                )
            data = {
                "zoneKey": zone_key,
                "datetime": dt,
                "consumption": quantity,
                "source": "entsoe.eu",
            }
            return data


@refetch_frequency(timedelta(days=2))
def fetch_production(
    zone_key: str,
    session: Optional[Session] = None,
    target_datetime: Optional[datetime] = None,
    logger: Logger = getLogger(__name__),
) -> list:
    """
    Gets values and corresponding datetimes for all production types in the specified zone.
    Removes any values that are in the future or don't have a datetime associated with them.
    """
    if not session:
        session = Session()
    domain = ENTSOE_DOMAIN_MAPPINGS[zone_key]
    # Grab production
    parsed = parse_production(
        query_production(domain, session, target_datetime=target_datetime)
    )

    if not parsed:
        raise ParserException(
            parser="ENTSOE.py",
            message=f"No production data found for {zone_key}",
            zone_key=zone_key,
        )

    productions, production_dates = parsed

    data = []
    for i in range(len(production_dates)):
        production_values = {k: v for k, v in productions[i].items()}
        production_date = production_dates[i]

        production_types = {"production": {}, "storage": {}}
        for key in ["production", "storage"]:
            parameter_groups = ENTSOE_PARAMETER_GROUPS[key]
            multiplier = -1 if key == "storage" else 1

            for fuel, groups in parameter_groups.items():
                has_value = any(
                    [production_values.get(grp) is not None for grp in groups]
                )
                if has_value:
                    value = sum([production_values.get(grp, 0) for grp in groups])
                    value *= multiplier
                else:
                    value = None

                production_types[key][fuel] = value

        data.append(
            {
                "zoneKey": zone_key,
                "datetime": production_date,
                "production": production_types["production"],
                "storage": {
                    "hydro": production_types["storage"]["hydro storage"],
                },
                "source": "entsoe.eu",
            }
        )

        for d in data:
            for k, v in d["production"].items():
                if v is None:
                    continue
                if v < 0 and v > -50:
                    # Set small negative values to 0
                    logger.warning(
                        "Setting small value of %s (%s) to 0." % (k, v),
                        extra={"key": zone_key},
                    )
                    d["production"][k] = 0

    return list(filter(lambda x: validate_production(x, logger), data))


# TODO: generalize and move to lib.utils so other parsers can reuse it. (it's
# currently used by US_SEC.)
def merge_production_outputs(parser_outputs, merge_zone_key, merge_source=None):
    """
    Given multiple parser outputs, sum the production and storage of corresponding datetimes to create a production list.
    This will drop rows where the datetime is missing in at least a parser_output.
    """
    if len(parser_outputs) == 0:
        return []
    if merge_source is None:
        merge_source = parser_outputs[0][0]["source"]
    prod_and_storage_dfs = [
        pd.DataFrame(output).set_index("datetime")[["production", "storage"]]
        for output in parser_outputs
    ]
    to_return = prod_and_storage_dfs[0]
    for prod_and_storage in prod_and_storage_dfs[1:]:
        # `inner` join drops rows where one of the production is missing
        to_return = to_return.join(prod_and_storage, how="inner", rsuffix="_other")
        to_return["production"] = to_return.apply(
            lambda row: sum_production_dicts(row.production, row.production_other),
            axis=1,
        )
        to_return["storage"] = to_return.apply(
            lambda row: sum_production_dicts(row.storage, row.storage_other), axis=1
        )
        to_return = to_return[["production", "storage"]]

    return [
        {
            "datetime": dt.to_pydatetime(),
            "production": row.production,
            "storage": row.storage,
            "source": merge_source,
            "zoneKey": merge_zone_key,
        }
        for dt, row in to_return.iterrows()
    ]


@refetch_frequency(timedelta(days=2))
def fetch_production_aggregate(
    zone_key: str,
    session: Optional[Session] = None,
    target_datetime: Optional[datetime] = None,
    logger: Logger = getLogger(__name__),
):
    if zone_key not in ZONE_KEY_AGGREGATES:
        raise ValueError("Unknown aggregate key %s" % zone_key)

    return merge_production_outputs(
        [
            fetch_production(k, session, target_datetime, logger)
            for k in ZONE_KEY_AGGREGATES[zone_key]
        ],
        zone_key,
    )


@refetch_frequency(timedelta(days=1))
def fetch_production_per_units(
    zone_key: str,
    session: Session = Session(),
    target_datetime: Optional[datetime] = None,
    logger: Logger = getLogger(__name__),
) -> list:
    """Returns all production units and production values."""

    # If no target_datetime is specified, or the target datetime is less
    # than 5 days ago we set the target_datetime to 5 days ago.
    if target_datetime is None or target_datetime > datetime.now(tz=utc) - timedelta(
        days=5
    ):
        logger.info(
            "This dataset has a publishing guideline of 5 days from the current MTU, setting the target_datetime to 5 days ago to get the latest data."
        )
        target_datetime = datetime.now(tz=utc) - timedelta(days=5)

    domain = ENTSOE_EIC_MAPPING[zone_key]
    data = []
    # Iterate over all psr types
    for k in ENTSOE_PARAMETER_DESC.keys():
        try:
            raw_production_per_units = query_production_per_units(
                k, domain, session, target_datetime
            )
            if raw_production_per_units is not None:
                values = parse_production_per_units(raw_production_per_units) or []
                for v in values:
                    if not v:
                        continue
                    v["source"] = "entsoe.eu"
                    if not v["unitName"] in ENTSOE_UNITS_TO_ZONE:
                        logger.warning(
                            f"Unknown unit {v['unitName']} with id {v['unitKey']}"
                        )
                    else:
                        v["zoneKey"] = ENTSOE_UNITS_TO_ZONE[v["unitName"]]
                        if v["zoneKey"] == zone_key:
                            data.append(v)
        except:
            ParserException(
                parser="ENTSOE.py",
                message=f"Failed to fetch data for {k} in {zone_key}",
                zone_key=zone_key,
            )

    return data


@refetch_frequency(timedelta(days=2))
def fetch_exchange(
    zone_key1: str,
    zone_key2: str,
    session: Optional[Session] = None,
    target_datetime: Optional[datetime] = None,
    logger: Logger = getLogger(__name__),
) -> list:
    """
    Gets exchange status between two specified zones.
    Removes any datapoints that are in the future.
    """
    if not session:
        session = Session()
    sorted_zone_keys = sorted([zone_key1, zone_key2])
    key = "->".join(sorted_zone_keys)
    if key in ENTSOE_EXCHANGE_DOMAIN_OVERRIDE:
        domain1, domain2 = ENTSOE_EXCHANGE_DOMAIN_OVERRIDE[key]
    else:
        domain1 = ENTSOE_DOMAIN_MAPPINGS[zone_key1]
        domain2 = ENTSOE_DOMAIN_MAPPINGS[zone_key2]
    # Create a hashmap with key (datetime)
    exchange_hashmap = {}
    # Grab exchange
    # Import
    raw_exchange = query_exchange(domain1, domain2, session, target_datetime)
    if raw_exchange is not None:
        parsed = parse_exchange(
            raw_exchange,
            is_import=True,
        )
        if parsed:
            # Export
            raw_exchange = query_exchange(domain2, domain1, session, target_datetime)
            if raw_exchange is not None:
                parsed = parse_exchange(
                    xml_text=raw_exchange,
                    is_import=False,
                    quantities=parsed[0],
                    datetimes=parsed[1],
                )
                if parsed:
                    quantities, datetimes = parsed
                    for i in range(len(quantities)):
                        exchange_hashmap[datetimes[i]] = quantities[i]

        # Remove all dates in the future
        exchange_dates = sorted(set(exchange_hashmap.keys()), reverse=True)
        exchange_dates = list(filter(lambda x: x <= arrow.now(), exchange_dates))
        if not len(exchange_dates):
            raise ParserException(parser="ENTSOE.py", message="No exchange data found")
        data = []
        for exchange_date in exchange_dates:
            net_flow = float(exchange_hashmap[exchange_date])
            data.append(
                {
                    "sortedZoneKeys": key,
                    "datetime": exchange_date,
                    "netFlow": net_flow
                    if zone_key1[0] == sorted_zone_keys
                    else -1 * net_flow,
                    "source": "entsoe.eu",
                }
            )

        return data
    else:
        raise ParserException(
            parser="entsoe.eu",
            message=f"No exchange data found for {zone_key1} -> {zone_key2}",
        )


@refetch_frequency(timedelta(days=2))
def fetch_exchange_forecast(
    zone_key1: str,
    zone_key2: str,
    session: Optional[Session] = None,
    target_datetime: Optional[datetime] = None,
    logger: Logger = getLogger(__name__),
) -> list:
    """Gets exchange forecast between two specified zones."""
    if not session:
        session = Session()
    sorted_zone_keys = sorted([zone_key1, zone_key2])
    key = "->".join(sorted_zone_keys)
    if key in ENTSOE_EXCHANGE_DOMAIN_OVERRIDE:
        domain1, domain2 = ENTSOE_EXCHANGE_DOMAIN_OVERRIDE[key]
    else:
        domain1 = ENTSOE_DOMAIN_MAPPINGS[zone_key1]
        domain2 = ENTSOE_DOMAIN_MAPPINGS[zone_key2]
    # Create a hashmap with key (datetime)
    exchange_hashmap = {}
    # Grab exchange
    # Import
    parsed = None
    raw_exchange_forecast = query_exchange_forecast(
        domain1, domain2, session, target_datetime=target_datetime
    )
    if raw_exchange_forecast is not None:
        parsed = parse_exchange(
            raw_exchange_forecast,
            is_import=True,
        )
    if parsed is not None:
        # Export
        raw_exchange_forecast = query_exchange_forecast(
            domain2, domain1, session, target_datetime=target_datetime
        )
        if raw_exchange_forecast is not None:
            parsed = parse_exchange(
                xml_text=raw_exchange_forecast,
                is_import=False,
                quantities=parsed[0],
                datetimes=parsed[1],
            )
        if parsed is not None:
            quantities, datetimes = parsed
            for i in range(len(quantities)):
                exchange_hashmap[datetimes[i]] = quantities[i]

    # Remove all dates in the future
    sorted_zone_keys = sorted([zone_key1, zone_key2])
    exchange_dates = list(sorted(set(exchange_hashmap.keys()), reverse=True))
    if not len(exchange_dates):
        raise ParserException(
            parser="ENTSOE.py",
            message=f"No exchange forecast data found for {zone_key1} -> {zone_key2}",
        )
    data = []
    for exchange_date in exchange_dates:
        netFlow = exchange_hashmap[exchange_date]
        data.append(
            {
                "sortedZoneKeys": key,
                "datetime": exchange_date,
                "netFlow": netFlow
                if zone_key1[0] == sorted_zone_keys
                else -1 * netFlow,
                "source": "entsoe.eu",
            }
        )
    return data


@refetch_frequency(timedelta(days=2))
def fetch_price(
    zone_key: ZoneKey,
    session: Optional[Session] = None,
    target_datetime: Optional[datetime] = None,
    logger: Logger = getLogger(__name__),
) -> list:
    """Gets day-ahead price for specified zone."""
    if not session:
        session = Session()

    domain = ENTSOE_PRICE_DOMAIN_MAPPINGS[zone_key]

    raw_price_data = query_price(domain, session, target_datetime=target_datetime)
    if raw_price_data is None:
        raise ParserException(
            parser="ENTSOE.py",
            message=f"No price data found for {zone_key}",
            zone_key=zone_key,
        )
    return parse_prices(raw_price_data, zone_key, logger).to_list()


@refetch_frequency(timedelta(days=2))
def fetch_generation_forecast(
    zone_key: str,
    session: Optional[Session] = None,
    target_datetime: Optional[datetime] = None,
    logger: Logger = getLogger(__name__),
) -> list:
    """Gets generation forecast for specified zone."""
    if not session:
        session = Session()
    domain = ENTSOE_DOMAIN_MAPPINGS[zone_key]
    parsed = None
    # Grab consumption
    test = query_generation_forecast(domain, session, target_datetime=target_datetime)
    if test is not None:
        parsed = parse_scalar(
            test,
            only_inBiddingZone_Domain=True,
        )
    if parsed is not None:
        data = []
        values, datetimes = parsed
        for i in range(len(values)):
            data.append(
                {
                    "zoneKey": zone_key,
                    "datetime": datetimes[i],
                    "value": values[i],
                    "source": "entsoe.eu",
                }
            )

        return data
    else:
        raise ParserException(
            parser="ENTSOE.py",
            message=f"No generation forecast data found for {zone_key}",
            zone_key=zone_key,
        )


@refetch_frequency(timedelta(days=2))
def fetch_consumption_forecast(
    zone_key: str,
    session: Optional[Session] = None,
    target_datetime: Optional[datetime] = None,
    logger: Logger = getLogger(__name__),
) -> list:
    """Gets consumption forecast for specified zone."""
    if not session:
        session = Session()
    domain = ENTSOE_DOMAIN_MAPPINGS[zone_key]
    # Grab consumption
    parsed = None
    raw_consumption_forecast = query_consumption_forecast(
        domain, session, target_datetime=target_datetime
    )
    if raw_consumption_forecast is not None:
        parsed = parse_scalar(
            raw_consumption_forecast,
            only_outBiddingZone_Domain=True,
        )
    if parsed is not None:
        data = []
        values, datetimes = parsed
        for i in range(len(values)):
            data.append(
                {
                    "zoneKey": zone_key,
                    "datetime": datetimes[i],
                    "value": values[i],
                    "source": "entsoe.eu",
                }
            )

        return data
    else:
        raise ParserException(
            parser="ENTSOE.py",
            message=f"No consumption forecast found for {zone_key}",
            zone_key=zone_key,
        )


@refetch_frequency(timedelta(days=2))
def fetch_wind_solar_forecasts(
    zone_key: str,
    session: Optional[Session] = None,
    target_datetime: Optional[datetime] = None,
    logger: Logger = getLogger(__name__),
) -> list:
    """
    Gets values and corresponding datetimes for all production types in the specified zone.
    Removes any values that are in the future or don't have a datetime associated with them.
    """
    if not session:
        session = Session()
    domain = ENTSOE_DOMAIN_MAPPINGS[zone_key]
    # Grab production
    parsed = parse_production(
        query_wind_solar_production_forecast(
            domain, session, target_datetime=target_datetime
        )
    )

    if not parsed:
        raise ParserException(
            parser="ENTSOE.py",
            message=f"No production per mode forecast data found for {zone_key}",
            zone_key=zone_key,
        )

    productions, production_dates = parsed

    data = []
    for i in range(len(production_dates)):
        production_values = {
            ENTSOE_PARAMETER_DESC[k]: v for k, v in productions[i].items()
        }
        production_date = production_dates[i]

        data.append(
            {
                "zoneKey": zone_key,
                "datetime": production_date,
                "production": {
                    "solar": production_values.get("Solar", None),
                    "wind": get_wind(production_values),
                },
                "source": "entsoe.eu",
            }
        )

    return data


if __name__ == "__main__":
    fetch_price(ZoneKey("FR"))<|MERGE_RESOLUTION|>--- conflicted
+++ resolved
@@ -918,14 +918,10 @@
 
 def parse_prices(
     xml_text: str,
-<<<<<<< HEAD
-) -> Union[Tuple[List[float], List[str], List[datetime]], None]:
-=======
     zoneKey: ZoneKey,
     logger: Logger,
 ) -> PriceList:
 
->>>>>>> f8e7c600
     if not xml_text:
         return PriceList(logger)
     soup = BeautifulSoup(xml_text, "html.parser")
