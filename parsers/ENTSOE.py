--- conflicted
+++ resolved
@@ -17,7 +17,9 @@
 
 import itertools
 import os
+import os
 import re
+import xml.etree.ElementTree as ET
 import xml.etree.ElementTree as ET
 from datetime import datetime, timedelta, timezone
 from enum import Enum
@@ -25,13 +27,11 @@
 from logging import Logger, getLogger
 from operator import itemgetter
 from tempfile import TemporaryDirectory
+from tempfile import TemporaryDirectory
 from typing import Any
 from zipfile import ZipFile
-<<<<<<< HEAD
 import pandas as pd
 
-=======
->>>>>>> 76aedfe4
 
 import numpy as np
 from bs4 import BeautifulSoup
