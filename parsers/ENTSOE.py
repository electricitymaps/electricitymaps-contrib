--- conflicted
+++ resolved
@@ -172,20 +172,16 @@
     "BY->UA": [ENTSOE_DOMAIN_MAPPINGS["BY"], "10Y1001C--00003F"],
     "DE->DK-DK1": [ENTSOE_DOMAIN_MAPPINGS["DE-LU"], ENTSOE_DOMAIN_MAPPINGS["DK-DK1"]],
     "DE->DK-DK2": [ENTSOE_DOMAIN_MAPPINGS["DE-LU"], ENTSOE_DOMAIN_MAPPINGS["DK-DK2"]],
+    "DE->SE": [ENTSOE_DOMAIN_MAPPINGS["DE-LU"], ENTSOE_DOMAIN_MAPPINGS["SE-SE4"]],
+    "DK-DK2->SE": [ENTSOE_DOMAIN_MAPPINGS["DK-DK2"], ENTSOE_DOMAIN_MAPPINGS["SE-SE4"]],
+    "DE->NO-NO2": [ENTSOE_DOMAIN_MAPPINGS["DE-LU"], ENTSOE_DOMAIN_MAPPINGS["NO-NO2"]],
     "DE->SE-SE4": [ENTSOE_DOMAIN_MAPPINGS["DE-LU"], ENTSOE_DOMAIN_MAPPINGS["SE-SE4"]],
-<<<<<<< HEAD
     "EE->RU-1": [ENTSOE_DOMAIN_MAPPINGS["EE"], ENTSOE_DOMAIN_MAPPINGS["RU"]],
     "FI->RU-1": [ENTSOE_DOMAIN_MAPPINGS["FI"], ENTSOE_DOMAIN_MAPPINGS["RU"]],
-=======
-    "DK-DK2->SE": [ENTSOE_DOMAIN_MAPPINGS["DK-DK2"], ENTSOE_DOMAIN_MAPPINGS["SE-SE4"]],
-    "DE->NO-NO2": [ENTSOE_DOMAIN_MAPPINGS["DE-LU"], ENTSOE_DOMAIN_MAPPINGS["NO-NO2"]],
->>>>>>> a363f27c
     "FR-COR->IT-CNO": [
         ENTSOE_DOMAIN_MAPPINGS["IT-SACODC"],
         ENTSOE_DOMAIN_MAPPINGS["IT-CNO"],
     ],
-<<<<<<< HEAD
-=======
     "GE->RU-1": [ENTSOE_DOMAIN_MAPPINGS["GE"], ENTSOE_DOMAIN_MAPPINGS["RU"]],
     "GR->IT-SO": [ENTSOE_DOMAIN_MAPPINGS["GR"], ENTSOE_DOMAIN_MAPPINGS["IT-SO"]],
     "IT-CSO->ME": [ENTSOE_DOMAIN_MAPPINGS["IT"], ENTSOE_DOMAIN_MAPPINGS["ME"]],
@@ -197,7 +193,6 @@
         ENTSOE_DOMAIN_MAPPINGS["IT-SIC"],
         ENTSOE_DOMAIN_MAPPINGS["IT-CA"],
     ],
->>>>>>> a363f27c
     "FR-COR-AC->IT-SAR": [
         ENTSOE_DOMAIN_MAPPINGS["IT-SACOAC"],
         ENTSOE_DOMAIN_MAPPINGS["IT-SAR"],
