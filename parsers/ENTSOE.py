--- conflicted
+++ resolved
@@ -17,12 +17,8 @@
 from collections import defaultdict
 from datetime import datetime, timedelta
 from logging import Logger, getLogger
-<<<<<<< HEAD
+from random import shuffle
 from typing import Any, Dict, List, Optional, Tuple, Union
-=======
-from random import shuffle
-from typing import Any, Dict, List, Optional, Union
->>>>>>> dd106ca8
 
 import arrow
 import numpy as np
@@ -431,11 +427,6 @@
 }
 
 
-<<<<<<< HEAD
-class QueryError(Exception):
-    """Raised when a query to ENTSOE returns no matching data."""
-
-
 def closest_in_time_key(
     x, target_datetime: Optional[datetime], datetime_key="datetime"
 ):
@@ -445,44 +436,9 @@
         return np.abs((x[datetime_key] - target_datetime).seconds)
 
 
-def check_response(response: Response, function_name):
-    """
-    Searches for an error message in response if the query to ENTSOE fails.
-    Returns a QueryError message containing function name and reason for failure.
-    """
-
-    soup = BeautifulSoup(response.text, "html.parser")
-    text = soup.find_all("text")
-    if not response.ok:
-        if len(text):
-            error_text = soup.find_all("text")[0].prettify()
-            if "No matching data found" in error_text:
-                return
-            raise QueryError(
-                f"{function_name} failed in ENTSOE.py. Reason: {error_text}"
-            )
-        else:
-            raise QueryError(
-                f"{function_name} failed in ENTSOE.py. Reason: {response.text}"
-            )
-
-
-def query_ENTSOE(
-    session: Session,
-    params: Dict[str, str],
-    target_datetime: Optional[datetime] = None,
-    span: Tuple[int, int] = (-48, 24),
-) -> Response:
-=======
-def closest_in_time_key(x, target_datetime, datetime_key="datetime"):
-    target_datetime = arrow.get(target_datetime)
-    return np.abs((x[datetime_key] - target_datetime).seconds)
-
-
 def query_ENTSOE(
     session, params, target_datetime=None, span=(-48, 24), function_name=""
 ) -> str:
->>>>>>> dd106ca8
     """
     Makes a standard query to the ENTSOE API with a modifiable set of parameters.
     Allows an existing session to be passed.
@@ -1218,7 +1174,6 @@
             raw_production_per_units = query_production_per_units(
                 k, domain, session, target_datetime
             )
-<<<<<<< HEAD
             if raw_production_per_units is not None:
                 values = parse_production_per_units(raw_production_per_units) or []
                 for v in values:
@@ -1233,29 +1188,12 @@
                         v["zoneKey"] = ENTSOE_UNITS_TO_ZONE[v["unitName"]]
                         if v["zoneKey"] == zone_key:
                             data.append(v)
-        except QueryError:
-            pass
-=======
-            for v in values:
-                if not v:
-                    continue
-                v["datetime"] = v["datetime"].datetime
-                v["source"] = "entsoe.eu"
-                if not v["unitName"] in ENTSOE_UNITS_TO_ZONE:
-                    logger.warning(
-                        "Unknown unit %s with id %s" % (v["unitName"], v["unitKey"])
-                    )
-                else:
-                    v["zoneKey"] = ENTSOE_UNITS_TO_ZONE[v["unitName"]]
-                    if v["zoneKey"] == zone_key:
-                        data.append(v)
         except:
             ParserException(
                 parser="ENTSOE.py",
                 message=f"Failed to fetch data for {k} in {zone_key}",
                 zone_key=zone_key,
             )
->>>>>>> dd106ca8
 
     return data
 
@@ -1310,7 +1248,7 @@
         exchange_dates = sorted(set(exchange_hashmap.keys()), reverse=True)
         exchange_dates = list(filter(lambda x: x <= arrow.now(), exchange_dates))
         if not len(exchange_dates):
-            raise QueryError("No exchange data found")
+            raise ParserException(parser="ENTSOE.py", message="No exchange data found")
         data = []
         for exchange_date in exchange_dates:
             net_flow = float(exchange_hashmap[exchange_date])
@@ -1325,31 +1263,11 @@
                 }
             )
 
-<<<<<<< HEAD
         return data
     else:
         raise ParserException(
             parser="entsoe.eu",
             message=f"No exchange data found for {zone_key1} -> {zone_key2}",
-=======
-    # Remove all dates in the future
-    exchange_dates = sorted(set(exchange_hashmap.keys()), reverse=True)
-    exchange_dates = list(filter(lambda x: x <= arrow.now(), exchange_dates))
-    if not len(exchange_dates):
-        raise ParserException(parser="ENTSOE.py", message="No exchange data found")
-    data = []
-    for exchange_date in exchange_dates:
-        net_flow = exchange_hashmap[exchange_date]
-        data.append(
-            {
-                "sortedZoneKeys": key,
-                "datetime": exchange_date.datetime,
-                "netFlow": net_flow
-                if zone_key1[0] == sorted_zone_keys
-                else -1 * net_flow,
-                "source": "entsoe.eu",
-            }
->>>>>>> dd106ca8
         )
 
 
