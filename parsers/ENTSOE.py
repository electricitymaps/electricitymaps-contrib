--- conflicted
+++ resolved
@@ -175,33 +175,14 @@
     "BY->UA": [ENTSOE_DOMAIN_MAPPINGS["BY"], "10Y1001C--00003F"],
     "DE->DK-DK1": [ENTSOE_DOMAIN_MAPPINGS["DE-LU"], ENTSOE_DOMAIN_MAPPINGS["DK-DK1"]],
     "DE->DK-DK2": [ENTSOE_DOMAIN_MAPPINGS["DE-LU"], ENTSOE_DOMAIN_MAPPINGS["DK-DK2"]],
-<<<<<<< HEAD
     "DE->NO-NO2": [ENTSOE_DOMAIN_MAPPINGS["DE-LU"], ENTSOE_DOMAIN_MAPPINGS["NO-NO2"]],
     "DE->SE-SE4": [ENTSOE_DOMAIN_MAPPINGS["DE-LU"], ENTSOE_DOMAIN_MAPPINGS["SE-SE4"]],
-    "DK-DK2->SE": [ENTSOE_DOMAIN_MAPPINGS["DK-DK2"], ENTSOE_DOMAIN_MAPPINGS["SE-SE4"]],
-=======
-    "DE->SE": [ENTSOE_DOMAIN_MAPPINGS["DE-LU"], ENTSOE_DOMAIN_MAPPINGS["SE-SE4"]],
-    "DE->SE-SE4": [ENTSOE_DOMAIN_MAPPINGS["DE-LU"], ENTSOE_DOMAIN_MAPPINGS["SE-SE4"]],
-    "DE->NO-NO2": [ENTSOE_DOMAIN_MAPPINGS["DE-LU"], ENTSOE_DOMAIN_MAPPINGS["NO-NO2"]],
-    "DK-DK2->SE": [ENTSOE_DOMAIN_MAPPINGS["DK-DK2"], ENTSOE_DOMAIN_MAPPINGS["SE-SE4"]],
     "EE->RU-1": [ENTSOE_DOMAIN_MAPPINGS["EE"], ENTSOE_DOMAIN_MAPPINGS["RU"]],
     "FI->RU-1": [ENTSOE_DOMAIN_MAPPINGS["FI"], ENTSOE_DOMAIN_MAPPINGS["RU"]],
->>>>>>> 8f916e1d
     "FR-COR->IT-CNO": [
         ENTSOE_DOMAIN_MAPPINGS["IT-SACODC"],
         ENTSOE_DOMAIN_MAPPINGS["IT-CNO"],
     ],
-<<<<<<< HEAD
-    "GE->RU-1": [ENTSOE_DOMAIN_MAPPINGS["GE"], ENTSOE_DOMAIN_MAPPINGS["RU"]],
-    "GR->IT-SO": [ENTSOE_DOMAIN_MAPPINGS["GR"], ENTSOE_DOMAIN_MAPPINGS["IT-SO"]],
-    "IT-CSO->ME": [ENTSOE_DOMAIN_MAPPINGS["IT"], ENTSOE_DOMAIN_MAPPINGS["ME"]],
-    "PL->UA": [ENTSOE_DOMAIN_MAPPINGS["PL"], "10Y1001A1001A869"],
-    "IT-SIC->IT-SO": [
-        ENTSOE_DOMAIN_MAPPINGS["IT-SIC"],
-        ENTSOE_DOMAIN_MAPPINGS["IT-CA"],
-    ],
-=======
->>>>>>> 8f916e1d
     "FR-COR-AC->IT-SAR": [
         ENTSOE_DOMAIN_MAPPINGS["IT-SACOAC"],
         ENTSOE_DOMAIN_MAPPINGS["IT-SAR"],
@@ -218,9 +199,6 @@
         ENTSOE_DOMAIN_MAPPINGS["IT-CA"],
     ],
     "LV->RU-1": [ENTSOE_DOMAIN_MAPPINGS["LV"], ENTSOE_DOMAIN_MAPPINGS["RU"]],
-    "NO-NO1->SE": [ENTSOE_DOMAIN_MAPPINGS["NO-NO1"], ENTSOE_DOMAIN_MAPPINGS["SE-SE3"]],
-    "NO-NO3->SE": [ENTSOE_DOMAIN_MAPPINGS["NO-NO3"], ENTSOE_DOMAIN_MAPPINGS["SE-SE2"]],
-    "NO-NO4->SE": [ENTSOE_DOMAIN_MAPPINGS["NO-NO4"], ENTSOE_DOMAIN_MAPPINGS["SE-SE2"]],
     "PL->UA": [ENTSOE_DOMAIN_MAPPINGS["PL"], "10Y1001A1001A869"],
 }
 # Some zone_keys are part of bidding zone domains for price data
