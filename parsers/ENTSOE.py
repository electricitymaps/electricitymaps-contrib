#!/usr/bin/env python3
# coding=utf-8

"""
Parser that uses the ENTSOE API to return the following data types.

Consumption
Production
Exchanges
Exchange Forecast
Day-ahead Price
Generation Forecast
Consumption Forecast
"""
import numpy as np
from bs4 import BeautifulSoup
from collections import defaultdict
import arrow
import logging, os, re
import requests

ENTSOE_ENDPOINT = 'https://transparency.entsoe.eu/api'
ENTSOE_PARAMETER_DESC = {
    'B01': 'Biomass',
    'B02': 'Fossil Brown coal/Lignite',
    'B03': 'Fossil Coal-derived gas',
    'B04': 'Fossil Gas',
    'B05': 'Fossil Hard coal',
    'B06': 'Fossil Oil',
    'B07': 'Fossil Oil shale',
    'B08': 'Fossil Peat',
    'B09': 'Geothermal',
    'B10': 'Hydro Pumped Storage',
    'B11': 'Hydro Run-of-river and poundage',
    'B12': 'Hydro Water Reservoir',
    'B13': 'Marine',
    'B14': 'Nuclear',
    'B15': 'Other renewable',
    'B16': 'Solar',
    'B17': 'Waste',
    'B18': 'Wind Offshore',
    'B19': 'Wind Onshore',
    'B20': 'Other',
}
ENTSOE_PARAMETER_BY_DESC = {v: k for k, v in ENTSOE_PARAMETER_DESC.items()}
ENTSOE_PARAMETER_GROUPS = {
    'biomass': ['B01', 'B08', 'B17'],
    'coal': ['B02', 'B05'],
    'gas': ['B03', 'B04'],
    'geothermal': ['B09'],
    'hydro': ['B11', 'B12'],
    'hydro storage': ['B10'],
    'nuclear': ['B14'],
    'oil': ['B06', 'B07'],
    'solar': ['B16'],
    'wind': ['B18', 'B19'],
    'other': ['B20', 'B13', 'B15']
}
ENTSOE_PARAMETER_BY_GROUP = {v: k for k, g in ENTSOE_PARAMETER_GROUPS.items() for v in g}
# Define all ENTSOE zone_key <-> domain mapping
ENTSOE_DOMAIN_MAPPINGS = {
    'AL': '10YAL-KESH-----5',
    'AT': '10YAT-APG------L',
    'AX': '10Y1001A1001A46L',  # for price only; Åland has SE-SE3 area price
    'BA': '10YBA-JPCC-----D',
    'BE': '10YBE----------2',
    'BG': '10YCA-BULGARIA-R',
    'BY': '10Y1001A1001A51S',
    'CH': '10YCH-SWISSGRIDZ',
    'CZ': '10YCZ-CEPS-----N',
    'DE': '10Y1001A1001A83F',
    'DK': '10Y1001A1001A65H',
    'DK-DK1': '10YDK-1--------W',
    'DK-DK2': '10YDK-2--------M',
    'EE': '10Y1001A1001A39I',
    'ES': '10YES-REE------0',
    'FI': '10YFI-1--------U',
    'FR': '10YFR-RTE------C',
    'GB': '10YGB----------A',
    'GB-NIR': '10Y1001A1001A016',
    'GR': '10YGR-HTSO-----Y',
    'HR': '10YHR-HEP------M',
    'HU': '10YHU-MAVIR----U',
    'IE': '10YIE-1001A00010',
    'IT': '10YIT-GRTN-----B',
    'LT': '10YLT-1001A0008Q',
    'LU': '10YLU-CEGEDEL-NQ',
    'LV': '10YLV-1001A00074',
    # 'MD': 'MD',
    'ME': '10YCS-CG-TSO---S',
    'MK': '10YMK-MEPSO----8',
    'MT': '10Y1001A1001A93C',
    'NL': '10YNL----------L',
    'NO': '10YNO-0--------C',
    'NO-NO1': '10YNO-1--------2',
    'NO-NO2': '10YNO-2--------T',
    'NO-NO3': '10YNO-3--------J',
    'NO-NO4': '10YNO-4--------9',
    'NO-NO5': '10Y1001A1001A48H',
    'PL': '10YPL-AREA-----S',
    'PT': '10YPT-REN------W',
    'RO': '10YRO-TEL------P',
    'RS': '10YCS-SERBIATSOV',
    'RU': '10Y1001A1001A49F',
    'RU-KGD': '10Y1001A1001A50U',
    'SE': '10YSE-1--------K',
    'SE-SE1': '10Y1001A1001A44P',
    'SE-SE2': '10Y1001A1001A45N',
    'SE-SE3': '10Y1001A1001A46L',
    'SE-SE4': '10Y1001A1001A47J',
    'SI': '10YSI-ELES-----O',
    'SK': '10YSK-SEPS-----K',
    'TR': '10YTR-TEIAS----W',
    'UA': '10YUA-WEPS-----0'
}
# Generation per unit can only be obtained at EIC (Control Area) level
ENTSOE_EIC_MAPPING = {
    'DK-DK1': '10Y1001A1001A796',
    'DK-DK2': '10Y1001A1001A796',
}

# Some exchanges require specific domains
ENTSOE_EXCHANGE_DOMAIN_OVERRIDE = {
<<<<<<< HEAD
    'DE->DK-DK1': [ENTSOE_DOMAIN_MAPPINGS['DE'], ENTSOE_DOMAIN_MAPPINGS['DK']],
=======
    'DE->DK-DK1': ['10Y1001A1001A63L', ENTSOE_DOMAIN_MAPPINGS['DK-DK1']],
    'DE->DK-DK2': ['10Y1001A1001A63L', ENTSOE_DOMAIN_MAPPINGS['DK-DK2']],
>>>>>>> 5782f32e
    'PL->UA': [ENTSOE_DOMAIN_MAPPINGS['PL'], '10Y1001A1001A869'],
}
# Some zone_keys are part of bidding zone domains for price data
ENTSOE_PRICE_DOMAIN_OVERRIDE = {
    'AT': '10Y1001A1001A63L',
    'DE': '10Y1001A1001A63L',
    'LU': '10Y1001A1001A63L',
}

ENTSOE_UNITS_TO_ZONE = {
    # DK-DK1
    'Anholt': 'DK-DK1',
    'Esbjergvaerket 3': 'DK-DK1',
    'Fynsvaerket 7': 'DK-DK1',
    'Horns Rev A': 'DK-DK1',
    'Horns Rev B': 'DK-DK1',
    'Nordjyllandsvaerket 3': 'DK-DK1',
    'Silkeborgvaerket': 'DK-DK1',
    'Skaerbaekvaerket 3': 'DK-DK1',
    'Studstrupvaerket 3': 'DK-DK1',
    'Studstrupvaerket 4': 'DK-DK1',
    # DK-DK2
    'Amagervaerket 3': 'DK-DK2',
    'Asnaesvaerket 2': 'DK-DK2',
    'Asnaesvaerket 5': 'DK-DK2',
    'Avedoerevaerket 1': 'DK-DK2',
    'Avedoerevaerket 2': 'DK-DK2',
    'Kyndbyvaerket 21': 'DK-DK2',
    'Kyndbyvaerket 22': 'DK-DK2',
    'Roedsand 1': 'DK-DK2',
    'Roedsand 2': 'DK-DK2',
}


class QueryError(Exception):
    """Raised when a query to ENTSOE returns no matching data."""


def closest_in_time_key(x, target_datetime, datetime_key='datetime'):
    target_datetime = arrow.get(target_datetime)
    return np.abs((x[datetime_key] - target_datetime).seconds)


def check_response(response, function_name):
    """
    Searches for an error message in response if the query to ENTSOE fails.
    Returns a QueryError message containing function name and reason for failure.
    """

    soup = BeautifulSoup(response.text, 'html.parser')
    text = soup.find_all('text')
    if len(text):
        error_text = soup.find_all('text')[0].prettify()
        if 'No matching data found' in error_text:
            return
        raise QueryError('{0} failed in ENTSOE.py. Reason: {1}'.format(function_name, error_text))


def query_ENTSOE(session, params, target_datetime=None, span=(-48, 24)):
    """
    Makes a standard query to the ENTSOE API with a modifiable set of parameters.
    Allows an existing session to be passed.
    Raises an exception if no API token is found.
    Returns a request object.
    """
    if target_datetime is None :
        target_datetime = arrow.utcnow()
    else:
        # make sure we have an arrow object
        target_datetime = arrow.get(target_datetime)
    params['periodStart'] = target_datetime.replace(hours=span[0]).format('YYYYMMDDHH00')
    params['periodEnd'] = target_datetime.replace(hours=+span[1]).format('YYYYMMDDHH00')
    if 'ENTSOE_TOKEN' not in os.environ:
        raise Exception('No ENTSOE_TOKEN found! Please add it into secrets.env!')
    params['securityToken'] = os.environ['ENTSOE_TOKEN']
    return session.get(ENTSOE_ENDPOINT, params=params)


def query_consumption(domain, session, target_datetime=None):
    """Returns a string object if the query succeeds."""

    params = {
        'documentType': 'A65',
        'processType': 'A16',
        'outBiddingZone_Domain': domain,
    }
    response = query_ENTSOE(session, params, target_datetime=target_datetime)
    if response.ok:
        return response.text
    else:
        check_response(response, query_consumption.__name__)


def query_production(psr_type, in_domain, session, target_datetime=None):
    """Returns a string object if the query succeeds."""

    params = {
        'psrType': psr_type,
        'documentType': 'A75',
        'processType': 'A16',  # Realised
        'in_Domain': in_domain,
    }
    response = query_ENTSOE(session, params, target_datetime=target_datetime)
    if response.ok:
        return response.text
    else:
        check_response(response, query_production.__name__)



def query_production_per_units(psr_type, domain, session, target_datetime=None):
    """Returns a string object if the query succeeds."""

    params = {
        'documentType': 'A73',
        'processType': 'A16',
        'psrType': psr_type,
        'in_Domain': domain,
    }
    # Note: ENTSOE only supports 1d queries for this type
    response = query_ENTSOE(session, params, target_datetime, span=(-24, 0))
    if response.ok:
        return response.text
    else:
        check_response(response, query_production_per_units.__name__)


def query_exchange(in_domain, out_domain, session, target_datetime=None):
    """Returns a string object if the query succeeds."""

    params = {
        'documentType': 'A11',
        'in_Domain': in_domain,
        'out_Domain': out_domain,
    }
    response = query_ENTSOE(session, params, target_datetime=target_datetime)
    if response.ok:
        return response.text
    else:
        check_response(response, query_exchange.__name__)


def query_exchange_forecast(in_domain, out_domain, session, target_datetime=None):
    """
    Gets exchange forecast for 48 hours ahead and previous 24 hours.
    Returns a string object if the query succeeds.
    """

    params = {
        'documentType': 'A09',  # Finalised schedule
        'in_Domain': in_domain,
        'out_Domain': out_domain,
    }
    response = query_ENTSOE(session, params, target_datetime=target_datetime)
    if response.ok:
        return response.text
    else:
        check_response(response, query_exchange_forecast.__name__)


def query_price(domain, session, target_datetime=None):
    """Returns a string object if the query succeeds."""

    params = {
        'documentType': 'A44',
        'in_Domain': domain,
        'out_Domain': domain,
    }
    response = query_ENTSOE(session, params, target_datetime=target_datetime)
    if response.ok:
        return response.text
    else:
        check_response(response, query_price.__name__)


def query_generation_forecast(in_domain, session, target_datetime=None):
    """
    Gets generation forecast for 48 hours ahead and previous 24 hours.
    Returns a string object if the query succeeds.
    """

    # Note: this does not give a breakdown of the production
    params = {
        'documentType': 'A71',  # Generation Forecast
        'processType': 'A01',  # Realised
        'in_Domain': in_domain,
    }
    response = query_ENTSOE(session, params, target_datetime=target_datetime)
    if response.ok:
        return response.text
    else:
        check_response(response, query_generation_forecast.__name__)


def query_consumption_forecast(in_domain, session, target_datetime=None):
    """
    Gets consumption forecast for 48 hours ahead and previous 24 hours.
    Returns a string object if the query succeeds.
    """

    params = {
        'documentType': 'A65',  # Load Forecast
        'processType': 'A01',
        'outBiddingZone_Domain': in_domain,
    }
    response = query_ENTSOE(session, params, target_datetime=target_datetime)
    if response.ok:
        return response.text
    else:
        check_response(response, query_generation_forecast.__name__)


def datetime_from_position(start, position, resolution):
    """Finds time granularity of data."""

    m = re.search('PT(\d+)([M])', resolution)
    if m:
        digits = int(m.group(1))
        scale = m.group(2)
        if scale == 'M':
            return start.replace(minutes=position * digits)
    raise NotImplementedError('Could not recognise resolution %s' % resolution)


def parse_consumption(xml_text):
    """Returns a tuple containing two lists."""

    if not xml_text:
        return None
    soup = BeautifulSoup(xml_text, 'html.parser')
    # Get all points
    quantities = []
    datetimes = []
    for timeseries in soup.find_all('timeseries'):
        resolution = timeseries.find_all('resolution')[0].contents[0]
        datetime_start = arrow.get(timeseries.find_all('start')[0].contents[0])
        for entry in timeseries.find_all('point'):
            quantities.append(float(entry.find_all('quantity')[0].contents[0]))
            position = int(entry.find_all('position')[0].contents[0])
            datetimes.append(datetime_from_position(datetime_start, position, resolution))
    return quantities, datetimes


def parse_production(xml_text):
    """Returns a tuple containing two lists."""

    if not xml_text:
        return None
    soup = BeautifulSoup(xml_text, 'html.parser')
    # Get all points
    productions = []
    datetimes = []
    for timeseries in soup.find_all('timeseries'):
        resolution = timeseries.find_all('resolution')[0].contents[0]
        datetime_start = arrow.get(timeseries.find_all('start')[0].contents[0])
        is_production = len(timeseries.find_all('inBiddingZone_Domain.mRID'.lower())) > 0
        for entry in timeseries.find_all('point'):
            quantity = float(entry.find_all('quantity')[0].contents[0])
            position = int(entry.find_all('position')[0].contents[0])
            datetime = datetime_from_position(datetime_start, position, resolution)
            try:
                i = datetimes.index(datetime)
                if is_production:
                    productions[i] += quantity
                else:
                    productions[i] -= quantity
            except ValueError:  # Not in list
                datetimes.append(datetime)
                productions.append(quantity if is_production else -1 * quantity)
    return productions, datetimes


def parse_production_per_units(xml_text):
    """Returns a dict indexed by the (datetime, unit_key) key"""
    values = {}

    if not xml_text:
        return None
    soup = BeautifulSoup(xml_text, 'html.parser')
    # Get all points
    for timeseries in soup.find_all('timeseries'):
        resolution = timeseries.find_all('resolution')[0].contents[0]
        datetime_start = arrow.get(timeseries.find_all('start')[0].contents[0])
        is_production = len(timeseries.find_all('inBiddingZone_Domain.mRID'.lower())) > 0
        psr_type = timeseries.find_all('mktpsrtype')[0].find_all('psrtype')[0].contents[0]
        unit_key = timeseries.find_all('mktpsrtype')[0].find_all('powersystemresources')[0].find_all('mrid')[0].contents[0]
        unit_name = timeseries.find_all('mktpsrtype')[0].find_all('powersystemresources')[0].find_all('name')[0].contents[0]
        if not is_production: continue
        for entry in timeseries.find_all('point'):
            quantity = float(entry.find_all('quantity')[0].contents[0])
            position = int(entry.find_all('position')[0].contents[0])
            datetime = datetime_from_position(datetime_start, position, resolution)
            key = (unit_key, datetime)
            if key in values:
                if is_production:
                    values[key]['production'] += quantity
                else:
                    values[key]['production'] -= quantity
            else:
                values[key] = {
                    'datetime': datetime,
                    'production': quantity,
                    'productionType': ENTSOE_PARAMETER_BY_GROUP[psr_type],
                    'unitKey': unit_key,
                    'unitName': unit_name
                }
    return values.values()


def parse_exchange(xml_text, is_import, quantities=None, datetimes=None):
    """Returns a tuple containing two lists."""

    if not xml_text:
        return None
    quantities = quantities or []
    datetimes = datetimes or []
    soup = BeautifulSoup(xml_text, 'html.parser')
    # Get all points
    for timeseries in soup.find_all('timeseries'):
        resolution = timeseries.find_all('resolution')[0].contents[0]
        datetime_start = arrow.get(timeseries.find_all('start')[0].contents[0])
        for entry in timeseries.find_all('point'):
            quantity = float(entry.find_all('quantity')[0].contents[0])
            if not is_import:
                quantity *= -1
            position = int(entry.find_all('position')[0].contents[0])
            datetime = datetime_from_position(datetime_start, position, resolution)
            # Find out whether or not we should update the net production
            try:
                i = datetimes.index(datetime)
                quantities[i] += quantity
            except ValueError:  # Not in list
                quantities.append(quantity)
                datetimes.append(datetime)
    return quantities, datetimes


def parse_price(xml_text):
    """Returns a tuple containing three lists."""

    if not xml_text:
        return None
    soup = BeautifulSoup(xml_text, 'html.parser')
    # Get all points
    prices = []
    currencies = []
    datetimes = []
    for timeseries in soup.find_all('timeseries'):
        currency = timeseries.find_all('currency_unit.name')[0].contents[0]
        resolution = timeseries.find_all('resolution')[0].contents[0]
        datetime_start = arrow.get(timeseries.find_all('start')[0].contents[0])
        for entry in timeseries.find_all('point'):
            position = int(entry.find_all('position')[0].contents[0])
            datetime = datetime_from_position(datetime_start, position, resolution)
            prices.append(float(entry.find_all('price.amount')[0].contents[0]))
            datetimes.append(datetime)
            currencies.append(currency)
    return prices, currencies, datetimes


def parse_generation_forecast(xml_text):
    """Returns a tuple containing two lists."""

    if not xml_text:
        return None
    soup = BeautifulSoup(xml_text, 'html.parser')
    # Get all points
    values = []
    datetimes = []
    for timeseries in soup.find_all('timeseries'):
        resolution = timeseries.find_all('resolution')[0].contents[0]
        datetime_start = arrow.get(timeseries.find_all('start')[0].contents[0])
        for entry in timeseries.find_all('point'):
            position = int(entry.find_all('position')[0].contents[0])
            value = float(entry.find_all('quantity')[0].contents[0])
            datetime = datetime_from_position(datetime_start, position, resolution)
            values.append(value)
            datetimes.append(datetime)
    return values, datetimes


def parse_consumption_forecast(xml_text):
    """Returns a tuple containing two lists."""

    if not xml_text:
        return None
    soup = BeautifulSoup(xml_text, 'html.parser')
    # Get all points
    values = []
    datetimes = []
    for timeseries in soup.find_all('timeseries'):
        resolution = timeseries.find_all('resolution')[0].contents[0]
        datetime_start = arrow.get(timeseries.find_all('start')[0].contents[0])
        for entry in timeseries.find_all('point'):
            position = int(entry.find_all('position')[0].contents[0])
            value = float(entry.find_all('quantity')[0].contents[0])
            datetime = datetime_from_position(datetime_start, position, resolution)
            values.append(value)
            datetimes.append(datetime)
    return values, datetimes


def validate_production(datapoint):
    """
    Production data can sometimes be available but clearly wrong.

    The most common occurrence is when the production total is very low and
    main generation types are missing.  In reality a country's electrical grid
    could not function in this scenario.

    This function checks datapoints for a selection of countries and returns
    False if invalid and True otherwise.
    """

    codes = ('GB', 'GR', 'PT')
    if datapoint['zoneKey'] in codes:
        p = datapoint['production']
        return p.get('coal', None) is not None and p.get('gas', None) is not None
    elif datapoint['zoneKey'] == 'BE':
        p = datapoint['production']
        return p.get('nuclear', None) is not None and p.get('gas', None) is not None
    elif datapoint['zoneKey'] == 'ES':
        p = datapoint['production']
        total_production = sum([ x for x in p.values() if x is not None ])
        if (total_production < 10000): return False
        return p.get('coal', None) is not None and p.get('nuclear', None) is not None
    elif datapoint['zoneKey'] == 'DK':
        p = datapoint['production']
        return (p.get('coal', None) is not None and p.get('gas', None) is not None
                and p.get('wind', None) is not None)
    elif datapoint['zoneKey'] == 'DE':
        p = datapoint['production']
        return (p.get('coal', None) is not None and p.get('gas', None) is not None and
                p.get('nuclear', None) is not None)
    else:
        return True


def get_biomass(values):
    if 'Biomass' in values or 'Fossil Peat' in values or 'Waste' in values:
        return values.get('Biomass', 0) + \
               values.get('Fossil Peat', 0) + \
               values.get('Waste', 0)


def get_coal(values):
    if 'Fossil Brown coal/Lignite' in values or 'Fossil Hard coal' in values:
        return values.get('Fossil Brown coal/Lignite', 0) + \
               values.get('Fossil Hard coal', 0)


def get_gas(values):
    if 'Fossil Coal-derived gas' in values or 'Fossil Gas' in values:
        return values.get('Fossil Coal-derived gas', 0) + \
               values.get('Fossil Gas', 0)


def get_hydro(values):
    if ('Hydro Run-of-river and poundage' in values or
        'Hydro Water Reservoir' in values):
        return values.get('Hydro Run-of-river and poundage', 0) + \
               values.get('Hydro Water Reservoir', 0)


def get_hydro_storage(storage_values):
    if 'Hydro Pumped Storage' in storage_values:
        return -1 * storage_values.get('Hydro Pumped Storage', 0)


def get_oil(values):
    if 'Fossil Oil' in values or 'Fossil Oil shale' in values:
        value = values.get('Fossil Oil', 0) + values.get('Fossil Oil shale', 0)
        return value if value != -1.0 else None


def get_wind(values):
    if 'Wind Onshore' in values or 'Wind Offshore' in values:
        return values.get('Wind Onshore', 0) + values.get('Wind Offshore', 0)


def get_geothermal(values):
    if 'Geothermal' in values:
        return values.get('Geothermal', 0)


def get_unknown(values):
    if ('Marine' in values or
        'Other renewable' in values or
        'Other' in values):
        return (values.get('Marine', 0) +
                values.get('Other renewable', 0) +
                values.get('Other', 0))


def fetch_consumption(zone_key, session=None, target_datetime=None, logger=logging.getLogger(__name__)):
    """Gets consumption for a specified zone, returns a dictionary."""
    if not session:
        session = requests.session()
    domain = ENTSOE_DOMAIN_MAPPINGS[zone_key]
    # Grab consumption
    parsed = parse_consumption(query_consumption(domain, session, target_datetime=target_datetime))
    if parsed:
        quantities, datetimes = parsed

        # if a target_datetime was requested, we return everything
        if target_datetime:
            return [{
                'zoneKey': zone_key,
                'datetime': dt.datetime,
                'consumption': quantity,
                'source': 'entsoe.eu'
            } for dt, quantity in zip(datetimes, quantities)]

        # else we keep the last stored value
        dt, quantity = datetimes[-1].datetime, quantities[-1]
        data = {
            'zoneKey': zone_key,
            'datetime': dt,
            'consumption': quantity,
            'source': 'entsoe.eu'
        }

        return data


def fetch_production(zone_key, session=None, target_datetime=None, logger=logging.getLogger(__name__)):
    """
    Gets values and corresponding datetimes for all production types in the
    specified zone. Removes any values that are in the future or don't have
    a datetime associated with them.
    Returns a list of dictionaries that have been validated.
    """
    if not session:
        session = requests.session()
    domain = ENTSOE_DOMAIN_MAPPINGS[zone_key]
    # Create a double hashmap with keys (datetime, parameter)
    production_hashmap = defaultdict(lambda: {})
    # Grab production
    for k in ENTSOE_PARAMETER_DESC.keys():
        parsed = parse_production(query_production(k, domain, session,
                                                   target_datetime=target_datetime))
        if parsed:
            productions, datetimes = parsed
            for i in range(len(datetimes)):
                production_hashmap[datetimes[i]][k] = productions[i]

    # Remove all dates in the future
    production_dates = sorted(set(production_hashmap.keys()), reverse=True)
    production_dates = list(filter(lambda x: x <= arrow.now(), production_dates))
    if not len(production_dates):
        return None
    # Only take fully observed elements
    max_counts = max(map(lambda d: len(production_hashmap[d].keys()),
                         production_dates))
    production_dates = filter(lambda d: len(production_hashmap[d].keys()) == max_counts,
                              production_dates)

    data = []
    for production_date in production_dates:
        production_values = {ENTSOE_PARAMETER_DESC[k]: v for k, v in
                             production_hashmap[production_date].items()}

        data.append({
            'zoneKey': zone_key,
            'datetime': production_date.datetime,
            'production': {
                'biomass': get_biomass(production_values),
                'coal': get_coal(production_values),
                'gas': get_gas(production_values),
                'hydro': get_hydro(production_values),
                'nuclear': production_values.get('Nuclear', None),
                'oil': get_oil(production_values),
                'solar': production_values.get('Solar', None),
                'wind': get_wind(production_values),
                'geothermal': get_geothermal(production_values),
                'unknown': get_unknown(production_values)
            },
            'storage': {
                'hydro': get_hydro_storage(production_values),
            },
            'source': 'entsoe.eu'
        })

        for d in data:
            for k, v in d['production'].items():
                if v is None: continue
                if v < 0 and v > -50:
                    # Set small negative values to 0
                    logger.warning('Setting small value of %s (%s) to 0.' % (k, v),
                        extra={'key': zone_key})
                    d['production'][k] = 0

    return list(filter(validate_production, data))


def fetch_production_per_units(zone_key, session=None, target_datetime=None, logger=logging.getLogger(__name__)):
    """
    Returns a list of all production units and production values as a list
    of dictionaries
    """
    if not session:
        session = requests.session()
    domain = ENTSOE_EIC_MAPPING[zone_key]
    data = []
    # Iterate over all psr types
    for k in ENTSOE_PARAMETER_DESC.keys():
        try:
            values = parse_production_per_units(
                query_production_per_units(k, domain, session, target_datetime)) or []
            for v in values:
                if not v:
                    continue
                v['datetime'] = v['datetime'].datetime
                v['source'] = 'entsoe.eu'
                if not v['unitName'] in ENTSOE_UNITS_TO_ZONE:
                    logger.warning('Unknown unit %s with id %s' % (v['unitName'], v['unitKey']))
                else:
                    v['zoneKey'] = ENTSOE_UNITS_TO_ZONE[v['unitName']]
                    if v['zoneKey'] == zone_key:
                        data.append(v)
        except QueryError:
            pass

    return data


def fetch_exchange(zone_key1, zone_key2, session=None, target_datetime=None, logger=logging.getLogger(__name__)):
    """
    Gets exchange status between two specified zones.
    Removes any datapoints that are in the future.
    Returns a list of dictionaries.
    """
    if not session:
        session = requests.session()
    sorted_zone_keys = sorted([zone_key1, zone_key2])
    key = '->'.join(sorted_zone_keys)
    if key in ENTSOE_EXCHANGE_DOMAIN_OVERRIDE:
        domain1, domain2 = ENTSOE_EXCHANGE_DOMAIN_OVERRIDE[key]
    else:
        domain1 = ENTSOE_DOMAIN_MAPPINGS[zone_key1]
        domain2 = ENTSOE_DOMAIN_MAPPINGS[zone_key2]
    # Create a hashmap with key (datetime)
    exchange_hashmap = {}
    # Grab exchange
    # Import
    parsed = parse_exchange(
        query_exchange(domain1, domain2, session, target_datetime=target_datetime),
        is_import=True)
    if parsed:
        # Export
        parsed = parse_exchange(
            xml_text=query_exchange(domain2, domain1, session, target_datetime=target_datetime),
            is_import=False, quantities=parsed[0], datetimes=parsed[1])
        if parsed:
            quantities, datetimes = parsed
            for i in range(len(quantities)):
                exchange_hashmap[datetimes[i]] = quantities[i]

    # Remove all dates in the future
    exchange_dates = sorted(set(exchange_hashmap.keys()), reverse=True)
    exchange_dates = list(filter(lambda x: x <= arrow.now(), exchange_dates))
    if not len(exchange_dates):
        return None
    data = []
    for exchange_date in exchange_dates:
        net_flow = exchange_hashmap[exchange_date]
        data.append({
            'sortedZoneKeys': key,
            'datetime': exchange_date.datetime,
            'netFlow': net_flow if zone_key1[0] == sorted_zone_keys else -1 * net_flow,
            'source': 'entsoe.eu'
        })

    return data


def fetch_exchange_forecast(zone_key1, zone_key2, session=None, target_datetime=None, logger=logging.getLogger(__name__)):
    """
    Gets exchange forecast between two specified zones.
    Returns a list of dictionaries.
    """
    if not session:
        session = requests.session()
    sorted_zone_keys = sorted([zone_key1, zone_key2])
    key = '->'.join(sorted_zone_keys)
    if key in ENTSOE_EXCHANGE_DOMAIN_OVERRIDE:
        domain1, domain2 = ENTSOE_EXCHANGE_DOMAIN_OVERRIDE[key]
    else:
        domain1 = ENTSOE_DOMAIN_MAPPINGS[zone_key1]
        domain2 = ENTSOE_DOMAIN_MAPPINGS[zone_key2]
    # Create a hashmap with key (datetime)
    exchange_hashmap = {}
    # Grab exchange
    # Import
    parsed = parse_exchange(
        query_exchange_forecast(domain1, domain2, session, target_datetime=target_datetime),
        is_import=True)
    if parsed:
        # Export
        parsed = parse_exchange(
            xml_text=query_exchange_forecast(domain2, domain1, session,
                                             target_datetime=target_datetime),
            is_import=False, quantities=parsed[0], datetimes=parsed[1])
        if parsed:
            quantities, datetimes = parsed
            for i in range(len(quantities)):
                exchange_hashmap[datetimes[i]] = quantities[i]

    # Remove all dates in the future
    sorted_zone_keys = sorted([zone_key1, zone_key2])
    exchange_dates = list(sorted(set(exchange_hashmap.keys()), reverse=True))
    if not len(exchange_dates):
        return None
    data = []
    for exchange_date in exchange_dates:
        netFlow = exchange_hashmap[exchange_date]
        data.append({
            'sortedZoneKeys': key,
            'datetime': exchange_date.datetime,
            'netFlow': netFlow if zone_key1[0] == sorted_zone_keys else -1 * netFlow,
            'source': 'entsoe.eu'
        })
    return data


def fetch_price(zone_key, session=None, target_datetime=None, logger=logging.getLogger(__name__)):
    """
    Gets day-ahead price for specified zone.
    Returns a list of dictionaries.
    """
    # Note: This is day-ahead prices
    if not session:
        session = requests.session()
    if zone_key in ENTSOE_PRICE_DOMAIN_OVERRIDE:
        domain = ENTSOE_PRICE_DOMAIN_OVERRIDE[zone_key]
    else:
        domain = ENTSOE_DOMAIN_MAPPINGS[zone_key]
    # Grab consumption
    parsed = parse_price(query_price(domain, session, target_datetime=target_datetime))
    if parsed:
        data = []
        prices, currencies, datetimes = parsed
        for i in range(len(prices)):
            data.append({
                'zoneKey': zone_key,
                'datetime': datetimes[i].datetime,
                'currency': currencies[i],
                'price': prices[i],
                'source': 'entsoe.eu'
            })

        return data


def fetch_generation_forecast(zone_key, session=None, target_datetime=None, logger=logging.getLogger(__name__)):
    """
    Gets generation forecast for specified zone.
    Returns a list of dictionaries.
    """
    if not session:
        session = requests.session()
    domain = ENTSOE_DOMAIN_MAPPINGS[zone_key]
    # Grab consumption
    parsed = parse_generation_forecast(query_generation_forecast(
        domain, session, target_datetime=target_datetime))
    if parsed:
        data = []
        values, datetimes = parsed
        for i in range(len(values)):
            data.append({
                'zoneKey': zone_key,
                'datetime': datetimes[i].datetime,
                'value': values[i],
                'source': 'entsoe.eu'
            })

        return data


def fetch_consumption_forecast(zone_key, session=None, target_datetime=None, logger=logging.getLogger(__name__)):
    """
    Gets consumption forecast for specified zone.
    Returns a list of dictionaries.
    """
    if not session:
        session = requests.session()
    domain = ENTSOE_DOMAIN_MAPPINGS[zone_key]
    # Grab consumption
    parsed = parse_consumption_forecast(query_consumption_forecast(
        domain, session, target_datetime=target_datetime))
    if parsed:
        data = []
        values, datetimes = parsed
        for i in range(len(values)):
            data.append({
                'zoneKey': zone_key,
                'datetime': datetimes[i].datetime,
                'value': values[i],
                'source': 'entsoe.eu'
            })

        return data<|MERGE_RESOLUTION|>--- conflicted
+++ resolved
@@ -121,12 +121,8 @@
 
 # Some exchanges require specific domains
 ENTSOE_EXCHANGE_DOMAIN_OVERRIDE = {
-<<<<<<< HEAD
-    'DE->DK-DK1': [ENTSOE_DOMAIN_MAPPINGS['DE'], ENTSOE_DOMAIN_MAPPINGS['DK']],
-=======
     'DE->DK-DK1': ['10Y1001A1001A63L', ENTSOE_DOMAIN_MAPPINGS['DK-DK1']],
     'DE->DK-DK2': ['10Y1001A1001A63L', ENTSOE_DOMAIN_MAPPINGS['DK-DK2']],
->>>>>>> 5782f32e
     'PL->UA': [ENTSOE_DOMAIN_MAPPINGS['PL'], '10Y1001A1001A869'],
 }
 # Some zone_keys are part of bidding zone domains for price data
