#!/usr/bin/env python3
# coding=utf-8

"""
Parser that uses the ENTSOE API to return the following data types.

Consumption
Production
Exchanges
Exchange Forecast
Day-ahead Price
Generation Forecast
Consumption Forecast
"""
import itertools
import re
from collections import defaultdict
from datetime import datetime, timedelta
from logging import Logger, getLogger
from typing import Any, Dict, List, Optional, Union

import arrow
import numpy as np
import pandas as pd
from bs4 import BeautifulSoup
from requests import Session

from parsers.lib.config import refetch_frequency

from .lib.utils import get_token, sum_production_dicts
from .lib.validation import validate

ENTSOE_ENDPOINT = "https://transparency.entsoe.eu/api"
ENTSOE_PARAMETER_DESC = {
    "B01": "Biomass",
    "B02": "Fossil Brown coal/Lignite",
    "B03": "Fossil Coal-derived gas",
    "B04": "Fossil Gas",
    "B05": "Fossil Hard coal",
    "B06": "Fossil Oil",
    "B07": "Fossil Oil shale",
    "B08": "Fossil Peat",
    "B09": "Geothermal",
    "B10": "Hydro Pumped Storage",
    "B11": "Hydro Run-of-river and poundage",
    "B12": "Hydro Water Reservoir",
    "B13": "Marine",
    "B14": "Nuclear",
    "B15": "Other renewable",
    "B16": "Solar",
    "B17": "Waste",
    "B18": "Wind Offshore",
    "B19": "Wind Onshore",
    "B20": "Other",
}
ENTSOE_PARAMETER_BY_DESC = {v: k for k, v in ENTSOE_PARAMETER_DESC.items()}
ENTSOE_PARAMETER_GROUPS = {
    "production": {
        "biomass": ["B01", "B17"],
        "coal": ["B02", "B05", "B07", "B08"],
        "gas": ["B03", "B04"],
        "geothermal": ["B09"],
        "hydro": ["B11", "B12"],
        "nuclear": ["B14"],
        "oil": ["B06"],
        "solar": ["B16"],
        "wind": ["B18", "B19"],
        "unknown": ["B20", "B13", "B15"],
    },
    "storage": {"hydro storage": ["B10"]},
}
ENTSOE_PARAMETER_BY_GROUP = {
    v: k for k, g in ENTSOE_PARAMETER_GROUPS.items() for v in g
}
# Get all the individual storage parameters in one list
ENTSOE_STORAGE_PARAMETERS = list(
    itertools.chain.from_iterable(ENTSOE_PARAMETER_GROUPS["storage"].values())
)
# Define all ENTSOE zone_key <-> domain mapping
# see https://transparency.entsoe.eu/content/static_content/Static%20content/web%20api/Guide.html
ENTSOE_DOMAIN_MAPPINGS: Dict[str, str] = {
    "AL": "10YAL-KESH-----5",
    "AT": "10YAT-APG------L",
    "AZ": "10Y1001A1001B05V",
    "BA": "10YBA-JPCC-----D",
    "BE": "10YBE----------2",
    "BG": "10YCA-BULGARIA-R",
    "BY": "10Y1001A1001A51S",
    "CH": "10YCH-SWISSGRIDZ",
    "CZ": "10YCZ-CEPS-----N",
    "DE": "10Y1001A1001A83F",
    "DE-LU": "10Y1001A1001A82H",
    "DK": "10Y1001A1001A65H",
    "DK-DK1": "10YDK-1--------W",
    "DK-DK2": "10YDK-2--------M",
    "EE": "10Y1001A1001A39I",
    "ES": "10YES-REE------0",
    "FI": "10YFI-1--------U",
    "FR": "10YFR-RTE------C",
    "GB": "10YGB----------A",
    "GB-NIR": "10Y1001A1001A016",
    "GE": "10Y1001A1001B012",
    "GR": "10YGR-HTSO-----Y",
    "HR": "10YHR-HEP------M",
    "HU": "10YHU-MAVIR----U",
    "IE": "10YIE-1001A00010",
    "IE(SEM)": "10Y1001A1001A59C",
    "IT": "10YIT-GRTN-----B",
    "IT-BR": "10Y1001A1001A699",
    "IT-CA": "10Y1001C--00096J",
    "IT-CNO": "10Y1001A1001A70O",
    "IT-CSO": "10Y1001A1001A71M",
    "IT-FO": "10Y1001A1001A72K",
    "IT-NO": "10Y1001A1001A73I",
    "IT-PR": "10Y1001A1001A76C",
    "IT-SACOAC": "10Y1001A1001A885",
    "IT-SACODC": "10Y1001A1001A893",
    "IT-SAR": "10Y1001A1001A74G",
    "IT-SIC": "10Y1001A1001A75E",
    "IT-SO": "10Y1001A1001A788",
    "LT": "10YLT-1001A0008Q",
    "LU": "10YLU-CEGEDEL-NQ",
    "LV": "10YLV-1001A00074",
    # 'MD': 'MD',
    "ME": "10YCS-CG-TSO---S",
    "MK": "10YMK-MEPSO----8",
    "MT": "10Y1001A1001A93C",
    "NL": "10YNL----------L",
    "NO": "10YNO-0--------C",
    "NO-NO1": "10YNO-1--------2",
    "NO-NO2": "10YNO-2--------T",
    "NO-NO3": "10YNO-3--------J",
    "NO-NO4": "10YNO-4--------9",
    "NO-NO5": "10Y1001A1001A48H",
    "PL": "10YPL-AREA-----S",
    "PT": "10YPT-REN------W",
    "RO": "10YRO-TEL------P",
    "RS": "10YCS-SERBIATSOV",
    "RU": "10Y1001A1001A49F",
    "RU-KGD": "10Y1001A1001A50U",
    "SE": "10YSE-1--------K",
    "SE-SE1": "10Y1001A1001A44P",
    "SE-SE2": "10Y1001A1001A45N",
    "SE-SE3": "10Y1001A1001A46L",
    "SE-SE4": "10Y1001A1001A47J",
    "SI": "10YSI-ELES-----O",
    "SK": "10YSK-SEPS-----K",
    "TR": "10YTR-TEIAS----W",
    "UA": "10YUA-WEPS-----0",
    "XK": "10Y1001C--00100H",
}

# Generation per unit can only be obtained at EIC (Control Area) level
ENTSOE_EIC_MAPPING: Dict[str, str] = {
    "DK-DK1": "10Y1001A1001A796",
    "DK-DK2": "10Y1001A1001A796",
    "FI": "10YFI-1--------U",
    "PL": "10YPL-AREA-----S",
    "SE-SE1": "10YSE-1--------K",
    "SE-SE2": "10YSE-1--------K",
    "SE-SE3": "10YSE-1--------K",
    "SE-SE4": "10YSE-1--------K",
    # TODO: ADD DE
}

# Define zone_keys to an array of zone_keys for aggregated production data
ZONE_KEY_AGGREGATES: Dict[str, List[str]] = {
    "IT-SO": ["IT-CA", "IT-SO"],
    "SE": ["SE-SE1", "SE-SE2", "SE-SE3", "SE-SE4"],
}

# Some exchanges require specific domains
ENTSOE_EXCHANGE_DOMAIN_OVERRIDE: Dict[str, List[str]] = {
    "AT->IT-NO": [ENTSOE_DOMAIN_MAPPINGS["AT"], ENTSOE_DOMAIN_MAPPINGS["IT"]],
    "BY->UA": [ENTSOE_DOMAIN_MAPPINGS["BY"], "10Y1001C--00003F"],
    "DE->DK-DK1": [ENTSOE_DOMAIN_MAPPINGS["DE-LU"], ENTSOE_DOMAIN_MAPPINGS["DK-DK1"]],
    "DE->DK-DK2": [ENTSOE_DOMAIN_MAPPINGS["DE-LU"], ENTSOE_DOMAIN_MAPPINGS["DK-DK2"]],
    "DE->NO-NO2": [ENTSOE_DOMAIN_MAPPINGS["DE-LU"], ENTSOE_DOMAIN_MAPPINGS["NO-NO2"]],
<<<<<<< HEAD
    "FR-COR->IT-CNO": [
        ENTSOE_DOMAIN_MAPPINGS["IT-SACODC"],
        ENTSOE_DOMAIN_MAPPINGS["IT-CNO"],
    ],
=======
    "DE->SE-SE4": [ENTSOE_DOMAIN_MAPPINGS["DE-LU"], ENTSOE_DOMAIN_MAPPINGS["SE-SE4"]],
    "FR-COR->IT-CNO": ["10Y1001A1001A893", ENTSOE_DOMAIN_MAPPINGS["IT-CNO"]],
>>>>>>> 16d6ed59
    "GE->RU-1": [ENTSOE_DOMAIN_MAPPINGS["GE"], ENTSOE_DOMAIN_MAPPINGS["RU"]],
    "GR->IT-SO": [ENTSOE_DOMAIN_MAPPINGS["GR"], ENTSOE_DOMAIN_MAPPINGS["IT-SO"]],
    "IT-CSO->ME": [ENTSOE_DOMAIN_MAPPINGS["IT"], ENTSOE_DOMAIN_MAPPINGS["ME"]],
    "PL->UA": [ENTSOE_DOMAIN_MAPPINGS["PL"], "10Y1001A1001A869"],
    "IT-SIC->IT-SO": [
        ENTSOE_DOMAIN_MAPPINGS["IT-SIC"],
        ENTSOE_DOMAIN_MAPPINGS["IT-CA"],
    ],
    "FR-COR-AC->IT-SAR": [
        ENTSOE_DOMAIN_MAPPINGS["IT-SACOAC"],
        ENTSOE_DOMAIN_MAPPINGS["IT-SAR"],
    ],
    "FR-COR-DC->IT-SAR": [
        ENTSOE_DOMAIN_MAPPINGS["IT-SACODC"],
        ENTSOE_DOMAIN_MAPPINGS["IT-SAR"],
    ],
}
# Some zone_keys are part of bidding zone domains for price data
ENTSOE_PRICE_DOMAIN_OVERRIDE: Dict[str, str] = {
    "AX": ENTSOE_DOMAIN_MAPPINGS["SE-SE3"],
    "DK-BHM": ENTSOE_DOMAIN_MAPPINGS["DK-DK2"],
    "DE": ENTSOE_DOMAIN_MAPPINGS["DE-LU"],
    "IE": ENTSOE_DOMAIN_MAPPINGS["IE(SEM)"],
    "LU": ENTSOE_DOMAIN_MAPPINGS["DE-LU"],
}

ENTSOE_UNITS_TO_ZONE: Dict[str, str] = {
    # DK-DK1
    "Anholt": "DK-DK1",
    "Esbjergvaerket 3": "DK-DK1",
    "Fynsvaerket 7": "DK-DK1",
    "Horns Rev A": "DK-DK1",
    "Horns Rev B": "DK-DK1",
    "Nordjyllandsvaerket 3": "DK-DK1",
    "Silkeborgvaerket": "DK-DK1",
    "Skaerbaekvaerket 3": "DK-DK1",
    "Studstrupvaerket 3": "DK-DK1",
    "Studstrupvaerket 4": "DK-DK1",
    # DK-DK2
    "Amagervaerket 3": "DK-DK2",
    "Asnaesvaerket 2": "DK-DK2",
    "Asnaesvaerket 5": "DK-DK2",
    "Avedoerevaerket 1": "DK-DK2",
    "Avedoerevaerket 2": "DK-DK2",
    "Kyndbyvaerket 21": "DK-DK2",
    "Kyndbyvaerket 22": "DK-DK2",
    "Roedsand 1": "DK-DK2",
    "Roedsand 2": "DK-DK2",
    # FI
    "Alholmens B2": "FI",
    "Haapavesi B1": "FI",
    "Kaukaan Voima G10": "FI",
    "Keljonlahti B1": "FI",
    "Loviisa 1 G11": "FI",
    "Loviisa 1 G12": "FI",
    "Loviisa 2 G21": "FI",
    "Loviisa 2 G22": "FI",
    "Olkiluoto 1 B1": "FI",
    "Olkiluoto 2 B2": "FI",
    "Toppila B2": "FI",
    # SE-SE1
    "Bastusel G1": "SE-SE1",
    "Gallejaur G1": "SE-SE1",
    "Gallejaur G2": "SE-SE1",
    "Harsprånget G1": "SE-SE1",
    "Harsprånget G2": "SE-SE1",
    "Harsprånget G4": "SE-SE1",
    "Harsprånget G5": "SE-SE1",
    "Letsi G1": "SE-SE1",
    "Letsi G2": "SE-SE1",
    "Letsi G3": "SE-SE1",
    "Ligga G3": "SE-SE1",
    "Messaure G1": "SE-SE1",
    "Messaure G2": "SE-SE1",
    "Messaure G3": "SE-SE1",
    "Porjus G11": "SE-SE1",
    "Porjus G12": "SE-SE1",
    "Porsi G3": "SE-SE1",
    "Ritsem G1": "SE-SE1",
    "Seitevare G1": "SE-SE1",
    "Vietas G1": "SE-SE1",
    "Vietas G2": "SE-SE1",
    # SE-SE2
    "Stalon G1": "SE-SE2",
    "Stornorrfors G1": "SE-SE2",
    "Stornorrfors G2": "SE-SE2",
    "Stornorrfors G3": "SE-SE2",
    "Stornorrfors G4": "SE-SE2",
    # SE-SE3
    "Forsmark block 1 G11": "SE-SE3",
    "Forsmark block 1 G12": "SE-SE3",
    "Forsmark block 2 G21": "SE-SE3",
    "Forsmark block 2 G22": "SE-SE3",
    "Forsmark block 3 G31": "SE-SE3",
    "KVV Västerås G3": "SE-SE3",
    "KVV1 Värtaverket": "SE-SE3",
    "KVV6 Värtaverket": "SE-SE3",
    "KVV8 Värtaverket": "SE-SE3",
    "Oskarshamn G3": "SE-SE3",
    "Oskarshamn G1Ö+G1V": "SE-SE3",
    "Ringhals block 1 G11": "SE-SE3",
    "Ringhals block 1 G12": "SE-SE3",
    "Ringhals block 2 G21": "SE-SE3",
    "Ringhals block 2 G22": "SE-SE3",
    "Ringhals block 3 G31": "SE-SE3",
    "Ringhals block 3 G32": "SE-SE3",
    "Ringhals block 4 G41": "SE-SE3",
    "Ringhals block 4 G42": "SE-SE3",
    "Rya KVV": "SE-SE3",
    "Stenungsund B3": "SE-SE3",
    "Stenungsund B4": "SE-SE3",
    "Trängslet G1": "SE-SE3",
    "Trängslet G2": "SE-SE3",
    "Trängslet G3": "SE-SE3",
    "Uppsala KVV": "SE-SE3",
    "Åbyverket Örebro": "SE-SE3",
    # SE-SE4
    "Gasturbiner Halmstad G12": "SE-SE4",
    "Karlshamn G1": "SE-SE4",
    "Karlshamn G2": "SE-SE4",
    "Karlshamn G3": "SE-SE4",
}

VALIDATIONS: Dict[str, Dict[str, Any]] = {
    # This is a list of criteria to ensure validity of data,
    # used in validate_production()
    # Note that "required" means data is present in ENTSOE.
    # It will still work if data is present but 0.
    # "expected_range" and "floor" only count production and storage
    # - not exchanges!
    "AT": {
        "required": ["hydro"],
    },
    "BE": {
        "required": ["gas", "nuclear"],
        "expected_range": (3000, 25000),
    },
    "BG": {
        "required": ["coal", "nuclear", "hydro"],
        "expected_range": (2000, 20000),
    },
    "CH": {
        "required": ["hydro", "nuclear"],
        "expected_range": (2000, 25000),
    },
    "CZ": {
        # usual load is in 7-12 GW range
        "required": ["coal", "nuclear"],
        "expected_range": (3000, 25000),
    },
    "DE": {
        # Germany sometimes has problems with categories of generation missing from ENTSOE.
        # Normally there is constant production of a few GW from hydro and biomass
        # and when those are missing this can indicate that others are missing as well.
        # We have also never seen unknown being 0.
        # Usual load is in 30 to 80 GW range.
        "required": [
            "coal",
            "gas",
            "nuclear",
            "wind",
            "biomass",
            "hydro",
            "unknown",
            "solar",
        ],
        "expected_range": (20000, 100000),
    },
    "EE": {
        "required": ["coal"],
    },
    "ES": {
        "required": ["coal", "nuclear"],
        "expected_range": (10000, 80000),
    },
    "FI": {
        "required": ["coal", "nuclear", "hydro", "biomass"],
        "expected_range": (2000, 20000),
    },
    "GB": {
        # usual load is in 15 to 50 GW range
        "required": ["coal", "gas", "nuclear"],
        "expected_range": (10000, 80000),
    },
    "GR": {
        "required": ["coal", "gas"],
        "expected_range": (2000, 20000),
    },
    "HU": {
        "required": ["coal", "nuclear"],
    },
    "IE": {
        "required": ["coal"],
        "expected_range": (1000, 15000),
    },
    "IT": {
        "required": ["coal"],
        "expected_range": (5000, 50000),
    },
    "PL": {
        # usual load is in 10-20 GW range and coal is always present
        "required": ["coal"],
        "expected_range": (5000, 35000),
    },
    "PT": {
        "required": ["coal", "gas"],
        "expected_range": (1000, 20000),
    },
    "RO": {
        "required": ["coal", "nuclear", "hydro"],
        "expected_range": (2000, 25000),
    },
    "RS": {
        "required": ["coal"],
    },
    "SE-SE1": {
        "required": ["hydro", "wind", "unknown", "solar"],
    },
    "SE-SE2": {
        "required": ["gas", "hydro", "wind", "unknown", "solar"],
    },
    "SE-SE3": {
        "required": ["gas", "hydro", "nuclear", "wind", "unknown", "solar"],
    },
    "SE-SE4": {
        "required": ["gas", "hydro", "wind", "unknown", "solar"],
    },
    "SI": {
        # own total generation capacity is around 4 GW
        "required": ["nuclear"],
        "expected_range": (800, 5000),
    },
    "SK": {"required": ["nuclear"]},
}


class QueryError(Exception):
    """Raised when a query to ENTSOE returns no matching data."""


def closest_in_time_key(x, target_datetime, datetime_key="datetime"):
    target_datetime = arrow.get(target_datetime)
    return np.abs((x[datetime_key] - target_datetime).seconds)


def check_response(response, function_name):
    """
    Searches for an error message in response if the query to ENTSOE fails.
    Returns a QueryError message containing function name and reason for failure.
    """

    soup = BeautifulSoup(response.text, "html.parser")
    text = soup.find_all("text")
    if not response.ok:
        if len(text):
            error_text = soup.find_all("text")[0].prettify()
            if "No matching data found" in error_text:
                return
            raise QueryError(
                "{0} failed in ENTSOE.py. Reason: {1}".format(function_name, error_text)
            )
        else:
            raise QueryError(
                "{0} failed in ENTSOE.py. Reason: {1}".format(
                    function_name, response.text
                )
            )


def query_ENTSOE(session, params, target_datetime=None, span=(-48, 24)):
    """
    Makes a standard query to the ENTSOE API with a modifiable set of parameters.
    Allows an existing session to be passed.
    Raises an exception if no API token is found.
    Returns a request object.
    """
    if target_datetime is None:
        target_datetime = arrow.utcnow()
    else:
        # make sure we have an arrow object
        target_datetime = arrow.get(target_datetime)
    params["periodStart"] = target_datetime.shift(hours=span[0]).format("YYYYMMDDHH00")
    params["periodEnd"] = target_datetime.shift(hours=span[1]).format("YYYYMMDDHH00")

    # Due to rate limiting, we need to spread our requests across different tokens
    tokens = get_token("ENTSOE_TOKEN").split(",")

    params["securityToken"] = np.random.choice(tokens)
    return session.get(ENTSOE_ENDPOINT, params=params)


def query_consumption(domain, session, target_datetime=None) -> Union[str, None]:

    params = {
        "documentType": "A65",
        "processType": "A16",
        "outBiddingZone_Domain": domain,
    }
    response = query_ENTSOE(session, params, target_datetime=target_datetime)
    if response.ok:
        return response.text
    else:
        check_response(response, query_consumption.__name__)


def query_production(in_domain, session, target_datetime=None) -> Union[str, None]:
    params = {
        "documentType": "A75",
        "processType": "A16",  # Realised
        "in_Domain": in_domain,
    }
    response = query_ENTSOE(
        session, params, target_datetime=target_datetime, span=(-48, 0)
    )
    if response.ok:
        return response.text
    else:
        check_response(response, query_production.__name__)


def query_production_per_units(
    psr_type, domain, session, target_datetime=None
) -> Union[str, None]:

    params = {
        "documentType": "A73",
        "processType": "A16",
        "psrType": psr_type,
        "in_Domain": domain,
    }
    # Note: ENTSOE only supports 1d queries for this type
    response = query_ENTSOE(session, params, target_datetime, span=(-24, 0))
    if response.ok:
        return response.text
    else:
        check_response(response, query_production_per_units.__name__)


def query_exchange(
    in_domain, out_domain, session, target_datetime=None
) -> Union[str, None]:

    params = {
        "documentType": "A11",
        "in_Domain": in_domain,
        "out_Domain": out_domain,
    }
    response = query_ENTSOE(session, params, target_datetime=target_datetime)
    if response.ok:
        return response.text
    else:
        check_response(response, query_exchange.__name__)


def query_exchange_forecast(
    in_domain, out_domain, session, target_datetime=None
) -> Union[str, None]:
    """Gets exchange forecast for 48 hours ahead and previous 24 hours."""

    params = {
        "documentType": "A09",  # Finalised schedule
        "in_Domain": in_domain,
        "out_Domain": out_domain,
    }
    response = query_ENTSOE(session, params, target_datetime=target_datetime)
    if response.ok:
        return response.text
    else:
        check_response(response, query_exchange_forecast.__name__)


def query_price(domain, session, target_datetime=None) -> Union[str, None]:

    params = {
        "documentType": "A44",
        "in_Domain": domain,
        "out_Domain": domain,
    }
    response = query_ENTSOE(session, params, target_datetime=target_datetime)
    if response.ok:
        return response.text
    else:
        check_response(response, query_price.__name__)


def query_generation_forecast(
    in_domain, session, target_datetime=None
) -> Union[str, None]:
    """Gets generation forecast for 48 hours ahead and previous 24 hours."""

    # Note: this does not give a breakdown of the production
    params = {
        "documentType": "A71",  # Generation Forecast
        "processType": "A01",  # Realised
        "in_Domain": in_domain,
    }
    response = query_ENTSOE(session, params, target_datetime=target_datetime)
    if response.ok:
        return response.text
    else:
        check_response(response, query_generation_forecast.__name__)


def query_consumption_forecast(
    in_domain, session, target_datetime=None
) -> Union[str, None]:
    """Gets consumption forecast for 48 hours ahead and previous 24 hours."""

    params = {
        "documentType": "A65",  # Load Forecast
        "processType": "A01",
        "outBiddingZone_Domain": in_domain,
    }
    response = query_ENTSOE(session, params, target_datetime=target_datetime)
    if response.ok:
        return response.text
    else:
        check_response(response, query_generation_forecast.__name__)


def query_wind_solar_production_forecast(
    in_domain, session, target_datetime=None
) -> Union[str, None]:
    """Gets consumption forecast for 48 hours ahead and previous 24 hours."""

    params = {
        "documentType": "A69",  # Forecast
        "processType": "A01",
        "in_Domain": in_domain,
    }
    response = query_ENTSOE(session, params, target_datetime=target_datetime)
    if response.ok:
        return response.text
    else:
        check_response(response, query_generation_forecast.__name__)


def datetime_from_position(start, position, resolution):
    """Finds time granularity of data."""

    m = re.search(r"PT(\d+)([M])", resolution)
    if m:
        digits = int(m.group(1))
        scale = m.group(2)
        if scale == "M":
            return start.shift(minutes=(position - 1) * digits)
    raise NotImplementedError("Could not recognise resolution %s" % resolution)


def parse_scalar(
    xml_text, only_inBiddingZone_Domain=False, only_outBiddingZone_Domain=False
) -> Union[tuple, None]:

    if not xml_text:
        return None
    soup = BeautifulSoup(xml_text, "html.parser")
    # Get all points
    values = []
    datetimes = []
    for timeseries in soup.find_all("timeseries"):
        resolution = timeseries.find_all("resolution")[0].contents[0]
        datetime_start = arrow.get(timeseries.find_all("start")[0].contents[0])
        if only_inBiddingZone_Domain:
            if not len(timeseries.find_all("inBiddingZone_Domain.mRID".lower())):
                continue
        elif only_outBiddingZone_Domain:
            if not len(timeseries.find_all("outBiddingZone_Domain.mRID".lower())):
                continue
        for entry in timeseries.find_all("point"):
            position = int(entry.find_all("position")[0].contents[0])
            value = float(entry.find_all("quantity")[0].contents[0])
            datetime = datetime_from_position(datetime_start, position, resolution)
            values.append(value)
            datetimes.append(datetime)

    return values, datetimes


def parse_production(xml_text) -> Union[tuple, None]:

    if not xml_text:
        return None
    soup = BeautifulSoup(xml_text, "html.parser")
    # Get all points
    productions = []
    datetimes = []
    for timeseries in soup.find_all("timeseries"):
        resolution = timeseries.find_all("resolution")[0].contents[0]
        datetime_start = arrow.get(timeseries.find_all("start")[0].contents[0])
        is_production = (
            len(timeseries.find_all("inBiddingZone_Domain.mRID".lower())) > 0
        )
        psr_type = (
            timeseries.find_all("mktpsrtype")[0].find_all("psrtype")[0].contents[0]
        )

        for entry in timeseries.find_all("point"):
            quantity = float(entry.find_all("quantity")[0].contents[0])
            position = int(entry.find_all("position")[0].contents[0])
            datetime = datetime_from_position(datetime_start, position, resolution)
            try:
                i = datetimes.index(datetime)
                if is_production:
                    productions[i][psr_type] += quantity
                elif psr_type in ENTSOE_STORAGE_PARAMETERS:
                    # Only include consumption if it's for storage. In other cases
                    # it is power plant self-consumption which should be ignored.
                    productions[i][psr_type] -= quantity
            except ValueError:  # Not in list
                datetimes.append(datetime)
                productions.append(defaultdict(lambda: 0))
                productions[-1][psr_type] = quantity if is_production else -1 * quantity
    return productions, datetimes


def parse_self_consumption(xml_text):
    """
    Parses the XML text and returns a dict of datetimes to the total self-consumption
    value from all sources.
    Self-consumption is the electricity used by a generation source.
    This is defined as any consumption source (i.e. outBiddingZone_Domain.mRID)
    that is not storage, e.g. consumption for B04 (Fossil Gas) is counted as
    self-consumption, but consumption for B10 (Hydro Pumped Storage) is not.

    In most cases, total self-consumption is reported by ENTSOE as 0,
    therefore the returned dict only includes datetimes where the value > 0.
    """

    if not xml_text:
        return None
    soup = BeautifulSoup(xml_text, "html.parser")
    res = {}
    for timeseries in soup.find_all("timeseries"):
        is_consumption = (
            len(timeseries.find_all("outBiddingZone_Domain.mRID".lower())) > 0
        )
        if not is_consumption:
            continue
        psr_type = (
            timeseries.find_all("mktpsrtype")[0].find_all("psrtype")[0].contents[0]
        )
        if psr_type in ENTSOE_STORAGE_PARAMETERS:
            continue
        resolution = timeseries.find_all("resolution")[0].contents[0]
        datetime_start = arrow.get(timeseries.find_all("start")[0].contents[0])

        for entry in timeseries.find_all("point"):
            quantity = float(entry.find_all("quantity")[0].contents[0])
            if quantity == 0:
                continue
            position = int(entry.find_all("position")[0].contents[0])
            datetime = datetime_from_position(datetime_start, position, resolution)
            res[datetime] = res[datetime] + quantity if datetime in res else quantity

    return res


def parse_production_per_units(xml_text) -> Union[dict, None]:
    values = {}

    if not xml_text:
        return None
    soup = BeautifulSoup(xml_text, "html.parser")
    # Get all points
    for timeseries in soup.find_all("timeseries"):
        resolution = timeseries.find_all("resolution")[0].contents[0]
        datetime_start = arrow.get(timeseries.find_all("start")[0].contents[0])
        is_production = (
            len(timeseries.find_all("inBiddingZone_Domain.mRID".lower())) > 0
        )
        psr_type = (
            timeseries.find_all("mktpsrtype")[0].find_all("psrtype")[0].contents[0]
        )
        unit_key = (
            timeseries.find_all("mktpsrtype")[0]
            .find_all("powersystemresources")[0]
            .find_all("mrid")[0]
            .contents[0]
        )
        unit_name = (
            timeseries.find_all("mktpsrtype")[0]
            .find_all("powersystemresources")[0]
            .find_all("name")[0]
            .contents[0]
        )
        if not is_production:
            continue
        for entry in timeseries.find_all("point"):
            quantity = float(entry.find_all("quantity")[0].contents[0])
            position = int(entry.find_all("position")[0].contents[0])
            datetime = datetime_from_position(datetime_start, position, resolution)
            key = (unit_key, datetime)
            if key in values:
                if is_production:
                    values[key]["production"] += quantity
                else:
                    values[key]["production"] -= quantity
            else:
                values[key] = {
                    "datetime": datetime,
                    "production": quantity,
                    "productionType": ENTSOE_PARAMETER_BY_GROUP[psr_type],
                    "unitKey": unit_key,
                    "unitName": unit_name,
                }

    return values.values()


def parse_exchange(
    xml_text, is_import, quantities=None, datetimes=None
) -> Union[tuple, None]:

    if not xml_text:
        return None
    quantities = quantities or []
    datetimes = datetimes or []
    soup = BeautifulSoup(xml_text, "html.parser")
    # Get all points
    for timeseries in soup.find_all("timeseries"):
        resolution = timeseries.find_all("resolution")[0].contents[0]
        datetime_start = arrow.get(timeseries.find_all("start")[0].contents[0])
        # Only use contract_marketagreement.type == A01 (Total to avoid double counting some columns)
        if (
            timeseries.find_all("contract_marketagreement.type")
            and timeseries.find_all("contract_marketagreement.type")[0].contents[0]
            != "A05"
        ):
            continue

        for entry in timeseries.find_all("point"):
            quantity = float(entry.find_all("quantity")[0].contents[0])
            if not is_import:
                quantity *= -1
            position = int(entry.find_all("position")[0].contents[0])
            datetime = datetime_from_position(datetime_start, position, resolution)
            # Find out whether or not we should update the net production
            try:
                i = datetimes.index(datetime)
                quantities[i] += quantity
            except ValueError:  # Not in list
                quantities.append(quantity)
                datetimes.append(datetime)

    return quantities, datetimes


def parse_price(xml_text) -> Union[tuple, None]:

    if not xml_text:
        return None
    soup = BeautifulSoup(xml_text, "html.parser")
    # Get all points
    prices = []
    currencies = []
    datetimes = []
    for timeseries in soup.find_all("timeseries"):
        currency = timeseries.find_all("currency_unit.name")[0].contents[0]
        resolution = timeseries.find_all("resolution")[0].contents[0]
        datetime_start = arrow.get(timeseries.find_all("start")[0].contents[0])
        for entry in timeseries.find_all("point"):
            position = int(entry.find_all("position")[0].contents[0])
            datetime = datetime_from_position(datetime_start, position, resolution)
            prices.append(float(entry.find_all("price.amount")[0].contents[0]))
            datetimes.append(datetime)
            currencies.append(currency)

    return prices, currencies, datetimes


def validate_production(
    datapoint: Dict[str, Any], logger: Logger
) -> Union[Dict[str, Any], bool, None]:
    """
    Production data can sometimes be available but clearly wrong.

    The most common occurrence is when the production total is very low and main generation types are missing.
    In reality a country's electrical grid could not function in this scenario.

    This function checks datapoints for a selection of countries and returns False if invalid and True otherwise.
    """

    zone_key = datapoint["zoneKey"]

    validation_criteria = VALIDATIONS.get(zone_key, {})

    if validation_criteria:
        return validate(datapoint, logger=logger, **validation_criteria)

    if zone_key.startswith("DK-"):
        return validate(datapoint, logger=logger, required=["coal", "solar", "wind"])

    if zone_key.startswith("NO-"):
        return validate(datapoint, logger=logger, required=["hydro"])

    return True


def get_wind(values):
    if "Wind Onshore" in values or "Wind Offshore" in values:
        return values.get("Wind Onshore", 0) + values.get("Wind Offshore", 0)


@refetch_frequency(timedelta(days=2))
def fetch_consumption(
    zone_key: str,
    session: Optional[Session] = None,
    target_datetime: Optional[datetime] = None,
    logger: Logger = getLogger(__name__),
):
    """Gets consumption for a specified zone."""
    session = session or Session()
    domain = ENTSOE_DOMAIN_MAPPINGS[zone_key]
    # Grab consumption
    parsed = parse_scalar(
        query_consumption(domain, session, target_datetime=target_datetime),
        only_outBiddingZone_Domain=True,
    )
    if parsed:
        quantities, datetimes = parsed

        # Add power plant self-consumption data.
        # This is reported as part of the production data by ENTSOE.
        # self_consumption is a dict of datetimes to the total self-consumption value from all sources.
        # Only datetimes where the value > 0 are included.
        self_consumption = parse_self_consumption(
            query_production(domain, session, target_datetime=target_datetime)
        )
        for dt, value in self_consumption.items():
            try:
                i = datetimes.index(dt)
            except ValueError:
                logger.warning(
                    f"No corresponding consumption value found for self-consumption at {dt}"
                )
                continue
            quantities[i] += value

        # if a target_datetime was requested, we return everything
        if target_datetime:
            return [
                {
                    "zoneKey": zone_key,
                    "datetime": dt.datetime,
                    "consumption": quantity,
                    "source": "entsoe.eu",
                }
                for dt, quantity in zip(datetimes, quantities)
            ]

        # else we keep the last stored value
        # Note, this may not include self-consumption data as sometimes consumption
        # data is available for a given TZ a few minutes before production data is.
        dt, quantity = datetimes[-1].datetime, quantities[-1]
        if dt not in self_consumption:
            logger.warning(
                f"Self-consumption data not yet available for {zone_key} at {dt}"
            )
        data = {
            "zoneKey": zone_key,
            "datetime": dt,
            "consumption": quantity,
            "source": "entsoe.eu",
        }

        return data


@refetch_frequency(timedelta(days=2))
def fetch_production(
    zone_key: str,
    session: Optional[Session] = None,
    target_datetime: Optional[datetime] = None,
    logger: Logger = getLogger(__name__),
) -> list:
    """
    Gets values and corresponding datetimes for all production types in the specified zone.
    Removes any values that are in the future or don't have a datetime associated with them.
    """
    if not session:
        session = Session()
    domain = ENTSOE_DOMAIN_MAPPINGS[zone_key]
    # Grab production
    parsed = parse_production(
        query_production(domain, session, target_datetime=target_datetime)
    )

    if not parsed:
        return None

    productions, production_dates = parsed

    data = []
    for i in range(len(production_dates)):
        production_values = {k: v for k, v in productions[i].items()}
        production_date = production_dates[i]

        production_types = {"production": {}, "storage": {}}
        for key in ["production", "storage"]:
            parameter_groups = ENTSOE_PARAMETER_GROUPS[key]
            multiplier = -1 if key == "storage" else 1

            for fuel, groups in parameter_groups.items():
                has_value = any(
                    [production_values.get(grp) is not None for grp in groups]
                )
                if has_value:
                    value = sum([production_values.get(grp, 0) for grp in groups])
                    value *= multiplier
                else:
                    value = None

                production_types[key][fuel] = value

        data.append(
            {
                "zoneKey": zone_key,
                "datetime": production_date.datetime,
                "production": production_types["production"],
                "storage": {
                    "hydro": production_types["storage"]["hydro storage"],
                },
                "source": "entsoe.eu",
            }
        )

        for d in data:
            for k, v in d["production"].items():
                if v is None:
                    continue
                if v < 0 and v > -50:
                    # Set small negative values to 0
                    logger.warning(
                        "Setting small value of %s (%s) to 0." % (k, v),
                        extra={"key": zone_key},
                    )
                    d["production"][k] = 0

    return list(filter(lambda x: validate_production(x, logger), data))


# TODO: generalize and move to lib.utils so other parsers can reuse it. (it's
# currently used by US_SEC.)
def merge_production_outputs(parser_outputs, merge_zone_key, merge_source=None):
    """
    Given multiple parser outputs, sum the production and storage of corresponding datetimes to create a production list.
    This will drop rows where the datetime is missing in at least a parser_output.
    """
    if len(parser_outputs) == 0:
        return []
    if merge_source is None:
        merge_source = parser_outputs[0][0]["source"]
    prod_and_storage_dfs = [
        pd.DataFrame(output).set_index("datetime")[["production", "storage"]]
        for output in parser_outputs
    ]
    to_return = prod_and_storage_dfs[0]
    for prod_and_storage in prod_and_storage_dfs[1:]:
        # `inner` join drops rows where one of the production is missing
        to_return = to_return.join(prod_and_storage, how="inner", rsuffix="_other")
        to_return["production"] = to_return.apply(
            lambda row: sum_production_dicts(row.production, row.production_other),
            axis=1,
        )
        to_return["storage"] = to_return.apply(
            lambda row: sum_production_dicts(row.storage, row.storage_other), axis=1
        )
        to_return = to_return[["production", "storage"]]

    return [
        {
            "datetime": dt.to_pydatetime(),
            "production": row.production,
            "storage": row.storage,
            "source": merge_source,
            "zoneKey": merge_zone_key,
        }
        for dt, row in to_return.iterrows()
    ]


@refetch_frequency(timedelta(days=2))
def fetch_production_aggregate(
    zone_key: str,
    session: Optional[Session] = None,
    target_datetime: Optional[datetime] = None,
    logger: Logger = getLogger(__name__),
):
    if zone_key not in ZONE_KEY_AGGREGATES:
        raise ValueError("Unknown aggregate key %s" % zone_key)

    return merge_production_outputs(
        [
            fetch_production(k, session, target_datetime, logger)
            for k in ZONE_KEY_AGGREGATES[zone_key]
        ],
        zone_key,
    )


@refetch_frequency(timedelta(days=1))
def fetch_production_per_units(
    zone_key: str,
    session: Optional[Session] = None,
    target_datetime: Optional[datetime] = None,
    logger: Logger = getLogger(__name__),
) -> list:
    """Returns all production units and production values."""
    if not session:
        session = Session()
    domain = ENTSOE_EIC_MAPPING[zone_key]
    data = []
    # Iterate over all psr types
    for k in ENTSOE_PARAMETER_DESC.keys():
        try:
            values = (
                parse_production_per_units(
                    query_production_per_units(k, domain, session, target_datetime)
                )
                or []
            )
            for v in values:
                if not v:
                    continue
                v["datetime"] = v["datetime"].datetime
                v["source"] = "entsoe.eu"
                if not v["unitName"] in ENTSOE_UNITS_TO_ZONE:
                    logger.warning(
                        "Unknown unit %s with id %s" % (v["unitName"], v["unitKey"])
                    )
                else:
                    v["zoneKey"] = ENTSOE_UNITS_TO_ZONE[v["unitName"]]
                    if v["zoneKey"] == zone_key:
                        data.append(v)
        except QueryError:
            pass

    return data


@refetch_frequency(timedelta(days=2))
def fetch_exchange(
    zone_key1: str,
    zone_key2: str,
    session: Optional[Session] = None,
    target_datetime: Optional[datetime] = None,
    logger: Logger = getLogger(__name__),
) -> List[dict]:
    """
    Gets exchange status between two specified zones.
    Removes any datapoints that are in the future.
    """
    if not session:
        session = Session()
    sorted_zone_keys = sorted([zone_key1, zone_key2])
    key = "->".join(sorted_zone_keys)
    if key in ENTSOE_EXCHANGE_DOMAIN_OVERRIDE:
        domain1, domain2 = ENTSOE_EXCHANGE_DOMAIN_OVERRIDE[key]
    else:
        domain1 = ENTSOE_DOMAIN_MAPPINGS[zone_key1]
        domain2 = ENTSOE_DOMAIN_MAPPINGS[zone_key2]
    # Create a hashmap with key (datetime)
    exchange_hashmap = {}
    # Grab exchange
    # Import
    parsed = parse_exchange(
        query_exchange(domain1, domain2, session, target_datetime=target_datetime),
        is_import=True,
    )
    if parsed:
        # Export
        parsed = parse_exchange(
            xml_text=query_exchange(
                domain2, domain1, session, target_datetime=target_datetime
            ),
            is_import=False,
            quantities=parsed[0],
            datetimes=parsed[1],
        )
        if parsed:
            quantities, datetimes = parsed
            for i in range(len(quantities)):
                exchange_hashmap[datetimes[i]] = quantities[i]

    # Remove all dates in the future
    exchange_dates = sorted(set(exchange_hashmap.keys()), reverse=True)
    exchange_dates = list(filter(lambda x: x <= arrow.now(), exchange_dates))
    if not len(exchange_dates):
        raise QueryError("No exchange data found")
    data = []
    for exchange_date in exchange_dates:
        net_flow = exchange_hashmap[exchange_date]
        data.append(
            {
                "sortedZoneKeys": key,
                "datetime": exchange_date.datetime,
                "netFlow": net_flow
                if zone_key1[0] == sorted_zone_keys
                else -1 * net_flow,
                "source": "entsoe.eu",
            }
        )

    return data


@refetch_frequency(timedelta(days=2))
def fetch_exchange_forecast(
    zone_key1: str,
    zone_key2: str,
    session: Optional[Session] = None,
    target_datetime: Optional[datetime] = None,
    logger: Logger = getLogger(__name__),
) -> list:
    """Gets exchange forecast between two specified zones."""
    if not session:
        session = Session()
    sorted_zone_keys = sorted([zone_key1, zone_key2])
    key = "->".join(sorted_zone_keys)
    if key in ENTSOE_EXCHANGE_DOMAIN_OVERRIDE:
        domain1, domain2 = ENTSOE_EXCHANGE_DOMAIN_OVERRIDE[key]
    else:
        domain1 = ENTSOE_DOMAIN_MAPPINGS[zone_key1]
        domain2 = ENTSOE_DOMAIN_MAPPINGS[zone_key2]
    # Create a hashmap with key (datetime)
    exchange_hashmap = {}
    # Grab exchange
    # Import
    parsed = parse_exchange(
        query_exchange_forecast(
            domain1, domain2, session, target_datetime=target_datetime
        ),
        is_import=True,
    )
    if parsed:
        # Export
        parsed = parse_exchange(
            xml_text=query_exchange_forecast(
                domain2, domain1, session, target_datetime=target_datetime
            ),
            is_import=False,
            quantities=parsed[0],
            datetimes=parsed[1],
        )
        if parsed:
            quantities, datetimes = parsed
            for i in range(len(quantities)):
                exchange_hashmap[datetimes[i]] = quantities[i]

    # Remove all dates in the future
    sorted_zone_keys = sorted([zone_key1, zone_key2])
    exchange_dates = list(sorted(set(exchange_hashmap.keys()), reverse=True))
    if not len(exchange_dates):
        return None
    data = []
    for exchange_date in exchange_dates:
        netFlow = exchange_hashmap[exchange_date]
        data.append(
            {
                "sortedZoneKeys": key,
                "datetime": exchange_date.datetime,
                "netFlow": netFlow
                if zone_key1[0] == sorted_zone_keys
                else -1 * netFlow,
                "source": "entsoe.eu",
            }
        )
    return data


@refetch_frequency(timedelta(days=2))
def fetch_price(
    zone_key: str,
    session: Optional[Session] = None,
    target_datetime: Optional[datetime] = None,
    logger: Logger = getLogger(__name__),
) -> list:
    """Gets day-ahead price for specified zone."""
    # Note: This is day-ahead prices
    if not session:
        session = Session()
    if zone_key in ENTSOE_PRICE_DOMAIN_OVERRIDE:
        domain = ENTSOE_PRICE_DOMAIN_OVERRIDE[zone_key]
    else:
        domain = ENTSOE_DOMAIN_MAPPINGS[zone_key]
    # Grab consumption
    parsed = parse_price(query_price(domain, session, target_datetime=target_datetime))
    if parsed:
        data = []
        prices, currencies, datetimes = parsed
        for i in range(len(prices)):
            data.append(
                {
                    "zoneKey": zone_key,
                    "datetime": datetimes[i].datetime,
                    "currency": currencies[i],
                    "price": prices[i],
                    "source": "entsoe.eu",
                }
            )

        return data


@refetch_frequency(timedelta(days=2))
def fetch_generation_forecast(
    zone_key: str,
    session: Optional[Session] = None,
    target_datetime: Optional[datetime] = None,
    logger: Logger = getLogger(__name__),
) -> list:
    """Gets generation forecast for specified zone."""
    if not session:
        session = Session()
    domain = ENTSOE_DOMAIN_MAPPINGS[zone_key]
    # Grab consumption
    parsed = parse_scalar(
        query_generation_forecast(domain, session, target_datetime=target_datetime),
        only_inBiddingZone_Domain=True,
    )
    if parsed:
        data = []
        values, datetimes = parsed
        for i in range(len(values)):
            data.append(
                {
                    "zoneKey": zone_key,
                    "datetime": datetimes[i].datetime,
                    "value": values[i],
                    "source": "entsoe.eu",
                }
            )

        return data


@refetch_frequency(timedelta(days=2))
def fetch_consumption_forecast(
    zone_key: str,
    session: Optional[Session] = None,
    target_datetime: Optional[datetime] = None,
    logger: Logger = getLogger(__name__),
) -> list:
    """Gets consumption forecast for specified zone."""
    if not session:
        session = Session()
    domain = ENTSOE_DOMAIN_MAPPINGS[zone_key]
    # Grab consumption
    parsed = parse_scalar(
        query_consumption_forecast(domain, session, target_datetime=target_datetime),
        only_outBiddingZone_Domain=True,
    )
    if parsed:
        data = []
        values, datetimes = parsed
        for i in range(len(values)):
            data.append(
                {
                    "zoneKey": zone_key,
                    "datetime": datetimes[i].datetime,
                    "value": values[i],
                    "source": "entsoe.eu",
                }
            )

        return data


@refetch_frequency(timedelta(days=2))
def fetch_wind_solar_forecasts(
    zone_key: str,
    session: Optional[Session] = None,
    target_datetime: Optional[datetime] = None,
    logger: Logger = getLogger(__name__),
) -> list:
    """
    Gets values and corresponding datetimes for all production types in the specified zone.
    Removes any values that are in the future or don't have a datetime associated with them.
    """
    if not session:
        session = Session()
    domain = ENTSOE_DOMAIN_MAPPINGS[zone_key]
    # Grab production
    parsed = parse_production(
        query_wind_solar_production_forecast(
            domain, session, target_datetime=target_datetime
        )
    )

    if not parsed:
        return None

    productions, production_dates = parsed

    data = []
    for i in range(len(production_dates)):
        production_values = {
            ENTSOE_PARAMETER_DESC[k]: v for k, v in productions[i].items()
        }
        production_date = production_dates[i]

        data.append(
            {
                "zoneKey": zone_key,
                "datetime": production_date.datetime,
                "production": {
                    "solar": production_values.get("Solar", None),
                    "wind": get_wind(production_values),
                },
                "source": "entsoe.eu",
            }
        )

    return data<|MERGE_RESOLUTION|>--- conflicted
+++ resolved
@@ -175,16 +175,13 @@
     "BY->UA": [ENTSOE_DOMAIN_MAPPINGS["BY"], "10Y1001C--00003F"],
     "DE->DK-DK1": [ENTSOE_DOMAIN_MAPPINGS["DE-LU"], ENTSOE_DOMAIN_MAPPINGS["DK-DK1"]],
     "DE->DK-DK2": [ENTSOE_DOMAIN_MAPPINGS["DE-LU"], ENTSOE_DOMAIN_MAPPINGS["DK-DK2"]],
+    "DE->SE-SE4": [ENTSOE_DOMAIN_MAPPINGS["DE-LU"], ENTSOE_DOMAIN_MAPPINGS["SE-SE4"]],
+    "DK-DK2->SE": [ENTSOE_DOMAIN_MAPPINGS["DK-DK2"], ENTSOE_DOMAIN_MAPPINGS["SE-SE4"]],
     "DE->NO-NO2": [ENTSOE_DOMAIN_MAPPINGS["DE-LU"], ENTSOE_DOMAIN_MAPPINGS["NO-NO2"]],
-<<<<<<< HEAD
     "FR-COR->IT-CNO": [
         ENTSOE_DOMAIN_MAPPINGS["IT-SACODC"],
         ENTSOE_DOMAIN_MAPPINGS["IT-CNO"],
     ],
-=======
-    "DE->SE-SE4": [ENTSOE_DOMAIN_MAPPINGS["DE-LU"], ENTSOE_DOMAIN_MAPPINGS["SE-SE4"]],
-    "FR-COR->IT-CNO": ["10Y1001A1001A893", ENTSOE_DOMAIN_MAPPINGS["IT-CNO"]],
->>>>>>> 16d6ed59
     "GE->RU-1": [ENTSOE_DOMAIN_MAPPINGS["GE"], ENTSOE_DOMAIN_MAPPINGS["RU"]],
     "GR->IT-SO": [ENTSOE_DOMAIN_MAPPINGS["GR"], ENTSOE_DOMAIN_MAPPINGS["IT-SO"]],
     "IT-CSO->ME": [ENTSOE_DOMAIN_MAPPINGS["IT"], ENTSOE_DOMAIN_MAPPINGS["ME"]],
