#!/usr/bin/env python3
import json
import re
from datetime import datetime, timedelta
from logging import Logger, getLogger
from typing import Any
from zoneinfo import ZoneInfo

from bs4 import BeautifulSoup
from requests import Session

from electricitymap.contrib.lib.models.event_lists import ProductionBreakdownList
from electricitymap.contrib.lib.models.events import ProductionMix
from electricitymap.contrib.lib.types import ZoneKey
from parsers.lib.exceptions import ParserException

SOURCE = "yukonenergy.ca"
TIMEZONE = ZoneInfo("America/Whitehorse")
URL = "http://www.yukonenergy.ca/consumption/chart_current.php?chart=current&width=420"
ZONE_KEY = ZoneKey("CA-YT")

FUEL_MAPPING = {
    "thermal": "unknown",
    "hydro": "hydro",
    "wind": "wind",
    "solar": "solar",
}


def fetch_production(
    zone_key: ZoneKey = ZONE_KEY,
    session: Session | None = None,
    target_datetime: datetime | None = None,
    logger: Logger = getLogger(__name__),
) -> list[dict[str, Any]]:
    """
    We are using Yukon Energy's data from
    http://www.yukonenergy.ca/energy-in-yukon/electricity-101/current-energy-consumption

    Generation in Yukon is done with solar, wind, hydro, diesel oil, and LNG.

    There are two companies, Yukon Energy and ATCO aka Yukon Electric aka YECL.
    Yukon Energy does most of the generation and feeds into Yukon's grid. ATCO
    does operations, billing, and generation in some of the off-grid
    communities.

    See schema of the grid at http://www.atcoelectricyukon.com/About-Us/

    Thermal is a mix of diesel oil and LNG, therefore thermal is set to unknown.
    https://yukonenergy.ca/energy-in-yukon/projects-facilities/
    """

    if zone_key != ZONE_KEY:
        raise ParserException(
            "YUKONENERGY.py", "Cannot parse zone '{zone_key}'", zone_key
        )
    if target_datetime:
        raise ParserException(
            "YUKONENERGY.py", "Unable to fetch historical data", zone_key
        )

    session = session or Session()
<<<<<<< HEAD

    response = session.get(URL)
    html = response.text
    soup = BeautifulSoup(html, "html.parser")

    # Extract JavaScript data
    match_past_day = re.search(
        r"var rows_chart_past_day = parseDates\((\[\[.*?\]\])\);", html, re.DOTALL
    )
    match_current = re.search(
        r"var rows_chart_current = parseDates\((\[\[.*?\]\])\);", html, re.DOTALL
=======
    soup = BeautifulSoup(session.get(URL).text, "html.parser")

    # Extract the relevant HTML data.
    # The date is formatted as, e.g., "Thursday, June 22, 2017".
    date = soup.find("div", class_="current_date").text
    # The time is formatted as, e.g., "11:55 pm" or "2:25 am".
    time = soup.find("div", class_="current_time").text
    # Note: hydro capacity is not provided when thermal is in use.
    _hydro_capacity = soup.find(
        "div", class_="avail_hydro"
    )  # Should we just remove the capacity parsing?
    thermal = soup.find("div", class_="load_thermal").div
    load_hydro = soup.find("div", class_="load_hydro").div

    production_mix = ProductionMix()
    production_mix.add_value(
        "hydro", _parse_mw(load_hydro.text) if load_hydro else None
    )
    production_mix.add_value("unknown", _parse_mw(thermal.text) if thermal else None)

    production_breakdowns = ProductionBreakdownList(logger=logger)
    production_breakdowns.append(
        datetime=datetime.strptime(f"{date} {time}", "%A, %B %d, %Y %I:%M %p").replace(
            tzinfo=TIMEZONE
        ),
        production=production_mix,
        source=SOURCE,
        zoneKey=ZONE_KEY,
>>>>>>> 77f160d6
    )
    if not match_past_day or not match_current:
        raise ParserException("YUKONENERGY.py", "Cannot find data", zone_key)

    past_day_data = json.loads(match_past_day.group(1))
    current_data = json.loads(match_current.group(1))

    # Search html for when the data was updatead
    pane = soup.find("div", class_="consumption-pane total")
    updated_text = pane.find("p").get_text(strip=True) if pane else None

    timestamp = None
    if updated_text:
        match = re.search(r"Updated (\d+) minute", updated_text)
        if match:
            minutes_ago = int(match.group(1))
            timestamp = datetime.now(TIMEZONE) - timedelta(minutes=minutes_ago)
        else:
            timestamp = datetime.now(TIMEZONE)

    else:
        timestamp = datetime.now(TIMEZONE)

    timestamp = timestamp.replace(second=0, microsecond=0).isoformat(timespec="seconds")

    if timestamp != past_day_data[-1][0]:
        new_row = [timestamp] + [source[1] for source in current_data[:-1]]
        past_day_data.append(new_row)

    # Remove capacity
    production_mode_order = [item[0].lower() for item in current_data][:-1]

    all_production_breakdowns: list[ProductionBreakdownList] = []

    for item in past_day_data:
        time, *datetime_data = item

        production_mode_list = ProductionBreakdownList(logger)
        productionMix = ProductionMix()

        for i, data in enumerate(datetime_data):
            production_mode = FUEL_MAPPING.get(production_mode_order[i])
            productionMix.add_value(production_mode, round(float(data), 3))

        production_mode_list.append(
            zoneKey=zone_key,
            datetime=datetime.fromisoformat(time).replace(tzinfo=TIMEZONE),
            source=SOURCE,
            production=productionMix,
        )
        all_production_breakdowns.append(production_mode_list)

        production_events = ProductionBreakdownList.merge_production_breakdowns(
            all_production_breakdowns, logger
        )
        production_events = production_events.to_list()

    return production_events


if __name__ == "__main__":
    # Never used by the Electricity Map backend, but handy for testing.

    print("fetch_production() ->")
    print(fetch_production())<|MERGE_RESOLUTION|>--- conflicted
+++ resolved
@@ -60,7 +60,7 @@
         )
 
     session = session or Session()
-<<<<<<< HEAD
+
 
     response = session.get(URL)
     html = response.text
@@ -72,36 +72,7 @@
     )
     match_current = re.search(
         r"var rows_chart_current = parseDates\((\[\[.*?\]\])\);", html, re.DOTALL
-=======
-    soup = BeautifulSoup(session.get(URL).text, "html.parser")
 
-    # Extract the relevant HTML data.
-    # The date is formatted as, e.g., "Thursday, June 22, 2017".
-    date = soup.find("div", class_="current_date").text
-    # The time is formatted as, e.g., "11:55 pm" or "2:25 am".
-    time = soup.find("div", class_="current_time").text
-    # Note: hydro capacity is not provided when thermal is in use.
-    _hydro_capacity = soup.find(
-        "div", class_="avail_hydro"
-    )  # Should we just remove the capacity parsing?
-    thermal = soup.find("div", class_="load_thermal").div
-    load_hydro = soup.find("div", class_="load_hydro").div
-
-    production_mix = ProductionMix()
-    production_mix.add_value(
-        "hydro", _parse_mw(load_hydro.text) if load_hydro else None
-    )
-    production_mix.add_value("unknown", _parse_mw(thermal.text) if thermal else None)
-
-    production_breakdowns = ProductionBreakdownList(logger=logger)
-    production_breakdowns.append(
-        datetime=datetime.strptime(f"{date} {time}", "%A, %B %d, %Y %I:%M %p").replace(
-            tzinfo=TIMEZONE
-        ),
-        production=production_mix,
-        source=SOURCE,
-        zoneKey=ZONE_KEY,
->>>>>>> 77f160d6
     )
     if not match_past_day or not match_current:
         raise ParserException("YUKONENERGY.py", "Cannot find data", zone_key)
