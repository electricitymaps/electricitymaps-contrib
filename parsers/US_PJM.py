--- conflicted
+++ resolved
@@ -1,7 +1,7 @@
 """Parser for the PJM area of the United States (US-MIDA-PJM)."""
 
 import re
-from datetime import datetime, time, timedelta
+from datetime import datetime, time, timedelta, timezone
 from logging import Logger, getLogger
 from typing import Literal
 from zoneinfo import ZoneInfo
@@ -28,11 +28,13 @@
 
 PARSER = "US_PJM.py"
 TIMEZONE = ZoneInfo("America/New_York")
-<<<<<<< HEAD
 ZONE_KEY = ZoneKey("US-MIDA-PJM")
-
 # Used for production and consumption forecast data (https://dataminer2.pjm.com/list)
 DATA_MINER_API_ENDPOINT = "https://api.pjm.com/api/v1/"
+
+
+US_PROXY = "https://us-ca-proxy-jfnx5klx2a-uw.a.run.app"
+DATA_PATH = "api/v1"
 
 # Used for price data.
 PRICE_API_ENDPOINT = "http://www.pjm.com/markets-and-operations.aspx"
@@ -56,42 +58,6 @@
         "HUDSONTP|HTP",  # NYISO (Hudson)
         "NYIS|NYIS",  # "NYISO LMP"
     ],
-=======
-# Used for consumption forecast data.
-API_ENDPOINT = "https://api.pjm.com/api/v1/"
-
-US_PROXY = "https://us-ca-proxy-jfnx5klx2a-uw.a.run.app"
-DATA_PATH = "api/v1"
-
-# Used for both production and price data.
-url = "http://www.pjm.com/markets-and-operations.aspx"
-
-mapping = {
-    "Coal": "coal",
-    "Gas": "gas",
-    "Hydro": "hydro",
-    "Multiple Fuels": "unknown",
-    "Nuclear": "nuclear",
-    "Oil": "oil",
-    "Other": "unknown",
-    "Other Renewables": "unknown",
-    "Solar": "solar",
-    "Wind": "wind",
-}
-
-exchange_mapping = {
-    "nyiso": "NYIS|NYIS",
-    "neptune": "NEPTUNE|SAYR",
-    "linden": "LINDENVFT|LINDEN",
-    "hudson": "HUDSONTP|HTP",
-    "miso": "miso",
-    "ohio valley": "DEOK|OVEC",
-    "louisville": "SOUTHIMP|LGEE",
-    "tennessee valley": "SOUTHIMP|TVA",
-    "cpl west": "SOUTHIMP|CPLW",
-    "duke": "SOUTHIMP|DUKE",
-    "cpl east": "SOUTHIMP|CPLE",
->>>>>>> c292d65c
 }
 
 FUEL_MAPPING = {
@@ -119,23 +85,11 @@
     return response.json()["subscriptionKey"]
 
 
-<<<<<<< HEAD
 def _fetch_api_data(
     kind: Literal["load_frcstd_7_day", "gen_by_fuel"], params: dict, session: Session
-) -> list:
+) -> dict:
     headers = {
-        "Host": "api.pjm.com",
         "Ocp-Apim-Subscription-Key": _get_api_subscription_key(session=session),
-        "Origin": "http://dataminer2.pjm.com",
-        "Referer": "http://dataminer2.pjm.com/",
-    }
-    url = DATA_MINER_API_ENDPOINT + kind
-    response: Response = session.get(url=url, params=params, headers=headers)
-    if not response.ok:
-=======
-def fetch_api_data(kind: str, params: dict, session: Session) -> dict:
-    headers = {
-        "Ocp-Apim-Subscription-Key": get_api_subscription_key(session=session),
         "Accept-Encoding": "identity",
     }
 
@@ -147,16 +101,12 @@
         data = resp.json()
         return data
     else:
->>>>>>> c292d65c
         raise ParserException(
             PARSER,
-            f"{kind} data is not available in the API: {response.status_code}: {response.text}",
-        )
-
-    return response.json()
-
-
-<<<<<<< HEAD
+            f"{kind} data is not available in the API: {resp.status_code}: {resp.text}",
+        )
+
+
 def fetch_consumption_forecast_7_days(
     zone_key: ZoneKey = ZONE_KEY,
     session: Session | None = None,
@@ -200,77 +150,24 @@
     We assume that storage is battery storage (see https://learn.pjm.com/energy-innovations/energy-storage)
     """
     target_datetime = (
-        datetime.now(timezone.utc)
+        datetime.now(timezone.utc).replace(hour=0, minute=0, second=0, microsecond=0)
         if target_datetime is None
         else target_datetime.astimezone(timezone.utc)
     )
 
     session = session or Session()
-=======
-@refetch_frequency(timedelta(days=1))
-def fetch_production(
-    zone_key: str = "US-PJM",
-    session: Session | None = None,
-    target_datetime: datetime | None = None,
-    logger: Logger = getLogger(__name__),
-) -> list:
-    """uses PJM API to get generation by fuel. we assume that storage is battery storage (see https://learn.pjm.com/energy-innovations/energy-storage)"""
-    if target_datetime is None:
-        target_datetime = datetime.now(TIMEZONE).replace(
-            hour=0, minute=0, second=0, microsecond=0
-        )
-    else:
-        target_datetime = target_datetime.astimezone(TIMEZONE)
-
-    if not session:
-        session = Session()
->>>>>>> c292d65c
 
     params = {
         "startRow": 1,
-<<<<<<< HEAD
+        "rowCount": 500,
         "fields": "datetime_beginning_utc,fuel_type,mw",
         "datetime_beginning_utc": target_datetime.strftime("%Y-%m-%dT%H:00:00.0000000"),
     }
     resp_data = _fetch_api_data(kind="gen_by_fuel", params=params, session=session)
-
-    data = pd.DataFrame(resp_data)
+    print(resp_data)
+
+    data = pd.DataFrame(resp_data["items"])
     if data.empty:
-=======
-        "rowCount": 500,
-        "fields": "datetime_beginning_ept,fuel_type,mw",
-        "datetime_beginning_ept": target_datetime.strftime("%Y-%m-%dT%H:00:00.0000000"),
-    }
-    resp_data = fetch_api_data(kind="gen_by_fuel", params=params, session=session)
-    data = pd.DataFrame(resp_data.get("items", []))
-    if not data.empty:
-        data["datetime_beginning_ept"] = pd.to_datetime(data["datetime_beginning_ept"])
-        data = data.set_index("datetime_beginning_ept")
-        data["fuel_type"] = data["fuel_type"].map(FUEL_MAPPING)
-
-        all_data_points = []
-        for dt in data.index.unique():
-            production = {}
-            storage = {}
-            data_dt = data.loc[data.index == dt]
-            for i in range(len(data_dt)):
-                row = data_dt.iloc[i]
-                if row["fuel_type"] == "battery":
-                    storage["battery"] = row.get("mw")
-                else:
-                    mode = row["fuel_type"]
-                    production[mode] = row.get("mw")
-            data_point = {
-                "zoneKey": zone_key,
-                "datetime": dt.to_pydatetime().replace(tzinfo=TIMEZONE),
-                "production": production,
-                "storage": storage,
-                "source": "pjm.com",
-            }
-            all_data_points += [data_point]
-        return all_data_points
-    else:
->>>>>>> c292d65c
         raise ParserException(
             parser=PARSER,
             message=f"{target_datetime}: Production data is not available in the API",
@@ -396,80 +293,16 @@
 
 
 def fetch_exchange(
-<<<<<<< HEAD
     zone_key1: ZoneKey,
     zone_key2: ZoneKey,
-=======
-    zone_key1: str,
-    zone_key2: str,
->>>>>>> c292d65c
     session: Session | None = None,
     target_datetime: datetime | None = None,
     logger: Logger = getLogger(__name__),
 ) -> list[dict]:
     """Requests the last known power exchange (in MW) between two zones."""
-<<<<<<< HEAD
-=======
-    if target_datetime is not None:
-        raise NotImplementedError("This parser is not yet able to parse past dates")
-
-    if not session:
-        session = Session()
-
-    # PJM reports exports as negative.
-    sortedcodes = "->".join(sorted([zone_key1, zone_key2]))
-
-    if sortedcodes == "US-NY->US-PJM":
-        flows = combine_NY_exchanges(session)
-    elif sortedcodes == "US-MIDA-PJM->US-NY-NYIS":
-        flows = combine_NY_exchanges(session)
-        flows = [(-total, dt) for total, dt in flows]
-    elif sortedcodes == "US-MISO->US-PJM":
-        flow = get_miso_exchange(session)
-        exchange = {
-            "sortedZoneKeys": sortedcodes,
-            "datetime": flow[1],
-            "netFlow": flow[0],
-            "source": "pjm.com",
-        }
-        return exchange
-    elif sortedcodes == "US-MIDA-PJM->US-MIDW-MISO":
-        flow = get_miso_exchange(session)
-        exchange = {
-            "sortedZoneKeys": sortedcodes,
-            "datetime": flow[1],
-            "netFlow": -flow[0],
-            "source": "pjm.com",
-        }
-        return exchange
-    else:
-        raise NotImplementedError("This exchange pair is not implemented")
-
-    exchanges = []
-    for flow in flows:
-        exchange = {
-            "sortedZoneKeys": sortedcodes,
-            "datetime": flow[1],
-            "netFlow": flow[0],
-            "source": "pjm.com",
-        }
-        exchanges.append(exchange)
-
-    return exchanges
->>>>>>> c292d65c
 
     sorted_zone_keys = ZoneKey("->".join(sorted([zone_key1, zone_key2])))
 
-<<<<<<< HEAD
-=======
-def fetch_price(
-    zone_key: str = "US-PJM",
-    session: Session | None = None,
-    target_datetime: datetime | None = None,
-    logger: Logger = getLogger(__name__),
-) -> dict:
-    """Requests the last known power price of a given country."""
->>>>>>> c292d65c
     if target_datetime is not None:
         raise ParserException(
             PARSER,
@@ -477,16 +310,11 @@
             sorted_zone_keys,
         )
 
-<<<<<<< HEAD
+    if not session:
+        session = Session()
+
     # PJM reports exports as negative.
     direction = -1 if sorted_zone_keys.startswith(ZONE_KEY) else 1
-=======
-    if not session:
-        session = Session()
-
-    res: Response = session.get(url)
-    soup = BeautifulSoup(res.text, "html.parser")
->>>>>>> c292d65c
 
     neighbour = zone_key2 if zone_key1 == ZONE_KEY else zone_key1
     interfaces = ZONE_TO_PJM_INTERFACES[neighbour]
@@ -512,19 +340,16 @@
 
 
 if __name__ == "__main__":
-<<<<<<< HEAD
     print("fetch_consumption_forecast_7_days() ->")
     print(fetch_consumption_forecast_7_days())
 
-=======
->>>>>>> c292d65c
     print("fetch_production() ->")
     print(fetch_production())
 
     print("fetch_price() ->")
     print(fetch_price())
 
-    for neighbour in [
+    for neighbor in [
         "US-CAR-DUK",
         "US-CAR-CPLE",
         "US-CAR-CPLW",
@@ -533,5 +358,5 @@
         "US-NY-NYIS",
         "US-TEN-TVA",
     ]:
-        print(f"fetch_exchange(US-MIDA-PJM, {neighbour}) ->")
-        print(fetch_exchange(ZONE_KEY, ZoneKey(neighbour)))+        print(f"fetch_exchange(US-MIDA-PJM, {neighbor}) ->")
+        print(fetch_exchange(ZONE_KEY, ZoneKey(neighbor)))