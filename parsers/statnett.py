#!/usr/bin/env python3
# The arrow library is used to handle datetimes
import arrow
# The request library is used to fetch content through HTTP
import requests

# Mappings used to go from country to bidding zone level
exchanges_mapping = {
    'BY->LT': [
        'BY->LT'
    ],
    'DE->DK-DK1': [
        'DE->DK1',
    ],
    'DE->DK-DK2': [
        'DE->DK2',
    ],
    'DE->SE': [
        'DE->SE4'
    ],
    'DK-DK1->NO': [
        'DK1->NO2'
    ],
    'DK-DK1->SE': [
        'DK1->SE3'
    ],
    'DK-DK2->SE': [
        'DK2->SE4'
    ],
    'EE->RU': [
        'EE->RU'
    ],
    'EE->LV': [
        'EE->LV'
    ],
    'EE->FI': [
        'EE->FI'
    ],
    'FI->NO': [
        'FI->NO4'
    ],
    'FI->RU': [
        'FI->RU'
    ],
    'FI->SE': [
        'FI->SE1',
        'FI->SE3'
    ],
    'LT->LV': [
        'LT->LV'
    ],
    'LT->SE': [
        'LT->SE4'
    ],
    'LT->PL': [
        'LT->PL'
    ],
    'LT->RU-KGD': [
        'LT->RU'
    ],
    'LV->RU': [
        'LV->RU'
    ],
    'NL->NO': [
        'NL->NO2'
    ],
    'NO->SE': [
        'NO1->SE3',
        'NO3->SE2',
        'NO4->SE1',
        'NO4->SE2'
    ],
    'NO->RU': [
        'NO4->RU'
    ],
    'PL->SE': [
        'PL->SE4'
    ]
}


def fetch_production(country_code='SE', session=None):
    r = session or requests.session()
    timestamp = arrow.now().timestamp * 1000
    url = 'http://driftsdata.statnett.no/restapi/ProductionConsumption/GetLatestDetailedOverview?timestamp=%d' % timestamp
    response = r.get(url)
    obj = response.json()

    data = {
        'countryCode': country_code,
        'production': {
            'nuclear': float(list(filter(
                lambda x: x['titleTranslationId'] == 'ProductionConsumption.%s%sDesc' % (
                'Nuclear', country_code),
                obj['NuclearData']))[0]['value'].replace(u'\xa0', '')),
            'hydro': float(list(filter(
                lambda x: x['titleTranslationId'] == 'ProductionConsumption.%s%sDesc' % (
                'Hydro', country_code),
                obj['HydroData']))[0]['value'].replace(u'\xa0', '')),
            'wind': float(list(filter(
                lambda x: x['titleTranslationId'] == 'ProductionConsumption.%s%sDesc' % (
                'Wind', country_code),
                obj['WindData']))[0]['value'].replace(u'\xa0', '')),
            'unknown':
                float(list(filter(
                    lambda x: x['titleTranslationId'] == 'ProductionConsumption.%s%sDesc' % (
                    'Thermal', country_code),
                    obj['ThermalData']))[0]['value'].replace(u'\xa0', '')) +
                float(list(filter(
                    lambda x: x['titleTranslationId'] == 'ProductionConsumption.%s%sDesc' % (
                    'NotSpecified', country_code),
                    obj['NotSpecifiedData']))[0]['value'].replace(u'\xa0', '')),
        },
        'storage': {},
        'source': 'driftsdata.stattnet.no',
    }
    data['datetime'] = arrow.get(obj['MeasuredAt'] / 1000).datetime

    return data


def fetch_exchange_by_bidding_zone(bidding_zone1='DK1', bidding_zone2='NO2', session=None):
    # Convert bidding zone names into statnett zones
    bidding_zone_1_trimmed, bidding_zone_2_trimmed = [ x.split('-')[-1] for x in [bidding_zone1, bidding_zone2]]
    bidding_zone_a, bidding_zone_b = sorted([bidding_zone_1_trimmed, bidding_zone_2_trimmed])
    r = session or requests.session()
    timestamp = arrow.now().timestamp * 1000
    url = 'http://driftsdata.statnett.no/restapi/PhysicalFlowMap/GetFlow?Ticks=%d' % timestamp
    response = r.get(url)
    obj = response.json()

    exchange = list(filter(
        lambda x: set([x['OutAreaElspotId'], x['InAreaElspotId']]) == set(
            [bidding_zone_a, bidding_zone_b]),
        obj))[0]

    return {
<<<<<<< HEAD
        'sortedCountryCodes': '->'.join(sorted([bidding_zone1, bidding_zone2])),
        'netFlow': exchange['Value'] if bidding_zone_a == exchange['OutAreaElspotId'] else -1 * exchange['Value'],
=======
        'sortedBiddingZones': '->'.join([bidding_zone_a, bidding_zone_b]),
        'netFlow': exchange['Value'] if bidding_zone_a == exchange['OutAreaElspotId'] else -1 *
                                                                                           exchange[
                                                                                               'Value'],
>>>>>>> a5c3ec1f
        'datetime': arrow.get(obj[0]['MeasureDate'] / 1000).datetime,
        'source': 'driftsdata.stattnet.no',
    }


def _fetch_exchanges_from_sorted_bidding_zones(sorted_bidding_zones, session=None):
    zones = sorted_bidding_zones.split('->')
    return fetch_exchange_by_bidding_zone(zones[0], zones[1], session)


def _sum_of_exchanges(exchanges):
    exchange_list = list(exchanges)
    return {
        'netFlow': sum(e['netFlow'] for e in exchange_list),
        'datetime': exchange_list[0]['datetime'],
        'source': exchange_list[0]['source']
    }


def fetch_exchange(country_code1='DK', country_code2='NO', session=None):
    r = session or requests.session()

    sorted_exchange = '->'.join(sorted([country_code1, country_code2]))
    data = _sum_of_exchanges(map(lambda e: _fetch_exchanges_from_sorted_bidding_zones(e, r),
                                 exchanges_mapping[sorted_exchange]))
    data['sortedCountryCodes'] = '->'.join(sorted([country_code1, country_code2]))

    return data


if __name__ == '__main__':
    """Main method, never used by the Electricity Map backend, but handy for testing."""

    print('fetch_production(SE) ->')
    print(fetch_production('SE'))
    print('fetch_exchange(NO, SE) ->')
    print(fetch_exchange('NO', 'SE'))<|MERGE_RESOLUTION|>--- conflicted
+++ resolved
@@ -135,15 +135,8 @@
         obj))[0]
 
     return {
-<<<<<<< HEAD
         'sortedCountryCodes': '->'.join(sorted([bidding_zone1, bidding_zone2])),
         'netFlow': exchange['Value'] if bidding_zone_a == exchange['OutAreaElspotId'] else -1 * exchange['Value'],
-=======
-        'sortedBiddingZones': '->'.join([bidding_zone_a, bidding_zone_b]),
-        'netFlow': exchange['Value'] if bidding_zone_a == exchange['OutAreaElspotId'] else -1 *
-                                                                                           exchange[
-                                                                                               'Value'],
->>>>>>> a5c3ec1f
         'datetime': arrow.get(obj[0]['MeasureDate'] / 1000).datetime,
         'source': 'driftsdata.stattnet.no',
     }
