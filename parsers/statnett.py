#!/usr/bin/env python3
# The arrow library is used to handle datetimes
import arrow
# The request library is used to fetch content through HTTP
import requests

# Mappings used to go from country to bidding zone level
exchanges_mapping = {
    'BY->LT': [
        'BY->LT'
    ],
    'DE->DK-DK1': [
        'DE->DK1',
    ],
    'DE->DK-DK2': [
        'DE->DK2',
    ],
    'DE->SE': [
        'DE->SE4'
    ],
    'DK-DK1->NO': [
        'DK1->NO2'
    ],
    'DK-DK1->SE': [
        'DK1->SE3'
    ],
    'DK-DK2->SE': [
        'DK2->SE4'
    ],
    'EE->RU': [
        'EE->RU'
    ],
    'EE->LV': [
        'EE->LV'
    ],
    'EE->FI': [
        'EE->FI'
    ],
    'FI->NO': [
        'FI->NO4'
    ],
    'FI->RU': [
        'FI->RU'
    ],
    'FI->SE': [
        'FI->SE1',
        'FI->SE3'
    ],
    'LT->LV': [
        'LT->LV'
    ],
    'LT->SE': [
        'LT->SE4'
    ],
    'LT->PL': [
        'LT->PL'
    ],
    'LT->RU-KGD': [
        'LT->RU'
    ],
    'LV->RU': [
        'LV->RU'
    ],
    'NL->NO': [
        'NL->NO2'
    ],
    'NO->SE': [
        'NO1->SE3',
        'NO3->SE2',
        'NO4->SE1',
        'NO4->SE2'
    ],
    'NO->RU': [
        'NO4->RU'
    ],
    'PL->SE': [
        'PL->SE4'
    ]
}


def fetch_production(zone_key='SE', session=None, target_datetime=None, logger=None):
    if target_datetime:
        raise NotImplementedError('This parser is not yet able to parse past dates')
    
    r = session or requests.session()
    timestamp = arrow.now().timestamp * 1000
    url = 'http://driftsdata.statnett.no/restapi/ProductionConsumption/GetLatestDetailedOverview?timestamp=%d' % timestamp
    response = r.get(url)
    obj = response.json()

    data = {
        'zoneKey': zone_key,
        'production': {
            'nuclear': float(list(filter(
                lambda x: x['titleTranslationId'] == 'ProductionConsumption.%s%sDesc' % (
                'Nuclear', zone_key),
                obj['NuclearData']))[0]['value'].replace(u'\xa0', '')),
            'hydro': float(list(filter(
                lambda x: x['titleTranslationId'] == 'ProductionConsumption.%s%sDesc' % (
                'Hydro', zone_key),
                obj['HydroData']))[0]['value'].replace(u'\xa0', '')),
            'wind': float(list(filter(
                lambda x: x['titleTranslationId'] == 'ProductionConsumption.%s%sDesc' % (
                'Wind', zone_key),
                obj['WindData']))[0]['value'].replace(u'\xa0', '')),
            'unknown':
                float(list(filter(
                    lambda x: x['titleTranslationId'] == 'ProductionConsumption.%s%sDesc' % (
                    'Thermal', zone_key),
                    obj['ThermalData']))[0]['value'].replace(u'\xa0', '')) +
                float(list(filter(
                    lambda x: x['titleTranslationId'] == 'ProductionConsumption.%s%sDesc' % (
                    'NotSpecified', zone_key),
                    obj['NotSpecifiedData']))[0]['value'].replace(u'\xa0', '')),
        },
        'storage': {},
        'source': 'driftsdata.stattnet.no',
    }
    data['datetime'] = arrow.get(obj['MeasuredAt'] / 1000).datetime

    return data


<<<<<<< HEAD
def fetch_exchange_by_bidding_zone(bidding_zone1='DK1', bidding_zone2='NO2', session=None):
    # Convert bidding zone names into statnett zones
    bidding_zone_1_trimmed, bidding_zone_2_trimmed = [ x.split('-')[-1] for x in [bidding_zone1, bidding_zone2]]
    bidding_zone_a, bidding_zone_b = sorted([bidding_zone_1_trimmed, bidding_zone_2_trimmed])
=======
def fetch_exchange_by_bidding_zone(bidding_zone1='DK1', bidding_zone2='NO2', session=None,
                                   logger=None):
    bidding_zone_a, bidding_zone_b = sorted([bidding_zone1, bidding_zone2])
>>>>>>> 7a8ed5d6
    r = session or requests.session()
    timestamp = arrow.now().timestamp * 1000
    url = 'http://driftsdata.statnett.no/restapi/PhysicalFlowMap/GetFlow?Ticks=%d' % timestamp
    response = r.get(url)
    obj = response.json()

    exchange = list(filter(
        lambda x: set([x['OutAreaElspotId'], x['InAreaElspotId']]) == set(
            [bidding_zone_a, bidding_zone_b]),
        obj))[0]

    return {
        'sortedCountryCodes': '->'.join(sorted([bidding_zone1, bidding_zone2])),
        'netFlow': exchange['Value'] if bidding_zone_a == exchange['OutAreaElspotId'] else -1 * exchange['Value'],
        'datetime': arrow.get(obj[0]['MeasureDate'] / 1000).datetime,
        'source': 'driftsdata.stattnet.no',
    }


def _fetch_exchanges_from_sorted_bidding_zones(sorted_bidding_zones, session=None):
    zones = sorted_bidding_zones.split('->')
    return fetch_exchange_by_bidding_zone(zones[0], zones[1], session)


def _sum_of_exchanges(exchanges):
    exchange_list = list(exchanges)
    return {
        'netFlow': sum(e['netFlow'] for e in exchange_list),
        'datetime': exchange_list[0]['datetime'],
        'source': exchange_list[0]['source']
    }


def fetch_exchange(zone_key1='DK', zone_key2='NO', session=None, logger=None):
    r = session or requests.session()

    sorted_exchange = '->'.join(sorted([zone_key1, zone_key2]))
    data = _sum_of_exchanges(map(lambda e: _fetch_exchanges_from_sorted_bidding_zones(e, r),
                                 exchanges_mapping[sorted_exchange]))
    data['sortedZoneKeys'] = '->'.join(sorted([zone_key1, zone_key2]))

    return data


if __name__ == '__main__':
    """Main method, never used by the Electricity Map backend, but handy for testing."""

    print('fetch_production(SE) ->')
    print(fetch_production('SE'))
    print('fetch_exchange(NO, SE) ->')
    print(fetch_exchange('NO', 'SE'))<|MERGE_RESOLUTION|>--- conflicted
+++ resolved
@@ -122,16 +122,11 @@
     return data
 
 
-<<<<<<< HEAD
-def fetch_exchange_by_bidding_zone(bidding_zone1='DK1', bidding_zone2='NO2', session=None):
+def fetch_exchange_by_bidding_zone(bidding_zone1='DK1', bidding_zone2='NO2', session=None,
+                                   logger=None):
     # Convert bidding zone names into statnett zones
     bidding_zone_1_trimmed, bidding_zone_2_trimmed = [ x.split('-')[-1] for x in [bidding_zone1, bidding_zone2]]
     bidding_zone_a, bidding_zone_b = sorted([bidding_zone_1_trimmed, bidding_zone_2_trimmed])
-=======
-def fetch_exchange_by_bidding_zone(bidding_zone1='DK1', bidding_zone2='NO2', session=None,
-                                   logger=None):
-    bidding_zone_a, bidding_zone_b = sorted([bidding_zone1, bidding_zone2])
->>>>>>> 7a8ed5d6
     r = session or requests.session()
     timestamp = arrow.now().timestamp * 1000
     url = 'http://driftsdata.statnett.no/restapi/PhysicalFlowMap/GetFlow?Ticks=%d' % timestamp
