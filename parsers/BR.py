#!/usr/bin/python

import arrow
from collections import defaultdict
import requests

url ='http://tr.ons.org.br/Content/GetBalancoEnergetico/null'

generation_mapping = {
                      u'nuclear': 'nuclear',
                      u'eolica': 'wind',
                      u'termica': 'unknown',
                      u'solar': 'solar',
                      'hydro' : 'hydro'
                      }

regions = {
           'BR_NE': u'nordeste',
           'BR_N': u'norte',
           'BR_CS': u'sudesteECentroOeste',
           'BR_S': u'sul'
           }

region_exchanges = {
                    'BR_CS->BR_S': "sul_sudeste",
                    'BR_CS->BR_NE':"sudeste_nordeste",
                    'BR_CS->BR_N':"sudeste_norteFic",
                    'BR_N->BR_NE': "norteFic_nordeste"
                    }


def get_data(session = None):
    """Requests generation data in json format."""

    s = session or requests.session()
    json_data = s.get(url).json()

    return json_data


def production_processor(json_data, country_code):
    """
    Extracts data timestamp and sums regional data into totals by key.
    Maps keys to type and returns a tuple.
    """

    dt = arrow.get(json_data['Data'])
    totals = defaultdict(lambda: 0.0)

<<<<<<< HEAD
    region = regions[country_code]
    breakdown = json_data[region][u'geracao']
    for generation, val in breakdown.items():
        totals[generation] += val
=======
    for region in regions:
        breakdown = json_data[region][u'geracao']
        for generation, val in breakdown.items():

            # tolerance range
            if  -1 <= totals['solar'] < 0:
                totals['solar'] = 0.0

            # not tolerance range
            if totals['solar'] < -1:
                raise ValueError('the solar value is out of range')

            totals[generation] += val
>>>>>>> ce92e3a6

    #BR_CS contains the Itaipu Dam.
    #We merge the hydro keys into one, then remove unnecessary keys.
    totals['hydro'] = totals.get(u'hidraulica', 0.0) + totals.get(u'itaipu50HzBrasil', 0.0) + totals.get(u'itaipu60Hz', 0.0)
    entriesToRemove = (u'hidraulica', u'itaipu50HzBrasil', u'itaipu60Hz', u'total')
    for k in entriesToRemove:
        totals.pop(k, None)

    mapped_totals = {generation_mapping.get(name, 'unknown'): val for name, val in totals.items()}

    return dt, mapped_totals


def fetch_production(country_code, session = None):
    """
    Requests the last known production mix (in MW) of a given country
    Arguments:
    country_code (optional) -- used in case a parser is able to fetch multiple countries
    session (optional)      -- request session passed in order to re-use an existing session
    Return:
    A dictionary in the form:
    {
      'countryCode': 'FR',
      'datetime': '2017-01-01T00:00:00Z',
      'production': {
          'biomass': 0.0,
          'coal': 0.0,
          'gas': 0.0,
          'hydro': 0.0,
          'nuclear': null,
          'oil': 0.0,
          'solar': 0.0,
          'wind': 0.0,
          'geothermal': 0.0,
          'unknown': 0.0
      },
      'storage': {
          'hydro': -10.0,
      },
      'source': 'mysource.com'
    }
    """

    gd = get_data()
    generation = production_processor(gd, country_code)

    datapoint = {
      'countryCode': country_code,
      'datetime': generation[0].datetime,
      'production': generation[1],
      'storage': {
          'hydro': None,
      },
      'source': 'ons.org.br'
    }

    return datapoint

def fetch_exchange(country_code1='BR', country_code2='UY', session=None):
    """Requests the last known power exchange (in MW) between two regions
    Arguments:
    country_code1           -- the first country code
    country_code2           -- the second country code; order of the two codes in params doesn't matter
    session (optional)      -- request session passed in order to re-use an existing session
    Return:
    A dictionary in the form:
    {
      'sortedCountryCodes': 'DK->NO',
      'datetime': '2017-01-01T00:00:00Z',
      'netFlow': 0.0,
      'source': 'mysource.com'
    }
    where net flow is from DK into NO
    """

    gd = get_data()

    data = {
        'datetime': arrow.get(gd['Data']).datetime,
        'sortedCountryCodes': 'BR->UY',
        'netFlow': gd['internacional']['uruguai'],
        'source': 'ons.org.br'
    }

    return data


def fetch_region_exchange(region1, region2, session = None):
    """
    Requests the last known power exchange (in MW) between two Brazilian regions.
    Arguments:
    region1           -- the first region
    region2           -- the second region; order of the two codes in params doesn't matter
    session (optional)      -- request session passed in order to re-use an existing session
    Return:
    A dictionary in the form:
    {
      'sortedCountryCodes': 'DK->NO',
      'datetime': '2017-01-01T00:00:00Z',
      'netFlow': 0.0,
      'source': 'mysource.com'
    }
    where net flow is from DK into NO
    """

    gd = get_data()
    dt = arrow.get(gd['Data']).datetime
    scc = '->'.join(sorted([region1, region2]))

    exchange = region_exchanges[scc]
    nf = gd['intercambio'][exchange]

    data = {
        'datetime': dt,
        'sortedCountryCodes': scc,
        'netFlow': nf,
        'source': 'ons.org.br'
    }

    return data


if __name__ ==  '__main__':
    """Main method, never used by the Electricity Map backend, but handy for testing."""

    print('fetch_production(BR_NE) ->')
    print(fetch_production('BR_NE'))

    print('fetch_production(BR_N) ->')
    print(fetch_production('BR_N'))

    print('fetch_production(BR_CS) ->')
    print(fetch_production('BR_CS'))

    print('fetch_production(BR_S) ->')
    print(fetch_production('BR_S'))

    print('fetch_exchange() ->')
    print(fetch_exchange())

    print('fetch_region_exchange(BR_CS->BR_S)')
    print(fetch_region_exchange('BR_CS', 'BR_S'))

    print('fetch_region_exchange(BR_CS->BR_NE)')
    print(fetch_region_exchange('BR_CS', 'BR_NE'))

    print('fetch_region_exchange(BR_CS->BR_N)')
    print(fetch_region_exchange('BR_CS', 'BR_N'))

    print('fetch_region_exchange(BR_N->BR_NE)')
    print(fetch_region_exchange('BR_N', 'BR_NE'))<|MERGE_RESOLUTION|>--- conflicted
+++ resolved
@@ -47,26 +47,18 @@
     dt = arrow.get(json_data['Data'])
     totals = defaultdict(lambda: 0.0)
 
-<<<<<<< HEAD
     region = regions[country_code]
     breakdown = json_data[region][u'geracao']
     for generation, val in breakdown.items():
+        # tolerance range
+        if  -1 <= totals['solar'] < 0:
+            totals['solar'] = 0.0
+
+        # not tolerance range
+        if totals['solar'] < -1:
+            raise ValueError('the solar value is out of range')
+
         totals[generation] += val
-=======
-    for region in regions:
-        breakdown = json_data[region][u'geracao']
-        for generation, val in breakdown.items():
-
-            # tolerance range
-            if  -1 <= totals['solar'] < 0:
-                totals['solar'] = 0.0
-
-            # not tolerance range
-            if totals['solar'] < -1:
-                raise ValueError('the solar value is out of range')
-
-            totals[generation] += val
->>>>>>> ce92e3a6
 
     #BR_CS contains the Itaipu Dam.
     #We merge the hydro keys into one, then remove unnecessary keys.
