# The arrow library is used to handle datetimes
from arrow import get
# The request library is used to fetch content through HTTP
from requests import Session
from reescraper import BalearicIslands
from parsers.lib import ParserException


def fetch_consumption(country_code='ES-IB', session=None):
    ses = session or Session()
<<<<<<< HEAD
    response = BalearicIslands(ses).get()
    if not response:
        raise ParserException("ES-IB", "No response")
=======
    responses = BalearicIslands(ses).get_all()

    if not responses:
        return None
>>>>>>> e4ad6ed4
    else:
        data = []

        for response in responses:
            response_data = {
                'countryCode': country_code,
                'datetime': get(response.timestamp).datetime,
                'consumption': response.demand,
                'source': 'demanda.ree.es'
            }

            data.append(response_data)

        return data


def fetch_production(country_code='ES-IB', session=None):

    ses = session or Session()
<<<<<<< HEAD
    response = BalearicIslands(ses).get()

    if not response:
        raise ParserException("ES-IB", "No response")
=======
    responses = BalearicIslands(ses).get_all()

    if not responses:
        return None
>>>>>>> e4ad6ed4
    else:

        data = []

        for response in responses:
            response_data = {
                'countryCode': country_code,
                'datetime': get(response.timestamp).datetime,
                'production': {
                    'coal': response.carbon,
                    'gas': round(response.gas + response.combined, 2),
                    'solar': response.solar,
                    'oil': round(response.vapor + response.diesel, 2),
                    'wind': response.wind,
                    'hydro': response.hydraulic,
                    'biomass': 0.0,
                    'nuclear': 0.0,
                    'geothermal': 0.0,
                    'unknown': response.unknown()
                },
                'storage': {
                    'hydro': 0.0
                },
                'source': 'demanda.ree.es',
            }

            data.append(response_data)

        return data


def fetch_exchange(country_code1='ES', country_code2='ES-IB', session=None):

    ses = session or Session()
<<<<<<< HEAD
    response = BalearicIslands(ses).get()
    if not response:
        raise ParserException("ES-IB", "No response")
    else:
        sorted_country_codes = sorted([country_code1, country_code2])
        net_flow = response.link['pe_ma']

        data = {
            'sortedCountryCodes': '->'.join(sorted_country_codes),
            'datetime': get(response.timestamp).datetime,
            'netFlow': net_flow if country_code1 == sorted_country_codes[0] else -1 * net_flow,
            'source': 'demanda.ree.es',
        }
=======
    responses = BalearicIslands(ses).get_all()
    if not responses:
        return None
    else:

        data = []
        for response in responses:

            sorted_country_codes = sorted([country_code1, country_code2])
            netFlow = response.link['pe_ma']

            response_data = {
                'sortedCountryCodes': '->'.join(sorted_country_codes),
                'datetime': get(response.timestamp).datetime,
                'netFlow': netFlow if country_code1 == sorted_country_codes[0] else -1 * netFlow,
                'source': 'demanda.ree.es',
            }

            data.append(response_data)
>>>>>>> e4ad6ed4

        return data


if __name__ == '__main__':
    session = Session
    print fetch_consumption('ES-IB', session)
    print fetch_production('ES-IB', session)
    print fetch_exchange('ES', 'ES-IB', session)
<|MERGE_RESOLUTION|>--- conflicted
+++ resolved
@@ -1,128 +1,99 @@
-# The arrow library is used to handle datetimes
-from arrow import get
-# The request library is used to fetch content through HTTP
-from requests import Session
-from reescraper import BalearicIslands
-from parsers.lib import ParserException
-
-
-def fetch_consumption(country_code='ES-IB', session=None):
-    ses = session or Session()
-<<<<<<< HEAD
-    response = BalearicIslands(ses).get()
-    if not response:
-        raise ParserException("ES-IB", "No response")
-=======
-    responses = BalearicIslands(ses).get_all()
-
-    if not responses:
-        return None
->>>>>>> e4ad6ed4
-    else:
-        data = []
-
-        for response in responses:
-            response_data = {
-                'countryCode': country_code,
-                'datetime': get(response.timestamp).datetime,
-                'consumption': response.demand,
-                'source': 'demanda.ree.es'
-            }
-
-            data.append(response_data)
-
-        return data
-
-
-def fetch_production(country_code='ES-IB', session=None):
-
-    ses = session or Session()
-<<<<<<< HEAD
-    response = BalearicIslands(ses).get()
-
-    if not response:
-        raise ParserException("ES-IB", "No response")
-=======
-    responses = BalearicIslands(ses).get_all()
-
-    if not responses:
-        return None
->>>>>>> e4ad6ed4
-    else:
-
-        data = []
-
-        for response in responses:
-            response_data = {
-                'countryCode': country_code,
-                'datetime': get(response.timestamp).datetime,
-                'production': {
-                    'coal': response.carbon,
-                    'gas': round(response.gas + response.combined, 2),
-                    'solar': response.solar,
-                    'oil': round(response.vapor + response.diesel, 2),
-                    'wind': response.wind,
-                    'hydro': response.hydraulic,
-                    'biomass': 0.0,
-                    'nuclear': 0.0,
-                    'geothermal': 0.0,
-                    'unknown': response.unknown()
-                },
-                'storage': {
-                    'hydro': 0.0
-                },
-                'source': 'demanda.ree.es',
-            }
-
-            data.append(response_data)
-
-        return data
-
-
-def fetch_exchange(country_code1='ES', country_code2='ES-IB', session=None):
-
-    ses = session or Session()
-<<<<<<< HEAD
-    response = BalearicIslands(ses).get()
-    if not response:
-        raise ParserException("ES-IB", "No response")
-    else:
-        sorted_country_codes = sorted([country_code1, country_code2])
-        net_flow = response.link['pe_ma']
-
-        data = {
-            'sortedCountryCodes': '->'.join(sorted_country_codes),
-            'datetime': get(response.timestamp).datetime,
-            'netFlow': net_flow if country_code1 == sorted_country_codes[0] else -1 * net_flow,
-            'source': 'demanda.ree.es',
-        }
-=======
-    responses = BalearicIslands(ses).get_all()
-    if not responses:
-        return None
-    else:
-
-        data = []
-        for response in responses:
-
-            sorted_country_codes = sorted([country_code1, country_code2])
-            netFlow = response.link['pe_ma']
-
-            response_data = {
-                'sortedCountryCodes': '->'.join(sorted_country_codes),
-                'datetime': get(response.timestamp).datetime,
-                'netFlow': netFlow if country_code1 == sorted_country_codes[0] else -1 * netFlow,
-                'source': 'demanda.ree.es',
-            }
-
-            data.append(response_data)
->>>>>>> e4ad6ed4
-
-        return data
-
-
-if __name__ == '__main__':
-    session = Session
-    print fetch_consumption('ES-IB', session)
-    print fetch_production('ES-IB', session)
-    print fetch_exchange('ES', 'ES-IB', session)
+# The arrow library is used to handle datetimes
+from arrow import get
+# The request library is used to fetch content through HTTP
+from requests import Session
+from reescraper import BalearicIslands
+from parsers.lib import ParserException
+
+
+def fetch_consumption(country_code='ES-IB', session=None):
+    ses = session or Session()
+    responses = BalearicIslands(ses).get_all()
+
+    if not responses:
+        raise ParserException("ES-IB", "No response")
+    else:
+        data = []
+
+        for response in responses:
+            response_data = {
+                'countryCode': country_code,
+                'datetime': get(response.timestamp).datetime,
+                'consumption': response.demand,
+                'source': 'demanda.ree.es'
+            }
+
+            data.append(response_data)
+
+        return data
+
+
+def fetch_production(country_code='ES-IB', session=None):
+
+    ses = session or Session()
+    responses = BalearicIslands(ses).get_all()
+
+    if not responses:
+        raise ParserException("ES-IB", "No response")
+    else:
+
+        data = []
+
+        for response in responses:
+            response_data = {
+                'countryCode': country_code,
+                'datetime': get(response.timestamp).datetime,
+                'production': {
+                    'coal': response.carbon,
+                    'gas': round(response.gas + response.combined, 2),
+                    'solar': response.solar,
+                    'oil': round(response.vapor + response.diesel, 2),
+                    'wind': response.wind,
+                    'hydro': response.hydraulic,
+                    'biomass': 0.0,
+                    'nuclear': 0.0,
+                    'geothermal': 0.0,
+                    'unknown': response.unknown()
+                },
+                'storage': {
+                    'hydro': 0.0
+                },
+                'source': 'demanda.ree.es',
+            }
+
+            data.append(response_data)
+
+        return data
+
+
+def fetch_exchange(country_code1='ES', country_code2='ES-IB', session=None):
+
+    ses = session or Session()
+    responses = BalearicIslands(ses).get_all()
+    if not responses:
+        raise ParserException("ES-IB", "No response")
+    else:
+
+        data = []
+        for response in responses:
+
+            sorted_country_codes = sorted([country_code1, country_code2])
+            net_flow = response.link['pe_ma']
+
+            response_data = {
+                'sortedCountryCodes': '->'.join(sorted_country_codes),
+                'datetime': get(response.timestamp).datetime,
+                'netFlow': net_flow if country_code1 == sorted_country_codes[0] else -1 * net_flow,
+                'source': 'demanda.ree.es',
+            }
+
+            data.append(response_data)
+
+        return data
+
+
+if __name__ == '__main__':
+    session = Session
+    print fetch_consumption('ES-IB', session)
+    print fetch_production('ES-IB', session)
+    print fetch_exchange('ES', 'ES-IB', session)