#!/usr/bin/env python3

import json
import zoneinfo
from datetime import datetime, timedelta
from logging import Logger, getLogger
<<<<<<< HEAD

from requests import Session
=======
from typing import Any
from zoneinfo import ZoneInfo

import arrow
from requests import Response, Session
>>>>>>> eb38d226

from electricitymap.contrib.config import ZoneKey
from electricitymap.contrib.lib.models.event_lists import (
    PriceList,
    TotalConsumptionList,
)
from parsers.lib.exceptions import ParserException

## Vietnamese National Load Dispatch Center https://www.nldc.evn.vn/
# Access via day, can also parse historical data

<<<<<<< HEAD
tz = zoneinfo.ZoneInfo("Asia/Ho_Chi_Minh")
LIVE_DATA = {
    "consumption": "https://www.nldc.evn.vn/api/services/app/Pages/GetChartPhuTaiVM",
    "price": "https://www.nldc.evn.vn/api/services/app/Pages/GetChartGiaBienVM",
=======
tz = ZoneInfo("Asia/Ho_Chi_Minh")
base_url_from_type = {
    "consumption": "https://www.nldc.evn.vn/PhuTaiHandle.ashx?d=",  # + dd/mm/yyyy
    "price": "https://www.nldc.evn.vn/GiaBienHandle.ashx?d=",  # + dd/mm/yyyy
>>>>>>> eb38d226
}

HISTORICAL_DATA = "https://www.nldc.evn.vn/api/services/app/Dashboard/GetBieuDoTuongQuanPT"  # + dd/mm/yyyy

ZONE_CODE = {
    ZoneKey("VN"): "HT",
    ZoneKey("VN-N"): "MB",
    ZoneKey("VN-C"): "MT",
    ZoneKey("VN-S"): "MN",
}


def fetch_live_data(data_type: str, session: Session):
    res = session.get(LIVE_DATA[data_type])
    if not res.ok:
        raise ParserException(
            parser="VN.py", message=f"Request failed: {res.status_code}"
        )
    return json.loads(res.text)["result"]["data"]


def fetch_historical_data(
    target_datetime: datetime,
    session: Session,
):
    res = session.get(
        f"{HISTORICAL_DATA}?day={(target_datetime.astimezone(tz)).strftime('%d/%m/%Y')}"
    )
    if not res.ok:
        raise ParserException(
            parser="VN.py", message=f"Request failed: {res.status_code}"
        )
    return json.loads(res.text)["result"]["data"]["phuTai"]


def fetch_live_price(
    zone_key: ZoneKey,
    session: Session,
    logger: Logger = getLogger(__name__),
):
    data_list = fetch_live_data("price", session)["giaBiens"]

    result_list = PriceList(logger)

    for data in data_list:
        result_list.append(
            datetime=datetime.fromisoformat(data["thoiGian"]).replace(tzinfo=tz)
            - timedelta(minutes=30),
            price=data[f"giaBien{ZONE_CODE[zone_key]}"],
            currency="VND",
            zoneKey=zone_key,
            source="nldc.evn.vn",
        )
    return result_list.to_list()


def fetch_live_consumption(
    zone_key: ZoneKey,
    session: Session,
    logger: Logger = getLogger(__name__),
):
    data_list = fetch_live_data("consumption", session)["phuTais"]

    result_list = TotalConsumptionList(logger)

    for data in data_list:
        result_list.append(
            datetime=datetime.fromisoformat(data["thoiGian"]).replace(tzinfo=tz)
            - timedelta(minutes=30),
            consumption=data[f"congSuat{ZONE_CODE[zone_key]}"],
            zoneKey=zone_key,
            source="nldc.evn.vn",
        )
    return result_list.to_list()


def fetch_historical_price(
    target_datetime: datetime,
    session: Session,
    logger: Logger = getLogger(__name__),
):
    data_list = fetch_historical_data(session=session, target_datetime=target_datetime)

    result_list = PriceList(logger)

    for data in data_list:
        result_list.append(
            datetime=datetime.fromisoformat(data["thoiGian"]).replace(tzinfo=tz)
            - timedelta(minutes=30),
            currency="VND",
            price=data["giaBan"],
            zoneKey=ZoneKey("VN"),
            source="nldc.evn.vn",
        )
    return result_list.to_list()


def fetch_historical_consumption(
    target_datetime: datetime,
    session: Session,
    logger: Logger = getLogger(__name__),
):
    data_list = fetch_historical_data(session=session, target_datetime=target_datetime)
    result_list = TotalConsumptionList(logger)

    for data in data_list:
        result_list.append(
            datetime=datetime.fromisoformat(data["thoiGian"]).replace(tzinfo=tz)
            - timedelta(
                minutes=30
            ),  # Substract 30 minutes to convert backwards looking timestamp to forward looking
            consumption=data["congSuat"],
            zoneKey=ZoneKey("VN"),
            source="nldc.evn.vn",
        )
    return result_list.to_list()


def fetch_price(
    zone_key: ZoneKey,
    session: Session | None = None,
    target_datetime: datetime | None = None,
    logger: Logger = getLogger(__name__),
):
    session = session or Session()
    if target_datetime is None:
        live_consumption = fetch_live_price(zone_key, session, logger)
        if len(live_consumption) > 0:
            return live_consumption
        else:
            if zone_key is ZoneKey("VN"):
                return fetch_historical_price(
                    datetime.now() - timedelta(days=1), session, logger
                )
            else:
                raise ParserException(
                    "VN.py",
                    "No real time data found",
                    zone_key,
                )
    elif target_datetime is not None and zone_key is ZoneKey("VN"):
        return fetch_historical_price(target_datetime, session, logger)
    else:
        raise NotImplementedError(
            "This parser is not yet able to parse past dates for this zone"
        )


def fetch_consumption(
    zone_key: ZoneKey,
    session: Session | None = None,
    target_datetime: datetime | None = None,
    logger: Logger = getLogger(__name__),
):
    session = session or Session()
    if target_datetime is None:
        live_consumption = fetch_live_consumption(zone_key, session, logger)
        # Live data is empty at 00:00, resort to historical from previous day
        if len(live_consumption) > 0:
            return live_consumption
        else:
            if zone_key is ZoneKey("VN"):
                return fetch_historical_consumption(
                    datetime.now() - timedelta(days=1), session, logger
                )
            else:
                raise ParserException(
                    "VN.py",
                    "No real time data found",
                    zone_key,
                )
    elif target_datetime is not None and zone_key is ZoneKey("VN"):
        return fetch_historical_consumption(target_datetime, session, logger)
    else:
        raise NotImplementedError(
            "This parser is not yet able to parse past dates for this zone"
        )


if __name__ == "__main__":
    print("fetch_consumption() ->")
    print(fetch_consumption(ZoneKey("VN")))
    print("fetch_price() ->")
    print(fetch_price(ZoneKey("VN")))<|MERGE_RESOLUTION|>--- conflicted
+++ resolved
@@ -1,19 +1,11 @@
 #!/usr/bin/env python3
 
 import json
-import zoneinfo
 from datetime import datetime, timedelta
 from logging import Logger, getLogger
-<<<<<<< HEAD
+from zoneinfo import ZoneInfo
 
 from requests import Session
-=======
-from typing import Any
-from zoneinfo import ZoneInfo
-
-import arrow
-from requests import Response, Session
->>>>>>> eb38d226
 
 from electricitymap.contrib.config import ZoneKey
 from electricitymap.contrib.lib.models.event_lists import (
@@ -25,17 +17,10 @@
 ## Vietnamese National Load Dispatch Center https://www.nldc.evn.vn/
 # Access via day, can also parse historical data
 
-<<<<<<< HEAD
-tz = zoneinfo.ZoneInfo("Asia/Ho_Chi_Minh")
+tz = ZoneInfo("Asia/Ho_Chi_Minh")
 LIVE_DATA = {
     "consumption": "https://www.nldc.evn.vn/api/services/app/Pages/GetChartPhuTaiVM",
     "price": "https://www.nldc.evn.vn/api/services/app/Pages/GetChartGiaBienVM",
-=======
-tz = ZoneInfo("Asia/Ho_Chi_Minh")
-base_url_from_type = {
-    "consumption": "https://www.nldc.evn.vn/PhuTaiHandle.ashx?d=",  # + dd/mm/yyyy
-    "price": "https://www.nldc.evn.vn/GiaBienHandle.ashx?d=",  # + dd/mm/yyyy
->>>>>>> eb38d226
 }
 
 HISTORICAL_DATA = "https://www.nldc.evn.vn/api/services/app/Dashboard/GetBieuDoTuongQuanPT"  # + dd/mm/yyyy
