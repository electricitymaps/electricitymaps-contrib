<<<<<<< HEAD
# The arrow library is used to handle datetimes
from arrow import get
# The request library is used to fetch content through HTTP
from requests import Session
from reescraper import ElHierro, GranCanaria, Gomera, LanzaroteFuerteventura, LaPalma, Tenerife
from parsers.lib.exceptions import ParserException


def fetch_islands_data(country_code, session):
    data = {}

    el_hierro_data = ElHierro(session).get_all()
    if not el_hierro_data:
        raise ParserException(country_code, "ElHierro not response")
    else:
        data.update({'el_hierro':  el_hierro_data})

    gran_canaria_data = GranCanaria(session).get_all()
    if not gran_canaria_data:
        raise ParserException(country_code, "GranCanaria not response")
    else:
        data.update({'gran_canaria': gran_canaria_data})

    gomera_data = Gomera(session).get_all()
    if not gomera_data:
        raise ParserException(country_code, "Gomera not response")
    else:
        data.update({'gomera': gomera_data})

    lanzarote_fuerteventura_data = LanzaroteFuerteventura(session).get_all()
    if not lanzarote_fuerteventura_data:
        raise ParserException(country_code, "LanzaroteFuerteventura not response")
    else:
        data.update({'lanzarote_fuerteventura': lanzarote_fuerteventura_data})

    la_palma_data = LaPalma(session).get_all()
    if not la_palma_data:
        raise ParserException(country_code, "LaPalma not response")
    else:
        data.update({'la_palma': la_palma_data})

    tenerife_data = Tenerife(session).get_all()
    if not tenerife_data:
        raise ParserException(country_code, "Tenerife not response")
    else:
        data.update({'tenerife': tenerife_data})

    return data


def fetch_consumption(country_code='ES-CN', session=None):
    ses = session or Session()

    islands_data = fetch_islands_data(country_code, ses)

    consumption_data = {}

    el_hierro_island_data = islands_data['el_hierro']
    for response in el_hierro_island_data:
        consumption_datetime = get(response.timestamp).datetime
        consumption = response.demand
        consumption_data.update({consumption_datetime: consumption})

    for island, island_data in islands_data.iteritems():
        if not island == 'el_hierro':
            for response in island_data:
                consumption_datetime = get(response.timestamp).datetime
                consumption = response.demand
                if consumption_datetime in consumption_data:
                    consumption = consumption_data[consumption_datetime] + consumption
                    consumption_data.update({consumption_datetime: consumption})

    data = []

    for datetime, demand in consumption_data.iteritems():
        response_data = {
            'countryCode': country_code,
            'datetime': datetime,
            'consumption': round(demand, 2),
            'source': 'demanda.ree.es'
        }

        data.append(response_data)

    return data


def fetch_production(country_code='ES-CN', session=None):
    ses = session or Session()

    islands_data = fetch_islands_data(country_code, ses)

    production_data = {}

    el_hierro_island_data = islands_data['el_hierro']
    for response in el_hierro_island_data:
        if response.production() > 0:
            production_datetime = get(response.timestamp).datetime
            production = {
                'gas': response.gas + response.combined,
                'oil': response.vapor + response.diesel,
                'solar': response.solar,
                'wind': response.wind,
                'hydro': 0.0,
                'storage': -response.hydraulic
            }
            production_data.update({production_datetime: production})

    for island, island_data in islands_data.iteritems():
        if not island == 'el_hierro':
            for response in island_data:
                production_datetime = get(response.timestamp).datetime
                if production_datetime in production_data:
                    if response.production() <= 0:
                        production_data.pop(production_datetime, None)
                    else:
                        production = production_data[production_datetime]
                        production = {
                            'gas': production['gas'] + response.gas + response.combined,
                            'oil': production['oil'] + response.vapor + response.diesel,
                            'solar': production['solar'] + response.solar,
                            'wind': production['wind'] + response.wind,
                            'hydro': production['hydro'] + response.hydraulic,
                            'storage': production['storage']
                        }
                        production_data.update({production_datetime: production})

    data = []

    for datetime, production in production_data.iteritems():
        response_data = {
            'countryCode': country_code,
            'datetime': datetime,
            'production': {
                'coal': 0.0,
                'gas': round(production['gas'], 2),
                'solar': round(production['solar'], 2),
                'oil': round(production['oil'], 2),
                'wind': round(production['wind'], 2),
                'hydro': round(production['hydro'], 2),
                'biomass': 0.0,
                'nuclear': 0.0,
                'geothermal': 0.0,
                'unknown': 0.0
            },
            'storage': {
                'hydro': round(production['storage'], 2)
            },
            'source': 'demanda.ree.es'
        }

        data.append(response_data)

    return data


if __name__ == '__main__':
    session = Session
    print fetch_consumption('ES-CN', session)
    print fetch_production('ES-CN', session)
=======
from __future__ import print_function
# The arrow library is used to handle datetimes
from arrow import get
# The request library is used to fetch content through HTTP
from requests import Session
from reescraper import ElHierro, GranCanaria, Gomera, LanzaroteFuerteventura, LaPalma, Tenerife
from parsers.lib.exceptions import ParserException


def fetch_consumption(country_code='ES-CN', session=None):
    ses = session or Session()

    elhierro = ElHierro(ses).get()
    if not elhierro:
        raise ParserException("ES-CN", "ElHierro not response")

    granacanaria = GranCanaria(ses).get()
    if not granacanaria:
        raise ParserException("ES-CN", "GranCanaria not response")

    gomera = Gomera(ses).get()
    if not gomera:
        raise ParserException("ES-CN", "Gomera not response")

    lanzarotefuerteventura = LanzaroteFuerteventura(ses).get()
    if not lanzarotefuerteventura:
        raise ParserException("ES-CN", "LanzaroteFuerteventura not response")

    palma = LaPalma(ses).get()
    if not palma:
        raise ParserException("ES-CN", "LaPalma not response")

    tenerife = Tenerife(ses).get()
    if not tenerife:
        raise ParserException("ES-CN", "Tenerife not response")

    ## Compare timestamps
    ## Raise ParserException if timestamps aren't equals
    if elhierro.timestamp != granacanaria.timestamp \
        and elhierro.timestamp != gomera.timestamp \
        and elhierro.timestamp != lanzarotefuerteventura.timestamp \
        and elhierro.timestamp != palma.timestamp \
        and elhierro.timestamp != tenerife.timestamp:
        raise ParserException("ES-CN", "Response timestamps aren't equals")

    demand = round(elhierro.demand + granacanaria.demand + gomera.demand + lanzarotefuerteventura.demand + palma.demand + tenerife.demand, 2)

    data = {
        'countryCode': country_code,
        'datetime': get(elhierro.timestamp).datetime,
        'consumption': demand,
        'source': 'demanda.ree.es'
    }

    return data


def fetch_production(country_code='ES-CN', session=None):
    ses = session or Session()

    elhierro = ElHierro(ses).get()
    if not elhierro:
        raise ParserException("ES-CN", "ElHierro not response")

    granacanaria = GranCanaria(ses).get()
    if not granacanaria:
        raise ParserException("ES-CN", "GranCanaria not response")

    gomera = Gomera(ses).get()
    if not gomera:
        raise ParserException("ES-CN", "Gomera not response")

    lanzarotefuerteventura = LanzaroteFuerteventura(ses).get()
    if not lanzarotefuerteventura:
        raise ParserException("ES-CN", "LanzaroteFuerteventura not response")

    palma = LaPalma(ses).get()
    if not palma:
        raise ParserException("ES-CN", "LaPalma not response")

    tenerife = Tenerife(ses).get()
    if not tenerife:
        raise ParserException("ES-CN", "Tenerife not response")

    ## Compare timestamps
    ## Raise ParserException if timestamps aren't equals
    if elhierro.timestamp != granacanaria.timestamp \
        and elhierro.timestamp != gomera.timestamp \
        and elhierro.timestamp != lanzarotefuerteventura.timestamp \
        and elhierro.timestamp != palma.timestamp \
        and elhierro.timestamp != tenerife.timestamp:
        raise ParserException("ES-CN", "Response timestamps aren't equals")

    ## Gas production
    gas_elhierro = elhierro.gas + elhierro.combined
    gas_granacanaria = granacanaria.gas + granacanaria.combined
    gas_gomera = gomera.gas + gomera.combined
    gas_lanzarotefuerteventura = lanzarotefuerteventura.gas + lanzarotefuerteventura.combined
    gas_palma = palma.gas + palma.combined
    gas_tenerife = tenerife.gas + tenerife.combined
    gas_total = gas_elhierro + gas_granacanaria + gas_gomera + gas_lanzarotefuerteventura + gas_palma + gas_tenerife

    ## Solar production
    solar_total = elhierro.solar + granacanaria.solar + gomera.solar + lanzarotefuerteventura.solar + palma.solar + tenerife.solar

    ## Oil production
    oil_elhierro = elhierro.vapor + elhierro.diesel
    oil_granacanaria = granacanaria.gas + granacanaria.combined
    oil_gomera = gomera.gas + gomera.combined
    oil_lanzarotefuerteventura = lanzarotefuerteventura.gas + lanzarotefuerteventura.combined
    oil_palma = palma.gas + palma.combined
    oil_tenerife = tenerife.gas + tenerife.combined
    oil_total = oil_elhierro + oil_granacanaria + oil_gomera + oil_lanzarotefuerteventura + oil_palma + oil_tenerife

    ## Wind production
    wind_total = elhierro.wind + granacanaria.wind + gomera.wind + lanzarotefuerteventura.wind + palma.wind + tenerife.wind

    ## Hydro production (EL Hierrro is exluded)
    hydro_total = granacanaria.hydraulic + gomera.hydraulic + lanzarotefuerteventura.hydraulic + palma.hydraulic + tenerife.hydraulic


    ## Hydro storage
    hydro_storage = -elhierro.hydraulic

    data = {
        'countryCode': country_code,
        'datetime': get(elhierro.timestamp).datetime,
        'production': {
            'coal': 0.0,
            'gas': round(gas_total, 2),
            'solar': round(solar_total, 2),
            'oil': round(oil_total, 2),
            'wind': round(wind_total, 2),
            'hydro': round(hydro_total, 2),
            'biomass': 0.0,
            'nuclear': 0.0,
            'geothermal': 0.0,
            'unknown': 0.0
        },
        'storage': {
            'hydro': round(hydro_storage, 2)
        },
        'source': 'demanda.ree.es',
    }

    return data


if __name__ == '__main__':
    session = Session
    print(fetch_consumption('ES-CN', session))
    print(fetch_production('ES-CN', session))
>>>>>>> cefb0640
<|MERGE_RESOLUTION|>--- conflicted
+++ resolved
@@ -1,315 +1,161 @@
-<<<<<<< HEAD
-# The arrow library is used to handle datetimes
-from arrow import get
-# The request library is used to fetch content through HTTP
-from requests import Session
-from reescraper import ElHierro, GranCanaria, Gomera, LanzaroteFuerteventura, LaPalma, Tenerife
-from parsers.lib.exceptions import ParserException
-
-
-def fetch_islands_data(country_code, session):
-    data = {}
-
-    el_hierro_data = ElHierro(session).get_all()
-    if not el_hierro_data:
-        raise ParserException(country_code, "ElHierro not response")
-    else:
-        data.update({'el_hierro':  el_hierro_data})
-
-    gran_canaria_data = GranCanaria(session).get_all()
-    if not gran_canaria_data:
-        raise ParserException(country_code, "GranCanaria not response")
-    else:
-        data.update({'gran_canaria': gran_canaria_data})
-
-    gomera_data = Gomera(session).get_all()
-    if not gomera_data:
-        raise ParserException(country_code, "Gomera not response")
-    else:
-        data.update({'gomera': gomera_data})
-
-    lanzarote_fuerteventura_data = LanzaroteFuerteventura(session).get_all()
-    if not lanzarote_fuerteventura_data:
-        raise ParserException(country_code, "LanzaroteFuerteventura not response")
-    else:
-        data.update({'lanzarote_fuerteventura': lanzarote_fuerteventura_data})
-
-    la_palma_data = LaPalma(session).get_all()
-    if not la_palma_data:
-        raise ParserException(country_code, "LaPalma not response")
-    else:
-        data.update({'la_palma': la_palma_data})
-
-    tenerife_data = Tenerife(session).get_all()
-    if not tenerife_data:
-        raise ParserException(country_code, "Tenerife not response")
-    else:
-        data.update({'tenerife': tenerife_data})
-
-    return data
-
-
-def fetch_consumption(country_code='ES-CN', session=None):
-    ses = session or Session()
-
-    islands_data = fetch_islands_data(country_code, ses)
-
-    consumption_data = {}
-
-    el_hierro_island_data = islands_data['el_hierro']
-    for response in el_hierro_island_data:
-        consumption_datetime = get(response.timestamp).datetime
-        consumption = response.demand
-        consumption_data.update({consumption_datetime: consumption})
-
-    for island, island_data in islands_data.iteritems():
-        if not island == 'el_hierro':
-            for response in island_data:
-                consumption_datetime = get(response.timestamp).datetime
-                consumption = response.demand
-                if consumption_datetime in consumption_data:
-                    consumption = consumption_data[consumption_datetime] + consumption
-                    consumption_data.update({consumption_datetime: consumption})
-
-    data = []
-
-    for datetime, demand in consumption_data.iteritems():
-        response_data = {
-            'countryCode': country_code,
-            'datetime': datetime,
-            'consumption': round(demand, 2),
-            'source': 'demanda.ree.es'
-        }
-
-        data.append(response_data)
-
-    return data
-
-
-def fetch_production(country_code='ES-CN', session=None):
-    ses = session or Session()
-
-    islands_data = fetch_islands_data(country_code, ses)
-
-    production_data = {}
-
-    el_hierro_island_data = islands_data['el_hierro']
-    for response in el_hierro_island_data:
-        if response.production() > 0:
-            production_datetime = get(response.timestamp).datetime
-            production = {
-                'gas': response.gas + response.combined,
-                'oil': response.vapor + response.diesel,
-                'solar': response.solar,
-                'wind': response.wind,
-                'hydro': 0.0,
-                'storage': -response.hydraulic
-            }
-            production_data.update({production_datetime: production})
-
-    for island, island_data in islands_data.iteritems():
-        if not island == 'el_hierro':
-            for response in island_data:
-                production_datetime = get(response.timestamp).datetime
-                if production_datetime in production_data:
-                    if response.production() <= 0:
-                        production_data.pop(production_datetime, None)
-                    else:
-                        production = production_data[production_datetime]
-                        production = {
-                            'gas': production['gas'] + response.gas + response.combined,
-                            'oil': production['oil'] + response.vapor + response.diesel,
-                            'solar': production['solar'] + response.solar,
-                            'wind': production['wind'] + response.wind,
-                            'hydro': production['hydro'] + response.hydraulic,
-                            'storage': production['storage']
-                        }
-                        production_data.update({production_datetime: production})
-
-    data = []
-
-    for datetime, production in production_data.iteritems():
-        response_data = {
-            'countryCode': country_code,
-            'datetime': datetime,
-            'production': {
-                'coal': 0.0,
-                'gas': round(production['gas'], 2),
-                'solar': round(production['solar'], 2),
-                'oil': round(production['oil'], 2),
-                'wind': round(production['wind'], 2),
-                'hydro': round(production['hydro'], 2),
-                'biomass': 0.0,
-                'nuclear': 0.0,
-                'geothermal': 0.0,
-                'unknown': 0.0
-            },
-            'storage': {
-                'hydro': round(production['storage'], 2)
-            },
-            'source': 'demanda.ree.es'
-        }
-
-        data.append(response_data)
-
-    return data
-
-
-if __name__ == '__main__':
-    session = Session
-    print fetch_consumption('ES-CN', session)
-    print fetch_production('ES-CN', session)
-=======
-from __future__ import print_function
-# The arrow library is used to handle datetimes
-from arrow import get
-# The request library is used to fetch content through HTTP
-from requests import Session
-from reescraper import ElHierro, GranCanaria, Gomera, LanzaroteFuerteventura, LaPalma, Tenerife
-from parsers.lib.exceptions import ParserException
-
-
-def fetch_consumption(country_code='ES-CN', session=None):
-    ses = session or Session()
-
-    elhierro = ElHierro(ses).get()
-    if not elhierro:
-        raise ParserException("ES-CN", "ElHierro not response")
-
-    granacanaria = GranCanaria(ses).get()
-    if not granacanaria:
-        raise ParserException("ES-CN", "GranCanaria not response")
-
-    gomera = Gomera(ses).get()
-    if not gomera:
-        raise ParserException("ES-CN", "Gomera not response")
-
-    lanzarotefuerteventura = LanzaroteFuerteventura(ses).get()
-    if not lanzarotefuerteventura:
-        raise ParserException("ES-CN", "LanzaroteFuerteventura not response")
-
-    palma = LaPalma(ses).get()
-    if not palma:
-        raise ParserException("ES-CN", "LaPalma not response")
-
-    tenerife = Tenerife(ses).get()
-    if not tenerife:
-        raise ParserException("ES-CN", "Tenerife not response")
-
-    ## Compare timestamps
-    ## Raise ParserException if timestamps aren't equals
-    if elhierro.timestamp != granacanaria.timestamp \
-        and elhierro.timestamp != gomera.timestamp \
-        and elhierro.timestamp != lanzarotefuerteventura.timestamp \
-        and elhierro.timestamp != palma.timestamp \
-        and elhierro.timestamp != tenerife.timestamp:
-        raise ParserException("ES-CN", "Response timestamps aren't equals")
-
-    demand = round(elhierro.demand + granacanaria.demand + gomera.demand + lanzarotefuerteventura.demand + palma.demand + tenerife.demand, 2)
-
-    data = {
-        'countryCode': country_code,
-        'datetime': get(elhierro.timestamp).datetime,
-        'consumption': demand,
-        'source': 'demanda.ree.es'
-    }
-
-    return data
-
-
-def fetch_production(country_code='ES-CN', session=None):
-    ses = session or Session()
-
-    elhierro = ElHierro(ses).get()
-    if not elhierro:
-        raise ParserException("ES-CN", "ElHierro not response")
-
-    granacanaria = GranCanaria(ses).get()
-    if not granacanaria:
-        raise ParserException("ES-CN", "GranCanaria not response")
-
-    gomera = Gomera(ses).get()
-    if not gomera:
-        raise ParserException("ES-CN", "Gomera not response")
-
-    lanzarotefuerteventura = LanzaroteFuerteventura(ses).get()
-    if not lanzarotefuerteventura:
-        raise ParserException("ES-CN", "LanzaroteFuerteventura not response")
-
-    palma = LaPalma(ses).get()
-    if not palma:
-        raise ParserException("ES-CN", "LaPalma not response")
-
-    tenerife = Tenerife(ses).get()
-    if not tenerife:
-        raise ParserException("ES-CN", "Tenerife not response")
-
-    ## Compare timestamps
-    ## Raise ParserException if timestamps aren't equals
-    if elhierro.timestamp != granacanaria.timestamp \
-        and elhierro.timestamp != gomera.timestamp \
-        and elhierro.timestamp != lanzarotefuerteventura.timestamp \
-        and elhierro.timestamp != palma.timestamp \
-        and elhierro.timestamp != tenerife.timestamp:
-        raise ParserException("ES-CN", "Response timestamps aren't equals")
-
-    ## Gas production
-    gas_elhierro = elhierro.gas + elhierro.combined
-    gas_granacanaria = granacanaria.gas + granacanaria.combined
-    gas_gomera = gomera.gas + gomera.combined
-    gas_lanzarotefuerteventura = lanzarotefuerteventura.gas + lanzarotefuerteventura.combined
-    gas_palma = palma.gas + palma.combined
-    gas_tenerife = tenerife.gas + tenerife.combined
-    gas_total = gas_elhierro + gas_granacanaria + gas_gomera + gas_lanzarotefuerteventura + gas_palma + gas_tenerife
-
-    ## Solar production
-    solar_total = elhierro.solar + granacanaria.solar + gomera.solar + lanzarotefuerteventura.solar + palma.solar + tenerife.solar
-
-    ## Oil production
-    oil_elhierro = elhierro.vapor + elhierro.diesel
-    oil_granacanaria = granacanaria.gas + granacanaria.combined
-    oil_gomera = gomera.gas + gomera.combined
-    oil_lanzarotefuerteventura = lanzarotefuerteventura.gas + lanzarotefuerteventura.combined
-    oil_palma = palma.gas + palma.combined
-    oil_tenerife = tenerife.gas + tenerife.combined
-    oil_total = oil_elhierro + oil_granacanaria + oil_gomera + oil_lanzarotefuerteventura + oil_palma + oil_tenerife
-
-    ## Wind production
-    wind_total = elhierro.wind + granacanaria.wind + gomera.wind + lanzarotefuerteventura.wind + palma.wind + tenerife.wind
-
-    ## Hydro production (EL Hierrro is exluded)
-    hydro_total = granacanaria.hydraulic + gomera.hydraulic + lanzarotefuerteventura.hydraulic + palma.hydraulic + tenerife.hydraulic
-
-
-    ## Hydro storage
-    hydro_storage = -elhierro.hydraulic
-
-    data = {
-        'countryCode': country_code,
-        'datetime': get(elhierro.timestamp).datetime,
-        'production': {
-            'coal': 0.0,
-            'gas': round(gas_total, 2),
-            'solar': round(solar_total, 2),
-            'oil': round(oil_total, 2),
-            'wind': round(wind_total, 2),
-            'hydro': round(hydro_total, 2),
-            'biomass': 0.0,
-            'nuclear': 0.0,
-            'geothermal': 0.0,
-            'unknown': 0.0
-        },
-        'storage': {
-            'hydro': round(hydro_storage, 2)
-        },
-        'source': 'demanda.ree.es',
-    }
-
-    return data
-
-
-if __name__ == '__main__':
-    session = Session
-    print(fetch_consumption('ES-CN', session))
-    print(fetch_production('ES-CN', session))
->>>>>>> cefb0640
+# The arrow library is used to handle datetimes
+from arrow import get
+# The request library is used to fetch content through HTTP
+from requests import Session
+from reescraper import (ElHierro, GranCanaria, Gomera, LanzaroteFuerteventura,
+                        LaPalma, Tenerife)
+from parsers.lib.exceptions import ParserException
+
+
+def fetch_islands_data(country_code, session):
+    data = {}
+
+    el_hierro_data = ElHierro(session).get_all()
+    if not el_hierro_data:
+        raise ParserException(country_code, "ElHierro not response")
+    else:
+        data.update({'el_hierro': el_hierro_data})
+
+    gran_canaria_data = GranCanaria(session).get_all()
+    if not gran_canaria_data:
+        raise ParserException(country_code, "GranCanaria not response")
+    else:
+        data.update({'gran_canaria': gran_canaria_data})
+
+    gomera_data = Gomera(session).get_all()
+    if not gomera_data:
+        raise ParserException(country_code, "Gomera not response")
+    else:
+        data.update({'gomera': gomera_data})
+
+    lanzarote_fuerteventura_data = LanzaroteFuerteventura(session).get_all()
+    if not lanzarote_fuerteventura_data:
+        raise ParserException(country_code, "LanzaroteFuerteventura not response")
+    else:
+        data.update({'lanzarote_fuerteventura': lanzarote_fuerteventura_data})
+
+    la_palma_data = LaPalma(session).get_all()
+    if not la_palma_data:
+        raise ParserException(country_code, "LaPalma not response")
+    else:
+        data.update({'la_palma': la_palma_data})
+
+    tenerife_data = Tenerife(session).get_all()
+    if not tenerife_data:
+        raise ParserException(country_code, "Tenerife not response")
+    else:
+        data.update({'tenerife': tenerife_data})
+
+    return data
+
+
+def fetch_consumption(country_code='ES-CN', session=None):
+    ses = session or Session()
+
+    islands_data = fetch_islands_data(country_code, ses)
+
+    consumption_data = {}
+
+    el_hierro_island_data = islands_data['el_hierro']
+    for response in el_hierro_island_data:
+        consumption_datetime = get(response.timestamp).datetime
+        consumption = response.demand
+        consumption_data.update({consumption_datetime: consumption})
+
+    for island, island_data in islands_data.items():
+        if not island == 'el_hierro':
+            for response in island_data:
+                consumption_datetime = get(response.timestamp).datetime
+                consumption = response.demand
+                if consumption_datetime in consumption_data:
+                    consumption = consumption_data[consumption_datetime] + consumption
+                    consumption_data.update({consumption_datetime: consumption})
+
+    data = []
+
+    for datetime, demand in consumption_data.items():
+        response_data = {
+            'countryCode': country_code,
+            'datetime': datetime,
+            'consumption': round(demand, 2),
+            'source': 'demanda.ree.es'
+        }
+
+        data.append(response_data)
+
+    return data
+
+
+def fetch_production(country_code='ES-CN', session=None):
+    ses = session or Session()
+
+    islands_data = fetch_islands_data(country_code, ses)
+
+    production_data = {}
+
+    el_hierro_island_data = islands_data['el_hierro']
+    for response in el_hierro_island_data:
+        if response.production() > 0:
+            production_datetime = get(response.timestamp).datetime
+            production = {
+                'gas': response.gas + response.combined,
+                'oil': response.vapor + response.diesel,
+                'solar': response.solar,
+                'wind': response.wind,
+                'hydro': 0.0,
+                'storage': -response.hydraulic
+            }
+            production_data.update({production_datetime: production})
+
+    for island, island_data in islands_data.items():
+        if not island == 'el_hierro':
+            for response in island_data:
+                production_datetime = get(response.timestamp).datetime
+                if production_datetime in production_data:
+                    if response.production() <= 0:
+                        production_data.pop(production_datetime, None)
+                    else:
+                        production = production_data[production_datetime]
+                        production = {
+                            'gas': production['gas'] + response.gas + response.combined,
+                            'oil': production['oil'] + response.vapor + response.diesel,
+                            'solar': production['solar'] + response.solar,
+                            'wind': production['wind'] + response.wind,
+                            'hydro': production['hydro'] + response.hydraulic,
+                            'storage': production['storage']
+                        }
+                        production_data.update({production_datetime: production})
+
+    data = []
+
+    for datetime, production in production_data.items():
+        response_data = {
+            'countryCode': country_code,
+            'datetime': datetime,
+            'production': {
+                'coal': 0.0,
+                'gas': round(production['gas'], 2),
+                'solar': round(production['solar'], 2),
+                'oil': round(production['oil'], 2),
+                'wind': round(production['wind'], 2),
+                'hydro': round(production['hydro'], 2),
+                'biomass': 0.0,
+                'nuclear': 0.0,
+                'geothermal': 0.0,
+                'unknown': 0.0
+            },
+            'storage': {
+                'hydro': round(production['storage'], 2)
+            },
+            'source': 'demanda.ree.es'
+        }
+
+        data.append(response_data)
+
+    return data
+
+
+if __name__ == '__main__':
+    session = Session
+    print(fetch_consumption('ES-CN', session))
+    print(fetch_production('ES-CN', session))