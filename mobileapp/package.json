{
  "name": "electricitymaps-mobile",
  "version": "1.5.0",
  "description": "A real-time visualisation of the CO2 emissions of electricity consumption",
  "license": "AGPL-3.0-or-later",
  "main": "index.js",
<<<<<<< HEAD
=======
  "engines": {
    "node": ">=18"
  },
>>>>>>> 4e7fffab
  "scripts": {
    "test": "echo \"Error: no test specified\" && exit 1",
    "build-web": "pnpm -C ../web build",
    "build-ios": "pnpm build-web && pnpm exec cap copy && pnpm exec cap sync && pnpm exec cap open ios",
    "build-android": "pnpm build-web && pnpm exec cap copy && pnpm exec cap sync && pnpm exec cap open android",
    "dev-ios": "NODE_ENV=dev pnpm exec cap run ios",
    "dev-android": "NODE_ENV=dev pnpm exec cap run android"
  },
  "dependencies": {
    "@capacitor/android": "^4.6.2",
    "@capacitor/core": "^4.6.2",
    "@capacitor/ios": "^4.6.2"
  },
  "devDependencies": {
    "@capacitor/assets": "^1.0.14",
    "@capacitor/cli": "^4.4.0",
    "@types/node": "^18.11.7",
    "typescript": "^4.8.4"
  }
}<|MERGE_RESOLUTION|>--- conflicted
+++ resolved
@@ -4,12 +4,9 @@
   "description": "A real-time visualisation of the CO2 emissions of electricity consumption",
   "license": "AGPL-3.0-or-later",
   "main": "index.js",
-<<<<<<< HEAD
-=======
   "engines": {
     "node": ">=18"
   },
->>>>>>> 4e7fffab
   "scripts": {
     "test": "echo \"Error: no test specified\" && exit 1",
     "build-web": "pnpm -C ../web build",
