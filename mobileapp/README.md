# Electricity Maps Mobile Apps

This is a capacitor project that builds the mobile apps from the web directory

## Prerequisites:

https://capacitorjs.com/docs/getting-started/environment-setup

Xcode

Android Studio

<<<<<<< HEAD
Homebrew
=======
- install JDK v8 <-- to avoid having to create an Oracle account(!), you can find a `jdk-8u321-macosx-x64.dmg` in our internal Google Drive.
- `brew install gradle`
- install Android Studio - make sure you open it and go through the install wizard in the start
  - Also go to Tools > SDK Manager and install SDK v29
- Follow the steps here: https://www.brainfever.co.uk/2022/02/04/build-tool-32-1-0-rc1-is-missing-dx-at/
  - instead of last step, add the following to your `.zshrc` file:
  ```bash
  export JAVA_HOME=/Library/Java/JavaVirtualMachines/jdk1.8.0_321.jdk/Contents/Home
  export PATH=$JAVA_HOME/bin:$PATH
  export PATH=$PATH:/Library/Android/sdk/platform-tools
  export PATH=$PATH:/Library/Android/sdk/tools
  export ANDROID_SDK_ROOT=~/Library/Android/sdk
  export ANDROID_HOME=~/Library/Android/sdk
  ```
>>>>>>> 0406cbab

Node 18+




## First make sure you have installed and built the web app:

Navigate to the web directory then:

`pnpm install`

`pnpm build`

To enable hot reload you must runt he web app locally on port 5173:

`pnpm dev`

Navigate to the moibleapp directory then:

`pnpm install`


Add Android and iOS:

`pnpm exec cap add android`
`pnpm exec cap add ios`

Copy Assets to app directories:

`pnpm exec cap copy`

Sync the web project to capacitor:

`pnpm exec cap sync`

**Run the app locally with hot reload**

Android:

`pnpm dev-android`

iOS:

`pnpm dev-ios`



**Build app bundles**

App bundles are built through Android Studio and iOS
Android:

`pnpm exec open android`

iOS:

`pnpm exec open ios`



-------------------------------------------------------------------------------------



If you need more information:
https://capacitorjs.com/docs/getting-started



Android emulator not working?

Android studio will need a virtual device, shown here in the Android Studio opening screen:
![](./VDM.png)
<|MERGE_RESOLUTION|>--- conflicted
+++ resolved
@@ -10,9 +10,6 @@
 
 Android Studio
 
-<<<<<<< HEAD
-Homebrew
-=======
 - install JDK v8 <-- to avoid having to create an Oracle account(!), you can find a `jdk-8u321-macosx-x64.dmg` in our internal Google Drive.
 - `brew install gradle`
 - install Android Studio - make sure you open it and go through the install wizard in the start
@@ -27,7 +24,6 @@
   export ANDROID_SDK_ROOT=~/Library/Android/sdk
   export ANDROID_HOME=~/Library/Android/sdk
   ```
->>>>>>> 0406cbab
 
 Node 18+
 
