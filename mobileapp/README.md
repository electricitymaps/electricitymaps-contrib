# Electricity Maps Mobile Apps

This is a capacitor project that builds the mobile apps from the web directory

## Prerequisites:

https://capacitorjs.com/docs/getting-started/environment-setup

Xcode

Android Studio

- install JDK v8 <-- to avoid having to create an Oracle account(!), you can find a `jdk-8u321-macosx-x64.dmg` in our internal Google Drive.
- `brew install gradle`
- install Android Studio - make sure you open it and go through the install wizard in the start
  - Also go to Tools > SDK Manager and install SDK v29
- Follow the steps here: https://www.brainfever.co.uk/2022/02/04/build-tool-32-1-0-rc1-is-missing-dx-at/
  - instead of last step, add the following to your `.zshrc` file:
  ```bash
  export JAVA_HOME=/Library/Java/JavaVirtualMachines/jdk1.8.0_321.jdk/Contents/Home
  export PATH=$JAVA_HOME/bin:$PATH
  export PATH=$PATH:/Library/Android/sdk/platform-tools
  export PATH=$PATH:/Library/Android/sdk/tools
  export ANDROID_SDK_ROOT=~/Library/Android/sdk
  export ANDROID_HOME=~/Library/Android/sdk
  ```

Node 18+

<<<<<<< HEAD
## First make sure you have installed and built the web app:

Navigate to the web directory then:

`pnpm install`

`pnpm build`

To enable hot reload you must runt he web app locally on port 5173:

`pnpm dev`

Navigate to the moibleapp directory then:

`pnpm install`

Add Android and iOS:

`pnpm exec cap add android`
`pnpm exec cap add ios`

Copy Assets to app directories:

`pnpm exec cap copy`

Sync the web project to capacitor:

`pnpm exec cap sync`

**Run the app locally with hot reload**

Android:

`pnpm dev-android`

iOS:

`pnpm dev-ios`

**Build app bundles**

App bundles are built through Android Studio and iOS
Android:

`pnpm exec open android`

iOS:

`pnpm exec open ios`

---

If you need more information:
https://capacitorjs.com/docs/getting-started

Android emulator not working?

=======
## If you have the web app installed and running and want to do production builds the following commands will run everything you need

Navigate to mobileapp

`pnpm build-ios`
`pnpm build-android`

## Detailed instruction if the above doesn't work. First make sure you have installed and built the web app:

Navigate to the web directory then:

`pnpm install`

`pnpm build`

To enable hot reload you must runt he web app locally on port 5173:

`pnpm dev`

Navigate to the moibleapp directory then:

`pnpm install`

Add Android and iOS:

`pnpm exec cap add android`
`pnpm exec cap add ios`

Copy Assets to app directories:

`pnpm exec cap copy`

Sync the web project to capacitor:

`pnpm exec cap sync`

**Run the app locally with hot reload**

Android:

`pnpm dev-android`

iOS:

`pnpm dev-ios`

**Build app bundles**

App bundles are built through Android Studio and iOS
Android:

`pnpm exec open android`

iOS:

`pnpm exec open ios`

---

If you need more information:
https://capacitorjs.com/docs/getting-started

Android emulator not working?

>>>>>>> 4e7fffab
Android studio will need a virtual device, shown here in the Android Studio opening screen:
![](./VDM.png)<|MERGE_RESOLUTION|>--- conflicted
+++ resolved
@@ -27,65 +27,6 @@
 
 Node 18+
 
-<<<<<<< HEAD
-## First make sure you have installed and built the web app:
-
-Navigate to the web directory then:
-
-`pnpm install`
-
-`pnpm build`
-
-To enable hot reload you must runt he web app locally on port 5173:
-
-`pnpm dev`
-
-Navigate to the moibleapp directory then:
-
-`pnpm install`
-
-Add Android and iOS:
-
-`pnpm exec cap add android`
-`pnpm exec cap add ios`
-
-Copy Assets to app directories:
-
-`pnpm exec cap copy`
-
-Sync the web project to capacitor:
-
-`pnpm exec cap sync`
-
-**Run the app locally with hot reload**
-
-Android:
-
-`pnpm dev-android`
-
-iOS:
-
-`pnpm dev-ios`
-
-**Build app bundles**
-
-App bundles are built through Android Studio and iOS
-Android:
-
-`pnpm exec open android`
-
-iOS:
-
-`pnpm exec open ios`
-
----
-
-If you need more information:
-https://capacitorjs.com/docs/getting-started
-
-Android emulator not working?
-
-=======
 ## If you have the web app installed and running and want to do production builds the following commands will run everything you need
 
 Navigate to mobileapp
@@ -150,6 +91,5 @@
 
 Android emulator not working?
 
->>>>>>> 4e7fffab
 Android studio will need a virtual device, shown here in the Android Studio opening screen:
 ![](./VDM.png)