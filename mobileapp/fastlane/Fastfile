--- conflicted
+++ resolved
@@ -167,17 +167,11 @@
     UI.success("-------------------------")
     UI.important("YOU ARE ALMOST THERE! Please follow the steps below to submit the new version for review:")
     UI.message("1. Open https://play.google.com/console/u/0/developers/7105597502658203364/app/4972478320592934095/releases/overview")
-<<<<<<< HEAD
     UI.message("2. Find the latest right Production release under 'Latest Releases'.")
     UI.success("3. Open the release and add release notes.")
     UI.success("4. Open https://play.google.com/console/u/0/developers/7105597502658203364/app/4972478320592934095/publishing")
     UI.success("5. Publish changes.")
     UI.success("6. Run the 'commit' lane after both releases are done.")
-=======
-    UI.message("2. Select the release under 'Latest releases'.")
-    UI.success("3. Add release notes and save.")
-    UI.success("4. Run the 'commit' lane after both releases are done.")
->>>>>>> acb6f712
   end
 end
 
