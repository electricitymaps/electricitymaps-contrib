--- conflicted
+++ resolved
@@ -32,16 +32,6 @@
     // BE
     exchanges['BE->FR'] = {
         lonlat: [4.137165, 50.255806],
-<<<<<<< HEAD
-        rotation: 225
-    },
-    // BG
-    {
-        countryCodes: ['BG', 'GR'],
-        lonlat: [24.535040, 41.558088],
-        rotation: 55
-    },
-=======
         rotation: -135
     };
     exchanges['BE->NL'] = {
@@ -65,7 +55,6 @@
         lonlat: [22.978533, 43.131375],
         rotation: -90
     }
->>>>>>> bc5b9669
     // CH
     exchanges['CH->DE'] = {
         lonlat: [8.806354, 47.667048],
