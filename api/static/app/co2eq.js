--- conflicted
+++ resolved
@@ -46,13 +46,8 @@
     };
 
     this.compute = function(countries) {
-<<<<<<< HEAD
-        var validCountries = d3.entries(countries)
-            .map(function(d) { return d.value.data; })
-=======
         var validCountries = d3.values(countries)
             .filter(function (d) { return d.countryCode && d.production; })
->>>>>>> 0b6580c2
             .filter(function (d) {
                 // Double check that total production + import >= export
                 return (d.totalProduction + d.totalImport) >= d.totalExport;
@@ -75,12 +70,6 @@
         var that = this;
 
         validCountries.forEach(function (country, i) {
-            if (country.totalProduction === undefined || country.totalNetExchange === undefined) {
-                country.totalProduction = 
-                    d3.sum(d3.values(country.production));
-                country.totalNetExchange = 
-                    d3.sum(d3.values(country.exchange));
-            }
             A.set([i, i], -country.totalProduction - country.totalNetExchange);
             // Intern
             d3.entries(country.production).forEach(function (production) {
@@ -93,24 +82,7 @@
                 b.set([i], b.get([i]) - footprint * production.value);
             });
             // Exchanges
-<<<<<<< HEAD
-            d3.entries(country.exchange).forEach(function (exchange) {
-                var j = validCountryKeys.indexOf(exchange.key);
-                if (j < 0) {
-                    if (typeof require == 'undefined')
-                        console.warn(country.countryCode + ' neighbor ' + exchange.key + ' has no co2 data');
-                    return;
-                }
-                if (exchange.value > 0) {
-                    // Import
-                    A.set([i, j], exchange.value);
-                } else {
-                    // Accumulate export
-                    A.set([i, i], A.get([i, i]) - Math.abs(exchange.value));
-                }
-            });
-=======
-            if (country.exchange)
+            if (country.exchange) {
                 d3.entries(country.exchange).forEach(function (exchange) {
                     var j = validCountryKeys.indexOf(exchange.key);
                     if (j < 0) {
@@ -126,7 +98,7 @@
                         A.set([i, i], A.get([i, i]) - Math.abs(exchange.value));
                     }
                 });
->>>>>>> 0b6580c2
+            }
         });
 
         // Solve
