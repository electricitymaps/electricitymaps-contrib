--- conflicted
+++ resolved
@@ -1,11 +1,8 @@
 # Needed for lint staged.
 .prettierignore
 yarn.lock
-<<<<<<< HEAD
 pnpm-lock.yaml
-=======
 .eartlyignore
->>>>>>> 0406cbab
 
 .venv
 **/parsers/test/mocks
@@ -14,10 +11,10 @@
 web/config/zones.json
 world-aggregated.json
 
-<<<<<<< HEAD
 # disabling index.html as we want to keep longer lines to make scanning easier
+# TODO: Move this to .prettierrc overwrites instead
 web/index.html
-=======
+
 mobileapp/plugins
 mobileapp/platforms
 mobileapp/src
@@ -28,7 +25,6 @@
 web/public/images/
 web/src/config/
 web/.husky/_
->>>>>>> 0406cbab
 
 mockserver/public
 
