const axios = require('axios');
const fs = require('fs');

// API Version
const API_VERSION = 'v7';

const writeJSON = (fileName, obj, encoding = 'utf8') =>
  fs.writeFileSync(fileName, JSON.stringify(obj), encoding);

const fetchAndStoreData = async (url, savePath) => {
  // Create folder for savePath if it doesn't exist
  const saveDir = savePath.split('/').slice(0, -1).join('/');
  await fs.promises.mkdir(saveDir, { recursive: true }).catch(console.error);

  return axios.get(url).then((res) => writeJSON(savePath, res.data));
};

<<<<<<< HEAD
const CORE_URL = 'http://localhost:8001/v8';
=======
const CORE_URL = `http://localhost:8001/${API_VERSION}`;
>>>>>>> da7115de
const timeAggregates = ['last_hour', 'hourly', 'daily', 'monthly', 'yearly'];
const detailsZones = ['DE', 'DK-DK2'];

const generateMockData = async () => {
  timeAggregates.forEach(async (agg) => {
    try {
      await fetchAndStoreData(
        `${CORE_URL}/state/${agg}`,
        `./public/${API_VERSION}/state/${agg}.json`
      );
<<<<<<< HEAD

=======
>>>>>>> da7115de
      if (agg !== 'last_hour') {
        detailsZones.forEach(async (zoneId) => {
          await fetchAndStoreData(
            `${CORE_URL}/details/${agg}/${zoneId}`,
<<<<<<< HEAD
            `./public/v8/details/${agg}/${zoneId}.json`
=======
            `./public/${API_VERSION}/details/${agg}/${zoneId}.json`
>>>>>>> da7115de
          );
        });
      }
    } catch (error) {
      console.error(error);
    }
  });
};

generateMockData();<|MERGE_RESOLUTION|>--- conflicted
+++ resolved
@@ -15,11 +15,7 @@
   return axios.get(url).then((res) => writeJSON(savePath, res.data));
 };
 
-<<<<<<< HEAD
-const CORE_URL = 'http://localhost:8001/v8';
-=======
 const CORE_URL = `http://localhost:8001/${API_VERSION}`;
->>>>>>> da7115de
 const timeAggregates = ['last_hour', 'hourly', 'daily', 'monthly', 'yearly'];
 const detailsZones = ['DE', 'DK-DK2'];
 
@@ -30,19 +26,11 @@
         `${CORE_URL}/state/${agg}`,
         `./public/${API_VERSION}/state/${agg}.json`
       );
-<<<<<<< HEAD
-
-=======
->>>>>>> da7115de
       if (agg !== 'last_hour') {
         detailsZones.forEach(async (zoneId) => {
           await fetchAndStoreData(
             `${CORE_URL}/details/${agg}/${zoneId}`,
-<<<<<<< HEAD
-            `./public/v8/details/${agg}/${zoneId}.json`
-=======
             `./public/${API_VERSION}/details/${agg}/${zoneId}.json`
->>>>>>> da7115de
           );
         });
       }
