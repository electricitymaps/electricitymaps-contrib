const express = require('express');
const app = express();
const cors = require('cors');
const fs = require('fs');
const url = require('url');

const PORT = process.argv[2] || 8001;

app.use(cors());

const DEFAULT_ZONE_KEY = 'DE';

app.get('/v6/details/:aggregate/:zoneId', (req, res, next) => {
  const { aggregate, zoneId } = req.params;

  // if file exists return it, otherwise redirect to DEFAULT file
  if (fs.existsSync(`./public/v6/details/${aggregate}/${zoneId}.json`)) {
    // file structure of project will return the correct file
    next();
  } else {
    res.redirect(`/v6/details/${aggregate}/${DEFAULT_ZONE_KEY}`);
  }
});

<<<<<<< HEAD
app.get('/v3/gfs/solar', (req, res, next) => {
  const { refTime, targetTime } = req.query;

  fs.readFile(`./public/v3/gfs/solar.json`, (err, data) => {
    const jsonData = JSON.parse(data);
    jsonData.data.header.refTime = targetTime;
=======
app.get('/v3/gfs/wind', (req, res, next) => {
  const { refTime, targetTime } = req.query;

  fs.readFile(`./public/v3/gfs/wind.json`, (err, data) => {
    const jsonData = JSON.parse(data);
    jsonData.data[0].header.refTime = targetTime;
>>>>>>> b2cba81e

    res.json(jsonData);
  });
});

app.use(function (req, res, next) {
  // Get rid of query parameters so we can serve static files
  if (Object.entries(req.query).length !== 0) {
    res.redirect(url.parse(req.url).pathname);
  } else {
    // Log all requests to static files
    console.log(req.method, req.path);
    next();
  }
});

app.use(express.static('public', { extensions: ['json'] }));

const server = app.listen(PORT, () => {
  console.log('Started mockserver on port: ' + PORT);
});<|MERGE_RESOLUTION|>--- conflicted
+++ resolved
@@ -22,21 +22,23 @@
   }
 });
 
-<<<<<<< HEAD
+app.get('/v3/gfs/wind', (req, res, next) => {
+  const { refTime, targetTime } = req.query;
+
+  fs.readFile(`./public/v3/gfs/wind.json`, (err, data) => {
+    const jsonData = JSON.parse(data);
+    jsonData.data[0].header.refTime = targetTime;
+
+    res.json(jsonData);
+  });
+});
+
 app.get('/v3/gfs/solar', (req, res, next) => {
   const { refTime, targetTime } = req.query;
 
   fs.readFile(`./public/v3/gfs/solar.json`, (err, data) => {
     const jsonData = JSON.parse(data);
     jsonData.data.header.refTime = targetTime;
-=======
-app.get('/v3/gfs/wind', (req, res, next) => {
-  const { refTime, targetTime } = req.query;
-
-  fs.readFile(`./public/v3/gfs/wind.json`, (err, data) => {
-    const jsonData = JSON.parse(data);
-    jsonData.data[0].header.refTime = targetTime;
->>>>>>> b2cba81e
 
     res.json(jsonData);
   });
