const express = require('express');
const app = express();
const cors = require('cors');
const fs = require('fs');
const url = require('url');

const PORT = process.argv[2] || 8001;

app.use(cors());

<<<<<<< HEAD
app.get("/v4/history", (req, res, next) => {
=======
app.get('/v4/history', (req, res, next) => {
>>>>>>> 09398bac
  const { countryCode } = req.query;
  if (countryCode && fs.existsSync(`./public/v4/history_${countryCode}`)) {
    // we alter the URL to search for the specific history file if available
    res.redirect(`/v4/history_${countryCode}`);
  } else {
    next();
  }
});

app.use(function (req, res, next) {
  // Get rid of query parameters so we can serve static files
  if (Object.entries(req.query).length !== 0) {
    res.redirect(url.parse(req.url).pathname);
  } else {
    // Log all requests to static files
    console.log(req.method, req.path);
    next();
  }
});

app.use(express.static('public'));

const server = app.listen(PORT, () => {
<<<<<<< HEAD
  console.log("Started mockserver on port: " + PORT);
=======
  console.log('Started mockserver on port: ' + PORT);
>>>>>>> 09398bac
});<|MERGE_RESOLUTION|>--- conflicted
+++ resolved
@@ -8,11 +8,7 @@
 
 app.use(cors());
 
-<<<<<<< HEAD
-app.get("/v4/history", (req, res, next) => {
-=======
 app.get('/v4/history', (req, res, next) => {
->>>>>>> 09398bac
   const { countryCode } = req.query;
   if (countryCode && fs.existsSync(`./public/v4/history_${countryCode}`)) {
     // we alter the URL to search for the specific history file if available
@@ -36,9 +32,5 @@
 app.use(express.static('public'));
 
 const server = app.listen(PORT, () => {
-<<<<<<< HEAD
-  console.log("Started mockserver on port: " + PORT);
-=======
   console.log('Started mockserver on port: ' + PORT);
->>>>>>> 09398bac
 });