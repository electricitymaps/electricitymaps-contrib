--- conflicted
+++ resolved
@@ -17,9 +17,5 @@
     },
     "transpileOnly": true
   },
-<<<<<<< HEAD
-  "include": ["vite.config.ts", "cypress.config.ts", "scripts", "geo"]
-=======
-  "include": ["vite.config.cts", "cypress.config.ts", "scripts", "geo", ".storybook"]
->>>>>>> e230823a
+  "include": ["vite.config.ts", "cypress.config.ts", "scripts", "geo", ".storybook"]
 }