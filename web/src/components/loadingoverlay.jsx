import React from 'react';
import styled from 'styled-components';
import { CSSTransition } from 'react-transition-group';

// TODO: add animation to logo to indicate loading

const Overlay = styled.div`
  background-image: url(${resolvePath('images/electricitymap-logo.svg')});
<<<<<<< HEAD
  background-position: calc(50% - 64px) center, center center;
  background-repeat: no-repeat, no-repeat;
  background-size: 200px, 10rem;
=======
  background-position: 50% center, center center;
  background-repeat: no-repeat, no-repeat;
  background-size: 190px, 10rem;
>>>>>>> 2413cb67
  background-color: #fafafa;
  transition: opacity ${(props) => props.fadeTimeout}ms ease-in-out;
  z-index: 500;
  flex: 1 1 0;
`;

export default ({ fadeTimeout = 500, visible }) => (
  <CSSTransition in={visible} timeout={fadeTimeout} classNames="fade">
    <Overlay id="loading" fadeTimeout={fadeTimeout} />
  </CSSTransition>
);<|MERGE_RESOLUTION|>--- conflicted
+++ resolved
@@ -6,15 +6,9 @@
 
 const Overlay = styled.div`
   background-image: url(${resolvePath('images/electricitymap-logo.svg')});
-<<<<<<< HEAD
-  background-position: calc(50% - 64px) center, center center;
-  background-repeat: no-repeat, no-repeat;
-  background-size: 200px, 10rem;
-=======
   background-position: 50% center, center center;
   background-repeat: no-repeat, no-repeat;
   background-size: 190px, 10rem;
->>>>>>> 2413cb67
   background-color: #fafafa;
   transition: opacity ${(props) => props.fadeTimeout}ms ease-in-out;
   z-index: 500;
