import * as ToggleGroupPrimitive from '@radix-ui/react-toggle-group';
import Pill from 'components/Pill';
import { useAtom, useSetAtom } from 'jotai';
import {
  ChangeEvent,
  Dispatch,
  SetStateAction,
  useEffect,
  useRef,
  useState,
} from 'react';
import { useTranslation } from 'react-i18next';
import { HiXMark } from 'react-icons/hi2';
import { hasSeenSurveyCardAtom, userLocationAtom } from 'utils/state/atoms';
import { useIsMobile } from 'utils/styling';

enum FeedbackState {
  INITIAL = 'initial',
  OPTIONAL = 'optional',
  SUCCESS = 'success',
}

export interface SurveyResponseProps {
  feedbackScore: number;
  inputText: string;
  reference: string;
  location?: string;
}
interface FeedbackCardProps {
  postSurveyResponse: (props: SurveyResponseProps) => void;
  subtitle?: string;
  primaryQuestion: string;
  secondaryQuestionHigh?: string;
  secondaryQuestionLow?: string;
  surveyReference?: string;
}

export default function FeedbackCard({
  postSurveyResponse,
  subtitle,
  primaryQuestion,
  secondaryQuestionHigh,
  secondaryQuestionLow,
  surveyReference,
}: FeedbackCardProps) {
  const [isClosed, setIsClosed] = useState(false);
  const [feedbackState, setFeedbackState] = useState(FeedbackState.INITIAL);
  const setHasSeenSurveyCard = useSetAtom(hasSeenSurveyCardAtom);
  const isMobile = useIsMobile();

  const handleClose = () => {
    setIsClosed(true);
    if (surveyReference === 'Map Survey') {
      setHasSeenSurveyCard(true);
    }
  };
  const { t } = useTranslation();
  const title = t('feedback-card.title');
  const successMessage = t('feedback-card.success-message');
  const successSubtitle = t('feedback-card.success-subtitle');
  const isFeedbackSubmitted = feedbackState === FeedbackState.SUCCESS;

  const feedbackCardReference = useRef<HTMLDivElement>(null);

  useEffect(() => {
    const handleClickOutside = (event: MouseEvent | TouchEvent) => {
      const target = event.target as HTMLElement;
      if (
        feedbackCardReference.current &&
        !feedbackCardReference.current.contains(target) &&
        (isFeedbackSubmitted || isMobile)
      ) {
        setIsClosed(true);
        setHasSeenSurveyCard(true);
      }
    };

    if (!isClosed) {
      document.addEventListener('mousedown', handleClickOutside);
      document.addEventListener('touchstart', handleClickOutside);
    }

    return () => {
      document.removeEventListener('mousedown', handleClickOutside);
      document.removeEventListener('touchstart', handleClickOutside);
    };
  }, [isClosed, isFeedbackSubmitted, isMobile, setHasSeenSurveyCard]);
  if (isClosed) {
    return null;
  }

  return (
    <div
      data-test-id="feedback-card"
      className="flex w-full flex-col gap-2 rounded-lg border border-neutral-200 bg-zinc-50 px-3 py-4 transition-all dark:border-gray-700 dark:bg-gray-900"
      ref={feedbackCardReference}
    >
      <div className="flex flex-row  justify-between">
        <div className="flex flex-initial flex-row gap-2">
          <div
            className={`min-h-[16px] min-w-[16px] bg-[url('/images/electricitymaps-icon.svg')] bg-contain bg-center bg-no-repeat dark:invert`}
          />
          <h2
            className={`self-center text-left text-sm font-semibold text-black dark:text-white`}
            data-test-id="title"
          >
            {isFeedbackSubmitted ? successSubtitle : title}
          </h2>
        </div>
<<<<<<< HEAD
        <button data-test-id="close-button" onClick={handleClose} className="px-3 py-2.5">
          <HiXMark />
=======
        <button data-test-id="close-button" onClick={handleClose}>
          <HiOutlineX />
>>>>>>> 2106a923
        </button>
      </div>
      <div>
        <div
          className={`pb-1 ${
            isFeedbackSubmitted ? 'text-sm' : 'text-xs'
          } font-medium text-neutral-400`}
          data-test-id="subtitle"
        >
          {isFeedbackSubmitted ? successMessage : subtitle}
        </div>
        <FeedbackActions
          feedbackState={feedbackState}
          setFeedbackState={setFeedbackState}
          postSurveyResponse={postSurveyResponse}
          surveyReference={surveyReference}
          primaryQuestion={primaryQuestion}
          inputQuestionHigh={secondaryQuestionHigh}
          inputQuestionLow={secondaryQuestionLow}
        />
      </div>
    </div>
  );
}

const calculateTextareaHeight = (event: ChangeEvent<HTMLTextAreaElement>) => {
  event.target.style.height = 'auto';
  event.target.style.height = event.target.scrollHeight + 2 + 'px';
};

function InputField({
  inputText,
  inputQuestion,
  handleInputChange,
}: {
  inputText: string;
  inputQuestion?: string;
  handleInputChange: (event: { target: { value: SetStateAction<string> } }) => void;
}) {
  const { t } = useTranslation();
  const inputPlaceholder = t('feedback-card.placeholder');
  const optional = t('feedback-card.optional');

  return (
    <div>
      <div className="flex flex-wrap justify-start">
        <span className="text-sm font-normal text-black dark:text-white">
          <span className="pr-1 font-semibold">{optional}</span>
          <span data-test-id="input-title">{inputQuestion}</span>
        </span>
      </div>
      <textarea
        data-test-id="feedback-input"
        value={inputText}
        onChange={(event) => {
          handleInputChange(event);
          calculateTextareaHeight(event);
        }}
        rows={1}
        placeholder={inputPlaceholder}
        className="my-2 w-full resize-none rounded border border-neutral-200 bg-transparent text-base focus:border-brand-green focus:ring-0 dark:border-gray-700"
      />
    </div>
  );
}

function SubmitButton({ handleSave }: { handleSave: () => void }) {
  const { t } = useTranslation();
  const buttonText = t('feedback-card.submit');

  return <Pill text={buttonText} onClick={handleSave} />;
}

function FeedbackActions({
  feedbackState,
  setFeedbackState,
  postSurveyResponse,
  inputQuestionHigh,
  inputQuestionLow,
  primaryQuestion,
  surveyReference,
}: {
  feedbackState: FeedbackState;
  setFeedbackState: Dispatch<SetStateAction<FeedbackState>>;
  postSurveyResponse: (props: SurveyResponseProps) => void;
  primaryQuestion: string;
  inputQuestionHigh?: string;
  inputQuestionLow?: string;
  surveyReference?: string;
}) {
  const [inputText, setInputText] = useState('');
  const [feedbackScore, setFeedbackScore] = useState('');
  const [userLocation] = useAtom(userLocationAtom);

  const handleInputChange = (event: { target: { value: SetStateAction<string> } }) => {
    setInputText(event.target.value);
  };

  const handleSave = () => {
    setFeedbackState(FeedbackState.SUCCESS);
    postSurveyResponse({
      feedbackScore: Number.parseInt(feedbackScore),
      inputText,
      reference: surveyReference ?? 'Unknown',
      location: userLocation,
    });
  };

  if (feedbackState === FeedbackState.SUCCESS) {
    return null;
  }

  return (
    <div className="flex flex-col">
      <div data-test-id="feedback-question" className="text-sm">
        {primaryQuestion}
      </div>
      <ActionPills
        setFeedbackState={setFeedbackState}
        setFeedbackScore={setFeedbackScore}
      />
      {feedbackState === FeedbackState.OPTIONAL && (
        <div>
          <div className="my-3 h-[1px] w-full bg-neutral-200 dark:bg-gray-700" />
          <div>
            <InputField
              inputText={inputText}
              handleInputChange={handleInputChange}
              inputQuestion={
                Number.parseInt(feedbackScore) > 3 ? inputQuestionHigh : inputQuestionLow
              }
            />
            <SubmitButton handleSave={handleSave} />
          </div>
        </div>
      )}
    </div>
  );
}

function ActionPills({
  setFeedbackState,
  setFeedbackScore,
}: {
  setFeedbackState: Dispatch<SetStateAction<FeedbackState>>;
  setFeedbackScore: Dispatch<SetStateAction<string>>;
}) {
  const { t } = useTranslation();
  const agreeText = t('feedback-card.agree');
  const [pillContent] = useState(['1', '2', '3', '4', '5']);
  const disagreeText = t('feedback-card.disagree');
  const [currentPillNumber, setPillNumber] = useState('');

  const handlePillClick = (identifier: string) => {
    setFeedbackScore(identifier);
    setPillNumber(identifier);
    setFeedbackState(FeedbackState.OPTIONAL);
  };

  return (
    <div className="flex w-full flex-col pt-2">
      <PillContent
        pillContent={pillContent}
        handlePillClick={handlePillClick}
        currentPillNumber={currentPillNumber}
      />
      <div className="flex flex-row items-center justify-between pt-1">
        <div
          data-test-id="disagree-text"
          className="text-xs font-medium text-neutral-400"
        >
          {disagreeText}
        </div>
        <div data-test-id="agree-text" className="text-xs font-medium text-neutral-400">
          {agreeText}
        </div>
      </div>
    </div>
  );
}

function PillContent({
  pillContent,
  handlePillClick,
  currentPillNumber,
}: {
  pillContent: string[];
  handlePillClick: (identifier: string) => void;
  currentPillNumber: string;
}) {
  return (
    <ToggleGroupPrimitive.Root
      className={'flex-start mb-2 flex flex-row items-center justify-between gap-3'}
      type="single"
    >
      {pillContent.map((content) => (
        <ToggleGroupPrimitive.Item
          data-test-id={`feedback-pill-${content}`}
          key={content}
          value={content}
          aria-label={content}
          onClick={() => handlePillClick(content)}
          className={`
          inline-flex h-9 w-full select-none items-center justify-center rounded-full border border-neutral-200 text-black  dark:border-gray-700 dark:text-white
            ${
              currentPillNumber == content
                ? 'bg-black dark:bg-white'
                : 'hover:bg-neutral-200 dark:hover:bg-gray-700'
            }`}
        >
          <div
            className={`text-sm font-semibold ${
              currentPillNumber == content ? ' text-zinc-50 dark:text-gray-900' : ''
            }`}
          >
            {content}
          </div>
        </ToggleGroupPrimitive.Item>
      ))}
    </ToggleGroupPrimitive.Root>
  );
}<|MERGE_RESOLUTION|>--- conflicted
+++ resolved
@@ -107,13 +107,8 @@
             {isFeedbackSubmitted ? successSubtitle : title}
           </h2>
         </div>
-<<<<<<< HEAD
-        <button data-test-id="close-button" onClick={handleClose} className="px-3 py-2.5">
+        <button data-test-id="close-button" onClick={handleClose}>
           <HiXMark />
-=======
-        <button data-test-id="close-button" onClick={handleClose}>
-          <HiOutlineX />
->>>>>>> 2106a923
         </button>
       </div>
       <div>
