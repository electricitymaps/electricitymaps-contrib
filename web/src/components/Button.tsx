import React from 'react';
import { useTranslation } from 'react-i18next';
import {
  FaCommentDots,
  FaFacebook,
  FaGithub,
  FaLinkedin,
  FaSlack,
  FaXTwitter,
} from 'react-icons/fa6';
import { twMerge } from 'tailwind-merge';
import trackEvent from 'utils/analytics';

const DEFAULT_ICON_SIZE = 16;

type SizeOptions = 'sm' | 'md' | 'lg' | 'xl';

interface ButtonProps {
  icon?: React.ReactNode;
  children?: React.ReactNode;
  disabled?: boolean;
<<<<<<< HEAD
  size?: 'sm' | 'lg' | 'xl';
  shouldShrink?: boolean;
=======
  size?: SizeOptions;
>>>>>>> fb26ddb3
  type?: 'primary' | 'secondary' | 'tertiary' | 'link';
  href?: string;
  backgroundClasses?: string;
  foregroundClasses?: string;
  asDiv?: boolean;
  onClick?: () => void;
}

interface SocialButtonProps
  extends Omit<ButtonProps, 'icon' | 'children' | 'href' | 'onClick'> {
  iconSize?: number;
  iconOnly?: boolean;
  isShareLink?: boolean;
}

export function Button({
  icon,
  children,
  disabled,
  href,
  backgroundClasses, // backgroundColor, borderColor, margin, etc.
  foregroundClasses, // textColor, etc.
  size = 'lg',
  shouldShrink = false,
  type = 'primary',
  asDiv, // If true, renders a div instead of a button to avoid nested buttons in components like ToastPrimitive.Action
  onClick,
}: ButtonProps) {
  const renderAsLink = Boolean(href);
  const As = getComponentType(renderAsLink, asDiv);
  const componentType = renderAsLink ? undefined : 'button';
  const isIconOnly = !children && Boolean(icon);

  return (
    <div
      className={twMerge(
        `items-center justify-center rounded-full ${getBackground(type, disabled)}`,
        backgroundClasses,
        shouldShrink ? 'w-fit' : ''
      )}
    >
      <As
        className={twMerge(
          `flex h-full w-full flex-row items-center justify-center rounded-full text-sm font-semibold
        focus-visible:outline focus-visible:outline-2 focus-visible:outline-offset-2 focus-visible:outline-brand-green disabled:text-neutral-400
        disabled:hover:bg-inherit disabled:dark:text-gray-500 ${getSize(
          size,
          type,
          isIconOnly
        )}
        ${getForeground(type)} ${getHover(type)}`,
          foregroundClasses
        )}
        disabled={disabled}
        href={href}
        type={componentType}
        onClick={onClick}
        target="_blank"
        // Used to prevent browser translation crashes on edge, see #6809
        translate="no"
      >
        {icon}
        {children}
      </As>
    </div>
  );
}

function getComponentType(renderAsLink: boolean, asDiv?: boolean) {
  if (renderAsLink) {
    return 'a';
  }
  if (asDiv) {
    return 'div';
  }

  return 'button';
}

function getHover(type: string) {
  switch (type) {
    case 'primary': {
      return 'hover:bg-black/20';
    }
    default: {
      return 'hover:bg-neutral-400/10';
    }
  }
}

function getBackground(type: string, disabled: boolean | undefined) {
  switch (type) {
    case 'primary': {
      if (disabled) {
        return 'bg-zinc-50 dark:bg-gray-800 border border-neutral-200 dark:border-gray-700';
      }
      return 'bg-brand-green';
    }
    case 'secondary': {
      return 'border dark:border-gray-700 border-neutral-200 bg-white dark:bg-gray-900';
    }
    default: {
      return 'bg-inherit';
    }
  }
}

function getForeground(type: string) {
  switch (type) {
    case 'primary': {
      return 'text-white';
    }
    case 'link': {
      return 'text-emerald-800 dark:text-emerald-500';
    }
    default: {
      return 'text-black dark:text-white';
    }
  }
}

function getSize(size: SizeOptions, type: string, isIconOnly: boolean) {
  if (isIconOnly) {
    switch (size) {
      case 'sm': {
        return 'min-w-7 min-h-7';
      }
      case 'md': {
        return 'min-w-9 min-h-9';
      }
      case 'lg': {
        return 'min-w-11 min-h-11';
      }
      case 'xl': {
        return 'min-w-14 min-h-14';
      }
    }
  }

  switch (size) {
    case 'sm': {
      return 'min-w-6 min-h-6 px-2 py-1 gap-x-1 text-sm';
    }
    case 'md': {
      return 'min-w-8 min-h-8 px-4 py-2 gap-x-1.5 text-sm';
    }
    case 'lg': {
      return type == 'link'
        ? 'px-4 py-2 gap-x-2 text-sm'
        : 'min-w-10 min-h-10 px-6 py-3 gap-x-1.5 text-sm';
    }
    case 'xl': {
      return type == 'link'
        ? 'px-4 py-2 gap-x-2 text-base'
        : 'min-w-12 min-h-12 px-8 py-4 gap-x-1.5 text-base';
    }
    default: {
      return '';
    }
  }
}

export function GitHubButton({
  iconOnly,
  size = 'lg',
  iconSize = DEFAULT_ICON_SIZE,
  type,
  shouldShrink,
}: SocialButtonProps) {
  const { t } = useTranslation();
  return (
    <Button
      size={size}
      type={type}
      shouldShrink={shouldShrink}
      backgroundClasses="bg-[#010409]"
      foregroundClasses="text-white dark:text-white focus-visible:outline-[#010409]"
      href="https://github.com/electricityMaps/electricitymaps-contrib"
      icon={<FaGithub size={iconSize} />}
      onClick={() => {
        trackEvent('Contribute On GitHub Button Clicked');
      }}
    >
      {iconOnly ? undefined : t('button.github')}
    </Button>
  );
}

export function TwitterButton({
  iconOnly,
  size = 'lg',
  iconSize = DEFAULT_ICON_SIZE,
  type,
  isShareLink,
  shouldShrink,
}: SocialButtonProps) {
  const { t } = useTranslation();
  return (
    <Button
      size={size}
      type={type}
      shouldShrink={shouldShrink}
      backgroundClasses="bg-black"
      foregroundClasses="text-white dark:text-white focus-visible:outline-black"
      href={
        isShareLink
          ? 'https://twitter.com/intent/tweet?url=https://app.electricitymaps.com'
          : undefined
      }
      icon={<FaXTwitter size={iconSize} />}
    >
      {iconOnly ? undefined : t('button.twitter')}
    </Button>
  );
}

export function FacebookButton({
  iconOnly,
  size = 'lg',
  iconSize = DEFAULT_ICON_SIZE,
  type,
  isShareLink,
  shouldShrink,
}: SocialButtonProps) {
  const { t } = useTranslation();
  return (
    <Button
      size={size}
      type={type}
      shouldShrink={shouldShrink}
      backgroundClasses="bg-[#1877F2]"
      foregroundClasses="text-white dark:text-white focus-visible:outline-[#1877F2]"
      href={
        isShareLink
          ? 'https://facebook.com/sharer/sharer.php?u=https%3A%2F%2Fapp.electricitymaps.com%2F'
          : undefined
      }
      icon={<FaFacebook size={iconSize} />}
    >
      {iconOnly ? undefined : t('button.facebook')}
    </Button>
  );
}

export function SlackButton({
  iconOnly,
  size = 'lg',
  iconSize = DEFAULT_ICON_SIZE,
  type,
  isShareLink,
  shouldShrink,
}: SocialButtonProps) {
  const { t } = useTranslation();
  return (
    <Button
      size={size}
      type={type}
      shouldShrink={shouldShrink}
      backgroundClasses="bg-[#4a154b]"
      foregroundClasses="text-white dark:text-white focus-visible:outline-[#4a154b]"
      href={isShareLink ? undefined : 'https://slack.electricitymaps.com'}
      icon={<FaSlack size={iconSize} />}
    >
      {iconOnly ? undefined : t('button.slack')}
    </Button>
  );
}

export function LinkedinButton({
  iconOnly,
  size = 'lg',
  iconSize = DEFAULT_ICON_SIZE,
  type,
  isShareLink,
  shouldShrink,
}: SocialButtonProps) {
  const { t } = useTranslation();
  return (
    <Button
      size={size}
      type={type}
      shouldShrink={shouldShrink}
      backgroundClasses="bg-[#0A66C2]"
      foregroundClasses="text-white dark:text-white focus-visible:outline-[#0A66C2]"
      href={
        isShareLink
          ? 'https://www.linkedin.com/shareArticle?mini=true&url=https://app.electricitymaps.com'
          : 'https://www.linkedin.com/company/electricitymaps/'
      }
      icon={<FaLinkedin size={iconSize} />}
    >
      {iconOnly ? undefined : t('button.linkedin')}
    </Button>
  );
}

export function FeedbackButton({
  iconOnly,
  size = 'lg',
  iconSize = DEFAULT_ICON_SIZE,
  type,
  shouldShrink,
}: SocialButtonProps) {
  const { t } = useTranslation();
  return (
    <Button
      size={size}
      type={type}
      shouldShrink={shouldShrink}
      href="https://forms.gle/VHaeHzXyGodFKZY18"
      icon={<FaCommentDots size={iconSize} />}
    >
      {iconOnly ? undefined : t('button.feedback')}
    </Button>
  );
}<|MERGE_RESOLUTION|>--- conflicted
+++ resolved
@@ -19,12 +19,8 @@
   icon?: React.ReactNode;
   children?: React.ReactNode;
   disabled?: boolean;
-<<<<<<< HEAD
-  size?: 'sm' | 'lg' | 'xl';
+  size?: SizeOptions;
   shouldShrink?: boolean;
-=======
-  size?: SizeOptions;
->>>>>>> fb26ddb3
   type?: 'primary' | 'secondary' | 'tertiary' | 'link';
   href?: string;
   backgroundClasses?: string;
