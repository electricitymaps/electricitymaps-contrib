import React, { useMemo, useState } from 'react';
import sortedIndex from 'lodash.sortedindex';
import { scaleTime } from 'd3-scale';

import TimeAxis from './graph/timeaxis';
import { useRefWidthHeightObserver } from '../hooks/viewport';
import { useCurrentNightTimes } from '../hooks/redux';
import { TimeSliderInput } from './TimeSliderInput';

const AXIS_HORIZONTAL_MARGINS = 12;

const getTimeScale = (rangeEnd, datetimes, startTime, endTime) => scaleTime()
  .domain([
<<<<<<< HEAD
    startTime ? moment(startTime).toDate() : datetimes.at(0),
    endTime ? moment(endTime).toDate() : datetimes.at(-1),
=======
    startTime ? new Date(startTime) : first(datetimes),
    endTime ? new Date(endTime) : last(datetimes),
>>>>>>> d0ae09c1
  ])
  .range([0, rangeEnd])
  .nice(25);

const createChangeAndInputHandler = (
  datetimes,
  onChange,
  setAnchoredTimeIndex,
) => (ev) => {
  const value = parseInt(ev.target.value, 10);
  let index = sortedIndex(
    datetimes.map(t => t.valueOf()),
    value,
  );
  // If the slider is past the last datetime, we set index to null in order to use the scale end time.
  if (index >= datetimes.length) {
    index = null;
  }
  setAnchoredTimeIndex(index);
  if (onChange) {
    onChange(index);
  }
};

const TimeSlider = ({
  className,
  onChange,
  selectedTimeIndex,
  datetimes,
  startTime,
  endTime,
}) => {
  const { ref, width } = useRefWidthHeightObserver(2 * AXIS_HORIZONTAL_MARGINS);

  const [anchoredTimeIndex, setAnchoredTimeIndex] = useState(null);
  const nightTimes = useCurrentNightTimes();

  const timeScale = useMemo(
    () => getTimeScale(width, datetimes, startTime, endTime),
    [width, datetimes, startTime, endTime],
  );

  const startTimeValue = timeScale.domain()[0].valueOf();
  const endTimeValue = timeScale.domain()[1].valueOf();

  // Creating a scale for the night-time background gradients
  const gradientScale = useMemo(
    () => getTimeScale(100, nightTimes, startTimeValue, endTimeValue),
    [nightTimes, timeScale],
  );

  const nightTimeSets = nightTimes.flatMap(([start, end]) => [
    {
      start: Math.max(0, gradientScale(start)),
      end: Math.min(100, gradientScale(end)),
    },
  ]);


  const handleChangeAndInput = useMemo(
    () => createChangeAndInputHandler(datetimes, onChange, setAnchoredTimeIndex),
    [datetimes, onChange, setAnchoredTimeIndex],
  );

  if (!datetimes || datetimes.length === 0) return null;

  const selectedTimeValue = typeof selectedTimeIndex === 'number'
    ? datetimes[selectedTimeIndex].valueOf()
    : null;
  const anchoredTimeValue = typeof anchoredTimeIndex === 'number'
    ? datetimes[anchoredTimeIndex].valueOf()
    : null;



  const timeOnGradient = gradientScale(selectedTimeValue || anchoredTimeValue || endTimeValue);
  const isSelectedTimeDuringNight =  nightTimeSets.some(({start, end}) => timeOnGradient >= start && timeOnGradient <= end)

  return (
    <div className={className}>
      <TimeSliderInput
        onChange={handleChangeAndInput}
        value={selectedTimeValue || anchoredTimeValue || endTimeValue}
        nightTimeSets={nightTimeSets}
        isValueAtNight={isSelectedTimeDuringNight}
        min={startTimeValue}
        max={endTimeValue}
      />
      <svg className="time-slider-axis-container" ref={ref}>
        <TimeAxis
          scale={timeScale}
          transform={`translate(${AXIS_HORIZONTAL_MARGINS}, 0)`}
          className="time-slider-axis"
        />
      </svg>
    </div>
  );
};

export default TimeSlider;<|MERGE_RESOLUTION|>--- conflicted
+++ resolved
@@ -11,13 +11,8 @@
 
 const getTimeScale = (rangeEnd, datetimes, startTime, endTime) => scaleTime()
   .domain([
-<<<<<<< HEAD
-    startTime ? moment(startTime).toDate() : datetimes.at(0),
-    endTime ? moment(endTime).toDate() : datetimes.at(-1),
-=======
-    startTime ? new Date(startTime) : first(datetimes),
-    endTime ? new Date(endTime) : last(datetimes),
->>>>>>> d0ae09c1
+    startTime ? new Date(startTime) : datetimes.at(0),
+    endTime ? new Date(endTime) : datetimes.at(-1),
   ])
   .range([0, rangeEnd])
   .nice(25);
