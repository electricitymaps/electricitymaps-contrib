import React, { useState, useMemo, useRef, useEffect } from 'react';
import { useSelector } from 'react-redux';
import { Portal } from 'react-portal';
import ReactMapGL, { NavigationControl, Source, Layer } from 'react-map-gl';
import { noop } from '../helpers/noop';
import { isEmpty } from '../helpers/isEmpty';
import { debounce } from '../helpers/debounce';

const interactiveLayerIds = ['zones-clickable-layer'];
const mapStyle = { version: 8, sources: {}, layers: [] };

const ZoneMap = ({
  children = null,
  co2ColorScale = null,
  hoveringEnabled = true,
  onMapLoaded = noop,
  onMapError = noop,
  onMouseMove = noop,
  onResize = noop,
  onSeaClick = noop,
  onViewportChange = noop,
  onZoneClick = noop,
  onZoneMouseEnter = noop,
  onZoneMouseLeave = noop,
  scrollZoom = true,
  selectedZoneTimeIndex = null,
  style = {},
  theme = {},
  transitionDuration = 300,
  viewport = {
    latitude: 0,
    longitude: 0,
    zoom: 2,
  },
  zoomInLabel = '',
  zoomOutLabel = '',
}) => {
  const ref = useRef(null);
  const wrapperRef = useRef(null);
  const [hoveredZoneId, setHoveredZoneId] = useState(null);
  const [isSupported, setIsSupported] = useState(true);
  const [isLoaded, setIsLoaded] = useState(false);
  const selectedTimeAggregate = useSelector((state) => state.application.selectedTimeAggregate);
  const zones = useSelector((state) => state.data.zones);

  const [isDragging, setIsDragging] = useState(false);
  const debouncedSetIsDragging = useMemo(
    () =>
      debounce((value) => {
        setIsDragging(value);
      }, 200),
    []
  );

  // TODO: Try tying this to internal map state somehow to remove the need for these handlers.
  const handleDragStart = useMemo(() => () => setIsDragging(true), []);
  const handleDragEnd = useMemo(() => () => setIsDragging(false), []);
  const handleWheel = useMemo(
    () => () => {
      setIsDragging(true);
      debouncedSetIsDragging(false);
    },
    [] // eslint-disable-line react-hooks/exhaustive-deps
  );

  const handleLoad = () => {
    setIsLoaded(true);
    onMapLoaded();
  };

  // Generate two sources (clickable and non-clickable zones), based on the zones data.
  const sources = useMemo(() => {
    const features = Object.entries(zones).map(([zoneId, zone]) => {
      const length = (coordinate) => (coordinate ? coordinate.length : 0);
      return {
        type: 'Feature',
        geometry: {
          ...zone.geography.geometry,
          coordinates: zone.geography.geometry.coordinates.filter(length), // Remove empty geometries
        },
        properties: {
          color: undefined,
          zoneData: zone[selectedTimeAggregate].overviews,
          zoneId,
        },
      };
    });

    return {
      // TODO: Clean up further
      zonesClickable: {
        type: 'FeatureCollection',
        features,
      },
    };
  }, [zones, selectedTimeAggregate]);

  // Every time the hovered zone changes, update the hover map layer accordingly.
  const hoverFilter = useMemo(() => ['==', 'zoneId', hoveredZoneId || ''], [hoveredZoneId]);

  // Calculate layer styles only when the theme changes
  // to keep the stable and prevent excessive rerendering.
  const styles = useMemo(
    () => ({
      hover: { 'fill-color': 'white', 'fill-opacity': 0.3 },
      ocean: { 'background-color': theme.oceanColor },
      zonesBorder: { 'line-color': theme.strokeColor, 'line-width': theme.strokeWidth },
      zonesClickable: {
        'fill-color': [
          'coalesce', // // https://docs.mapbox.com/mapbox-gl-js/style-spec/expressions/#coalesce
          ['feature-state', 'color'],
          ['get', 'color'],
          theme.clickableFill,
        ],
      },
    }),
    [theme]
  );

  // If WebGL is not supported trigger an error callback.
  useEffect(() => {
    if (!ReactMapGL.supported()) {
      setIsSupported(false);
      onMapError('WebGL not supported');
    }
  }, []); // eslint-disable-line react-hooks/exhaustive-deps

  // TODO: Consider moving the calculation to a useMemo function
  // change color of zones if timeslider is changed
  useEffect(() => {
    if (isLoaded && co2ColorScale) {
      // TODO: This will only change RENDERED zones, so if you change the time in Europe and zoom out, go to US, it will not be updated!
      // TODO: Consider using isdragging or similar to update this when new zones are rendered
      const features = ref.current.queryRenderedFeatures();
      const map = ref.current.getMap();
      features.forEach((feature) => {
        const { color, zoneId } = feature.properties;
        let fillColor = color;
        const co2intensity = zones?.[zoneId]?.[selectedTimeAggregate]?.overviews[selectedZoneTimeIndex]?.co2intensity;
        // Calculate new color if zonetime is selected and we have a co2intensity
        if (selectedZoneTimeIndex !== null && co2intensity) {
          fillColor = co2ColorScale(co2intensity);
        }
        const existingColor = feature.id
          ? map.getFeatureState({ source: 'zones-clickable', id: feature.id }, 'color')?.color
          : color;

        if (feature.id && fillColor !== existingColor) {
          map.setFeatureState(
            {
              source: 'zones-clickable',
              id: feature.id,
            },
            {
              color: fillColor,
            }
          );
        }
      });
    }
<<<<<<< HEAD
  }, [isLoaded, isDragging, zoneHistories, selectedZoneTimeIndex, selectedTimeAggregate, co2ColorScale]);
=======
  }, [
    isHistoryFeatureEnabled,
    isLoaded,
    isDragging,
    selectedTimeAggregate,
    co2ColorScale,
    zones,
    selectedZoneTimeIndex,
  ]);
>>>>>>> 6d62f30b

  const handleClick = useMemo(
    () => (e) => {
      if (ref.current && ref.current.state && !ref.current.state.isDragging) {
        const features = ref.current.queryRenderedFeatures(e.point);
        if (isEmpty(features)) {
          onSeaClick();
        } else {
          onZoneClick(features[0].properties.zoneId);
        }
      }
    },
    [onSeaClick, onZoneClick]
  );

  const handleMouseMove = useMemo(
    () => (e) => {
      if (ref.current) {
        if (hoveringEnabled) {
          onMouseMove({
            x: e.point[0],
            y: e.point[1],
            longitude: e.lngLat[0],
            latitude: e.lngLat[1],
          });
        }
        // Ignore zone hovering when dragging (performance optimization).
        if (!isDragging) {
          const features = ref.current.queryRenderedFeatures(e.point);
          // Trigger onZoneMouseEnter if mouse enters a different
          // zone and onZoneMouseLeave when it leaves all zones.
          if (!isEmpty(features) && hoveringEnabled) {
            const { zoneId } = features[0].properties;
            if (hoveredZoneId !== zoneId) {
              onZoneMouseEnter(zoneId);
              setHoveredZoneId(zoneId);
            }
          } else if (hoveredZoneId !== null) {
            onZoneMouseLeave();
            setHoveredZoneId(null);
          }
        }
      }
    },
    [hoveringEnabled, isDragging, hoveredZoneId, onMouseMove, onZoneMouseEnter, onZoneMouseLeave]
  );

  const handleMouseOut = useMemo(
    () => () => {
      if (hoveredZoneId !== null) {
        onZoneMouseLeave();
        setHoveredZoneId(null);
      }
    },
    [hoveredZoneId] // eslint-disable-line react-hooks/exhaustive-deps
  );

  // Don't render map nor any of the layers if WebGL is not supported.
  if (!isSupported) {
    return null;
  }

  return (
    <div className="zone-map" style={style} ref={wrapperRef}>
      <ReactMapGL
        ref={ref}
        width="100%"
        height="100%"
        latitude={viewport.latitude}
        longitude={viewport.longitude}
        zoom={viewport.zoom}
        interactiveLayerIds={interactiveLayerIds}
        dragRotate={false}
        touchRotate={false}
        scrollZoom={scrollZoom}
        mapStyle={mapStyle}
        maxZoom={10}
        onBlur={handleMouseOut}
        onClick={handleClick}
        onError={onMapError}
        onLoad={handleLoad}
        onMouseMove={handleMouseMove}
        onMouseOut={handleMouseOut}
        onMouseDown={handleDragStart}
        onMouseUp={handleDragEnd}
        onResize={onResize}
        onTouchStart={handleDragStart}
        onTouchEnd={handleDragEnd}
        onWheel={handleWheel}
        onViewportChange={onViewportChange}
        transitionDuration={isDragging ? 0 : transitionDuration}
      >
        {/*
          Render the navigation controls next to ReactMapGL in the DOM so that
          hovering over zoom buttons doesn't fire hover events on the map.
        */}
        <Portal node={wrapperRef.current}>
          <div
            className="mapboxgl-zoom-controls"
            style={{
              boxShadow: '0px 0px 10px 0px rgba(0,0,0,0.15)',
              position: 'absolute',
              right: '24px',
              top: '24px',
            }}
          >
            <NavigationControl showCompass={false} zoomInLabel={zoomInLabel} zoomOutLabel={zoomOutLabel} />
          </div>
        </Portal>
        {/* Layers */}
        <Layer id="ocean" type="background" paint={styles.ocean} />
        <Source id="zones-clickable" generateId type="geojson" data={sources.zonesClickable}>
          <Layer id="zones-clickable-layer" type="fill" paint={styles.zonesClickable} />
          <Layer id="zones-border" type="line" paint={styles.zonesBorder} />
          {/* Note: if stroke width is 1px, then it is faster to use fill-outline in fill layer */}
        </Source>
        <Source type="geojson" data={sources.zonesClickable}>
          <Layer id="hover" type="fill" paint={styles.hover} filter={hoverFilter} />
        </Source>
        {/* Extra layers provided by user */}
        {children}
      </ReactMapGL>
    </div>
  );
};

export default ZoneMap;<|MERGE_RESOLUTION|>--- conflicted
+++ resolved
@@ -158,19 +158,7 @@
         }
       });
     }
-<<<<<<< HEAD
-  }, [isLoaded, isDragging, zoneHistories, selectedZoneTimeIndex, selectedTimeAggregate, co2ColorScale]);
-=======
-  }, [
-    isHistoryFeatureEnabled,
-    isLoaded,
-    isDragging,
-    selectedTimeAggregate,
-    co2ColorScale,
-    zones,
-    selectedZoneTimeIndex,
-  ]);
->>>>>>> 6d62f30b
+  }, [isLoaded, isDragging, selectedTimeAggregate, co2ColorScale, zones, selectedZoneTimeIndex]);
 
   const handleClick = useMemo(
     () => (e) => {
