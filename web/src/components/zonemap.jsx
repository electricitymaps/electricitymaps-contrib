import React, { useState, useMemo, useRef, useEffect } from 'react';
import { useSelector } from 'react-redux';
import { Portal } from 'react-portal';
import ReactMapGL, { Source, Layer } from 'react-map-gl';
import { noop } from '../helpers/noop';
import { isEmpty } from '../helpers/isEmpty';
import { debounce } from '../helpers/debounce';
<<<<<<< HEAD
import { getCO2IntensityByMode } from '../helpers/zonedata';
=======
import { ZoomControls } from './zoomcontrols';
>>>>>>> 7cf6a680

const interactiveLayerIds = ['zones-clickable-layer'];
const mapStyle = { version: 8, sources: {}, layers: [] };

const ZoneMap = ({
  children = null,
  co2ColorScale = null,
  hoveringEnabled = true,
  onMapLoaded = noop,
  onMapError = noop,
  onMouseMove = noop,
  onResize = noop,
  onSeaClick = noop,
  onViewportChange = noop,
  onZoneClick = noop,
  onZoneMouseEnter = noop,
  onZoneMouseLeave = noop,
  scrollZoom = true,
  selectedZoneTimeIndex = null,
  style = {},
  theme = {},
  transitionDuration = 300,
  viewport = {
    latitude: 0,
    longitude: 0,
    zoom: 2,
  },
}) => {
  const ref = useRef(null);
  const wrapperRef = useRef(null);
  const [hoveredZoneId, setHoveredZoneId] = useState(null);
  const [isSupported, setIsSupported] = useState(true);
  const [isLoaded, setIsLoaded] = useState(false);
  const selectedTimeAggregate = useSelector((state) => state.application.selectedTimeAggregate);
  const electricityMixMode = useSelector((state) => state.application.electricityMixMode);
  const zones = useSelector((state) => state.data.zones);

  const [isDragging, setIsDragging] = useState(false);
  const debouncedSetIsDragging = useMemo(
    () =>
      debounce((value) => {
        setIsDragging(value);
      }, 200),
    []
  );

  // TODO: Try tying this to internal map state somehow to remove the need for these handlers.
  const handleDragStart = useMemo(() => () => setIsDragging(true), []);
  const handleDragEnd = useMemo(() => () => setIsDragging(false), []);
  const handleWheel = useMemo(
    () => () => {
      setIsDragging(true);
      debouncedSetIsDragging(false);
    },
    [] // eslint-disable-line react-hooks/exhaustive-deps
  );

  const handleLoad = () => {
    setIsLoaded(true);
    onMapLoaded();
  };

  // Generate two sources (clickable and non-clickable zones), based on the zones data.
  const sources = useMemo(() => {
    const features = Object.entries(zones).map(([zoneId, zone]) => {
      const length = (coordinate) => (coordinate ? coordinate.length : 0);
      return {
        type: 'Feature',
        geometry: {
          ...zone.geography.geometry,
          coordinates: zone.geography.geometry.coordinates.filter(length), // Remove empty geometries
        },
        properties: {
          color: undefined,
          zoneData: zone[selectedTimeAggregate].overviews,
          zoneId,
        },
      };
    });

    return {
      // TODO: Clean up further
      zonesClickable: {
        type: 'FeatureCollection',
        features,
      },
    };
  }, [zones, selectedTimeAggregate]);

  // Every time the hovered zone changes, update the hover map layer accordingly.
  const hoverFilter = useMemo(() => ['==', 'zoneId', hoveredZoneId || ''], [hoveredZoneId]);

  // Calculate layer styles only when the theme changes
  // to keep the stable and prevent excessive rerendering.
  const styles = useMemo(
    () => ({
      hover: { 'fill-color': 'white', 'fill-opacity': 0.3 },
      ocean: { 'background-color': theme.oceanColor },
      zonesBorder: { 'line-color': theme.strokeColor, 'line-width': theme.strokeWidth },
      zonesClickable: {
        'fill-color': [
          'coalesce', // // https://docs.mapbox.com/mapbox-gl-js/style-spec/expressions/#coalesce
          ['feature-state', 'color'],
          ['get', 'color'],
          theme.clickableFill,
        ],
      },
    }),
    [theme]
  );

  // If WebGL is not supported trigger an error callback.
  useEffect(() => {
    if (!ReactMapGL.supported()) {
      setIsSupported(false);
      onMapError('WebGL not supported');
    }
  }, []); // eslint-disable-line react-hooks/exhaustive-deps

  // TODO: Consider moving the calculation to a useMemo function
  // change color of zones if timeslider is changed
  useEffect(() => {
    if (isLoaded && co2ColorScale) {
      // TODO: This will only change RENDERED zones, so if you change the time in Europe and zoom out, go to US, it will not be updated!
      // TODO: Consider using isdragging or similar to update this when new zones are rendered
      const features = ref.current.queryRenderedFeatures();
      const map = ref.current.getMap();
      features.forEach((feature) => {
        const { color, zoneId } = feature.properties;
        let fillColor = color;
        const zoneData = zones[zoneId]?.[selectedTimeAggregate].overviews[selectedZoneTimeIndex];
        if (!zoneData) {
          return;
        }
        const co2intensity = getCO2IntensityByMode(zoneData, electricityMixMode);

        // Calculate new color if zonetime is selected and we have a co2intensity
        if (selectedZoneTimeIndex !== null && co2intensity) {
          fillColor = co2ColorScale(co2intensity);
        }
        const existingColor = feature.id
          ? map.getFeatureState({ source: 'zones-clickable', id: feature.id }, 'color')?.color
          : color;

        if (feature.id && fillColor !== existingColor) {
          map.setFeatureState(
            {
              source: 'zones-clickable',
              id: feature.id,
            },
            {
              color: fillColor,
            }
          );
        }
      });
    }
  }, [isLoaded, isDragging, selectedTimeAggregate, co2ColorScale, zones, selectedZoneTimeIndex, electricityMixMode]);

  const handleClick = useMemo(
    () => (e) => {
      if (ref.current && ref.current.state && !ref.current.state.isDragging) {
        const features = ref.current.queryRenderedFeatures(e.point);
        if (isEmpty(features)) {
          onSeaClick();
        } else {
          onZoneClick(features[0].properties.zoneId);
        }
      }
    },
    [onSeaClick, onZoneClick]
  );

  const handleMouseMove = useMemo(
    () => (e) => {
      if (ref.current) {
        if (hoveringEnabled) {
          onMouseMove({
            x: e.point[0],
            y: e.point[1],
            longitude: e.lngLat[0],
            latitude: e.lngLat[1],
          });
        }
        // Ignore zone hovering when dragging (performance optimization).
        if (!isDragging) {
          const features = ref.current.queryRenderedFeatures(e.point);
          // Trigger onZoneMouseEnter if mouse enters a different
          // zone and onZoneMouseLeave when it leaves all zones.
          if (!isEmpty(features) && hoveringEnabled) {
            const { zoneId } = features[0].properties;
            if (hoveredZoneId !== zoneId) {
              onZoneMouseEnter(zoneId);
              setHoveredZoneId(zoneId);
            }
          } else if (hoveredZoneId !== null) {
            onZoneMouseLeave();
            setHoveredZoneId(null);
          }
        }
      }
    },
    [hoveringEnabled, isDragging, hoveredZoneId, onMouseMove, onZoneMouseEnter, onZoneMouseLeave]
  );

  const handleMouseOut = useMemo(
    () => () => {
      if (hoveredZoneId !== null) {
        onZoneMouseLeave();
        setHoveredZoneId(null);
      }
    },
    [hoveredZoneId] // eslint-disable-line react-hooks/exhaustive-deps
  );

  // Don't render map nor any of the layers if WebGL is not supported.
  if (!isSupported) {
    return null;
  }

  return (
    <div className="zone-map" style={style} ref={wrapperRef}>
      <ReactMapGL
        ref={ref}
        width="100%"
        height="100%"
        latitude={viewport.latitude}
        longitude={viewport.longitude}
        zoom={viewport.zoom}
        interactiveLayerIds={interactiveLayerIds}
        dragRotate={false}
        touchRotate={false}
        scrollZoom={scrollZoom}
        mapStyle={mapStyle}
        maxZoom={10}
        onBlur={handleMouseOut}
        onClick={handleClick}
        onError={onMapError}
        onLoad={handleLoad}
        onMouseMove={handleMouseMove}
        onMouseOut={handleMouseOut}
        onMouseDown={handleDragStart}
        onMouseUp={handleDragEnd}
        onResize={onResize}
        onTouchStart={handleDragStart}
        onTouchEnd={handleDragEnd}
        onWheel={handleWheel}
        onViewportChange={onViewportChange}
        transitionDuration={isDragging ? 0 : transitionDuration}
      >
        {/*
          Render the navigation controls next to ReactMapGL in the DOM so that
          hovering over zoom buttons doesn't fire hover events on the map.
        */}
        <Portal node={wrapperRef.current}>
          <ZoomControls />
        </Portal>
        {/* Layers */}
        <Layer id="ocean" type="background" paint={styles.ocean} />
        <Source id="zones-clickable" generateId type="geojson" data={sources.zonesClickable}>
          <Layer id="zones-clickable-layer" type="fill" paint={styles.zonesClickable} />
          <Layer id="zones-border" type="line" paint={styles.zonesBorder} />
          {/* Note: if stroke width is 1px, then it is faster to use fill-outline in fill layer */}
        </Source>
        <Source type="geojson" data={sources.zonesClickable}>
          <Layer id="hover" type="fill" paint={styles.hover} filter={hoverFilter} />
        </Source>
        {/* Extra layers provided by user */}
        {children}
      </ReactMapGL>
    </div>
  );
};

export default ZoneMap;<|MERGE_RESOLUTION|>--- conflicted
+++ resolved
@@ -5,11 +5,8 @@
 import { noop } from '../helpers/noop';
 import { isEmpty } from '../helpers/isEmpty';
 import { debounce } from '../helpers/debounce';
-<<<<<<< HEAD
 import { getCO2IntensityByMode } from '../helpers/zonedata';
-=======
 import { ZoomControls } from './zoomcontrols';
->>>>>>> 7cf6a680
 
 const interactiveLayerIds = ['zones-clickable-layer'];
 const mapStyle = { version: 8, sources: {}, layers: [] };
