import React, { useState } from 'react';
import { useSelector } from 'react-redux';
import styled from 'styled-components';
import { isEmpty, noop } from 'lodash';

const Wrapper = styled.div`
  position: relative;
`;

const Button = styled.button`
  background-color: #FFFFFF;
  background-image: url(${props => (
    props.active
      ? resolvePath(`images/${props.icon}_active.svg`)
      : resolvePath(`images/${props.icon}.svg`)
  )});
`;

const ButtonToggle = ({
  active,
  icon,
  onChange,
  tooltip,
<<<<<<< HEAD
  errorMessage = null,
=======
  ariaLabel,
>>>>>>> e721e9ed
}) => {
  const isMobile = useSelector(state => state.application.isMobile);

  const [tooltipVisible, setTooltipVisible] = useState(false);
  const showTooltip = () => { setTooltipVisible(true); };
  const hideTooltip = () => { setTooltipVisible(false); };

  return (
    <Wrapper>
      <Button
        type="button"
        className="layer-button"
        onFocus={isMobile ? noop : showTooltip}
        onMouseOver={isMobile ? noop : showTooltip}
        onMouseOut={isMobile ? noop : hideTooltip}
        onBlur={isMobile ? noop : hideTooltip}
        onClick={onChange}
        active={active}
        icon={icon}
<<<<<<< HEAD
        errorMessage={errorMessage}
=======
        aria-label={ariaLabel}
>>>>>>> e721e9ed
      />
      {tooltipVisible && !isEmpty(tooltip) && (
        <div className="layer-button-tooltip">
          <div className="tooltip-container">
            <div className="tooltip-text">
              { !errorMessage && (<div>{tooltip}</div>)}
              { errorMessage && (
                <div className='tooltip-error'>{errorMessage}</div>
              )}
            </div>
            <div className="arrow" />
          </div>
        </div>
      )}
    </Wrapper>
  );
};

export default ButtonToggle;<|MERGE_RESOLUTION|>--- conflicted
+++ resolved
@@ -21,11 +21,8 @@
   icon,
   onChange,
   tooltip,
-<<<<<<< HEAD
   errorMessage = null,
-=======
   ariaLabel,
->>>>>>> e721e9ed
 }) => {
   const isMobile = useSelector(state => state.application.isMobile);
 
@@ -45,11 +42,8 @@
         onClick={onChange}
         active={active}
         icon={icon}
-<<<<<<< HEAD
         errorMessage={errorMessage}
-=======
         aria-label={ariaLabel}
->>>>>>> e721e9ed
       />
       {tooltipVisible && !isEmpty(tooltip) && (
         <div className="layer-button-tooltip">
