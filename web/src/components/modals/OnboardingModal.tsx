import { Button } from 'components/Button';
import Modal from 'components/Modal';
import { useFeatureFlag } from 'features/feature-flags/api';
import { TFunction } from 'i18next';
import { useAtom } from 'jotai';
import { Check, ChevronLeft, ChevronRight } from 'lucide-react';
import { useCallback, useState } from 'react';
import { useTranslation } from 'react-i18next';
import { resolvePath, useSearchParams } from 'react-router-dom';
import { twMerge } from 'tailwind-merge';
import { hasOnboardingBeenSeenAtom } from 'utils/state/atoms';

interface ViewContentProps {
  t: TFunction;
  translationKey: string;
  isDangerouslySet?: boolean;
}

const TOGGLE_MODE_IDX = 3;
const BODY_STYLE = 'text-sm px-4 sm:text-base pb-4';

function ViewContent({ t, translationKey, isDangerouslySet = false }: ViewContentProps) {
  return (
    <>
      <h1 className="mb-4">{t(`${translationKey}.header`)}</h1>
      {isDangerouslySet ? (
        <p
          dangerouslySetInnerHTML={{
            __html: t(`${translationKey}.text`),
          }}
          className={BODY_STYLE}
        />
      ) : (
        <p className={BODY_STYLE}>{t(`${translationKey}.text`)}</p>
      )}
    </>
  );
}

interface HeaderImageProps {
  image: { pathname: string };
  hasWebp?: boolean;
  isMainTitle?: boolean;
  isFirstView?: boolean;
}

function HeaderImage({ image, hasWebp, isMainTitle, isFirstView }: HeaderImageProps) {
  if (!hasWebp) {
    return (
      <div
        className={twMerge(
          'w-full',
          isFirstView &&
            'mx-auto max-w-[80%] self-center bg-center bg-no-repeat dark:invert'
        )}
        style={{
          backgroundImage: `url("${image.pathname}")`,
          backgroundSize: isMainTitle ? 'contain' : 'cover',
          height: '100%',
        }}
      />
    );
  }

  return (
    <picture className="h-full w-full overflow-hidden">
      <source srcSet={`${image.pathname}.webp`} type="image/webp" />
      <img
        src={`${image.pathname}.png`}
        alt=""
        className="h-full w-full  object-cover"
        draggable={false}
      />
    </picture>
  );
}

interface NavigationDotsProps {
  totalViews: number;
  currentIndex: number;
  onChange: (index: number) => void;
}

function NavigationDots({ totalViews, currentIndex, onChange }: NavigationDotsProps) {
  return (
    <div className="absolute -bottom-8 left-1/2 flex -translate-x-1/2 space-x-4">
      {Array.from({ length: totalViews }).map((_, index) => (
        <button
          key={`modal-step-item-${index}`}
          className={twMerge(
            'h-3.5 w-3.5 rounded-full transition-colors',
            index === currentIndex
              ? 'bg-brand-green dark:bg-brand-green-dark'
              : 'bg-white dark:bg-neutral-400/80'
          )}
          onClick={() => onChange(index)}
        />
      ))}
    </div>
  );
}

interface Page {
  headerImage: { pathname: string };
  isMainTitle?: boolean;
  renderContent: (translator: TFunction) => React.ReactElement;
  hasWebp?: boolean;
}

const views: Page[] = [
  {
    headerImage: resolvePath('images/electricity-maps-logo.svg'),
    isMainTitle: true,
    renderContent: (t) => (
      <ViewContent t={t} translationKey="onboarding-modal.view1" isDangerouslySet />
    ),
  },
  {
    headerImage: resolvePath('images/onboarding/mapExtract'),
    hasWebp: true,
    renderContent: (t) => <ViewContent t={t} translationKey="onboarding-modal.view2" />,
  },
  {
    headerImage: resolvePath('images/onboarding/exchangeArrows.gif'),
    renderContent: (t) => <ViewContent t={t} translationKey="onboarding-modal.view3" />,
  },
  {
    headerImage: resolvePath('images/onboarding/switchViews'),
    hasWebp: true,
    renderContent: (t) => <ViewContent t={t} translationKey="onboarding-modal.view4" />,
  },
  {
    headerImage: resolvePath('images/onboarding/switchEmissions'),
    hasWebp: true,
    renderContent: (t) => <ViewContent t={t} translationKey="onboarding-modal.view5" />,
  },
  {
    headerImage: resolvePath('images/onboarding/pastData'),
    hasWebp: true,
    renderContent: (t) => <ViewContent t={t} translationKey="onboarding-modal.view6" />,
  },
  {
    headerImage: resolvePath('images/onboarding/splitLayers'),
    hasWebp: true,
    renderContent: (t) => <ViewContent t={t} translationKey="onboarding-modal.view7" />,
  },
];

interface OnboardingModalContentProps {
  currentView: Page;
  isOnFirstView: boolean;
  isOnLastView: boolean;
  currentViewIndex: number;
  totalViews: number;
  onBack: () => void;
  onForward: () => void;
  onNavigate: (index: number) => void;
}

function OnboardingModalContent({
  currentView,
  isOnFirstView,
  isOnLastView,
  currentViewIndex,
  totalViews,
  onBack,
  onForward,
  onNavigate,
}: OnboardingModalContentProps) {
  const { t } = useTranslation();

  return (
    <div className="relative mx-auto flex h-[450px] flex-col  sm:h-[480px]">
      <div className="flex h-1/2 max-h-[264px] w-full grow self-center overflow-hidden rounded-t-xl bg-auto bg-center bg-no-repeat">
        <HeaderImage
          image={currentView.headerImage}
          hasWebp={currentView.hasWebp}
          isMainTitle={currentView.isMainTitle}
          isFirstView={isOnFirstView}
        />
      </div>
      <div className="flex flex-col justify-center overflow-y-auto rounded-b-xl px-8 pt-6 text-center">
        {currentView.renderContent(t)}
      </div>

      <NavigationDots
        totalViews={totalViews}
        currentIndex={currentViewIndex}
        onChange={onNavigate}
      />

      <div className="absolute left-1 top-1/2 -translate-y-1/2 sm:-left-16">
        {!isOnFirstView && (
          <Button
            icon={<ChevronLeft />}
<<<<<<< HEAD
            backgroundClasses="outline-2"
=======
            backgroundClasses="outline-2 sm:outline-0"
>>>>>>> 77110508
            onClick={onBack}
            type="secondary"
            dataTestId="back-button"
          />
        )}
      </div>
      <div className="absolute right-1 top-1/2 -translate-y-1/2 sm:-right-16">
        <Button
          icon={isOnLastView ? <Check /> : <ChevronRight />}
<<<<<<< HEAD
          backgroundClasses={`outline-2 ${isOnLastView && 'dark:bg-brand-green-dark'}`}
=======
          backgroundClasses={`outline-2 sm:outline-0 ${
            isOnLastView && 'dark:bg-brand-green-dark'
          }`}
>>>>>>> 77110508
          onClick={onForward}
          type={isOnLastView ? 'primary' : 'secondary'}
          dataTestId={isOnLastView ? 'close-modal' : 'next-button'}
        />
      </div>
    </div>
  );
}

export function OnboardingModal() {
  const [hasOnboardingBeenSeen, setHasOnboardingBeenSeen] = useAtom(
    hasOnboardingBeenSeenAtom
  );
  const [searchParameters] = useSearchParams();
  const skipOnboarding = searchParameters.get('skip-onboarding') === 'true';
  const [isOpen, setIsOpen] = useState(!hasOnboardingBeenSeen && !skipOnboarding);
  const [currentViewIndex, setCurrentViewIndex] = useState(0);

  const handleDismiss = useCallback(() => {
    setHasOnboardingBeenSeen(true);
    setIsOpen(false);
  }, [setHasOnboardingBeenSeen]);

  const isConsumptionOnlyMode = useFeatureFlag('consumption-only');
  const onboardingViews = isConsumptionOnlyMode
    ? [...views.slice(0, TOGGLE_MODE_IDX), ...views.slice(TOGGLE_MODE_IDX + 1)]
    : views;

  const currentView = onboardingViews[currentViewIndex];
  const isOnLastView = currentViewIndex === onboardingViews.length - 1;
  const isOnFirstView = currentViewIndex === 0;

  const handleBack = () => {
    if (!isOnFirstView) {
      setCurrentViewIndex(currentViewIndex - 1);
    }
  };

  const handleForward = () => {
    if (isOnLastView) {
      handleDismiss();
    } else {
      setCurrentViewIndex(currentViewIndex + 1);
    }
  };

  return (
    <Modal isOpen={isOpen} setIsOpen={setIsOpen} testId="onboarding" fullWidth>
      <OnboardingModalContent
        currentView={currentView}
        isOnFirstView={isOnFirstView}
        isOnLastView={isOnLastView}
        currentViewIndex={currentViewIndex}
        totalViews={onboardingViews.length}
        onBack={handleBack}
        onForward={handleForward}
        onNavigate={setCurrentViewIndex}
      />
    </Modal>
  );
}<|MERGE_RESOLUTION|>--- conflicted
+++ resolved
@@ -193,11 +193,7 @@
         {!isOnFirstView && (
           <Button
             icon={<ChevronLeft />}
-<<<<<<< HEAD
-            backgroundClasses="outline-2"
-=======
             backgroundClasses="outline-2 sm:outline-0"
->>>>>>> 77110508
             onClick={onBack}
             type="secondary"
             dataTestId="back-button"
@@ -207,13 +203,9 @@
       <div className="absolute right-1 top-1/2 -translate-y-1/2 sm:-right-16">
         <Button
           icon={isOnLastView ? <Check /> : <ChevronRight />}
-<<<<<<< HEAD
-          backgroundClasses={`outline-2 ${isOnLastView && 'dark:bg-brand-green-dark'}`}
-=======
           backgroundClasses={`outline-2 sm:outline-0 ${
             isOnLastView && 'dark:bg-brand-green-dark'
           }`}
->>>>>>> 77110508
           onClick={onForward}
           type={isOnLastView ? 'primary' : 'secondary'}
           dataTestId={isOnLastView ? 'close-modal' : 'next-button'}
