--- conflicted
+++ resolved
@@ -2,13 +2,9 @@
 import { resolvePath, useSearchParams } from 'react-router-dom';
 import { hasOnboardingBeenSeenAtom } from 'utils/state/atoms';
 
-<<<<<<< HEAD
-import { useAtom } from 'jotai';
 import Modal, { Page } from './OnboardingModalInner';
+
 type TranslationFunction = (key: string, ...arguments_: string[]) => string;
-=======
-import Modal from './OnboardingModalInner';
->>>>>>> 18481b25
 
 interface ViewContentProps {
   __: TranslationFunction;
