import { useCo2ColorScale } from 'hooks/theme';
import type { ReactElement } from 'react';
import { useTranslation } from 'react-i18next';
import { CarbonUnits } from 'utils/units';

import HorizontalColorbar from './ColorBar';
<<<<<<< HEAD
import LegendItem from './LegendItem';
=======
import { LegendItem } from './LegendItem';
>>>>>>> d6b0743e

export default function Co2Legend(): ReactElement {
  const { t } = useTranslation();
  const co2ColorScale = useCo2ColorScale();
  return (
    <LegendItem
      label={t('legends.carbonintensity')}
      unit={CarbonUnits.GRAMS_CO2EQ_PER_WATT_HOUR}
    >
      <HorizontalColorbar colorScale={co2ColorScale} ticksCount={6} id={'co2'} />
    </LegendItem>
  );
}<|MERGE_RESOLUTION|>--- conflicted
+++ resolved
@@ -4,11 +4,7 @@
 import { CarbonUnits } from 'utils/units';
 
 import HorizontalColorbar from './ColorBar';
-<<<<<<< HEAD
-import LegendItem from './LegendItem';
-=======
 import { LegendItem } from './LegendItem';
->>>>>>> d6b0743e
 
 export default function Co2Legend(): ReactElement {
   const { t } = useTranslation();
