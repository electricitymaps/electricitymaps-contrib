--- conflicted
+++ resolved
@@ -3,11 +3,7 @@
 import { useTranslation } from 'react-i18next';
 
 import HorizontalColorbar from './ColorBar';
-<<<<<<< HEAD
-import LegendItem from './LegendItem';
-=======
 import { LegendItem } from './LegendItem';
->>>>>>> d6b0743e
 
 export default function WindLegend(): ReactElement {
   const { t } = useTranslation();
