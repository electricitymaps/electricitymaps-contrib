type BadgeProps = {
  pillText: string;
  type?: string;
  icon?: string;
};

export default function Badge({ pillText, type, icon }: BadgeProps) {
  const classes =
    type == 'warning'
      ? 'bg-amber-700/10 dark:bg-amber-500/10 text-amber-700 dark:text-amber-500'
      : 'bg-neutral-200 dark:bg-gray-700 text-black dark:text-white';

  return (
    <span
<<<<<<< HEAD
      className={`ml-2 flex h-[22px] flex-row gap-1 rounded-full px-2 py-1 text-[10px] font-semibold ${classes}`}
=======
      className={`ml-2 flex h-[22px] flex-row gap-1 whitespace-nowrap rounded-full px-2 py-1 text-[10px] font-semibold ${classes}`}
>>>>>>> 3f3bab90
    >
      {icon != undefined && <div className={`${icon}`} />}
      {pillText}
    </span>
  );
}<|MERGE_RESOLUTION|>--- conflicted
+++ resolved
@@ -12,11 +12,7 @@
 
   return (
     <span
-<<<<<<< HEAD
-      className={`ml-2 flex h-[22px] flex-row gap-1 rounded-full px-2 py-1 text-[10px] font-semibold ${classes}`}
-=======
       className={`ml-2 flex h-[22px] flex-row gap-1 whitespace-nowrap rounded-full px-2 py-1 text-[10px] font-semibold ${classes}`}
->>>>>>> 3f3bab90
     >
       {icon != undefined && <div className={`${icon}`} />}
       {pillText}
