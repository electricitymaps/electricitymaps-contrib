import { ChevronDown, ChevronUp, LucideIcon } from 'lucide-react';
import { twMerge } from 'tailwind-merge';

export default function Accordion({
  onClick,
  onOpen,
  badge,
  className,
  icon,
  children,
  title,
<<<<<<< HEAD
  expandedTitle,
  collapsedIcon = ChevronUp,
  expandedIcon = ChevronDown,
  iconClassName,
  iconSize = 24,
  isCollapsedAtom,
=======
  isCollapsed,
  setState,
>>>>>>> f5c0d5d0
  isTopExpanding = false,
}: {
  onClick?: () => void;
  onOpen?: () => void;
  badge?: React.ReactNode;
  className?: string;
  icon?: React.ReactNode;
  children?: React.ReactNode;
  title: string;
<<<<<<< HEAD
  expandedTitle?: string;
  collapsedIcon?: LucideIcon;
  expandedIcon?: LucideIcon;
  iconClassName?: string;
  iconSize?: number;
  isCollapsedAtom?: PrimitiveAtom<boolean>;
=======
  isCollapsed: boolean;
  setState: (isCollapsed: boolean) => void;
>>>>>>> f5c0d5d0
  isTopExpanding?: boolean;
}) {
  const handleToggleCollapse = () => {
    onClick?.();

    isCollapsed && onOpen?.();

    setState(!isCollapsed);
  };

  const Icon: LucideIcon = isTopExpanding === isCollapsed ? collapsedIcon : expandedIcon;

  return (
    <section className="flex flex-col gap-1.5 py-1">
      <button
        data-test-id="collapse-button"
        onClick={handleToggleCollapse}
        className={twMerge('flex flex-row items-center gap-1.5', className)}
      >
        {icon}
        <h3 className="grow text-left" data-test-id="title">
          {(expandedTitle && !isCollapsed ? expandedTitle : title) || title}
        </h3>
        {badge}
        <Icon
          className={twMerge('text-black dark:text-white', iconClassName)}
          data-test-id={isCollapsed ? 'collapse-down' : 'collapse-up'}
          size={iconSize}
        />
      </button>
      {!isCollapsed && <div>{children}</div>}
    </section>
  );
}<|MERGE_RESOLUTION|>--- conflicted
+++ resolved
@@ -9,17 +9,13 @@
   icon,
   children,
   title,
-<<<<<<< HEAD
   expandedTitle,
   collapsedIcon = ChevronUp,
   expandedIcon = ChevronDown,
   iconClassName,
   iconSize = 24,
-  isCollapsedAtom,
-=======
   isCollapsed,
   setState,
->>>>>>> f5c0d5d0
   isTopExpanding = false,
 }: {
   onClick?: () => void;
@@ -29,17 +25,13 @@
   icon?: React.ReactNode;
   children?: React.ReactNode;
   title: string;
-<<<<<<< HEAD
   expandedTitle?: string;
   collapsedIcon?: LucideIcon;
   expandedIcon?: LucideIcon;
   iconClassName?: string;
   iconSize?: number;
-  isCollapsedAtom?: PrimitiveAtom<boolean>;
-=======
   isCollapsed: boolean;
   setState: (isCollapsed: boolean) => void;
->>>>>>> f5c0d5d0
   isTopExpanding?: boolean;
 }) {
   const handleToggleCollapse = () => {
