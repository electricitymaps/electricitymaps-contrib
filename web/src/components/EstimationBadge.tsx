--- conflicted
+++ resolved
@@ -12,11 +12,7 @@
   isPreliminary?: boolean;
 }) {
   return text && Icon ? (
-<<<<<<< HEAD
-    text === 'Preliminary' ? (
-=======
     isPreliminary ? (
->>>>>>> 82756bdd
       <Badge icon={<Icon size={12} />} pillText={text} />
     ) : (
       <Badge type={'warning'} icon={<Icon size={12} />} pillText={text} />
