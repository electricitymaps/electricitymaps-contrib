--- conflicted
+++ resolved
@@ -1,11 +1,6 @@
 import { useMemo } from 'react';
 import { useSelector } from 'react-redux';
 import { interpolate } from 'd3-interpolate';
-<<<<<<< HEAD
-import moment from 'moment';
-=======
-import { values } from 'lodash';
->>>>>>> d0ae09c1
 
 import { getRefTime, getTargetTime } from '../helpers/grib';
 
