--- conflicted
+++ resolved
@@ -63,17 +63,9 @@
     if (!zoneId || !grid || !zoneHistory) {
       return null;
     }
-<<<<<<< HEAD
-    if (zoneTimeIndex === null) {
-      // Return latest history data unless latest history does not correspond to the current grid datetime
-      return zoneHistory[zoneHistory.length - 1].stateDatetime === grid.datetime
-        ? zoneHistory[zoneHistory.length - 1]
-        : null;
-=======
     else if (zoneTimeIndex === null) {
       // If null, return the latest history
       return zoneHistory.at(-1);
->>>>>>> 4261af77
     }
     else return zoneHistory[zoneTimeIndex];
   }, [zoneId, zoneHistory, zoneTimeIndex, grid]);
