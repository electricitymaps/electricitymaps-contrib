--- conflicted
+++ resolved
@@ -23,11 +23,7 @@
     } else if (zoneId && isArray(historyData) && historyData.length === 0) {
       console.error('No history data available right now!');
     } else if (zoneId && isNull(historyData)) {
-<<<<<<< HEAD
-      dispatch({ type: 'ZONE_HISTORY_FETCH_REQUESTED', payload: { zoneId } });
-=======
       dispatch({ type: 'ZONE_HISTORY_FETCH_REQUESTED', payload: { zoneId, features } });
->>>>>>> debd0bfd
     }
   }, [zoneId, historyData, customDatetime]);
 }
