/* eslint-disable jsx-a11y/anchor-has-content */
/* eslint-disable jsx-a11y/mouse-events-have-key-events */
/* eslint-disable react/jsx-no-target-blank */
// TODO: re-enable rules

import React, { useEffect, useState } from 'react';
import {
  Redirect,
  Link,
  useLocation,
  useParams,
  useHistory,
} from 'react-router-dom';
import { connect, useSelector } from 'react-redux';
import { isNil, noop } from 'lodash';
import moment from 'moment';
import styled from 'styled-components';

// Components
import LowCarbonInfoTooltip from '../../components/tooltips/lowcarboninfotooltip';
import CarbonIntensitySquare from '../../components/carbonintensitysquare';
import CircularGauge from '../../components/circulargauge';
import ContributorList from '../../components/contributorlist';
import CountryHistoryCarbonGraph from '../../components/countryhistorycarbongraph';
import CountryHistoryEmissionsGraph from '../../components/countryhistoryemissionsgraph';
import CountryHistoryMixGraph from '../../components/countryhistorymixgraph';
import CountryHistoryPricesGraph from '../../components/countryhistorypricesgraph';
import CountryTable from '../../components/countrytable';
import CountryDisclaimer from '../../components/countrydisclaimer';
import LoadingPlaceholder from '../../components/loadingplaceholder';

import { dispatchApplication } from '../../store';

// Modules
import { useCurrentZoneData } from '../../hooks/redux';
import { useTrackEvent } from '../../hooks/tracking';
import { flagUri } from '../../helpers/flags';
import { getZoneNameWithCountry, __ } from '../../helpers/translation';
import EstimatedLabel from '../../components/countryestimationlabel';
import SocialButtons from './socialbuttons';

// TODO: Move all styles from styles.css to here
// TODO: Remove all unecessary id and class tags

const CountryLowCarbonGauge = (props) => {
  const electricityMixMode = useSelector(state => state.application.electricityMixMode);

  const d = useCurrentZoneData();
  if (!d) {
    return <CircularGauge {...props} />;
  }

  const fossilFuelRatio = electricityMixMode === 'consumption'
  ? d.fossilFuelRatio
  : d.fossilFuelRatioProduction;
  const countryLowCarbonPercentage = fossilFuelRatio !== null
  ? 100 - (fossilFuelRatio * 100)
  : null;

  return <CircularGauge percentage={countryLowCarbonPercentage} {...props} />;
};

const CountryRenewableGauge = (props) => {
  const electricityMixMode = useSelector(state => state.application.electricityMixMode);

  const d = useCurrentZoneData();
  if (!d) {
    return <CircularGauge {...props} />;
  }

  const renewableRatio = electricityMixMode === 'consumption'
  ? d.renewableRatio
  : d.renewableRatioProduction;
  const countryRenewablePercentage = renewableRatio !== null
  ? renewableRatio * 100
  : null;

  return <CircularGauge percentage={countryRenewablePercentage} {...props} />;
};

const mapStateToProps = state => ({
  electricityMixMode: state.application.electricityMixMode,
  isMobile: state.application.isMobile,
  tableDisplayEmissions: state.application.tableDisplayEmissions,
  zones: state.data.grid.zones,
});

<<<<<<< HEAD
const LoadingWrapper = styled.div`
display: flex;
flex-direction: column;
align-items: center;
justify-content: center;
height: 100%;
`;


const SocialButtons = styled.div`
  @media (min-width: 768px) {
    display: none !important;
  }
`;

=======
>>>>>>> 16b37c1c
const Flag = styled.img`
  vertical-align: bottom;
  padding-right: .8rem;
`;

const CountryTime = styled.div`
  white-space: nowrap;
`;

const IconContainer = styled.small`
  @media (max-width: 767px) {
    display: none !important;
  }
`;

const CountryNameTime = styled.div`
  font-size: smaller;
  margin-left: 25px;
`;

const CountryNameTimeTable = styled.div`
  display: flex;
  justify-content: space-between;
  margin-left: 1.2rem;
`;
const CountryPanelWrap = styled.div`
  overflow-y: scroll;
  padding: 0 1.5rem;

  @media (max-width: 767px) {
    position: relative;
    padding-top: 0;
    overflow: hidden;
  }
`;

const BySource = styled.div`
  font-size: smaller;
  position: relative;
  top: 0.8rem;
`;

const CountryHistoryTitle = styled.span`
  font-size: 1.1em;
`;

const CountryTableHeaderInner = styled.div`
  display: flex;
  flex-basis: 33.3%;
  justify-content: space-between;
`;

const CountryPanelStyled = styled.div`
  display: flex;
  flex-direction: column;
  overflow-y: hidden;
  margin: 0;
  flex: 1 1 0px;

  @media (max-width: 767px) {
    margin: 0;
    display: block;
    overflow-y: scroll;
    -webkit-overflow-scrolling: touch;
    -moz-user-select: none; /* Selection disabled on firefox to avoid android "select all" button popping up when pressing graphs */
    margin-bottom: 60px; /* height of .zone-time-slider plus padding*/
  }
`;

const EstimatedDataInfoBox = styled.p`
  background-color: #eee;
  border-radius: 6px;
  padding: 6px;
  font-size: .75rem;
  margin: 1rem 0;
`;

const EstimatedDataInfo = () => (
  <React.Fragment>
    <EstimatedDataInfoBox
      dangerouslySetInnerHTML={{
        __html: __('country-panel.dataIsEstimated'),
      }}
    />
    <hr />
  </React.Fragment>
);

const CountryHeader = ({ parentPage, zoneId, data, isMobile }) => {
  const { disclaimer, estimationMethod, stateDatetime, datetime } = data;
  const shownDatetime = stateDatetime || datetime;
  const isDataEstimated = !isNil(estimationMethod);

  return (
    <div className="left-panel-zone-details-toolbar">
      <Link to={parentPage}>
        <span className="left-panel-back-button">
          <i className="material-icons" aria-hidden="true">
            arrow_back
          </i>
        </span>
      </Link>
      <CountryNameTime>
        <CountryNameTimeTable>
          <div>
            <Flag id="country-flag" alt="" src={flagUri(zoneId, 24)} />
          </div>
          <div style={{ flexGrow: 1 }}>
            <div className="country-name">{getZoneNameWithCountry(zoneId)}</div>
            <CountryTime>
              {shownDatetime ? moment(shownDatetime).format('LL LT') : ''}
              {isDataEstimated && <EstimatedLabel isMobile={isMobile} />}
            </CountryTime>
          </div>
          {disclaimer && <CountryDisclaimer text={disclaimer} isMobile={isMobile} />}
        </CountryNameTimeTable>
      </CountryNameTime>
    </div>
  );
};

const CountryPanel = ({ electricityMixMode, isMobile, tableDisplayEmissions, zones }) => {
  const [tooltip, setTooltip] = useState(null);

  const isLoadingHistories = useSelector(state => state.data.isLoadingHistories);

  const trackEvent = useTrackEvent();
  const history = useHistory();
  const location = useLocation();
  const { zoneId } = useParams();

  const data = useCurrentZoneData() || {};

  const parentPage = {
    pathname: '/map',
    search: location.search,
  };

  // Back button keyboard navigation
  useEffect(
    () => {
      const keyHandler = (e) => {
        if (e.key === 'Backspace' || e.key === '/') {
          history.push(parentPage);
        }
      };
      document.addEventListener('keyup', keyHandler);
      return () => {
        document.removeEventListener('keyup', keyHandler);
      };
    },
    [history],
  );

  // Redirect to the parent page if the zone is invalid.
  if (!zones[zoneId]) {
    return <Redirect to={parentPage} />;
  }

  const { hasData, estimationMethod } = data;
  const isDataEstimated = !isNil(estimationMethod);

  const co2Intensity = electricityMixMode === 'consumption'
    ? data.co2intensity
    : data.co2intensityProduction;


  const switchToZoneEmissions = () => {
    dispatchApplication('tableDisplayEmissions', true);
    trackEvent('switchToCountryEmissions');
  };

  const switchToZoneProduction = () => {
    dispatchApplication('tableDisplayEmissions', false);
    trackEvent('switchToCountryProduction');
  };


  if (isLoadingHistories) {
    return (
      <CountryPanelStyled>
        <div id="country-table-header">
          <CountryHeader parentPage={parentPage} zoneId={zoneId} data={data} isMobile={isMobile} />
        </div>
        <LoadingWrapper>
          <LoadingPlaceholder height="2rem" />
          <p>Loading...</p>
        </LoadingWrapper>
      </CountryPanelStyled>
    );
  }

  return (
    <CountryPanelStyled>
      <div id="country-table-header">
        <CountryHeader parentPage={parentPage} zoneId={zoneId} data={data} isMobile={isMobile} />
        {hasData && (
          <React.Fragment>
            <CountryTableHeaderInner>
              <CarbonIntensitySquare value={co2Intensity} withSubtext />
              <div className="country-col country-lowcarbon-wrap">
                <div id="country-lowcarbon-gauge" className="country-gauge-wrap">
                  <CountryLowCarbonGauge
                    onClick={isMobile ? ((x, y) => setTooltip({ position: { x, y } })) : noop}
                    onMouseMove={!isMobile ? ((x, y) => setTooltip({ position: { x, y } })) : noop}
                    onMouseOut={() => setTooltip(null)}
                  />
                  {tooltip && (
                    <LowCarbonInfoTooltip
                      position={tooltip.position}
                      onClose={() => setTooltip(null)}
                    />
                  )}
                </div>
                <div className="country-col-headline">{__('country-panel.lowcarbon')}</div>
                <div className="country-col-subtext" />
              </div>
              <div className="country-col country-renewable-wrap">
                <div id="country-renewable-gauge" className="country-gauge-wrap">
                  <CountryRenewableGauge />
                </div>
                <div className="country-col-headline">{__('country-panel.renewable')}</div>
              </div>
            </CountryTableHeaderInner>
            <div className="country-show-emissions-wrap">
              <div className="menu">
                <a onClick={switchToZoneProduction} className={!tableDisplayEmissions ? 'selected' : null}>
                  {__(`country-panel.electricity${electricityMixMode}`)}
                </a>
                |
                <a onClick={switchToZoneEmissions} className={tableDisplayEmissions ? 'selected' : null}>
                  {__('country-panel.emissions')}
                </a>
              </div>
            </div>
          </React.Fragment>
        )}
      </div>

      <CountryPanelWrap>
        {hasData ? (
          <React.Fragment>
            <BySource>
              {__('country-panel.bysource')}
            </BySource>

            <CountryTable />

            <hr />
            {isDataEstimated && <EstimatedDataInfo />}
            <div className="country-history">
              <CountryHistoryTitle>
                {__(tableDisplayEmissions ? 'country-history.emissions24h' : 'country-history.carbonintensity24h')}
              </CountryHistoryTitle>
              <br />
              <IconContainer>
                <i className="material-icons" aria-hidden="true">file_download</i> <a href="https://electricitymap.org/?utm_source=app.electricitymap.org&utm_medium=referral&utm_campaign=country_panel" target="_blank">{__('country-history.Getdata')}</a>
                <span className="pro"><i className="material-icons" aria-hidden="true">lock</i> pro</span>
              </IconContainer>
              {tableDisplayEmissions ? (
                <CountryHistoryEmissionsGraph />
              ) : (
                <CountryHistoryCarbonGraph />
              )}

              <CountryHistoryTitle>
                {tableDisplayEmissions
                  ? __(`country-history.emissions${electricityMixMode === 'consumption' ? 'origin' : 'production'}24h`)
                  : __(`country-history.electricity${electricityMixMode === 'consumption' ? 'origin' : 'production'}24h`)
                }
              </CountryHistoryTitle>
              <br />
              <IconContainer>
                <i className="material-icons" aria-hidden="true">file_download</i> <a href="https://electricitymap.org/?utm_source=app.electricitymap.org&utm_medium=referral&utm_campaign=country_panel" target="_blank">{__('country-history.Getdata')}</a>
                <span className="pro"><i className="material-icons" aria-hidden="true">lock</i> pro</span>
              </IconContainer>
              <CountryHistoryMixGraph />

              <CountryHistoryTitle>
                {__('country-history.electricityprices24h')}
              </CountryHistoryTitle>
              <CountryHistoryPricesGraph />
            </div>
            <hr />
            <div>
              {__('country-panel.source')}
              {': '}
              <a href="https://github.com/tmrowco/electricitymap-contrib/blob/master/DATA_SOURCES.md#real-time-electricity-data-sources" target="_blank">
                <span className="country-data-source">{data.source || '?'}</span>
              </a>
              <small>
                {' '}
                (
                <span
                  dangerouslySetInnerHTML={{
                    __html: __(
                      'country-panel.addeditsource',
                      'https://github.com/tmrowco/electricitymap-contrib/tree/master/parsers',
                    ),
                  }}
                />
                )
              </small>
              {' '}
              {__('country-panel.helpfrom')}
              <ContributorList />
            </div>
          </React.Fragment>
        ) : (
          <div className="zone-details-no-parser-message">
            <span dangerouslySetInnerHTML={{ __html: __('country-panel.noParserInfo', 'https://github.com/tmrowco/electricitymap-contrib/wiki/Getting-started') }} />
          </div>
        )}

        <SocialButtons hideOnDesktop />
      </CountryPanelWrap>
    </CountryPanelStyled>
  );
};

export default connect(mapStateToProps)(CountryPanel);<|MERGE_RESOLUTION|>--- conflicted
+++ resolved
@@ -85,7 +85,6 @@
   zones: state.data.grid.zones,
 });
 
-<<<<<<< HEAD
 const LoadingWrapper = styled.div`
 display: flex;
 flex-direction: column;
@@ -94,15 +93,6 @@
 height: 100%;
 `;
 
-
-const SocialButtons = styled.div`
-  @media (min-width: 768px) {
-    display: none !important;
-  }
-`;
-
-=======
->>>>>>> 16b37c1c
 const Flag = styled.img`
   vertical-align: bottom;
   padding-right: .8rem;
