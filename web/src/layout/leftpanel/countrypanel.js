--- conflicted
+++ resolved
@@ -180,7 +180,7 @@
   zones,
 }) => {
   const [tooltip, setTooltip] = useState(null);
-  const {__, i18n } = useTranslation();
+  const { __ } = useTranslation();
 
   const isLoadingHistories = useSelector(state => state.data.isLoadingHistories);
 
@@ -382,34 +382,7 @@
           </div>
         )}
 
-<<<<<<< HEAD
-        <SocialButtons className="social-buttons">
-          <div>
-            { /* Facebook share */}
-            <div
-              className="fb-share-button"
-              data-href="https://app.electricitymap.org/"
-              data-layout="button_count"
-            />
-            { /* Twitter share */}
-            <a
-              className="twitter-share-button"
-              data-url="https://app.electricitymap.org"
-              data-via="electricitymap"
-              data-lang={i18n.language}
-            />
-            { /* Slack */}
-            <span className="slack-button">
-              <a href="https://slack.tmrow.com" target="_blank" className="slack-btn">
-                <span className="slack-ico" />
-                <span className="slack-text">Slack</span>
-              </a>
-            </span>
-          </div>
-        </SocialButtons>
-=======
         <SocialButtons hideOnDesktop />
->>>>>>> 16b37c1c
       </CountryPanelWrap>
     </CountryPanelStyled>
   );
