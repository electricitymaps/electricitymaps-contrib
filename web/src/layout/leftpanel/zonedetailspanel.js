import React from 'react';
import { connect } from 'react-redux';

import { dispatchApplication } from '../../store';
import { useConditionalZoneHistoryFetch } from '../../hooks/fetch';
import {
  useCurrentZoneHistoryDatetimes,
  useCurrentZoneHistoryStartTime,
  useCurrentZoneHistoryEndTime,
} from '../../hooks/redux';
import TimeSlider from '../../components/timeslider';

import CountryPanel from './countrypanel';
<<<<<<< HEAD
import { useLocation } from 'react-router-dom';
import { useTranslation } from '../../helpers/translation';
=======
import SocialButtons from './socialbuttons';
>>>>>>> 16b37c1c

const handleZoneTimeIndexChange = (timeIndex) => {
  dispatchApplication('selectedZoneTimeIndex', timeIndex);
};

const mapStateToProps = (state) => ({
  selectedZoneTimeIndex: state.application.selectedZoneTimeIndex,
});

const ZoneDetailsPanel = ({ selectedZoneTimeIndex }) => {
  const { i18n } = useTranslation();
  const datetimes = useCurrentZoneHistoryDatetimes();
  const startTime = useCurrentZoneHistoryStartTime();
  const endTime = useCurrentZoneHistoryEndTime();

  // Fetch history for the current zone if it hasn't been fetched yet.
  useConditionalZoneHistoryFetch();

  return (
    <div className="left-panel-zone-details">
      <CountryPanel />
      <div className="detail-bottom-section">
        <TimeSlider
          className="zone-time-slider"
          onChange={handleZoneTimeIndexChange}
          selectedTimeIndex={selectedZoneTimeIndex}
          datetimes={datetimes}
          startTime={startTime}
          endTime={endTime}
        />
<<<<<<< HEAD
        <SocialButtons className="social-buttons" pathname={location.pathname}>
          <div>
            {/* Facebook share */}
            <div
              className="fb-share-button"
              data-href="https://app.electricitymap.org/"
              data-layout="button_count"
            />
            {/* Twitter share */}
            <a
              className="twitter-share-button"
              data-url="https://app.electricitymap.org"
              data-via="electricitymap"
              data-lang={i18n.language}
            />
            {/* Slack */}
            <span className="slack-button">
              <a href="https://slack.tmrow.com" target="_blank" className="slack-btn">
                <span className="slack-ico" />
                <span className="slack-text">Slack</span>
              </a>
            </span>
          </div>
        </SocialButtons>
=======
        <SocialButtons hideOnMobile />
>>>>>>> 16b37c1c
      </div>
    </div>
  );
};

export default connect(mapStateToProps)(ZoneDetailsPanel);<|MERGE_RESOLUTION|>--- conflicted
+++ resolved
@@ -11,12 +11,7 @@
 import TimeSlider from '../../components/timeslider';
 
 import CountryPanel from './countrypanel';
-<<<<<<< HEAD
-import { useLocation } from 'react-router-dom';
-import { useTranslation } from '../../helpers/translation';
-=======
 import SocialButtons from './socialbuttons';
->>>>>>> 16b37c1c
 
 const handleZoneTimeIndexChange = (timeIndex) => {
   dispatchApplication('selectedZoneTimeIndex', timeIndex);
@@ -27,7 +22,6 @@
 });
 
 const ZoneDetailsPanel = ({ selectedZoneTimeIndex }) => {
-  const { i18n } = useTranslation();
   const datetimes = useCurrentZoneHistoryDatetimes();
   const startTime = useCurrentZoneHistoryStartTime();
   const endTime = useCurrentZoneHistoryEndTime();
@@ -47,34 +41,7 @@
           startTime={startTime}
           endTime={endTime}
         />
-<<<<<<< HEAD
-        <SocialButtons className="social-buttons" pathname={location.pathname}>
-          <div>
-            {/* Facebook share */}
-            <div
-              className="fb-share-button"
-              data-href="https://app.electricitymap.org/"
-              data-layout="button_count"
-            />
-            {/* Twitter share */}
-            <a
-              className="twitter-share-button"
-              data-url="https://app.electricitymap.org"
-              data-via="electricitymap"
-              data-lang={i18n.language}
-            />
-            {/* Slack */}
-            <span className="slack-button">
-              <a href="https://slack.tmrow.com" target="_blank" className="slack-btn">
-                <span className="slack-ico" />
-                <span className="slack-text">Slack</span>
-              </a>
-            </span>
-          </div>
-        </SocialButtons>
-=======
         <SocialButtons hideOnMobile />
->>>>>>> 16b37c1c
       </div>
     </div>
   );
