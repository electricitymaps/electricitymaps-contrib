--- conflicted
+++ resolved
@@ -18,74 +18,11 @@
   }
 `;
 
-<<<<<<< HEAD
 export default () => {
-  const { __, i18n } = useTranslation();
-    return (
-        <Container className="info-text">
-          <ColorBlindCheckbox />
-          <p>
-            {__('panel-initial-text.thisproject')}
-            {' '}
-            <a href="https://github.com/tmrowco/electricitymap-contrib" target="_blank">
-              {__('panel-initial-text.opensource')}
-            </a>
-            {' '}(
-            {__('panel-initial-text.see')}
-            {' '}
-            <a href="https://github.com/tmrowco/electricitymap-contrib/blob/master/DATA_SOURCES.md" target="_blank">
-              {__('panel-initial-text.datasources')}
-            </a>
-            ).{' '}
-            <span
-              dangerouslySetInnerHTML={{
-                __html: __(
-                  'panel-initial-text.contribute',
-                  'https://github.com/tmrowco/electricitymap-contrib/wiki/Getting-started',
-                ),
-              }}
-            />
-            .
-          </p>
-          <p>
-            {__('footer.foundbugs')} <a href="https://github.com/tmrowco/electricitymap-contrib/issues/new" target="_blank">{__('footer.here')}</a>.<br />
-          </p>
-          <p>
-            {__('footer.faq-text')}
-            {' '}
-            <Link to={{ pathname: '/faq', search: useLocation().search }}>
-              <span className="faq-link">{__('footer.faq')}</span>
-            </Link>
-          </p>
-          <div className="social-buttons">
-            <div>
-              { /* Facebook share */}
-              <div
-                className="fb-share-button"
-                data-href="https://app.electricitymap.org/"
-                data-layout="button_count"
-              />
-              { /* Twitter share */}
-              <a
-                className="twitter-share-button"
-                data-url="https://app.electricitymap.org"
-                data-via="electricitymap"
-                data-lang={i18n.language}
-              />
-              { /* Slack */}
-              <span className="slack-button">
-                <a href="https://slack.tmrow.com" target="_blank" className="slack-btn">
-                  <span className="slack-ico" />
-                  <span className="slack-text">Slack</span>
-                </a>
-              </span>
-            </div>
-          </div>
-        </Container>
-    );
-};
-=======
-export default () => (
+  const { __ } = useTranslation();
+  const { search } = useLocation();
+
+  return (
   <Container className="info-text">
     <ColorBlindCheckbox />
     <p>
@@ -117,12 +54,11 @@
     <p>
       {__('footer.faq-text')}
       {' '}
-      <Link to={{ pathname: '/faq', search: useLocation().search }}>
+      <Link to={{ pathname: '/faq', search }}>
         <span className="faq-link">{__('footer.faq')}</span>
       </Link>
     </p>
     <SocialButtons />
 
   </Container>
-);
->>>>>>> 16b37c1c
+)};