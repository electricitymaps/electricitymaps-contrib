--- conflicted
+++ resolved
@@ -14,13 +14,10 @@
 
 const handleTimeAggregationChange = (aggregate) => {
   dispatchApplication('selectedTimeAggregate', aggregate);
-<<<<<<< HEAD
   // TODO: set index to the max of the range of selected time aggregate
   dispatchApplication('selectedZoneTimeIndex', 0);
-=======
-  // set index to the max of the range of selected time aggregate
-  dispatchApplication('selectedZoneTimeIndex', TIME_TO_RANGE[aggregate.toUpperCase()] - 1);
->>>>>>> 2e3c2aa6
+
+
 };
 
 const mapStateToProps = (state) => ({
