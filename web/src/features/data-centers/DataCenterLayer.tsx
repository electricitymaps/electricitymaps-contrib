--- conflicted
+++ resolved
@@ -17,14 +17,7 @@
   zoneKey: string;
 }
 
-<<<<<<< HEAD
-// Type for the raw data from JSON
 interface RawDataCenter {
-=======
-// Type assertion for the imported data with proper type safety
-export const dataCenters: Record<string, DataCenter> = {};
-export type RawDataCenter = {
->>>>>>> 9d639584
   displayName: string;
   lonlat: number[];
   provider: string;
