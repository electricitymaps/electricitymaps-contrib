import { multiPolygon } from '@turf/helpers';
import { merge } from 'topojson-client';
import {
  GeometryProperties,
  MapGeometries,
  MapTheme,
  StateGeometryProperties,
  StatesGeometries,
} from 'types';
import { SpatialAggregate } from 'utils/constants';

<<<<<<< HEAD
import statesTopo from '../../../../config/usa-states.json';
=======
import statesTopo from '../../../../config/usa_states.json';
>>>>>>> 774d1c46
import worldTopo from '../../../../config/world.json';
// TODO: Investigate if we can move this step to buildtime geo scripts
export interface TopoObject {
  type: 'MultiPolygon';
  arcs: number[][][];
  properties: Omit<GeometryProperties, 'color' | 'zoneId'>;
}

export interface Topo {
  type: 'Topology';
  arcs: number[][][];
  objects: {
    [key: string]: TopoObject;
  };
}

export interface StatesTopoObject {
  type: 'MultiPolygon';
  arcs: number[][][];
  properties: Omit<StateGeometryProperties, 'zoneId'>;
}

export interface StatesTopo {
  type: 'Topology';
  arcs: number[][][];
  objects: {
    [key: string]: StatesTopoObject;
  };
}

/**
 * This function takes the topojson file and converts it to a geojson file
 */
const generateTopos = (
  theme: MapTheme,
  spatialAggregate: SpatialAggregate
): { worldGeometries: MapGeometries; statesGeometries: StatesGeometries } => {
  const worldGeometries: MapGeometries = { features: [], type: 'FeatureCollection' };
  const statesGeometries: StatesGeometries = { features: [], type: 'FeatureCollection' };
  // Casting to unknown first to allow using [number, number] for center property
  const worldTopography = worldTopo as unknown as Topo;
  const statesTopography = statesTopo as unknown as StatesTopo;

  for (const k of Object.keys(worldTopography.objects)) {
    if (!worldTopography.objects[k].arcs) {
      continue;
    }

    // Exclude if spatial aggregate is on and the feature is not highest granularity
    // I.e excludes SE if spatialAggregate is off.
    if (
      spatialAggregate === SpatialAggregate.ZONE &&
      !worldTopography.objects[k].properties.isHighestGranularity
    ) {
      continue;
    }

    // Exclude if spatial aggregate is off and the feature is aggregated view,
    // I.e excludes SE-SE4 if spatialAggregate is on.
    if (
      spatialAggregate === SpatialAggregate.COUNTRY &&
      !worldTopography.objects[k].properties.isAggregatedView
    ) {
      continue;
    }

    const topoObject = merge(worldTopography, [worldTopography.objects[k]]);
    const mp = multiPolygon(topoObject.coordinates, {
      zoneId: worldTopography.objects[k].properties.zoneName,
      color: theme.nonClickableFill,
      ...worldTopography.objects[k].properties,
    });

    worldGeometries.features.push(mp);
  }
  for (const k of Object.keys(statesTopography.objects)) {
    if (!statesTopography.objects[k].arcs) {
      continue;
    }
    const topoObject = merge(statesTopography, [statesTopography.objects[k]]);
    const stateMp = multiPolygon(topoObject.coordinates, {
      ...statesTopography.objects[k].properties,
    });
    statesGeometries.features.push(stateMp);
  }

  return { worldGeometries, statesGeometries };
};

export default generateTopos;<|MERGE_RESOLUTION|>--- conflicted
+++ resolved
@@ -9,11 +9,7 @@
 } from 'types';
 import { SpatialAggregate } from 'utils/constants';
 
-<<<<<<< HEAD
-import statesTopo from '../../../../config/usa-states.json';
-=======
 import statesTopo from '../../../../config/usa_states.json';
->>>>>>> 774d1c46
 import worldTopo from '../../../../config/world.json';
 // TODO: Investigate if we can move this step to buildtime geo scripts
 export interface TopoObject {
