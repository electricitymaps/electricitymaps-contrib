--- conflicted
+++ resolved
@@ -76,12 +76,8 @@
   const { worldGeometries } = useGetGeometries();
   const [mapReference, setMapReference] = useState<MapRef | null>(null);
   const map = mapReference?.getMap();
-<<<<<<< HEAD
   const userLocation = useUserLocation();
 
-=======
-  const callerLocation = data?.callerLocation;
->>>>>>> 36bdafe1
   const onMapReferenceChange = useCallback((reference: MapRef) => {
     setMapReference(reference);
   }, []);
@@ -159,15 +155,11 @@
 
   useEffect(() => {
     // Run on first load to center the map on the user's location
-    if (!map || isError || !isFirstLoad || !isSourceLoaded || !callerLocation) {
-      return;
-    }
-<<<<<<< HEAD
-    if (userLocation && !selectedZoneId) {
+    if (!map || isError || !isFirstLoad || !isSourceLoaded || !userLocation) {
+      return;
+    }
+    if (!selectedZoneId) {
       map.flyTo({ center: [userLocation[0], userLocation[1]] });
-=======
-    if (!selectedZoneId) {
-      map.flyTo({ center: [callerLocation[0], callerLocation[1]] });
 
       const handleIdle = () => {
         if (map.isSourceLoaded(ZONE_SOURCE) && map.areTilesLoaded()) {
@@ -181,7 +173,7 @@
             console.error('Layer "zones-clickable-layer" not found or not rendered');
             return;
           }
-          const zoneFeature = getZoneIdFromLocation(map, callerLocation, ZONE_SOURCE);
+          const zoneFeature = getZoneIdFromLocation(map, userLocation, ZONE_SOURCE);
           if (zoneFeature) {
             const zoneId = zoneFeature.properties.zoneId;
             setUserLocation(zoneId);
@@ -189,24 +181,19 @@
           map.off('idle', handleIdle);
         }
       };
->>>>>>> 36bdafe1
       setIsFirstLoad(false);
       map.on('idle', handleIdle);
     }
-<<<<<<< HEAD
-  }, [map, isSuccess, isError, isFirstLoad, userLocation, selectedZoneId]);
-=======
   }, [
     map,
     isSuccess,
     isError,
     isFirstLoad,
-    callerLocation,
+    userLocation,
     selectedZoneId,
     isSourceLoaded,
     setUserLocation,
   ]);
->>>>>>> 36bdafe1
 
   useEffect(() => {
     // Run when the selected zone changes
