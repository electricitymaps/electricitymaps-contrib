import LoadingSpinner from 'components/LoadingSpinner';
import Logo from 'features/header/Logo';
import MobileButtons from 'features/map-controls/MobileButtons';
import { useAtom } from 'jotai';
import { ChevronLeft, ChevronRight, Share2Icon } from 'lucide-react';
<<<<<<< HEAD
import { lazy, Suspense, useRef, useState } from 'react';
=======
import { lazy, Suspense } from 'react';
>>>>>>> 618f3c15
import { useTranslation } from 'react-i18next';
import {
  Navigate,
  Route,
  Routes,
  useLocation,
  useParams,
  useSearchParams,
} from 'react-router-dom';
import { useScreenshot } from 'use-react-screenshot';
import { useIsMobile } from 'utils/styling';

import { leftPanelOpenAtom } from './panelAtoms';

const RankingPanel = lazy(() => import('./ranking-panel/RankingPanel'));
const ZoneDetails = lazy(() => import('./zone/ZoneDetails'));

function HandleLegacyRoutes() {
  const [searchParameters] = useSearchParams();

  const page = (searchParameters.get('page') || 'map')
    .replace('country', 'zone')
    .replace('highscore', 'ranking');
  searchParameters.delete('page');

  const zoneId = searchParameters.get('countryCode');
  searchParameters.delete('countryCode');

  return (
    <Navigate
      to={{
        pathname: zoneId ? `/zone/${zoneId}` : `/${page}`,
        search: searchParameters.toString(),
      }}
    />
  );
}

function ValidZoneIdGuardWrapper({ children }: { children: JSX.Element }) {
  const [searchParameters] = useSearchParams();
  const { zoneId } = useParams();

  if (!zoneId) {
    return <Navigate to="/" replace />;
  }

  // Handle legacy Australia zone names
  if (zoneId.startsWith('AUS')) {
    return (
      <Navigate to={`/zone/${zoneId.replace('AUS', 'AU')}?${searchParameters}`} replace />
    );
  }
  const upperCaseZoneId = zoneId.toUpperCase();
  if (zoneId !== upperCaseZoneId) {
    return <Navigate to={`/zone/${upperCaseZoneId}?${searchParameters}`} replace />;
  }

  return children;
}

type CollapseButtonProps = {
  isCollapsed: boolean;
  onCollapse: () => void;
};

function CollapseButton({ isCollapsed, onCollapse }: CollapseButtonProps) {
  const { t } = useTranslation();
  return (
    <button
      data-test-id="left-panel-collapse-button"
      className={
        'absolute left-full top-2 z-10 flex h-12 w-10 cursor-pointer items-center justify-center rounded-r-xl bg-zinc-50 shadow-[6px_2px_10px_-3px_rgba(0,0,0,0.1)] hover:bg-zinc-100 dark:bg-gray-900 dark:text-gray-400 dark:hover:bg-gray-800'
      }
      onClick={onCollapse}
      aria-label={
        isCollapsed ? t('aria.label.showSidePanel') : t('aria.label.hideSidePanel')
      }
    >
      {isCollapsed ? <ChevronRight /> : <ChevronLeft />}
    </button>
  );
}

<<<<<<< HEAD
function ShareButton({
  panelReference,
}: {
  panelReference: React.RefObject<HTMLElement>;
}) {
  const [, takeScreenshot] = useScreenshot();
  const [screenshot, setScreenshot] = useState<string | null>(null); // Store screenshot

  const captureScreenshot = async () => {
    if (panelReference.current) {
      const img = await takeScreenshot(panelReference.current);
      setScreenshot(img);
      console.log('Screenshot captured:', img);
    }
  };

  return (
    <div>
      <button
        onClick={captureScreenshot}
        className={
          'absolute right-0 top-96 z-10 flex h-12 w-10 cursor-pointer items-center justify-center rounded-l-xl border-b-2 border-l-2 border-t-2 border-zinc-300 bg-zinc-50 shadow-[6px_2px_10px_-3px_rgba(0,0,0,0.1)] hover:bg-zinc-100 dark:border-gray-700 dark:bg-gray-900 dark:text-gray-400 dark:hover:bg-gray-800'
        }
        aria-label={'aria.label.showSidePanel'}
      >
        <Share2Icon />
      </button>
      {/* Conditionally render the screenshot */}
      {screenshot && (
        <div style={{ marginTop: '20px' }}>
          <h3>Captured Screenshot:</h3>
          <img
            src={screenshot}
            alt="Screenshot"
            style={{ maxWidth: '100%', border: '1px solid #ccc' }}
          />
        </div>
      )}
    </div>
=======
function ShareButton() {
  return (
    <button
      data-test-id="share-button"
      className={
        'absolute left-full top-3 z-10 flex h-12 w-10 cursor-pointer items-center justify-center rounded-r-xl bg-zinc-50 shadow-[6px_2px_10px_-3px_rgba(0,0,0,0.1)] hover:bg-zinc-100 dark:bg-gray-900 dark:text-gray-400 dark:hover:bg-gray-800'
      }
      aria-label={'aria.label.showSidePanel'}
    >
      {<Share2Icon />}
    </button>
>>>>>>> 618f3c15
  );
}

function MobileHeader() {
  return (
    <div className="mt-[env(safe-area-inset-top)] flex w-full items-center justify-between pl-1 dark:bg-gray-900">
      <Logo className="h-10 w-44 fill-black dark:fill-white" />
      <MobileButtons />
    </div>
  );
}

function OuterPanel({ children }: { children: React.ReactNode }) {
  const [isOpen, setOpen] = useAtom(leftPanelOpenAtom);
  const location = useLocation();
  const isMobile = useIsMobile();
  const panelReference = useRef<HTMLDivElement>(null);

  const onCollapse = () => setOpen(!isOpen);
  console.log('panel ref', panelReference);
  return (
    <aside
      data-test-id="left-panel"
      ref={panelReference}
      className={`absolute left-0 top-0 z-20 h-full w-full bg-zinc-50 shadow-xl transition-all duration-500 dark:bg-gray-900 dark:[color-scheme:dark] sm:flex sm:w-[calc(14vw_+_16rem)] ${
        location.pathname === '/map' ? 'hidden' : ''
      } ${isOpen ? '' : '-translate-x-full'}`}
    >
      {isMobile && <MobileHeader />}
      <section className="h-full w-full">{children}</section>
<<<<<<< HEAD

      <div className="left-full top-2 flex flex-col space-y-20">
        <ShareButton panelReference={panelReference} />
        <CollapseButton isCollapsed={!isOpen} onCollapse={onCollapse} />
=======
      <div className="left-full top-2 flex flex-col space-y-20">
        <CollapseButton isCollapsed={!isOpen} onCollapse={onCollapse} />
        <ShareButton />
>>>>>>> 618f3c15
      </div>
    </aside>
  );
}
export default function LeftPanel() {
  return (
    <OuterPanel>
      <Routes>
        <Route path="/" element={<HandleLegacyRoutes />} />
        <Route
          path="/zone/:zoneId"
          element={
            <ValidZoneIdGuardWrapper>
              <Suspense fallback={<LoadingSpinner />}>
                <ZoneDetails />
              </Suspense>
            </ValidZoneIdGuardWrapper>
          }
        />
        {/* Alternative: add /map here and have a NotFound component for anything else*/}
        <Route
          path="*"
          element={
            <Suspense fallback={<LoadingSpinner />}>
              <RankingPanel />
            </Suspense>
          }
        />
      </Routes>
    </OuterPanel>
  );
}<|MERGE_RESOLUTION|>--- conflicted
+++ resolved
@@ -3,11 +3,7 @@
 import MobileButtons from 'features/map-controls/MobileButtons';
 import { useAtom } from 'jotai';
 import { ChevronLeft, ChevronRight, Share2Icon } from 'lucide-react';
-<<<<<<< HEAD
 import { lazy, Suspense, useRef, useState } from 'react';
-=======
-import { lazy, Suspense } from 'react';
->>>>>>> 618f3c15
 import { useTranslation } from 'react-i18next';
 import {
   Navigate,
@@ -91,7 +87,6 @@
   );
 }
 
-<<<<<<< HEAD
 function ShareButton({
   panelReference,
 }: {
@@ -131,19 +126,6 @@
         </div>
       )}
     </div>
-=======
-function ShareButton() {
-  return (
-    <button
-      data-test-id="share-button"
-      className={
-        'absolute left-full top-3 z-10 flex h-12 w-10 cursor-pointer items-center justify-center rounded-r-xl bg-zinc-50 shadow-[6px_2px_10px_-3px_rgba(0,0,0,0.1)] hover:bg-zinc-100 dark:bg-gray-900 dark:text-gray-400 dark:hover:bg-gray-800'
-      }
-      aria-label={'aria.label.showSidePanel'}
-    >
-      {<Share2Icon />}
-    </button>
->>>>>>> 618f3c15
   );
 }
 
@@ -174,16 +156,10 @@
     >
       {isMobile && <MobileHeader />}
       <section className="h-full w-full">{children}</section>
-<<<<<<< HEAD
-
+      
       <div className="left-full top-2 flex flex-col space-y-20">
         <ShareButton panelReference={panelReference} />
         <CollapseButton isCollapsed={!isOpen} onCollapse={onCollapse} />
-=======
-      <div className="left-full top-2 flex flex-col space-y-20">
-        <CollapseButton isCollapsed={!isOpen} onCollapse={onCollapse} />
-        <ShareButton />
->>>>>>> 618f3c15
       </div>
     </aside>
   );
