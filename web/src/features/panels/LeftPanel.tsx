--- conflicted
+++ resolved
@@ -23,8 +23,9 @@
 
 const handleShareClick = async () => {
   try {
+    
     // Fetch the local image (adjust the path to your image)
-    const response = await fetch('images/mocked-screenshot.png');
+    const response = captureScreenshot();
     const blob = await response.blob();
     console.log(blob);
 
@@ -121,25 +122,14 @@
       const img = await takeScreenshot(panelReference.current);
       setScreenshot(img);
       console.log('Screenshot captured:', img);
+      return img;
     }
   };
 
   return (
-<<<<<<< HEAD
-    <button
-      data-test-id="share-button"
-      className={
-        'absolute left-full top-3 z-10 flex h-12 w-10 cursor-pointer items-center justify-center rounded-r-xl bg-zinc-50 shadow-[6px_2px_10px_-3px_rgba(0,0,0,0.1)] hover:bg-pink-400 dark:bg-gray-900 dark:text-gray-400 dark:hover:bg-amber-300'
-      }
-      aria-label={'aria.label.showSidePanel'}
-      onClick={handleShareClick} // Trigger image copy on click
-    >
-      {<Share2Icon />}
-    </button>
-=======
     <div>
       <button
-        onClick={captureScreenshot}
+        onClick={handleShareClick}
         className={
           'absolute right-0 top-96 z-10 flex h-12 w-10 cursor-pointer items-center justify-center rounded-l-xl border-b-2 border-l-2 border-t-2 border-zinc-300 bg-zinc-50 shadow-[6px_2px_10px_-3px_rgba(0,0,0,0.1)] hover:bg-zinc-100 dark:border-gray-700 dark:bg-gray-900 dark:text-gray-400 dark:hover:bg-gray-800'
         }
@@ -159,7 +149,6 @@
         </div>
       )}
     </div>
->>>>>>> c9f545fd
   );
 }
 
