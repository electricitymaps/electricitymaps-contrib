--- conflicted
+++ resolved
@@ -3,11 +3,8 @@
 import { TimeDisplay } from 'components/TimeDisplay';
 import Logo from 'features/header/Logo';
 import { useAtom } from 'jotai';
-<<<<<<< HEAD
+import { lazy, Suspense } from 'react';
 import { useTranslation } from 'react-i18next';
-=======
-import { lazy, Suspense } from 'react';
->>>>>>> 8854fdd5
 import { HiChevronLeft, HiChevronRight } from 'react-icons/hi2';
 import {
   Navigate,
