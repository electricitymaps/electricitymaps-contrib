import { ZoneDetails } from 'types';
import { TimeAverages } from 'utils/constants';

import zonesConfigJSON from '../../../../config/zones.json'; // Todo: improve how to handle json configs
import { CombinedZonesConfig } from '../../../../geo/types';

const { zones, contributors } = zonesConfigJSON as unknown as CombinedZonesConfig;

<<<<<<< HEAD
export const zoneExists = (zoneId: string) => Boolean(zones[zoneId]);

export const getHasSubZones = (zoneId?: string) => {
  if (!zoneId) {
    return null;
  }

  const zoneConfig = zones[zoneId];
  if (!zoneConfig || !zoneConfig.subZoneNames) {
    return false;
  }
  return zoneConfig.subZoneNames.length > 0;
};
=======
/**
 * A helper function to check if a zone has any subZones
 * Previously this used the following code,
 * but it has since been optimized for size and speed:
 * ```
 * export const getHasSubZones = (zoneId?: string) => {
 *  if (!zoneId) {
 *    return null;
 *  }
 *  const zoneConfig = zones[zoneId];
 *  if (!zoneConfig || !zoneConfig.subZoneNames) {
 *    return false;
 *  }
 *  return zoneConfig.subZoneNames.length > 0;
 *};
 *```
 */
export const getHasSubZones = (zoneId?: string): boolean | null =>
  zoneId ? Boolean(zones[zoneId]?.subZoneNames?.length) : null;
>>>>>>> 5b7e193a

export enum ZoneDataStatus {
  AGGREGATE_DISABLED = 'aggregate_disabled',
  FULLY_DISABLED = 'fully_disabled',
  NO_INFORMATION = 'no_information',
  NO_REAL_TIME_DATA = 'dark',
  AVAILABLE = 'available',
  UNKNOWN = 'unknown',
}

export const getZoneDataStatus = (
  zoneId: string,
  zoneDetails: ZoneDetails | undefined,
  timeAverage: TimeAverages
) => {
  // If there is no zoneDetails, we do not make any assumptions and return unknown
  if (!zoneDetails) {
    return ZoneDataStatus.UNKNOWN;
  }

  // If API returns hasData, we return available regardless
  if (zoneDetails.hasData) {
    return ZoneDataStatus.AVAILABLE;
  }

  // If there is no config for the zone, we assume we do not have any data
  const zoneConfig = zones[zoneId];
  if (!zoneConfig) {
    return ZoneDataStatus.NO_INFORMATION;
  }

  if (
    zones[zoneId].aggregates_displayed &&
    !zones[zoneId].aggregates_displayed.includes(timeAverage)
  ) {
    if (zones[zoneId].aggregates_displayed[0] === 'none') {
      return ZoneDataStatus.FULLY_DISABLED;
    }
    return ZoneDataStatus.AGGREGATE_DISABLED;
  }

  // If there are no production parsers or no defined estimation method in the config,
  // we assume we do not have data for the zone
  if (zoneConfig.parsers === false && zoneConfig.estimation_method === undefined) {
    return ZoneDataStatus.NO_INFORMATION;
  }

  // Otherwise, we assume we have data but it is currently missing
  return ZoneDataStatus.NO_REAL_TIME_DATA;
};

export const getContributors = (zoneId: string) =>
  zones[zoneId]?.contributors?.map((index) => contributors[index]) ?? [];

export const getDisclaimer = (zoneId: string) => zones[zoneId]?.disclaimer;

export const showEstimationFeedbackCard = (
  collapsedNumber: number,
  isFeedbackCardVisibile: boolean,
  hasFeedbackCardBeenSeen: string | boolean,
  setHasFeedbackCardBeenSeen: (value: boolean) => void
) => {
  if ((!hasFeedbackCardBeenSeen && collapsedNumber > 0) || isFeedbackCardVisibile) {
    if (!hasFeedbackCardBeenSeen) {
      setHasFeedbackCardBeenSeen(true);
    }
    return true;
  }
  return false;
};

export const isGenerationOnlyZone = (zoneId: string): boolean =>
  zones[zoneId]?.generation_only ?? false;<|MERGE_RESOLUTION|>--- conflicted
+++ resolved
@@ -6,21 +6,8 @@
 
 const { zones, contributors } = zonesConfigJSON as unknown as CombinedZonesConfig;
 
-<<<<<<< HEAD
 export const zoneExists = (zoneId: string) => Boolean(zones[zoneId]);
 
-export const getHasSubZones = (zoneId?: string) => {
-  if (!zoneId) {
-    return null;
-  }
-
-  const zoneConfig = zones[zoneId];
-  if (!zoneConfig || !zoneConfig.subZoneNames) {
-    return false;
-  }
-  return zoneConfig.subZoneNames.length > 0;
-};
-=======
 /**
  * A helper function to check if a zone has any subZones
  * Previously this used the following code,
@@ -40,7 +27,6 @@
  */
 export const getHasSubZones = (zoneId?: string): boolean | null =>
   zoneId ? Boolean(zones[zoneId]?.subZoneNames?.length) : null;
->>>>>>> 5b7e193a
 
 export enum ZoneDataStatus {
   AGGREGATE_DISABLED = 'aggregate_disabled',
