import useGetState from 'api/getState';
import ZoneGaugesWithCO2Square from 'components/ZoneGauges';
import { useAtomValue } from 'jotai';
<<<<<<< HEAD
import { useTranslation } from 'react-i18next';
import { ZoneDetails } from 'types';
import { getCarbonIntensity, getFossilFuelRatio, getRenewableRatio } from 'utils/helpers';
import { isConsumptionAtom, selectedDatetimeStringAtom } from 'utils/state/atoms';

function LowCarbonTooltip() {
  const { t } = useTranslation();
  return (
    <div className="text-left">
      <b>{t('tooltips.lowcarbon')}</b>
      <br />
      <small>{t('tooltips.lowCarbDescription')}</small>
      <br />
    </div>
  );
}

export function ZoneHeaderGauges({ data }: { data?: ZoneDetails }) {
  const { t } = useTranslation();
  const selectedDatetimeString = useAtomValue(selectedDatetimeStringAtom);
  const isConsumption = useAtomValue(isConsumptionAtom);
  const selectedData = data?.zoneStates[selectedDatetimeString];

  const {
    co2intensity,
    renewableRatio,
    fossilFuelRatio,
    co2intensityProduction,
    renewableRatioProduction,
    fossilFuelRatioProduction,
  } = selectedData || {};

  const intensity = getCarbonIntensity(
    { c: { ci: co2intensity }, p: { ci: co2intensityProduction } },
    isConsumption
  );
  const renewable = getRenewableRatio(
    { c: { rr: renewableRatio }, p: { rr: renewableRatioProduction } },
    isConsumption
  );
  const fossilFuelPercentage = getFossilFuelRatio(
    { c: { fr: fossilFuelRatio }, p: { fr: fossilFuelRatioProduction } },
    isConsumption
  );
=======
import { selectedDatetimeStringAtom } from 'utils/state/atoms';

export function ZoneHeaderGauges({ zoneKey }: { zoneKey?: string }) {
  const { data } = useGetState();
  const selectedDatetimeString = useAtomValue(selectedDatetimeStringAtom);
  const actualData = data?.data;
  if (!actualData || !zoneKey) {
    return null;
  }
  const selectedData = actualData.datetimes[selectedDatetimeString]?.z[zoneKey];
>>>>>>> 4a97c188

  return <ZoneGaugesWithCO2Square zoneData={selectedData} withTooltips />;
}<|MERGE_RESOLUTION|>--- conflicted
+++ resolved
@@ -1,52 +1,6 @@
 import useGetState from 'api/getState';
 import ZoneGaugesWithCO2Square from 'components/ZoneGauges';
 import { useAtomValue } from 'jotai';
-<<<<<<< HEAD
-import { useTranslation } from 'react-i18next';
-import { ZoneDetails } from 'types';
-import { getCarbonIntensity, getFossilFuelRatio, getRenewableRatio } from 'utils/helpers';
-import { isConsumptionAtom, selectedDatetimeStringAtom } from 'utils/state/atoms';
-
-function LowCarbonTooltip() {
-  const { t } = useTranslation();
-  return (
-    <div className="text-left">
-      <b>{t('tooltips.lowcarbon')}</b>
-      <br />
-      <small>{t('tooltips.lowCarbDescription')}</small>
-      <br />
-    </div>
-  );
-}
-
-export function ZoneHeaderGauges({ data }: { data?: ZoneDetails }) {
-  const { t } = useTranslation();
-  const selectedDatetimeString = useAtomValue(selectedDatetimeStringAtom);
-  const isConsumption = useAtomValue(isConsumptionAtom);
-  const selectedData = data?.zoneStates[selectedDatetimeString];
-
-  const {
-    co2intensity,
-    renewableRatio,
-    fossilFuelRatio,
-    co2intensityProduction,
-    renewableRatioProduction,
-    fossilFuelRatioProduction,
-  } = selectedData || {};
-
-  const intensity = getCarbonIntensity(
-    { c: { ci: co2intensity }, p: { ci: co2intensityProduction } },
-    isConsumption
-  );
-  const renewable = getRenewableRatio(
-    { c: { rr: renewableRatio }, p: { rr: renewableRatioProduction } },
-    isConsumption
-  );
-  const fossilFuelPercentage = getFossilFuelRatio(
-    { c: { fr: fossilFuelRatio }, p: { fr: fossilFuelRatioProduction } },
-    isConsumption
-  );
-=======
 import { selectedDatetimeStringAtom } from 'utils/state/atoms';
 
 export function ZoneHeaderGauges({ zoneKey }: { zoneKey?: string }) {
@@ -57,7 +11,6 @@
     return null;
   }
   const selectedData = actualData.datetimes[selectedDatetimeString]?.z[zoneKey];
->>>>>>> 4a97c188
 
   return <ZoneGaugesWithCO2Square zoneData={selectedData} withTooltips />;
 }