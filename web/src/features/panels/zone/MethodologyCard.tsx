--- conflicted
+++ resolved
@@ -15,20 +15,6 @@
         onOpen={() => trackEvent('AppliedMethodologies Expanded')}
       >
         <div className="flex flex-col gap-2 pb-1 ">
-<<<<<<< HEAD
-          <Link
-            href="https://www.electricitymaps.com/methodology#missing-data"
-            linkText={t('left-panel.applied-methodologies.estimations')}
-          />
-          <Link
-            href="https://www.electricitymaps.com/methodology#data-collection-and-processing"
-            linkText={t('left-panel.applied-methodologies.flowtracing')}
-          />
-          <Link
-            href="https://www.electricitymaps.com/methodology#carbon-intensity-and-emission-factors"
-            linkText={t('left-panel.applied-methodologies.carbonintensity')}
-          />
-=======
           <Link href="https://www.electricitymaps.com/methodology#missing-data">
             {t('left-panel.applied-methodologies.estimations')}
           </Link>
@@ -38,7 +24,6 @@
           <Link href="https://www.electricitymaps.com/methodology#carbon-intensity-and-emission-factors">
             {t('left-panel.applied-methodologies.carbonintensity')}
           </Link>
->>>>>>> edafc4fa
         </div>
       </Accordion>
     </RoundedCard>
