import Accordion from 'components/Accordion';
<<<<<<< HEAD
import { Link } from 'components/Link';
import { RoundedCard } from 'features/charts/bar-breakdown/RoundedCard';
=======
import { RoundedCard } from 'features/charts/RoundedCard';
>>>>>>> 77338651
import { t } from 'i18next';
import { EmapsIcon } from 'icons/emapsIcon';
import trackEvent from 'utils/analytics';

export default function MethodologyCard() {
  return (
    <RoundedCard>
      <Accordion
        icon={<EmapsIcon />}
        title={t('left-panel.applied-methodologies.title')}
        className="pb-1 pt-3 text-md"
        onOpen={() => trackEvent('AppliedMethodologies Expanded')}
      >
        <div className="flex flex-col gap-2 pb-1 ">
          <Link
            href="https://www.electricitymaps.com/methodology#missing-data"
            linkText={t('left-panel.applied-methodologies.estimations')}
          />
          <Link
            href="https://www.electricitymaps.com/methodology#data-collection-and-processing"
            linkText={t('left-panel.applied-methodologies.flowtracing')}
          />
          <Link
            href="https://www.electricitymaps.com/methodology#carbon-intensity-and-emission-factors"
            linkText={t('left-panel.applied-methodologies.carbonintensity')}
          />
        </div>
      </Accordion>
    </RoundedCard>
  );
}<|MERGE_RESOLUTION|>--- conflicted
+++ resolved
@@ -1,10 +1,6 @@
 import Accordion from 'components/Accordion';
-<<<<<<< HEAD
 import { Link } from 'components/Link';
-import { RoundedCard } from 'features/charts/bar-breakdown/RoundedCard';
-=======
 import { RoundedCard } from 'features/charts/RoundedCard';
->>>>>>> 77338651
 import { t } from 'i18next';
 import { EmapsIcon } from 'icons/emapsIcon';
 import trackEvent from 'utils/analytics';
