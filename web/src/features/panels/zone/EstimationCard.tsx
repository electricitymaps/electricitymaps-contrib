--- conflicted
+++ resolved
@@ -1,12 +1,8 @@
 import Badge from 'components/Badge';
-<<<<<<< HEAD
 import { useFeatureFlag } from 'features/feature-flags/api';
 import { useAtom } from 'jotai';
-import { Dispatch, SetStateAction, useEffect, useState } from 'react';
-=======
-import { useState } from 'react';
-import { useTranslation } from 'react-i18next';
->>>>>>> b5080676
+import { useEffect, useState } from 'react';
+import { useTranslation } from 'translation/translation';
 import { HiChevronDown, HiChevronUp } from 'react-icons/hi2';
 import { ZoneDetails } from 'types';
 import {
