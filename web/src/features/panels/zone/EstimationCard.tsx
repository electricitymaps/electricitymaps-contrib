import Badge from 'components/Badge';
import EstimationBadge from 'components/EstimationBadge';
import OutageBadge from 'components/OutageBadge';
import { useFeatureFlag } from 'features/feature-flags/api';
import { useAtom } from 'jotai';
import { useEffect, useState } from 'react';
import { useTranslation } from 'react-i18next';
import { HiChevronDown, HiChevronUp } from 'react-icons/hi2';
import { ZoneDetails } from 'types';
import {
  feedbackCardCollapsedNumberAtom,
  hasEstimationFeedbackBeenSeenAtom,
} from 'utils/state/atoms';

import FeedbackCard from './FeedbackCard';
import { showEstimationFeedbackCard } from './util';

export default function EstimationCard({
  cardType,
  estimationMethod,
  estimatedPercentage,
  outageMessage,
}: {
  cardType: string;
  estimationMethod?: string;
  estimatedPercentage?: number;
  outageMessage: ZoneDetails['zoneMessage'];
}) {
  const [isFeedbackCardVisibile, setIsFeedbackCardVisibile] = useState(false);
  const [feedbackCardCollapsedNumber, _] = useAtom(feedbackCardCollapsedNumberAtom);
  const feedbackEnabled = useFeatureFlag('feedback-estimation-labels');
  const [hasFeedbackCardBeenSeen, setHasFeedbackCardBeenSeen] = useAtom(
    hasEstimationFeedbackBeenSeenAtom
  );

  useEffect(() => {
    setIsFeedbackCardVisibile(
      feedbackEnabled &&
        showEstimationFeedbackCard(
          feedbackCardCollapsedNumber,
          isFeedbackCardVisibile,
          hasFeedbackCardBeenSeen,
          setHasFeedbackCardBeenSeen
        )
    );
  }, [feedbackEnabled, feedbackCardCollapsedNumber]);

  switch (cardType) {
    case 'outage': {
      return <OutageCard outageMessage={outageMessage} />;
    }
    case 'aggregated': {
      return <AggregatedCard estimatedPercentage={estimatedPercentage} />;
    }
    case 'estimated': {
      return (
        <div>
          <EstimatedCard estimationMethod={estimationMethod} />
          {isFeedbackCardVisibile && <FeedbackCard estimationMethod={estimationMethod} />}
        </div>
      );
    }
  }
}

function getEstimationTranslation(
  field: 'title' | 'pill' | 'body',
  estimationMethod?: string,
  estimatedPercentage?: number
) {
  const { t } = useTranslation();
  const exactTranslation =
    (estimatedPercentage ?? 0) > 0 && estimationMethod === 'aggregated'
      ? t(`estimation-card.aggregated_estimated.${field}`, {
          percentage: estimatedPercentage,
        })
      : t(`estimation-card.${estimationMethod?.toLowerCase()}.${field}`);

  const genericTranslation = t(`estimation-card.estimated_generic_method.${field}`);
  return exactTranslation.startsWith('estimation-card.')
    ? genericTranslation
    : exactTranslation;
}

function BaseCard({
  estimationMethod,
  icon,
  badge,
  showMethodologyLink,
  textColorTitle,
  bodyText,
}: {
  estimationMethod?: string;
  icon: string;
  badge?: JSX.Element;
  showMethodologyLink: boolean;
  textColorTitle: string;
  bodyText: string | JSX.Element;
}) {
  const [isCollapsed, setIsCollapsed] = useState(
    estimationMethod == 'outage' ? false : true
  );

  const [feedbackCardCollapsedNumber, setFeedbackCardCollapsedNumber] = useAtom(
    feedbackCardCollapsedNumberAtom
  );

  const handleToggleCollapse = () => {
    setFeedbackCardCollapsedNumber(feedbackCardCollapsedNumber + 1);
    setIsCollapsed((previous) => !previous);
  };
  const { t } = useTranslation();

  const title = getEstimationTranslation('title', estimationMethod);

  return (
    <div
      className={`w-full rounded-lg px-3 py-2.5 ${
        estimationMethod == 'outage'
          ? 'bg-amber-700/20 dark:bg-amber-500/20'
          : 'bg-neutral-100 dark:bg-gray-800'
      } mb-4 gap-2 border border-neutral-200 transition-all dark:border-gray-700`}
    >
      <div className="flex flex-col">
        <button data-test-id="collapse-button" onClick={handleToggleCollapse}>
          <div className="flex flex-row items-center justify-between">
            <div className="flex w-2/3 flex-initial flex-row gap-2">
              <div className={`flex items-center justify-center`}>
                <div className={`h-[16px] w-[16px] bg-center ${icon}`} />
              </div>
              <h2
                className={`text-left text-sm font-semibold ${textColorTitle} self-center`}
                data-test-id="title"
              >
                {title}
              </h2>
            </div>
            <div className="flex h-fit flex-row gap-2 text-nowrap">
              {badge}
              <div className="text-lg">
                {isCollapsed ? (
                  <div data-test-id="collapse-down">
                    <HiChevronDown />
                  </div>
                ) : (
                  <div data-test-id="collapse-up">
                    <HiChevronUp />
                  </div>
                )}
              </div>
            </div>
          </div>
        </button>
        {!isCollapsed && (
          <div className="gap-2 pt-1.5">
<<<<<<< HEAD
            <div className={`text-sm font-normal text-neutral-600 dark:text-neutral-400`}>
              {bodyText}
=======
            <div
              data-test-id="body-text"
              className={`text-sm font-normal text-neutral-600 dark:text-neutral-400`}
            >
              {estimationMethod != 'outage' && bodyText}
              {estimationMethod == 'outage' && (
                <OutageMessage outageData={outageMessage} />
              )}
>>>>>>> de44f7d8
            </div>
            {showMethodologyLink && (
              <div className="">
                <a
                  href="https://www.electricitymaps.com/methodology"
                  target="_blank"
                  rel="noreferrer"
                  data-test-id="methodology-link"
                  className={`text-sm font-semibold text-black underline dark:text-white`}
                >
                  <span className="underline">{t(`estimation-card.link`)}</span>
                </a>
              </div>
            )}
          </div>
        )}
      </div>
    </div>
  );
}

function OutageCard({ outageMessage }: { outageMessage: ZoneDetails['zoneMessage'] }) {
  return (
    <BaseCard
      estimationMethod={'outage'}
      icon="bg-[url('/images/estimated_light.svg')] dark:bg-[url('/images/estimated_dark.svg')]"
      badge={<OutageBadge />}
      showMethodologyLink={false}
      textColorTitle="text-amber-700 dark:text-amber-500"
      bodyText={<OutageMessage outageData={outageMessage} />}
    />
  );
}

function AggregatedCard({ estimatedPercentage }: { estimatedPercentage?: number }) {
  return (
    <BaseCard
      estimationMethod={'aggregated'}
      icon="bg-[url('/images/aggregated_light.svg')] dark:bg-[url('/images/aggregated_dark.svg')]"
      showMethodologyLink={false}
      badge={
        estimatedPercentage ? (
          <EstimationBadge
            text={getEstimationTranslation('pill', 'aggregated', estimatedPercentage)}
          />
        ) : undefined
      }
      textColorTitle="text-black dark:text-white"
      bodyText={getEstimationTranslation('body', 'aggregated', estimatedPercentage)}
    />
  );
}

function EstimatedCard({ estimationMethod }: { estimationMethod: string | undefined }) {
  return (
    <BaseCard
      estimationMethod={estimationMethod}
      icon="bg-[url('/images/estimated_light.svg')] dark:bg-[url('/images/estimated_dark.svg')]"
      badge={
        <Badge
          pillText={getEstimationTranslation('pill', estimationMethod)}
          type="default"
        />
      }
      showMethodologyLink={true}
      textColorTitle="text-amber-700 dark:text-amber-500"
      bodyText={getEstimationTranslation('body', estimationMethod)}
    />
  );
}

function truncateString(string_: string, number_: number) {
  return string_.length <= number_ ? string_ : string_.slice(0, number_) + '...';
}

function OutageMessage({
  outageData: outageData,
}: {
  outageData: ZoneDetails['zoneMessage'];
}) {
  if (!outageData || !outageData.message) {
    return null;
  }
  return (
    <span className="inline overflow-hidden">
      {truncateString(outageData.message, 300)}{' '}
      {outageData?.issue && outageData.issue != 'None' && (
        <span className="mt-1 inline-flex">
          See{' '}
          <a
            className="inline-flex text-sm font-semibold text-black underline dark:text-white"
            href={`https://github.com/electricitymaps/electricitymaps-contrib/issues/${outageData.issue}`}
          >
            <span className="pl-1 underline">issue #{outageData.issue}</span>
            <svg
              xmlns="http://www.w3.org/2000/svg"
              width="18"
              height="18"
              viewBox="0 0 24 24"
              className="ml-1"
            >
              <path d="M12 0c-6.626 0-12 5.373-12 12 0 5.302 3.438 9.8 8.207 11.387.599.111.793-.261.793-.577v-2.234c-3.338.726-4.033-1.416-4.033-1.416-.546-1.387-1.333-1.756-1.333-1.756-1.089-.745.083-.729.083-.729 1.205.084 1.839 1.237 1.839 1.237 1.07 1.834 2.807 1.304 3.492.997.107-.775.418-1.305.762-1.604-2.665-.305-5.467-1.334-5.467-5.931 0-1.311.469-2.381 1.236-3.221-.124-.303-.535-1.524.117-3.176 0 0 1.008-.322 3.301 1.23.957-.266 1.983-.399 3.003-.404 1.02.005 2.047.138 3.006.404 2.291-1.552 3.297-1.23 3.297-1.23.653 1.653.242 2.874.118 3.176.77.84 1.235 1.911 1.235 3.221 0 4.609-2.807 5.624-5.479 5.921.43.372.823 1.102.823 2.222v3.293c0 .319.192.694.801.576 4.765-1.589 8.199-6.086 8.199-11.386 0-6.627-5.373-12-12-12z" />
            </svg>
          </a>
        </span>
      )}
    </span>
  );
}<|MERGE_RESOLUTION|>--- conflicted
+++ resolved
@@ -153,19 +153,11 @@
         </button>
         {!isCollapsed && (
           <div className="gap-2 pt-1.5">
-<<<<<<< HEAD
-            <div className={`text-sm font-normal text-neutral-600 dark:text-neutral-400`}>
-              {bodyText}
-=======
             <div
               data-test-id="body-text"
               className={`text-sm font-normal text-neutral-600 dark:text-neutral-400`}
             >
-              {estimationMethod != 'outage' && bodyText}
-              {estimationMethod == 'outage' && (
-                <OutageMessage outageData={outageMessage} />
-              )}
->>>>>>> de44f7d8
+              {bodyText}
             </div>
             {showMethodologyLink && (
               <div className="">
