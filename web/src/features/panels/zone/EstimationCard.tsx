--- conflicted
+++ resolved
@@ -166,11 +166,7 @@
       } mb-4 border border-neutral-200 transition-all dark:border-gray-700`}
     >
       <Accordion
-<<<<<<< HEAD
-        onClick={() => handleToggleCollapse()}
-=======
         onClick={() => trackToggle()}
->>>>>>> 7c72fbe4
         badge={
           showBadge && <Badge type={pillType} icon={iconPill} pillText={pillText}></Badge>
         }
