import Accordion from 'components/Accordion';
import FeedbackCard, { SurveyResponseProps } from 'components/app-survey/FeedbackCard';
import Badge from 'components/Badge';
import { useFeatureFlag } from 'features/feature-flags/api';
import { useAtom } from 'jotai';
import { useEffect, useState } from 'react';
import { useTranslation } from 'react-i18next';
import { ZoneMessage } from 'types';
import trackEvent from 'utils/analytics';
import {
  feedbackCardCollapsedNumberAtom,
  hasEstimationFeedbackBeenSeenAtom,
} from 'utils/state/atoms';

import { showEstimationFeedbackCard } from './util';

function postSurveyResponse({
  feedbackScore,
  inputText,
  reference: surveyReference,
}: SurveyResponseProps) {
  fetch(`https://hooks.zapier.com/hooks/catch/14671709/3l9daod/`, {
    method: 'POST',
    body: JSON.stringify({
      score: feedbackScore,
      feedback: inputText,
      reference: surveyReference,
    }),
  });
}

export default function EstimationCard({
  cardType,
  estimationMethod,
  estimatedPercentage,
  zoneMessage,
}: {
  cardType: string;
  estimationMethod?: string;
  estimatedPercentage?: number;
  zoneMessage?: ZoneMessage;
}) {
<<<<<<< HEAD
  const { t } = useTranslation();
  const [isFeedbackCardVisibile, setIsFeedbackCardVisibile] = useState(false);
=======
  const [isFeedbackCardVisible, setIsFeedbackCardVisible] = useState(false);
>>>>>>> 4ed21cdd
  const [feedbackCardCollapsedNumber, _] = useAtom(feedbackCardCollapsedNumberAtom);
  const feedbackEnabled = useFeatureFlag('feedback-estimation-labels');
  const [hasFeedbackCardBeenSeen, setHasFeedbackCardBeenSeen] = useAtom(
    hasEstimationFeedbackBeenSeenAtom
  );

  useEffect(() => {
    setIsFeedbackCardVisible(
      feedbackEnabled &&
        showEstimationFeedbackCard(
          feedbackCardCollapsedNumber,
          isFeedbackCardVisible,
          hasFeedbackCardBeenSeen,
          setHasFeedbackCardBeenSeen
        )
    );
  }, [
    feedbackEnabled,
    feedbackCardCollapsedNumber,
    isFeedbackCardVisible,
    hasFeedbackCardBeenSeen,
    setHasFeedbackCardBeenSeen,
  ]);

  switch (cardType) {
    case 'outage': {
      return <OutageCard zoneMessage={zoneMessage} estimationMethod={estimationMethod} />;
    }
    case 'aggregated': {
      return <AggregatedCard estimatedPercentage={estimatedPercentage} />;
    }
    case 'estimated': {
      return (
        <div>
          <EstimatedCard estimationMethod={estimationMethod} />
<<<<<<< HEAD
          {isFeedbackCardVisibile && (
            <FeedbackCard
              surveyReference={estimationMethod}
              postSurveyResponse={postSurveyResponse}
              primaryQuestion={t('feedback-card.estimations.primary-question')}
              secondaryQuestionHigh={t('feedback-card.estimations.secondary-question')}
              secondaryQuestionLow={t('feedback-card.estimations.secondary-question')}
              successMessage={t('feedback-card.success-message')}
              subtitle={t('feedback-card.estimations.subtitle')}
            />
          )}
=======
          {isFeedbackCardVisible && <FeedbackCard estimationMethod={estimationMethod} />}
>>>>>>> 4ed21cdd
        </div>
      );
    }
  }
}

function useGetEstimationTranslation(
  field: 'title' | 'pill' | 'body',
  estimationMethod?: string,
  estimatedPercentage?: number
) {
  const { t } = useTranslation();
  const exactTranslation =
    (estimatedPercentage ?? 0) > 0 && estimationMethod === 'aggregated'
      ? t(`estimation-card.aggregated_estimated.${field}`, {
          percentage: estimatedPercentage,
        })
      : t(`estimation-card.${estimationMethod?.toLowerCase()}.${field}`);

  const genericTranslation = t(`estimation-card.estimated_generic_method.${field}`);
  return exactTranslation.startsWith('estimation-card.')
    ? genericTranslation
    : exactTranslation;
}

function BaseCard({
  estimationMethod,
  estimatedPercentage,
  zoneMessage,
  icon,
  iconPill,
  showMethodologyLink,
  pillType,
  textColorTitle,
  cardType,
}: {
  estimationMethod?: string;
  estimatedPercentage?: number;
  zoneMessage?: ZoneMessage;
  icon: string;
  iconPill?: string;
  showMethodologyLink: boolean;
  pillType?: string;
  textColorTitle: string;
  cardType: string;
}) {
  const [feedbackCardCollapsedNumber, setFeedbackCardCollapsedNumber] = useAtom(
    feedbackCardCollapsedNumberAtom
  );
  const isCollapsedDefault = estimationMethod == 'outage' ? false : true;
  const [isCollapsed, setIsCollapsed] = useState(isCollapsedDefault);

  const handleToggleCollapse = () => {
    if (isCollapsed) {
      trackEvent('EstimationCard Expanded', { cardType: cardType });
    }
    setFeedbackCardCollapsedNumber(feedbackCardCollapsedNumber + 1);
    setIsCollapsed((previous: boolean) => !previous);
  };
  const { t } = useTranslation();

  const title = useGetEstimationTranslation('title', estimationMethod);
  const pillText = useGetEstimationTranslation(
    'pill',
    estimationMethod,
    estimatedPercentage
  );
  const bodyText = useGetEstimationTranslation(
    'body',
    estimationMethod,
    estimatedPercentage
  );
  const showBadge =
    estimationMethod == 'aggregated'
      ? Boolean(estimatedPercentage)
      : pillType != undefined;

  return (
    <div
      className={`w-full rounded-lg px-3 py-2.5 ${
        estimationMethod == 'outage'
          ? 'bg-amber-700/20 dark:bg-amber-500/20'
          : 'bg-neutral-100 dark:bg-gray-800'
      } mb-4 gap-2 border border-neutral-200 transition-all dark:border-gray-700`}
    >
      <Accordion
        onClick={() => handleToggleCollapse()}
        isCollapsedDefault={isCollapsedDefault}
        badge={
          showBadge && <Badge type={pillType} icon={iconPill} pillText={pillText}></Badge>
        }
        className={textColorTitle}
        icon={<div className={`h-[16px] w-[16px] bg-center ${icon}`} />}
        title={title}
      >
        <div className="gap-2">
          <div
            data-test-id="body-text"
            className={`text-sm font-normal text-neutral-600 dark:text-neutral-400`}
          >
            {estimationMethod != 'outage' && bodyText}
            {estimationMethod == 'outage' && (
              <ZoneMessageBlock zoneMessage={zoneMessage} />
            )}
          </div>
          {showMethodologyLink && (
            <div className="">
              <a
                href="https://www.electricitymaps.com/methodology#missing-data"
                target="_blank"
                rel="noreferrer"
                data-test-id="methodology-link"
                className={`text-sm font-semibold text-black underline dark:text-white`}
                onClick={() => {
                  trackEvent('EstimationCard Methodology Link Clicked', {
                    cardType: cardType,
                  });
                }}
              >
                <span className="underline">{t(`estimation-card.link`)}</span>
              </a>
            </div>
          )}
        </div>
      </Accordion>
    </div>
  );
}

function OutageCard({
  zoneMessage,
  estimationMethod,
}: {
  zoneMessage?: ZoneMessage;
  estimationMethod?: string;
}) {
  const { t } = useTranslation();
  const zoneMessageText =
    estimationMethod === 'threshold_filtered'
      ? { message: t('estimation-card.threshold_filtered.body') }
      : zoneMessage;
  return (
    <BaseCard
      estimationMethod={'outage'}
      zoneMessage={zoneMessageText}
      icon="bg-[url('/images/estimated_light.svg')] dark:bg-[url('/images/estimated_dark.svg')]"
      iconPill="h-[12px] w-[12px] mt-[1px] bg-[url('/images/warning_light.svg')] bg-center dark:bg-[url('/images/warning_dark.svg')]"
      showMethodologyLink={false}
      pillType="warning"
      textColorTitle="text-amber-700 dark:text-amber-500"
      cardType="outage-card"
    />
  );
}

function AggregatedCard({ estimatedPercentage }: { estimatedPercentage?: number }) {
  return (
    <BaseCard
      estimationMethod={'aggregated'}
      estimatedPercentage={estimatedPercentage}
      zoneMessage={undefined}
      icon="bg-[url('/images/aggregated_light.svg')] dark:bg-[url('/images/aggregated_dark.svg')]"
      iconPill={undefined}
      showMethodologyLink={false}
      pillType={'warning'}
      textColorTitle="text-black dark:text-white"
      cardType="aggregated-card"
    />
  );
}

function EstimatedCard({ estimationMethod }: { estimationMethod: string | undefined }) {
  return (
    <BaseCard
      estimationMethod={estimationMethod}
      zoneMessage={undefined}
      icon="bg-[url('/images/estimated_light.svg')] dark:bg-[url('/images/estimated_dark.svg')]"
      iconPill={undefined}
      showMethodologyLink={true}
      pillType="default"
      textColorTitle="text-amber-700 dark:text-amber-500"
      cardType="estimated-card"
    />
  );
}

function truncateString(string_: string, number_: number) {
  return string_.length <= number_ ? string_ : string_.slice(0, number_) + '...';
}

function ZoneMessageBlock({ zoneMessage }: { zoneMessage?: ZoneMessage }) {
  const { t } = useTranslation();

  if (!zoneMessage || !zoneMessage.message) {
    return null;
  }

  return (
    <span className="inline overflow-hidden">
      {truncateString(zoneMessage.message, 300)}{' '}
      {zoneMessage?.issue && zoneMessage.issue != 'None' && (
        <span className="mt-1 inline-flex">
          <a
            className="inline-flex text-sm font-semibold text-black underline dark:text-white"
            href={`https://github.com/electricitymaps/electricitymaps-contrib/issues/${zoneMessage.issue}`}
          >
            <span className="pl-1 underline">{t('estimation-card.outage-details')}</span>
            <svg
              xmlns="http://www.w3.org/2000/svg"
              width="18"
              height="18"
              viewBox="0 0 24 24"
              className="ml-1"
            >
              <path d="M12 0c-6.626 0-12 5.373-12 12 0 5.302 3.438 9.8 8.207 11.387.599.111.793-.261.793-.577v-2.234c-3.338.726-4.033-1.416-4.033-1.416-.546-1.387-1.333-1.756-1.333-1.756-1.089-.745.083-.729.083-.729 1.205.084 1.839 1.237 1.839 1.237 1.07 1.834 2.807 1.304 3.492.997.107-.775.418-1.305.762-1.604-2.665-.305-5.467-1.334-5.467-5.931 0-1.311.469-2.381 1.236-3.221-.124-.303-.535-1.524.117-3.176 0 0 1.008-.322 3.301 1.23.957-.266 1.983-.399 3.003-.404 1.02.005 2.047.138 3.006.404 2.291-1.552 3.297-1.23 3.297-1.23.653 1.653.242 2.874.118 3.176.77.84 1.235 1.911 1.235 3.221 0 4.609-2.807 5.624-5.479 5.921.43.372.823 1.102.823 2.222v3.293c0 .319.192.694.801.576 4.765-1.589 8.199-6.086 8.199-11.386 0-6.627-5.373-12-12-12z" />
            </svg>
          </a>
        </span>
      )}
    </span>
  );
}<|MERGE_RESOLUTION|>--- conflicted
+++ resolved
@@ -40,12 +40,8 @@
   estimatedPercentage?: number;
   zoneMessage?: ZoneMessage;
 }) {
-<<<<<<< HEAD
-  const { t } = useTranslation();
-  const [isFeedbackCardVisibile, setIsFeedbackCardVisibile] = useState(false);
-=======
+  const { t } = useTranslation();
   const [isFeedbackCardVisible, setIsFeedbackCardVisible] = useState(false);
->>>>>>> 4ed21cdd
   const [feedbackCardCollapsedNumber, _] = useAtom(feedbackCardCollapsedNumberAtom);
   const feedbackEnabled = useFeatureFlag('feedback-estimation-labels');
   const [hasFeedbackCardBeenSeen, setHasFeedbackCardBeenSeen] = useAtom(
@@ -81,8 +77,7 @@
       return (
         <div>
           <EstimatedCard estimationMethod={estimationMethod} />
-<<<<<<< HEAD
-          {isFeedbackCardVisibile && (
+          {isFeedbackCardVisible && (
             <FeedbackCard
               surveyReference={estimationMethod}
               postSurveyResponse={postSurveyResponse}
@@ -93,9 +88,6 @@
               subtitle={t('feedback-card.estimations.subtitle')}
             />
           )}
-=======
-          {isFeedbackCardVisible && <FeedbackCard estimationMethod={estimationMethod} />}
->>>>>>> 4ed21cdd
         </div>
       );
     }
