import Accordion from 'components/Accordion';
import FeedbackCard, { SurveyResponseProps } from 'components/app-survey/FeedbackCard';
import Badge, { PillType } from 'components/Badge';
import { useFeatureFlag } from 'features/feature-flags/api';
<<<<<<< HEAD
import { atom, PrimitiveAtom, useAtom } from 'jotai';
=======
import { useGetEstimationTranslation } from 'hooks/getEstimationTranslation';
import { useAtom } from 'jotai';
>>>>>>> a3266d80
import { useEffect, useState } from 'react';
import { useTranslation } from 'react-i18next';
import { ZoneMessage } from 'types';
import trackEvent from 'utils/analytics';
import { EstimationMethods } from 'utils/constants';
import {
  feedbackCardCollapsedNumberAtom,
  hasEstimationFeedbackBeenSeenAtom,
} from 'utils/state/atoms';

import { showEstimationFeedbackCard } from './util';

function postSurveyResponse({
  feedbackScore,
  inputText,
  reference: surveyReference,
}: SurveyResponseProps) {
  fetch(`https://hooks.zapier.com/hooks/catch/14671709/3l9daod/`, {
    method: 'POST',
    body: JSON.stringify({
      score: feedbackScore,
      feedback: inputText,
      reference: surveyReference,
    }),
  });
}

export default function EstimationCard({
  cardType,
  estimationMethod,
  estimatedPercentage,
  zoneMessage,
}: {
  cardType: string;
  estimationMethod?: EstimationMethods;
  estimatedPercentage?: number;
  zoneMessage?: ZoneMessage;
}) {
  const { t } = useTranslation();
  const [isFeedbackCardVisible, setIsFeedbackCardVisible] = useState(false);
  const [feedbackCardCollapsedNumber, _] = useAtom(feedbackCardCollapsedNumberAtom);
  const feedbackEnabled = useFeatureFlag('feedback-estimation-labels');
  const isTSAModel = estimationMethod === EstimationMethods.TSA;
  const [hasFeedbackCardBeenSeen, setHasFeedbackCardBeenSeen] = useAtom(
    hasEstimationFeedbackBeenSeenAtom
  );

  useEffect(() => {
    setIsFeedbackCardVisible(
      feedbackEnabled &&
        showEstimationFeedbackCard(
          feedbackCardCollapsedNumber,
          isFeedbackCardVisible,
          hasFeedbackCardBeenSeen,
          setHasFeedbackCardBeenSeen
        )
    );
  }, [
    feedbackEnabled,
    feedbackCardCollapsedNumber,
    isFeedbackCardVisible,
    hasFeedbackCardBeenSeen,
    setHasFeedbackCardBeenSeen,
  ]);

  switch (cardType) {
    case 'outage': {
      return <OutageCard zoneMessage={zoneMessage} estimationMethod={estimationMethod} />;
    }
    case 'aggregated': {
      return <AggregatedCard estimatedPercentage={estimatedPercentage} />;
    }
    case 'estimated': {
      return (
        <div>
          {isTSAModel ? (
            <EstimatedTSACard />
          ) : (
            <EstimatedCard estimationMethod={estimationMethod} />
          )}
          {isFeedbackCardVisible && isTSAModel && (
            <FeedbackCard
              surveyReference={estimationMethod}
              postSurveyResponse={postSurveyResponse}
              primaryQuestion={t('feedback-card.estimations.primary-question')}
              secondaryQuestionHigh={t('feedback-card.estimations.secondary-question')}
              secondaryQuestionLow={t('feedback-card.estimations.secondary-question')}
              subtitle={t('feedback-card.estimations.subtitle')}
            />
          )}
        </div>
      );
    }
  }
}

function BaseCard({
  estimationMethod,
  estimatedPercentage,
  zoneMessage,
  icon,
  iconPill,
  showMethodologyLink,
  pillType,
  textColorTitle,
  cardType,
  isCollapsedAtom,
}: {
  estimationMethod?: EstimationMethods;
  estimatedPercentage?: number;
  zoneMessage?: ZoneMessage;
  icon: string;
  iconPill?: string;
  showMethodologyLink: boolean;
  pillType?: PillType;
  textColorTitle: string;
  cardType: string;
  isCollapsedAtom: PrimitiveAtom<boolean | null>;
}) {
  const [feedbackCardCollapsedNumber, setFeedbackCardCollapsedNumber] = useAtom(
    feedbackCardCollapsedNumberAtom
  );
  const isCollapsedDefault = estimationMethod === 'outage' ? false : true;
  const [isCollapsed, setIsCollapsed] = useState(isCollapsedDefault);

  const handleToggleCollapse = () => {
    if (isCollapsed) {
      trackEvent('EstimationCard Expanded', { cardType: cardType });
    }
    setFeedbackCardCollapsedNumber(feedbackCardCollapsedNumber + 1);
    setIsCollapsed((previous: boolean) => !previous);
  };
  const { t } = useTranslation();

  const title = useGetEstimationTranslation('title', estimationMethod);
  const pillText = useGetEstimationTranslation(
    'pill',
    estimationMethod,
    estimatedPercentage
  );
  const bodyText = useGetEstimationTranslation(
    'body',
    estimationMethod,
    estimatedPercentage
  );
  const showBadge = Boolean(
    estimationMethod == 'aggregated' ? estimatedPercentage : pillType
  );

  return (
    <div
      className={`w-full rounded-lg px-3 py-2.5 ${
        estimationMethod == 'outage'
          ? 'bg-amber-700/20 dark:bg-amber-500/20'
          : 'bg-neutral-100 dark:bg-gray-800'
      } mb-4 gap-2 border border-neutral-200 transition-all dark:border-gray-700`}
    >
      <Accordion
        onClick={() => handleToggleCollapse()}
        isCollapsedDefault={isCollapsedDefault}
        badge={
          showBadge && <Badge type={pillType} icon={iconPill} pillText={pillText}></Badge>
        }
        className={textColorTitle}
        icon={<div className={`h-[16px] w-[16px] bg-center ${icon}`} />}
        title={title}
        isCollapsedAtom={isCollapsedAtom}
      >
        <div className="gap-2">
          <div
            data-test-id="body-text"
            className={`text-sm font-normal text-neutral-600 dark:text-neutral-400`}
          >
            {estimationMethod != 'outage' && bodyText}
            {estimationMethod == 'outage' && (
              <ZoneMessageBlock zoneMessage={zoneMessage} />
            )}
          </div>
          {showMethodologyLink && (
            <div className="">
              <a
                href="https://www.electricitymaps.com/methodology#missing-data"
                target="_blank"
                rel="noreferrer"
                data-test-id="methodology-link"
                className={`text-sm font-semibold text-black underline dark:text-white`}
                onClick={() => {
                  trackEvent('EstimationCard Methodology Link Clicked', {
                    cardType: cardType,
                  });
                }}
              >
                <span className="underline">{t(`estimation-card.link`)}</span>
              </a>
            </div>
          )}
        </div>
      </Accordion>
    </div>
  );
}

const infoCardCollapsedAtom = atom<boolean | null>(true);

function OutageCard({
  zoneMessage,
  estimationMethod,
}: {
  zoneMessage?: ZoneMessage;
  estimationMethod?: string;
}) {
  const { t } = useTranslation();
  const zoneMessageText =
    estimationMethod === EstimationMethods.THRESHOLD_FILTERED
      ? { message: t(`estimation-card.${EstimationMethods.THRESHOLD_FILTERED}.body`) }
      : zoneMessage;
  return (
    <BaseCard
      estimationMethod={EstimationMethods.OUTAGE}
      zoneMessage={zoneMessageText}
      icon="bg-[url('/images/estimated_light.svg')] dark:bg-[url('/images/estimated_dark.svg')]"
      iconPill="h-[12px] w-[12px] mt-[1px] bg-[url('/images/warning_light.svg')] bg-center dark:bg-[url('/images/warning_dark.svg')]"
      showMethodologyLink={false}
      pillType="warning"
      textColorTitle="text-amber-700 dark:text-amber-500"
      cardType="outage-card"
      isCollapsedAtom={infoCardCollapsedAtom}
    />
  );
}

function AggregatedCard({ estimatedPercentage }: { estimatedPercentage?: number }) {
  return (
    <BaseCard
      estimationMethod={EstimationMethods.AGGREGATED}
      estimatedPercentage={estimatedPercentage}
      zoneMessage={undefined}
      icon="bg-[url('/images/aggregated_light.svg')] dark:bg-[url('/images/aggregated_dark.svg')]"
      iconPill={undefined}
      showMethodologyLink={false}
      pillType={'warning'}
      textColorTitle="text-black dark:text-white"
      cardType="aggregated-card"
      isCollapsedAtom={infoCardCollapsedAtom}
    />
  );
}

function EstimatedCard({
  estimationMethod,
}: {
  estimationMethod: EstimationMethods | undefined;
}) {
  return (
    <BaseCard
      estimationMethod={estimationMethod}
      zoneMessage={undefined}
      icon="bg-[url('/images/estimated_light.svg')] dark:bg-[url('/images/estimated_dark.svg')]"
      iconPill={undefined}
      showMethodologyLink={true}
      pillType="default"
      textColorTitle="text-amber-700 dark:text-amber-500"
      cardType="estimated-card"
      isCollapsedAtom={infoCardCollapsedAtom}
    />
  );
}

function EstimatedTSACard() {
  return (
    <BaseCard
      estimationMethod={EstimationMethods.TSA}
      zoneMessage={undefined}
      icon="bg-[url('/images/preliminary_light.svg')] dark:bg-[url('/images/preliminary_dark.svg')]"
      iconPill={undefined}
      showMethodologyLink={true}
      pillType={undefined}
      textColorTitle="text-amber-700 dark:text-amber-500"
      cardType="estimated-card"
      isCollapsedAtom={infoCardCollapsedAtom}
    />
  );
}

function truncateString(string_: string, number_: number) {
  return string_.length <= number_ ? string_ : string_.slice(0, number_) + '...';
}

function ZoneMessageBlock({ zoneMessage }: { zoneMessage?: ZoneMessage }) {
  const { t } = useTranslation();

  if (!zoneMessage || !zoneMessage.message) {
    return null;
  }

  return (
    <span className="inline overflow-hidden">
      {truncateString(zoneMessage.message, 300)}{' '}
      {zoneMessage?.issue && zoneMessage.issue != 'None' && (
        <span className="mt-1 inline-flex">
          <a
            className="inline-flex text-sm font-semibold text-black underline dark:text-white"
            href={`https://github.com/electricitymaps/electricitymaps-contrib/issues/${zoneMessage.issue}`}
          >
            <span className="pl-1 underline">{t('estimation-card.outage-details')}</span>
            <svg
              xmlns="http://www.w3.org/2000/svg"
              width="18"
              height="18"
              viewBox="0 0 24 24"
              className="ml-1"
            >
              <path d="M12 0c-6.626 0-12 5.373-12 12 0 5.302 3.438 9.8 8.207 11.387.599.111.793-.261.793-.577v-2.234c-3.338.726-4.033-1.416-4.033-1.416-.546-1.387-1.333-1.756-1.333-1.756-1.089-.745.083-.729.083-.729 1.205.084 1.839 1.237 1.839 1.237 1.07 1.834 2.807 1.304 3.492.997.107-.775.418-1.305.762-1.604-2.665-.305-5.467-1.334-5.467-5.931 0-1.311.469-2.381 1.236-3.221-.124-.303-.535-1.524.117-3.176 0 0 1.008-.322 3.301 1.23.957-.266 1.983-.399 3.003-.404 1.02.005 2.047.138 3.006.404 2.291-1.552 3.297-1.23 3.297-1.23.653 1.653.242 2.874.118 3.176.77.84 1.235 1.911 1.235 3.221 0 4.609-2.807 5.624-5.479 5.921.43.372.823 1.102.823 2.222v3.293c0 .319.192.694.801.576 4.765-1.589 8.199-6.086 8.199-11.386 0-6.627-5.373-12-12-12z" />
            </svg>
          </a>
        </span>
      )}
    </span>
  );
}<|MERGE_RESOLUTION|>--- conflicted
+++ resolved
@@ -2,12 +2,8 @@
 import FeedbackCard, { SurveyResponseProps } from 'components/app-survey/FeedbackCard';
 import Badge, { PillType } from 'components/Badge';
 import { useFeatureFlag } from 'features/feature-flags/api';
-<<<<<<< HEAD
+import { useGetEstimationTranslation } from 'hooks/getEstimationTranslation';
 import { atom, PrimitiveAtom, useAtom } from 'jotai';
-=======
-import { useGetEstimationTranslation } from 'hooks/getEstimationTranslation';
-import { useAtom } from 'jotai';
->>>>>>> a3266d80
 import { useEffect, useState } from 'react';
 import { useTranslation } from 'react-i18next';
 import { ZoneMessage } from 'types';
