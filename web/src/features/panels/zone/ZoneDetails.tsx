--- conflicted
+++ resolved
@@ -23,11 +23,7 @@
 import AreaGraphContainer from './AreaGraphContainer';
 import Attribution from './Attribution';
 import DisplayByEmissionToggle from './DisplayByEmissionToggle';
-<<<<<<< HEAD
-=======
-import EstimationCard from './EstimationCard';
 import GridAlertsCard from './GridAlertsCard';
->>>>>>> 3522b926
 import MethodologyCard from './MethodologyCard';
 import NoInformationMessage from './NoInformationMessage';
 import { getHasSubZones, getZoneDataStatus, ZoneDataStatus } from './util';
@@ -86,22 +82,11 @@
           zoneDataStatus={zoneDataStatus}
         >
           <BarBreakdownChart hasEstimationPill={hasEstimationPill} />
-<<<<<<< HEAD
-          <ApiButton backgroundClasses="mt-3 mb-1" type="primary" />
-=======
-          {zoneDataStatus !== ZoneDataStatus.NO_INFORMATION && (
-            <EstimationCard
-              zoneKey={zoneId}
-              zoneMessage={zoneMessage}
-              estimatedPercentage={roundedEstimatedPercentage}
-            />
-          )}
           <ApiButton
             backgroundClasses="mt-3 mb-1"
             type="primary"
             onClick={trackCtaMiddle}
           />
->>>>>>> 3522b926
           {zoneDataStatus === ZoneDataStatus.AVAILABLE && (
             <AreaGraphContainer
               datetimes={datetimes}
