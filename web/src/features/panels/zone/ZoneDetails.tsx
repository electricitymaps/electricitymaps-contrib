import { Capacitor } from '@capacitor/core';
import useGetZone from 'api/getZone';
import ApiButton from 'components/buttons/ApiButton';
import HorizontalDivider from 'components/HorizontalDivider';
import LoadingSpinner from 'components/LoadingSpinner';
import BarBreakdownChart from 'features/charts/bar-breakdown/BarBreakdownChart';
import { useAtomValue, useSetAtom } from 'jotai';
import { useEffect, useMemo } from 'react';
import { useTranslation } from 'react-i18next';
import { Navigate, useLocation, useParams } from 'react-router-dom';
import { twMerge } from 'tailwind-merge';
import { RouteParameters, ZoneMessage } from 'types';
import { Charts, EstimationMethods, SpatialAggregate } from 'utils/constants';
import { round } from 'utils/helpers';
import {
  displayByEmissionsAtom,
  isHourlyAtom,
  selectedDatetimeStringAtom,
  spatialAggregateAtom,
  timeRangeAtom,
} from 'utils/state/atoms';

import AreaGraphContainer from './AreaGraphContainer';
import Attribution from './Attribution';
import DisplayByEmissionToggle from './DisplayByEmissionToggle';
import EstimationCard from './EstimationCard';
import MethodologyCard from './MethodologyCard';
import NoInformationMessage from './NoInformationMessage';
import { getHasSubZones, getZoneDataStatus, ZoneDataStatus } from './util';
import ZoneHeader from './ZoneHeader';
import { ZoneHeaderGauges } from './ZoneHeaderGauges';

export default function ZoneDetails(): JSX.Element {
  const { zoneId } = useParams<RouteParameters>();
  const timeRange = useAtomValue(timeRangeAtom);
  const displayByEmissions = useAtomValue(displayByEmissionsAtom);
  const setViewMode = useSetAtom(spatialAggregateAtom);
  const selectedDatetimeString = useAtomValue(selectedDatetimeStringAtom);
  const { data, isError, isLoading } = useGetZone();
  const isHourly = useAtomValue(isHourlyAtom);
  const { t } = useTranslation();
  const hasSubZones = getHasSubZones(zoneId);
  const isSubZone = zoneId ? zoneId.includes('-') : true;
  const zoneDataStatus = zoneId && getZoneDataStatus(zoneId, data);
  const selectedData = data?.zoneStates[selectedDatetimeString];
  const { estimationMethod, estimatedPercentage } = selectedData || {};
  const roundedEstimatedPercentage = round(estimatedPercentage ?? 0, 0);
  const hasEstimationPill =
    Boolean(estimationMethod) || Boolean(roundedEstimatedPercentage);

  useEffect(() => {
    if (hasSubZones === null) {
      return;
    }
    // When first hitting the map (or opening a zone from the ranking panel),
    // set the correct matching view mode (zone or country).
    if (hasSubZones && !isSubZone) {
      setViewMode(SpatialAggregate.COUNTRY);
    }
    if (!hasSubZones && isSubZone) {
      setViewMode(SpatialAggregate.ZONE);
    }
  }, [hasSubZones, isSubZone, setViewMode]);

  useScrollHashIntoView(isLoading);

  const datetimes = useMemo(
    () => Object.keys(data?.zoneStates || {})?.map((key) => new Date(key)),
    [data]
  );

  // We isolate the component which is independant of `selectedData`
  // in order to avoid re-rendering it needlessly
  const zoneDetailsContent = useMemo(
    () =>
      zoneId &&
      zoneDataStatus && (
        <ZoneDetailsContent
          isLoading={isLoading}
          isError={isError}
          zoneDataStatus={zoneDataStatus}
        >
          <BarBreakdownChart hasEstimationPill={hasEstimationPill} />
          <ApiButton backgroundClasses="mt-3 mb-1" type="primary" />
          {zoneDataStatus === ZoneDataStatus.AVAILABLE && (
            <AreaGraphContainer
              datetimes={datetimes}
              timeRange={timeRange}
              displayByEmissions={displayByEmissions}
            />
          )}

          <MethodologyCard />
          <HorizontalDivider />
          <div className="flex items-center justify-between gap-2">
            <div className="text-sm font-semibold">{t('country-panel.forecastCta')}</div>
            <ApiButton size="sm" />
          </div>
          <Attribution zoneId={zoneId} />
        </ZoneDetailsContent>
      ),
    [
      isLoading,
      isError,
      zoneDataStatus,
      hasEstimationPill,
      datetimes,
      timeRange,
      displayByEmissions,
      zoneId,
      t,
    ]
  );

  if (!zoneId) {
    return <Navigate to="/map" replace state={{ preserveSearch: true }} />;
  }

  // TODO: App-backend should not return an empty array as "data" if the zone does not
  // exist.
  if (Array.isArray(data)) {
    return <Navigate to="/map" replace state={{ preserveSearch: true }} />;
  }

  const zoneMessage = data?.zoneMessage;
  const cardType = getCardType({ estimationMethod, zoneMessage, isHourly });
  const isIosCapacitor =
    Capacitor.isNativePlatform() && Capacitor.getPlatform() === 'ios';
  return (
    <div className="flex h-full flex-col">
      <ZoneHeader zoneId={zoneId} isEstimated={cardType === 'estimated'} />
      <div
        id="panel-scroller"
        className={twMerge(
<<<<<<< HEAD
          'mb-3 h-full overflow-y-scroll px-3 pt-2.5 sm:h-full sm:pb-24',
          isIosCapacitor ? 'pb-72' : 'pb-48'
=======
          'flex-1 overflow-y-scroll px-3 pt-2.5 sm:pb-24',
          isIosCapacitor ? 'pb-72' : 'pb-24'
>>>>>>> 77110508
        )}
      >
        {cardType != 'none' && zoneDataStatus !== ZoneDataStatus.NO_INFORMATION && (
          <EstimationCard
            cardType={cardType}
            estimationMethod={estimationMethod}
            zoneMessage={zoneMessage}
            estimatedPercentage={roundedEstimatedPercentage}
          />
        )}
        <ZoneHeaderGauges zoneKey={zoneId} />
        {zoneDataStatus !== ZoneDataStatus.NO_INFORMATION && <DisplayByEmissionToggle />}
        {zoneDetailsContent}
      </div>
    </div>
  );
}

function getCardType({
  estimationMethod,
  zoneMessage,
  isHourly,
}: {
  estimationMethod?: EstimationMethods;
  zoneMessage?: ZoneMessage;
  isHourly: boolean;
}): 'estimated' | 'aggregated' | 'outage' | 'none' {
  if (
    (zoneMessage !== undefined &&
      zoneMessage?.message !== undefined &&
      zoneMessage?.issue !== undefined) ||
    estimationMethod === EstimationMethods.THRESHOLD_FILTERED
  ) {
    return 'outage';
  }
  if (!isHourly) {
    return 'aggregated';
  }
  if (estimationMethod) {
    return 'estimated';
  }
  return 'none';
}

function ZoneDetailsContent({
  isLoading,
  isError,
  children,
  zoneDataStatus,
}: {
  isLoading: boolean;
  isError: boolean;
  children: React.ReactNode;
  zoneDataStatus: ZoneDataStatus;
}): JSX.Element {
  if (isLoading) {
    return <LoadingSpinner />;
  }

  if (isError) {
    return (
      <div
        data-testid="no-parser-message"
        className={`flex h-full w-full items-center justify-center text-sm`}
      >
        🤖 Unknown server error 🤖
      </div>
    );
  }

  if (zoneDataStatus === ZoneDataStatus.NO_INFORMATION) {
    return <NoInformationMessage />;
  }

  return children as JSX.Element;
}

const useScrollHashIntoView = (isLoading: boolean) => {
  const { hash, pathname, search } = useLocation();
  const anchor = hash.toLowerCase();

  useEffect(() => {
    if (isLoading) {
      return;
    }

    const chartIds = Object.values<string>(Charts);
    const anchorId = anchor.slice(1).toLowerCase(); // remove leading #

    if (anchor && chartIds.includes(anchorId)) {
      const anchorElement = anchor ? document.querySelector(anchor) : null;
      if (anchorElement) {
        anchorElement.scrollIntoView({
          behavior: 'smooth',
          inline: 'nearest',
        });
      }
    } else {
      // If already scrolled to element, then reset scroll on re-navigation (i.e. clicking on new zone on map)
      const element = document.querySelector('#panel-scroller');
      if (element) {
        element.scrollTop = 0;
      }
    }
  }, [anchor, isLoading, pathname, search]);
};<|MERGE_RESOLUTION|>--- conflicted
+++ resolved
@@ -132,13 +132,8 @@
       <div
         id="panel-scroller"
         className={twMerge(
-<<<<<<< HEAD
-          'mb-3 h-full overflow-y-scroll px-3 pt-2.5 sm:h-full sm:pb-24',
-          isIosCapacitor ? 'pb-72' : 'pb-48'
-=======
           'flex-1 overflow-y-scroll px-3 pt-2.5 sm:pb-24',
           isIosCapacitor ? 'pb-72' : 'pb-24'
->>>>>>> 77110508
         )}
       >
         {cardType != 'none' && zoneDataStatus !== ZoneDataStatus.NO_INFORMATION && (
