--- conflicted
+++ resolved
@@ -61,13 +61,10 @@
   const { estimationMethod } = selectedData || {};
   const zoneMessage = data?.zoneMessage;
   const cardType = getCardType({ estimationMethod, zoneMessage, timeAverage });
-<<<<<<< HEAD
   const hasEstimationPill =
     cardType === 'estimated' ||
-    cardType === 'aggregated_estimated' ||
     cardType === 'outage';
-=======
->>>>>>> 8744775d
+
 
   return (
     <>
@@ -115,11 +112,7 @@
   estimationMethod: string | undefined;
   zoneMessage: { message: string; issue: string } | undefined;
   timeAverage: TimeAverages;
-<<<<<<< HEAD
-}): 'estimated' | 'aggregated_estimated' | 'aggregated' | 'outage' | 'none' {
-=======
 }): 'estimated' | 'aggregated' | 'outage' | 'none' {
->>>>>>> 8744775d
   if (
     zoneMessage !== undefined &&
     zoneMessage?.message !== undefined &&
@@ -128,12 +121,6 @@
     return 'outage';
   }
   if (timeAverage !== TimeAverages.HOURLY) {
-<<<<<<< HEAD
-    if (estimationMethod !== undefined) {
-      return 'aggregated_estimated';
-    }
-=======
->>>>>>> 8744775d
     return 'aggregated';
   }
   if (estimationMethod !== undefined) {
