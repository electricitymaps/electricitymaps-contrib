import useGetZone from 'api/getZone';
import { Button } from 'components/Button';
import LoadingSpinner from 'components/LoadingSpinner';
import BarBreakdownChart from 'features/charts/bar-breakdown/BarBreakdownChart';
import { useAtom } from 'jotai';
import { useEffect } from 'react';
import { useTranslation } from 'react-i18next';
import { MdOutlineCloudDownload } from 'react-icons/md';
import { Navigate, useParams } from 'react-router-dom';
import { ZoneMessage } from 'types';
import { SpatialAggregate, TimeAverages } from 'utils/constants';
import {
  displayByEmissionsAtom,
  selectedDatetimeIndexAtom,
  spatialAggregateAtom,
  timeAverageAtom,
} from 'utils/state/atoms';
import { useBreakpoint } from 'utils/styling';

import AreaGraphContainer from './AreaGraphContainer';
import Attribution from './Attribution';
import DisplayByEmissionToggle from './DisplayByEmissionToggle';
import EstimationCard from './EstimationCard';
import MethodologyCard from './MethodologyCard';
import NoInformationMessage from './NoInformationMessage';
import { getHasSubZones, getZoneDataStatus, ZoneDataStatus } from './util';
import { ZoneHeaderGauges } from './ZoneHeaderGauges';
import ZoneHeaderTitle from './ZoneHeaderTitle';

export default function ZoneDetails(): JSX.Element {
  const { zoneId } = useParams();
  const [timeAverage] = useAtom(timeAverageAtom);
  const [displayByEmissions] = useAtom(displayByEmissionsAtom);
  const [_, setViewMode] = useAtom(spatialAggregateAtom);
  const [selectedDatetime] = useAtom(selectedDatetimeIndexAtom);
  const { data, isError, isLoading } = useGetZone();
  const { t } = useTranslation();
  const isMobile = !useBreakpoint('sm');

  const hasSubZones = getHasSubZones(zoneId);
  const isSubZone = zoneId ? zoneId.includes('-') : true;

  useEffect(() => {
    if (hasSubZones === null) {
      return;
    }
    // When first hitting the map (or opening a zone from the ranking panel),
    // set the correct matching view mode (zone or country).
    if (hasSubZones && !isSubZone) {
      setViewMode(SpatialAggregate.COUNTRY);
    }
    if (!hasSubZones && isSubZone) {
      setViewMode(SpatialAggregate.ZONE);
    }
  }, [hasSubZones, isSubZone, setViewMode]);

  if (!zoneId) {
    return <Navigate to="/" replace />;
  }

  // TODO: App-backend should not return an empty array as "data" if the zone does not
  // exist.
  if (Array.isArray(data)) {
    return <Navigate to="/" replace />;
  }

  const zoneDataStatus = getZoneDataStatus(zoneId, data, timeAverage);

  const datetimes = Object.keys(data?.zoneStates || {})?.map((key) => new Date(key));

  const selectedData = data?.zoneStates[selectedDatetime.datetimeString];
  const { estimationMethod, estimatedPercentage } = selectedData || {};
  const zoneMessage = data?.zoneMessage;
  const cardType = getCardType({ estimationMethod, zoneMessage, timeAverage });
  const hasEstimationPill = Boolean(estimationMethod) || Boolean(estimatedPercentage);

  return (
    <>
      <ZoneHeaderTitle zoneId={zoneId} />
<<<<<<< HEAD
      <div className="h-[calc(100%-120px)] overflow-y-scroll p-3 pb-40 pt-2 sm:h-[calc(100%-150px)]">
=======
      <div className="mb-3 h-[calc(100%-110px)] overflow-y-scroll p-3 pb-40 pt-2 sm:h-[calc(100%-130px)]">
>>>>>>> 7f82fe1c
        {cardType != 'none' &&
          zoneDataStatus !== ZoneDataStatus.NO_INFORMATION &&
          zoneDataStatus !== ZoneDataStatus.AGGREGATE_DISABLED && (
            <EstimationCard
              cardType={cardType}
              estimationMethod={estimationMethod}
              zoneMessage={zoneMessage}
              estimatedPercentage={selectedData?.estimatedPercentage}
            />
          )}
        <ZoneHeaderGauges data={data} />
        {zoneDataStatus !== ZoneDataStatus.NO_INFORMATION &&
          zoneDataStatus !== ZoneDataStatus.AGGREGATE_DISABLED && (
            <DisplayByEmissionToggle />
          )}
        <ZoneDetailsContent
          isLoading={isLoading}
          isError={isError}
          zoneDataStatus={zoneDataStatus}
        >
          <BarBreakdownChart hasEstimationPill={hasEstimationPill} />
          <Button
            backgroundClasses="mt-3 mb-1"
            size="lg"
            type="link"
            icon={<MdOutlineCloudDownload size={20} />}
            href="https://electricitymaps.com/?utm_source=app.electricitymaps.com&utm_medium=referral&utm_campaign=country_panel"
          >
            {t('left-panel.get-data')}
          </Button>
          {zoneDataStatus === ZoneDataStatus.AVAILABLE && (
            <AreaGraphContainer
              datetimes={datetimes}
              timeAverage={timeAverage}
              displayByEmissions={displayByEmissions}
            />
          )}
          <MethodologyCard />
          <Attribution zoneId={zoneId} />
          {isMobile ? (
            <Button
              backgroundClasses="mt-3"
              icon={<MdOutlineCloudDownload size={20} />}
              href="https://electricitymaps.com/?utm_source=app.electricitymaps.com&utm_medium=referral&utm_campaign=country_panel"
            >
              {t('header.get-data')}
            </Button>
          ) : (
            <div className="p-2" />
          )}
        </ZoneDetailsContent>
      </div>
    </>
  );
}

function getCardType({
  estimationMethod,
  zoneMessage,
  timeAverage,
}: {
  estimationMethod: string | undefined;
  zoneMessage?: ZoneMessage;
  timeAverage: TimeAverages;
}): 'estimated' | 'aggregated' | 'outage' | 'none' {
  if (
    (zoneMessage !== undefined &&
      zoneMessage?.message !== undefined &&
      zoneMessage?.issue !== undefined) ||
    estimationMethod === 'threshold_filtered'
  ) {
    return 'outage';
  }
  if (timeAverage !== TimeAverages.HOURLY) {
    return 'aggregated';
  }
  if (estimationMethod) {
    return 'estimated';
  }
  return 'none';
}

function ZoneDetailsContent({
  isLoading,
  isError,
  children,
  zoneDataStatus,
}: {
  isLoading: boolean;
  isError: boolean;
  children: React.ReactNode;
  zoneDataStatus: ZoneDataStatus;
}): JSX.Element {
  if (isLoading) {
    return <LoadingSpinner />;
  }

  if (isError) {
    return (
      <div
        data-test-id="no-parser-message"
        className={`flex h-full w-full items-center justify-center text-sm`}
      >
        🤖 Unknown server error 🤖
      </div>
    );
  }

  if (
    [ZoneDataStatus.NO_INFORMATION, ZoneDataStatus.AGGREGATE_DISABLED].includes(
      zoneDataStatus
    )
  ) {
    return <NoInformationMessage status={zoneDataStatus} />;
  }

  return children as JSX.Element;
}<|MERGE_RESOLUTION|>--- conflicted
+++ resolved
@@ -77,11 +77,7 @@
   return (
     <>
       <ZoneHeaderTitle zoneId={zoneId} />
-<<<<<<< HEAD
-      <div className="h-[calc(100%-120px)] overflow-y-scroll p-3 pb-40 pt-2 sm:h-[calc(100%-150px)]">
-=======
-      <div className="mb-3 h-[calc(100%-110px)] overflow-y-scroll p-3 pb-40 pt-2 sm:h-[calc(100%-130px)]">
->>>>>>> 7f82fe1c
+      <div className="mb-3 h-[calc(100%-120px)] overflow-y-scroll p-3 pb-40 pt-2 sm:h-[calc(100%-150px)]">
         {cardType != 'none' &&
           zoneDataStatus !== ZoneDataStatus.NO_INFORMATION &&
           zoneDataStatus !== ZoneDataStatus.AGGREGATE_DISABLED && (
