import { CountryFlag } from 'components/Flag';
import { TimeDisplay } from 'components/TimeDisplay';
import TooltipWrapper from 'components/tooltips/TooltipWrapper';
import { useFeatureFlag } from 'features/feature-flags/api';
import { mapMovingAtom } from 'features/map/mapAtoms';
import { useGetCanonicalUrl } from 'hooks/useGetCanonicalUrl';
import { useAtomValue, useSetAtom } from 'jotai';
import { ArrowLeft, Info } from 'lucide-react';
import { Helmet } from 'react-helmet-async';
import { Link } from 'react-router-dom';
import { getCountryName, getFullZoneName, getZoneName } from 'translation/translation';
import { ZoneKey } from 'types';
<<<<<<< HEAD
import { baseUrl } from 'utils/constants';
=======
import { baseUrl, metaTitleSuffix } from 'utils/constants';
>>>>>>> 90dd51a4
import { createToWithState } from 'utils/helpers';
import {
  isHourlyAtom,
  selectedDatetimeStringAtom,
  timeAverageAtom,
} from 'utils/state/atoms';

import { ShareButton } from './ShareButton';
import { getDisclaimer } from './util';

interface ZoneHeaderTitleProps {
  zoneId: string;
  isEstimated?: boolean;
  isAggregated?: boolean;
}

const MAX_TITLE_LENGTH = 25;

<<<<<<< HEAD
function generateCurrentSelectedDatetimeUrl({
  timeResolution,
  selectedDatetimeString,
  zoneId,
}: {
  timeResolution: string;
  selectedDatetimeString: string;
  zoneId: ZoneKey;
}) {
  const url =
    baseUrl +
    (zoneId ? `/zone/${zoneId}` : '/map') +
    `/${timeResolution}/` +
    `${selectedDatetimeString}`;
=======
function getCurrentUrl({ zoneId }: { zoneId: ZoneKey }) {
  const url = baseUrl + (zoneId ? `/zone/${zoneId}` : '/map');
>>>>>>> 90dd51a4
  return url;
}

export default function ZoneHeaderTitle({ zoneId }: ZoneHeaderTitleProps) {
  const zoneName = getZoneName(zoneId);
  const zoneNameFull = getFullZoneName(zoneId);
  const showTooltip = zoneName !== zoneNameFull || zoneName.length >= MAX_TITLE_LENGTH;
  const returnToMapLink = createToWithState('/map');
  const countryName = getCountryName(zoneId);
  const disclaimer = getDisclaimer(zoneId);
  const showCountryPill =
    zoneId.includes('-') && !zoneName.toLowerCase().includes(countryName.toLowerCase());
  const setIsMapMoving = useSetAtom(mapMovingAtom);
  const canonicalUrl = useGetCanonicalUrl();
  const selectedDatetimeString = useAtomValue(selectedDatetimeStringAtom);
  const isHourly = useAtomValue(isHourlyAtom);
  const isShareButtonEnabled = useFeatureFlag('share-button') && isHourly;
  const timeResolution = useAtomValue(timeAverageAtom);

  const onNavigateBack = () => setIsMapMoving(false);
<<<<<<< HEAD
  const shareUrl = generateCurrentSelectedDatetimeUrl({
    timeResolution,
    selectedDatetimeString,
    zoneId,
  });
=======
  const shareUrl = getCurrentUrl({ zoneId });
>>>>>>> 90dd51a4

  return (
    <div className="flex w-full items-center pl-2 pr-3 pt-2">
      <Helmet prioritizeSeoTags>
        <title>{zoneName + metaTitleSuffix}</title>
        <link rel="canonical" href={canonicalUrl} />
      </Helmet>

      <Link
        className="self-center py-4 pr-4 text-xl"
        to={returnToMapLink}
        data-test-id="left-panel-back-button"
        onClick={onNavigateBack}
      >
        <ArrowLeft />
      </Link>

      <div className="w-full overflow-hidden">
        <div className="flex w-full items-center gap-2 pr-2 md:pr-4">
          <CountryFlag
            zoneId={zoneId}
            size={18}
            className="shadow-[0_0px_3px_rgba(0,0,0,0.2)]"
          />
          <TooltipWrapper
            tooltipContent={showTooltip ? zoneNameFull : undefined}
            side="bottom"
          >
            <h1 className="truncate" data-test-id="zone-name">
              {zoneName}
            </h1>
          </TooltipWrapper>
          {showCountryPill && (
            <div className="flex w-auto items-center rounded-full bg-gray-200 px-2 py-0.5 text-sm dark:bg-gray-800/80">
              <p className="w-full truncate">{countryName ?? zoneId}</p>
            </div>
          )}
          {disclaimer && (
            <TooltipWrapper side="bottom" tooltipContent={disclaimer}>
              <Info className="text-gray-500" />
            </TooltipWrapper>
          )}
        </div>
        <TimeDisplay className="whitespace-nowrap text-sm" />
      </div>
      {isShareButtonEnabled && <ShareButton shareUrl={shareUrl} />}
    </div>
  );
}<|MERGE_RESOLUTION|>--- conflicted
+++ resolved
@@ -10,11 +10,8 @@
 import { Link } from 'react-router-dom';
 import { getCountryName, getFullZoneName, getZoneName } from 'translation/translation';
 import { ZoneKey } from 'types';
-<<<<<<< HEAD
-import { baseUrl } from 'utils/constants';
-=======
 import { baseUrl, metaTitleSuffix } from 'utils/constants';
->>>>>>> 90dd51a4
+
 import { createToWithState } from 'utils/helpers';
 import {
   isHourlyAtom,
@@ -33,7 +30,7 @@
 
 const MAX_TITLE_LENGTH = 25;
 
-<<<<<<< HEAD
+
 function generateCurrentSelectedDatetimeUrl({
   timeResolution,
   selectedDatetimeString,
@@ -48,10 +45,7 @@
     (zoneId ? `/zone/${zoneId}` : '/map') +
     `/${timeResolution}/` +
     `${selectedDatetimeString}`;
-=======
-function getCurrentUrl({ zoneId }: { zoneId: ZoneKey }) {
-  const url = baseUrl + (zoneId ? `/zone/${zoneId}` : '/map');
->>>>>>> 90dd51a4
+
   return url;
 }
 
@@ -72,15 +66,13 @@
   const timeResolution = useAtomValue(timeAverageAtom);
 
   const onNavigateBack = () => setIsMapMoving(false);
-<<<<<<< HEAD
+
   const shareUrl = generateCurrentSelectedDatetimeUrl({
     timeResolution,
     selectedDatetimeString,
     zoneId,
   });
-=======
-  const shareUrl = getCurrentUrl({ zoneId });
->>>>>>> 90dd51a4
+
 
   return (
     <div className="flex w-full items-center pl-2 pr-3 pt-2">
