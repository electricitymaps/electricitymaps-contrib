import { CountryFlag } from 'components/Flag';
import { TimeDisplay } from 'components/TimeDisplay';
import TooltipWrapper from 'components/tooltips/TooltipWrapper';
import { HiArrowLeft } from 'react-icons/hi2';
import { Link } from 'react-router-dom';
<<<<<<< HEAD
import {
  getCountryName,
  getFullZoneName,
  getZoneName,
  useTranslation,
} from 'translation/translation';
=======
import { getCountryName, getZoneName } from 'translation/translation';
>>>>>>> d650bd5f
import { createToWithState } from 'utils/helpers';

import { getDisclaimer } from './util';

interface ZoneHeaderTitleProps {
  zoneId: string;
  isEstimated?: boolean;
  isAggregated?: boolean;
}

const MAX_TITLE_LENGTH = 25;

export default function ZoneHeaderTitle({ zoneId }: ZoneHeaderTitleProps) {
<<<<<<< HEAD
  const { __ } = useTranslation();
  const zoneNameShort = getZoneName(zoneId);
  const zoneNameFull = getFullZoneName(zoneId);
  const zoneName = zoneNameFull.length < MAX_TITLE_LENGTH ? zoneNameFull : zoneNameShort;
  const showTooltip =
    zoneName !== zoneNameFull || zoneNameShort.length >= MAX_TITLE_LENGTH;
=======
  const title = getZoneName(zoneId);
>>>>>>> d650bd5f
  const returnToMapLink = createToWithState('/map');
  const countryName = getCountryName(zoneId);
  const disclaimer = getDisclaimer(zoneId);
  const showCountryPill = zoneId.includes('-') && !zoneNameShort.includes(countryName);

  return (
    <div className="flex w-full grow flex-row overflow-hidden pb-2 pl-2">
      <Link
        className="text-3xl self-center py-4 pr-4"
        to={returnToMapLink}
        data-test-id="left-panel-back-button"
      >
        <HiArrowLeft />
      </Link>

      <div className="w-full overflow-hidden">
        <div className="flex w-full  flex-row justify-between">
          <div className="mb-0.5 flex  w-full  justify-between">
            <div className="flex w-full flex-row items-center pr-4 sm:pr-0 ">
              <CountryFlag
                zoneId={zoneId}
                size={18}
                className="shadow-[0_0px_3px_rgba(0,0,0,0.2)]"
              />
              <TooltipWrapper
                tooltipContent={showTooltip ? zoneNameFull : undefined}
                side="bottom"
              >
                <div className="ml-2 flex w-full flex-row overflow-hidden">
                  <h2 className="truncate text-lg font-medium" data-test-id="zone-name">
                    {zoneName}
                  </h2>
                  {showCountryPill && (
                    <div className="ml-2 flex w-auto items-center rounded-full bg-gray-200 px-2 py-0.5  text-sm dark:bg-gray-800/80">
                      <p className="w-full truncate">{countryName ?? zoneId}</p>
                    </div>
                  )}
                </div>
              </TooltipWrapper>
              {disclaimer && (
                <TooltipWrapper side="bottom" tooltipContent={disclaimer}>
                  <div className="ml-2 mr-4 h-6 w-6 shrink-0 select-none rounded-full bg-white text-center drop-shadow dark:border dark:border-gray-500 dark:bg-gray-900">
                    <p>i</p>
                  </div>
                </TooltipWrapper>
              )}
            </div>
          </div>
        </div>
        <TimeDisplay className="whitespace-nowrap text-sm" />
      </div>
    </div>
  );
}<|MERGE_RESOLUTION|>--- conflicted
+++ resolved
@@ -3,16 +3,7 @@
 import TooltipWrapper from 'components/tooltips/TooltipWrapper';
 import { HiArrowLeft } from 'react-icons/hi2';
 import { Link } from 'react-router-dom';
-<<<<<<< HEAD
-import {
-  getCountryName,
-  getFullZoneName,
-  getZoneName,
-  useTranslation,
-} from 'translation/translation';
-=======
-import { getCountryName, getZoneName } from 'translation/translation';
->>>>>>> d650bd5f
+import { getCountryName, getFullZoneName, getZoneName } from 'translation/translation';
 import { createToWithState } from 'utils/helpers';
 
 import { getDisclaimer } from './util';
@@ -26,16 +17,11 @@
 const MAX_TITLE_LENGTH = 25;
 
 export default function ZoneHeaderTitle({ zoneId }: ZoneHeaderTitleProps) {
-<<<<<<< HEAD
-  const { __ } = useTranslation();
   const zoneNameShort = getZoneName(zoneId);
   const zoneNameFull = getFullZoneName(zoneId);
   const zoneName = zoneNameFull.length < MAX_TITLE_LENGTH ? zoneNameFull : zoneNameShort;
   const showTooltip =
     zoneName !== zoneNameFull || zoneNameShort.length >= MAX_TITLE_LENGTH;
-=======
-  const title = getZoneName(zoneId);
->>>>>>> d650bd5f
   const returnToMapLink = createToWithState('/map');
   const countryName = getCountryName(zoneId);
   const disclaimer = getDisclaimer(zoneId);
