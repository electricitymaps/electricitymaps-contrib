import { Button } from 'components/Button';
import { CountryFlag } from 'components/Flag';
import { TimeDisplay } from 'components/TimeDisplay';
import TooltipWrapper from 'components/tooltips/TooltipWrapper';
import { useFeatureFlag } from 'features/feature-flags/api';
import { mapMovingAtom } from 'features/map/mapAtoms';
import { useGetCanonicalUrl } from 'hooks/useGetCanonicalUrl';
import { useAtomValue, useSetAtom } from 'jotai';
import { ArrowLeft, Info } from 'lucide-react';
import { Helmet } from 'react-helmet-async';
import { Link } from 'react-router-dom';
import { getCountryName, getFullZoneName, getZoneName } from 'translation/translation';
<<<<<<< HEAD
import { ZoneKey } from 'types';
import { ShareType, trackShare } from 'utils/analytics';
import { baseUrl, metaTitleSuffix } from 'utils/constants';
=======
>>>>>>> 1a2a50be
import { createToWithState } from 'utils/helpers';
import { isHourlyAtom, selectedDatetimeStringAtom } from 'utils/state/atoms';
import { useIsMobile } from 'utils/styling';

import { ShareButton } from './ShareButton';
import { getDisclaimer } from './util';

interface ZoneHeaderTitleProps {
  zoneId: string;
  isEstimated?: boolean;
  isAggregated?: boolean;
}

const MAX_TITLE_LENGTH = 25;

function generateCurrentSelectedDatetimeUrl({
  selectedDatetimeString,
  zoneId,
}: {
  selectedDatetimeString: string;
  zoneId: ZoneKey;
}) {
  const url =
    baseUrl + (zoneId ? `/zone/${zoneId}` : '/map') + `?${selectedDatetimeString}`;
  return url;
}

export default function ZoneHeaderTitle({ zoneId }: ZoneHeaderTitleProps) {
  const zoneName = getZoneName(zoneId);
  const zoneNameFull = getFullZoneName(zoneId);
  const showTooltip = zoneName !== zoneNameFull || zoneName.length >= MAX_TITLE_LENGTH;
  const returnToMapLink = createToWithState('/map');
  const countryName = getCountryName(zoneId);
  const disclaimer = getDisclaimer(zoneId);
  const showCountryPill = zoneId.includes('-') && !zoneName.includes(countryName);
  const setIsMapMoving = useSetAtom(mapMovingAtom);
  const canonicalUrl = useGetCanonicalUrl();
<<<<<<< HEAD
  const selectedDatetimeString = useAtomValue(selectedDatetimeStringAtom);
=======
  const isShareButtonEnabled = useFeatureFlag('share-button');

>>>>>>> 1a2a50be
  const onNavigateBack = () => setIsMapMoving(false);
  const isHourly = useAtomValue(isHourlyAtom);
  const isMobile = useIsMobile();

  const copyUrlToClipboard = async () => {
    const url = generateCurrentSelectedDatetimeUrl({ selectedDatetimeString, zoneId });
    trackShare(ShareType.ZONE);

    if (isMobile && navigator.canShare({ url })) {
      try {
        await navigator.share({ title: 'Electricity Maps', text: 'TODO', url: url });
      } catch (error) {
        console.error('Failed to share URL:', error);
      }
    } else {
      navigator.clipboard
        .writeText(url)
        .then(() => {
          alert('Copied to clipboard, TODO deploy the toast');
        })
        .catch((error) => {
          console.error('Failed to copy URL:', error);
        });
    }
  };
  return (
    <div className="flex w-full items-center pl-2 pr-3 pt-2">
      <Helmet prioritizeSeoTags>
        <link rel="canonical" href={canonicalUrl} />
      </Helmet>

      <Link
        className="self-center py-4 pr-4 text-xl"
        to={returnToMapLink}
        data-test-id="left-panel-back-button"
        onClick={onNavigateBack}
      >
        <ArrowLeft />
      </Link>

      <div className="w-full overflow-hidden">
        <div className="flex w-full items-center gap-2 pr-2 md:pr-4">
          <CountryFlag
            zoneId={zoneId}
            size={18}
            className="shadow-[0_0px_3px_rgba(0,0,0,0.2)]"
          />
          <TooltipWrapper
            tooltipContent={showTooltip ? zoneNameFull : undefined}
            side="bottom"
          >
            <h1 className="truncate" data-test-id="zone-name">
              {zoneName}
            </h1>
          </TooltipWrapper>
          {showCountryPill && (
            <div className="flex w-auto items-center rounded-full bg-gray-200 px-2 py-0.5 text-sm dark:bg-gray-800/80">
              <p className="w-full truncate">{countryName ?? zoneId}</p>
            </div>
          )}
          {disclaimer && (
            <TooltipWrapper side="bottom" tooltipContent={disclaimer}>
              <Info className="text-gray-500" />
            </TooltipWrapper>
          )}
          {isHourly && <Button onClick={copyUrlToClipboard}>Test</Button>}
        </div>
        <TimeDisplay className="whitespace-nowrap text-sm" />
      </div>
      {isShareButtonEnabled && <ShareButton />}
    </div>
  );
}<|MERGE_RESOLUTION|>--- conflicted
+++ resolved
@@ -10,12 +10,9 @@
 import { Helmet } from 'react-helmet-async';
 import { Link } from 'react-router-dom';
 import { getCountryName, getFullZoneName, getZoneName } from 'translation/translation';
-<<<<<<< HEAD
 import { ZoneKey } from 'types';
 import { ShareType, trackShare } from 'utils/analytics';
 import { baseUrl, metaTitleSuffix } from 'utils/constants';
-=======
->>>>>>> 1a2a50be
 import { createToWithState } from 'utils/helpers';
 import { isHourlyAtom, selectedDatetimeStringAtom } from 'utils/state/atoms';
 import { useIsMobile } from 'utils/styling';
@@ -53,12 +50,10 @@
   const showCountryPill = zoneId.includes('-') && !zoneName.includes(countryName);
   const setIsMapMoving = useSetAtom(mapMovingAtom);
   const canonicalUrl = useGetCanonicalUrl();
-<<<<<<< HEAD
   const selectedDatetimeString = useAtomValue(selectedDatetimeStringAtom);
-=======
   const isShareButtonEnabled = useFeatureFlag('share-button');
 
->>>>>>> 1a2a50be
+
   const onNavigateBack = () => setIsMapMoving(false);
   const isHourly = useAtomValue(isHourlyAtom);
   const isMobile = useIsMobile();
