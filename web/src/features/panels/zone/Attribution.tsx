import { Button } from 'components/Button';
import { GithubIcon } from 'icons/githubIcon';
import { useTranslation } from 'react-i18next';
import trackEvent from 'utils/analytics';

import { getContributors } from './util';

<<<<<<< HEAD
export default function Attribution({
  data,
  zoneId,
}: {
  zoneId: string;
  data?: ZoneDetails;
}) {
  const { t, i18n } = useTranslation();
  const [selectedDatetime] = useAtom(selectedDatetimeIndexAtom);
  const selectedData = data?.zoneStates[selectedDatetime.datetimeString];
  const dataSources = selectedData?.source;

  const formattedDataSources = useMemo(() => {
    return formatDataSources(dataSources ?? [], i18n.language);
  }, [dataSources, i18n.language]);
=======
export function removeDuplicateSources(source: string | undefined) {
  if (!source) {
    return [''];
  }

  const sources = [
    ...new Set(
      source
        .split('","')
        .flatMap((x) =>
          x.split(',').map((x) => x.replaceAll('\\', '').replaceAll('"', ''))
        )
    ),
  ];

  return sources;
}

export default function Attribution({ zoneId }: { zoneId: string }) {
  const { t } = useTranslation();
  const { zoneContributorsIndexArray, contributors } = getContributors(zoneId);
>>>>>>> da730d9b

  return (
    <div className="flex flex-col gap-3 pt-1.5">
      {zoneContributorsIndexArray.length > 0 && (
        <div className="flex flex-row justify-between">
          <div className="text-sm font-semibold">{t('country-panel.helpfrom')}</div>
          <ContributorList
            zoneContributorsIndexArray={zoneContributorsIndexArray}
            contributors={contributors}
          />
        </div>
      )}
      <Button
        icon={<GithubIcon />}
        type="secondary"
        href="https://github.com/electricitymaps/electricitymaps-contrib#data-sources/tree/master/parsers"
        onClick={() => {
          trackEvent('Contribute On GitHub Button Clicked');
        }}
      >
        {t('country-panel.contribute')}
      </Button>
    </div>
  );
}

function ContributorList({
  zoneContributorsIndexArray,
  contributors,
}: {
  zoneContributorsIndexArray: number[];
  contributors: string[];
}) {
  if (!zoneContributorsIndexArray) {
    return null;
  }

  return (
    <div className="flex flex-wrap gap-1">
      {zoneContributorsIndexArray.map((contributorIndex) => {
        return (
          <a
            key={contributors.at(contributorIndex)}
            href={`https://github.com/${contributors.at(contributorIndex)}`}
            rel="noopener noreferrer"
            target="_blank"
          >
            <img
              src={`https://avatars.githubusercontent.com/${contributors.at(
                contributorIndex
              )}?s=20`} // loads the avatar image at a default size of 20px
              srcSet={`https://avatars.githubusercontent.com/${contributors.at(
                contributorIndex
              )}?s=40 2x`} // loads the avatar image at a default size of 40px for high resolution displays
              alt={contributors.at(contributorIndex)}
              height="20"
              width="20"
              loading="lazy" // makes sure the image don't load until the user scrolls down
              className="rounded-full"
            />
          </a>
        );
      })}
    </div>
  );
}<|MERGE_RESOLUTION|>--- conflicted
+++ resolved
@@ -5,45 +5,9 @@
 
 import { getContributors } from './util';
 
-<<<<<<< HEAD
-export default function Attribution({
-  data,
-  zoneId,
-}: {
-  zoneId: string;
-  data?: ZoneDetails;
-}) {
-  const { t, i18n } = useTranslation();
-  const [selectedDatetime] = useAtom(selectedDatetimeIndexAtom);
-  const selectedData = data?.zoneStates[selectedDatetime.datetimeString];
-  const dataSources = selectedData?.source;
-
-  const formattedDataSources = useMemo(() => {
-    return formatDataSources(dataSources ?? [], i18n.language);
-  }, [dataSources, i18n.language]);
-=======
-export function removeDuplicateSources(source: string | undefined) {
-  if (!source) {
-    return [''];
-  }
-
-  const sources = [
-    ...new Set(
-      source
-        .split('","')
-        .flatMap((x) =>
-          x.split(',').map((x) => x.replaceAll('\\', '').replaceAll('"', ''))
-        )
-    ),
-  ];
-
-  return sources;
-}
-
 export default function Attribution({ zoneId }: { zoneId: string }) {
   const { t } = useTranslation();
   const { zoneContributorsIndexArray, contributors } = getContributors(zoneId);
->>>>>>> da730d9b
 
   return (
     <div className="flex flex-col gap-3 pt-1.5">
