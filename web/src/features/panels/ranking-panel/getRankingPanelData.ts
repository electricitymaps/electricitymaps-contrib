import { getCountryName, getZoneName } from 'translation/translation';
import type { GridState, ZoneKey } from 'types';
import { SpatialAggregate } from 'utils/constants';
import { getCO2IntensityByMode } from 'utils/helpers';

import { getHasSubZones } from '../zone/util';
import { ZoneRowType } from './ZoneList';

function filterZonesBySpatialAggregation(
  zoneKey: ZoneKey,
  spatialAggregation: string
): boolean {
  const hasSubZones = getHasSubZones(zoneKey);
  const isSubZone = zoneKey ? zoneKey.includes('-') : true;
  const isCountryView = spatialAggregation === SpatialAggregate.COUNTRY;
  if (isCountryView && isSubZone) {
    return false;
  }
  if (!isCountryView && hasSubZones) {
    return false;
  }
  return true;
}

export const getRankedState = (
  data: GridState | undefined,
  getCo2colorScale: (co2intensity: number) => string,
  sortOrder: 'asc' | 'desc',
  datetimeIndex: string,
  electricityMode: string,
  spatialAggregation: string
): ZoneRowType[] => {
  if (!data) {
    return [];
  }
  const gird = data.data.datetimes[datetimeIndex];

  if (!gird || !gird.z) {
    return [];
  }

  const keys = Object.keys(gird.z) as Array<keyof GridState>;

  if (!keys) {
    return [];
  }

  const zones = keys
    .map((key) => {
      const zoneData = gird.z[key];

      const co2intensity = zoneData
        ? getCO2IntensityByMode(zoneData, electricityMode)
        : undefined;
      const fillColor = co2intensity ? getCo2colorScale(co2intensity) : undefined;
      return {
        zoneId: key,
        color: fillColor,
        ci: co2intensity,
        countryName: getCountryName(key),
        zoneName: getZoneName(key),
        ranking: undefined,
      };
    })
    .filter(
      (zone) =>
<<<<<<< HEAD
        zone.ci !== undefined &&
=======
        Boolean(zone.co2intensity) &&
>>>>>>> 4a0125ec
        filterZonesBySpatialAggregation(zone.zoneId, spatialAggregation)
    );

  const orderedZones =
    sortOrder === 'asc'
      ? zones.sort((a, b) => (a.ci ?? 0) - (b.ci ?? 0))
      : zones.sort((a, b) => (b.ci ?? 0) - (a.ci ?? 0));

  return orderedZones;
};<|MERGE_RESOLUTION|>--- conflicted
+++ resolved
@@ -64,11 +64,7 @@
     })
     .filter(
       (zone) =>
-<<<<<<< HEAD
-        zone.ci !== undefined &&
-=======
-        Boolean(zone.co2intensity) &&
->>>>>>> 4a0125ec
+        Boolean(zone.ci) &&
         filterZonesBySpatialAggregation(zone.zoneId, spatialAggregation)
     );
 
