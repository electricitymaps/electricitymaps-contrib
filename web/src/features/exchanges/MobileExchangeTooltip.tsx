--- conflicted
+++ resolved
@@ -15,17 +15,10 @@
 export default function MobileExchangeTooltip(
   properties: MobileExchangeTooltipProperties
 ): ReactElement {
-<<<<<<< HEAD
   const { key, f, ci } = properties.exchangeData;
-  const { __ } = useTranslation();
+  const { t } = useTranslation();
   const isExporting = f > 0;
   const roundedNetFlow = Math.abs(Math.round(f));
-=======
-  const { key, netFlow, co2intensity } = properties.exchangeData;
-  const { t } = useTranslation();
-  const isExporting = netFlow > 0;
-  const roundedNetFlow = Math.abs(Math.round(netFlow));
->>>>>>> 0ec063a0
   const zoneFrom = key.split('->')[isExporting ? 0 : 1];
   const zoneTo = key.split('->')[isExporting ? 1 : 0];
   const [timeAverage] = useAtom(timeAverageAtom);
