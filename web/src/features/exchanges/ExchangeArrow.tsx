import TooltipWrapper from 'components/tooltips/TooltipWrapper';
import { mapMovingAtom } from 'features/map/mapAtoms';
import { useSetAtom } from 'jotai';
import { useEffect } from 'react';
import { resolvePath } from 'react-router-dom';
import { ExchangeArrowData } from 'types';

import ExchangeTooltip from './ExchangeTooltip';
import { quantizedCo2IntensityScale, quantizedExchangeSpeedScale } from './scales';

interface ExchangeArrowProps {
  data: ExchangeArrowData;
  viewportWidth: number;
  viewportHeight: number;
  map: maplibregl.Map;
  colorBlindMode: boolean;
  isMobile: boolean;
}

function ExchangeArrow({
  data,
  viewportWidth,
  viewportHeight,
  map,
  colorBlindMode,
  isMobile,
}: ExchangeArrowProps) {
<<<<<<< HEAD
  const { ci, lonlat, f, rotation, key } = data;
=======
  const { co2intensity, lonlat, netFlow, rotation, key } = data;
>>>>>>> 4a0125ec
  if (!lonlat) {
    return null;
  }

<<<<<<< HEAD
  const mapZoom = map.getZoom();
  const colorBlindModeEnabled = colorBlindMode;

  const absFlow = Math.abs(f);
  const setIsMoving = useSetAtom(mapMovingAtom);

  useEffect(() => {
    const cancelWheel = (event: Event) => event.preventDefault();
    const exchangeLayer = document.querySelector('#exchange-layer');
    if (!exchangeLayer) {
      return;
    }
    exchangeLayer.addEventListener('wheel', cancelWheel, {
      passive: false,
    });
    return () => exchangeLayer.removeEventListener('wheel', cancelWheel);
  }, []);

  const imageSource = useMemo(() => {
    const prefix = colorBlindModeEnabled ? 'colorblind-' : '';
    const intensity = quantizedCo2IntensityScale(ci);
    const speed = quantizedExchangeSpeedScale(Math.abs(f));
    return resolvePath(`images/arrows/${prefix}arrow-${intensity}-animated-${speed}`)
      .pathname;
  }, [colorBlindModeEnabled, ci, f]);

=======
  const absFlow = Math.abs(netFlow ?? 0);
  // Don't render if the flow is very low ...
  if (absFlow < 1) {
    return null;
  }
  const mapZoom = map.getZoom();
>>>>>>> 4a0125ec
  const projection = map.project(lonlat);
  const transform = {
    x: projection.x,
    y: projection.y,
    k: 0.04 + (mapZoom - 1.5) * 0.1,
    r: rotation + (f > 0 ? 180 : 0),
  };

  if (
    // or if the arrow would be very tiny
    transform.k < 0.1 ||
    // or if it would be rendered outside of viewport.
    transform.x + 100 * transform.k < 0 ||
    transform.y + 100 * transform.k < 0 ||
    transform.x - 100 * transform.k > viewportWidth ||
    transform.y - 100 * transform.k > viewportHeight
  ) {
    return null;
  }

  const setIsMoving = useSetAtom(mapMovingAtom);

  useEffect(() => {
    const cancelWheel = (event: Event) => event.preventDefault();
    const exchangeLayer = document.querySelector('#exchange-layer');
    if (!exchangeLayer) {
      return;
    }
    exchangeLayer.addEventListener('wheel', cancelWheel, {
      passive: true,
    });
    return () => exchangeLayer.removeEventListener('wheel', cancelWheel);
  }, []);

  const prefix = colorBlindMode ? 'colorblind-' : '';
  const intensity = quantizedCo2IntensityScale(co2intensity);
  const speed = quantizedExchangeSpeedScale(absFlow);
  const imageSource = resolvePath(
    `images/arrows/${prefix}arrow-${intensity}-animated-${speed}`
  ).pathname;

  return (
    <TooltipWrapper
      tooltipClassName={`max-h-[256px] max-w-[512px] ${isMobile ? '' : 'top-[-76px]'}`}
      tooltipContent={<ExchangeTooltip exchangeData={data} isMobile={isMobile} />}
      side={isMobile ? 'top' : 'right'}
      sideOffset={10}
    >
      <picture
        id={key}
        style={{
          transform: `translateX(${transform.x}px) translateY(${transform.y}px) rotate(${transform.r}deg) scale(${transform.k})`,
          cursor: 'pointer',
          overflow: 'hidden',
          position: 'absolute',
          pointerEvents: 'all',
          imageRendering: 'crisp-edges',
          left: '-25px',
          top: '-41px',
        }}
        onWheel={() => setIsMoving(true)}
      >
        <source srcSet={`${imageSource}.webp`} type="image/webp" />
        <img src={`${imageSource}.gif`} alt="" draggable={false} />
      </picture>
    </TooltipWrapper>
  );
}

export default ExchangeArrow;<|MERGE_RESOLUTION|>--- conflicted
+++ resolved
@@ -25,50 +25,17 @@
   colorBlindMode,
   isMobile,
 }: ExchangeArrowProps) {
-<<<<<<< HEAD
   const { ci, lonlat, f, rotation, key } = data;
-=======
-  const { co2intensity, lonlat, netFlow, rotation, key } = data;
->>>>>>> 4a0125ec
   if (!lonlat) {
     return null;
   }
 
-<<<<<<< HEAD
-  const mapZoom = map.getZoom();
-  const colorBlindModeEnabled = colorBlindMode;
-
-  const absFlow = Math.abs(f);
-  const setIsMoving = useSetAtom(mapMovingAtom);
-
-  useEffect(() => {
-    const cancelWheel = (event: Event) => event.preventDefault();
-    const exchangeLayer = document.querySelector('#exchange-layer');
-    if (!exchangeLayer) {
-      return;
-    }
-    exchangeLayer.addEventListener('wheel', cancelWheel, {
-      passive: false,
-    });
-    return () => exchangeLayer.removeEventListener('wheel', cancelWheel);
-  }, []);
-
-  const imageSource = useMemo(() => {
-    const prefix = colorBlindModeEnabled ? 'colorblind-' : '';
-    const intensity = quantizedCo2IntensityScale(ci);
-    const speed = quantizedExchangeSpeedScale(Math.abs(f));
-    return resolvePath(`images/arrows/${prefix}arrow-${intensity}-animated-${speed}`)
-      .pathname;
-  }, [colorBlindModeEnabled, ci, f]);
-
-=======
-  const absFlow = Math.abs(netFlow ?? 0);
+  const absFlow = Math.abs(f ?? 0);
   // Don't render if the flow is very low ...
   if (absFlow < 1) {
     return null;
   }
   const mapZoom = map.getZoom();
->>>>>>> 4a0125ec
   const projection = map.project(lonlat);
   const transform = {
     x: projection.x,
@@ -104,7 +71,7 @@
   }, []);
 
   const prefix = colorBlindMode ? 'colorblind-' : '';
-  const intensity = quantizedCo2IntensityScale(co2intensity);
+  const intensity = quantizedCo2IntensityScale(ci);
   const speed = quantizedExchangeSpeedScale(absFlow);
   const imageSource = resolvePath(
     `images/arrows/${prefix}arrow-${intensity}-animated-${speed}`
