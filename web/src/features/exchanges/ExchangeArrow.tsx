--- conflicted
+++ resolved
@@ -1,8 +1,4 @@
 /* eslint-disable unicorn/no-null */
-<<<<<<< HEAD
-import TooltipWrapper from 'components/tooltips/TooltipWrapper';
-=======
->>>>>>> bfa739aa
 import { useEffect, useMemo } from 'react';
 import { MapboxMap } from 'react-map-gl';
 import { resolvePath } from 'react-router-dom';
@@ -10,13 +6,11 @@
 import { quantizedCo2IntensityScale, quantizedExchangeSpeedScale } from './scales';
 import { mapMovingAtom } from 'features/map/mapAtoms';
 import { useSetAtom } from 'jotai';
-<<<<<<< HEAD
-=======
 import TooltipWrapper from 'components/tooltips/TooltipWrapper';
 import ExchangeTooltip from './ExchangeTooltip';
 import MobileTooltipWrapper from 'components/tooltips/MobileTooltipWrapper';
 import MobileExchangeTooltip from './MobileExchangeTooltip';
->>>>>>> bfa739aa
+
 
 interface ExchangeArrowProps {
   data: ExchangeArrowData;
@@ -86,27 +80,6 @@
   }
 
   return (
-<<<<<<< HEAD
-    <TooltipWrapper
-      tooltipClassName="flex max-h-[256px] max-w-[512px] top-[-76px]"
-      tooltipContent={<ExchangeTooltip exchangeData={data} />}
-      side="right"
-      sideOffset={10}
-    >
-      <picture
-        id={key}
-        style={{
-          transform: `translateX(${transform.x}px) translateY(${transform.y}px) rotate(${transform.r}deg) scale(${transform.k})`,
-          cursor: 'pointer',
-          overflow: 'hidden',
-          position: 'absolute',
-          pointerEvents: 'all',
-          imageRendering: 'crisp-edges',
-          left: '-25px',
-          top: '-41px',
-        }}
-        onWheel={() => setIsMoving(true)}
-=======
     <>
       <MobileTooltipWrapper
         tooltipClassName="flex max-h-[256px] max-w-[512px]"
@@ -138,7 +111,6 @@
         tooltipContent={<ExchangeTooltip exchangeData={data} />}
         side="right"
         sideOffset={10}
->>>>>>> bfa739aa
       >
         <picture
           id={key}
