--- conflicted
+++ resolved
@@ -2,18 +2,10 @@
 import Accordion from 'components/Accordion';
 import TimeAverageToggle from 'components/TimeAverageToggle';
 import TimeSlider from 'components/TimeSlider';
-<<<<<<< HEAD
-import { useAtom } from 'jotai';
+import { useAtom, useAtomValue } from 'jotai';
 import { atomWithStorage } from 'jotai/utils';
-import { useEffect, useMemo, useState } from 'react';
+import { useCallback, useEffect, useMemo, useState } from 'react';
 import { useTranslation } from 'react-i18next';
-import trackEvent from 'utils/analytics';
-import { TimeAverages } from 'utils/constants';
-import { selectedDatetimeIndexAtom, timeAverageAtom } from 'utils/state/atoms';
-import { useIsBiggerThanMobile, useIsMobile } from 'utils/styling';
-=======
-import { useAtom, useAtomValue } from 'jotai';
-import { useCallback, useEffect, useMemo, useState } from 'react';
 import trackEvent from 'utils/analytics';
 import { TimeAverages } from 'utils/constants';
 import {
@@ -21,7 +13,7 @@
   selectedDatetimeIndexAtom,
   timeAverageAtom,
 } from 'utils/state/atoms';
->>>>>>> dabbc1db
+import { useIsBiggerThanMobile, useIsMobile } from 'utils/styling';
 
 import TimeAxis from './TimeAxis';
 import TimeBadge from './TimeBadge';
@@ -123,12 +115,8 @@
         isLoading={isLoading}
         className="h-[22px] w-full overflow-visible"
         transform={`translate(12, 0)`}
-<<<<<<< HEAD
-        isLiveDisplay={timeAverage === TimeAverages.HOURLY}
+        isLiveDisplay={isHourly}
         isGraph={false}
-=======
-        isLiveDisplay={isHourly}
->>>>>>> dabbc1db
       />
     </div>
   );
