--- conflicted
+++ resolved
@@ -9,11 +9,11 @@
 import { RouteParameters } from 'types';
 import trackEvent from 'utils/analytics';
 import { TimeAverages, TrackEvent } from 'utils/constants';
-<<<<<<< HEAD
-import { getZoneTimezone, isValidHistoricalTime } from 'utils/helpers';
-=======
-import { getZoneTimezone, useNavigateWithParameters } from 'utils/helpers';
->>>>>>> 538b7e62
+import {
+  getZoneTimezone,
+  isValidHistoricalTime,
+  useNavigateWithParameters,
+} from 'utils/helpers';
 import {
   endDatetimeAtom,
   selectedDatetimeIndexAtom,
