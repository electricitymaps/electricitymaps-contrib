--- conflicted
+++ resolved
@@ -23,15 +23,9 @@
   timeRangeAtom,
 } from 'utils/state/atoms';
 
-<<<<<<< HEAD
-const WINDOW_OFFSETS: Partial<Record<TimeAverages, number>> = {
-  [TimeAverages.HOURLY]: 24,
-  [TimeAverages.HOURLY_72]: 72,
-=======
-const TIME_OFFSETS: Partial<Record<TimeRange, number>> = {
+const WINDOW_OFFSETS: Partial<Record<TimeRange, number>> = {
   [TimeRange.H24]: 24,
   [TimeRange.H72]: 72,
->>>>>>> dba1f2cc
 };
 
 const clamp = (date: number, offset: number) => {
@@ -57,11 +51,7 @@
   const { urlDatetime } = useParams<RouteParameters>();
   const navigate = useNavigateWithParameters();
 
-<<<<<<< HEAD
   const offset = 24 * 60 * 60 * 1000;
-=======
-  const offset = (TIME_OFFSETS[timeRange] || 0) * 60 * 60 * 1000;
->>>>>>> dba1f2cc
 
   return useMemo(() => {
     if (!endDatetime || !offset) {
@@ -72,13 +62,7 @@
 
     if (urlDatetime) {
       const targetDate = new Date(urlDatetime);
-<<<<<<< HEAD
-      targetDate.setUTCHours(
-        targetDate.getUTCHours() - (WINDOW_OFFSETS[timeAverage] || 0)
-      );
-=======
-      targetDate.setUTCHours(targetDate.getUTCHours() - (TIME_OFFSETS[timeRange] || 0));
->>>>>>> dba1f2cc
+      targetDate.setUTCHours(targetDate.getUTCHours() - (WINDOW_OFFSETS[timeRange] || 0));
 
       const maxHistoricalDate = new Date();
       maxHistoricalDate.setUTCDate(
