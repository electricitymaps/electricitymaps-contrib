/* eslint-disable react/jsx-no-target-blank */
import Badge from 'components/Badge';
import { useAtom } from 'jotai';
import { useTranslation } from 'react-i18next';
import { HiOutlineArrowDownTray } from 'react-icons/hi2';
import { timeAverageAtom } from 'utils/state/atoms';

type Props = {
  translationKey: string;
  hasLink?: boolean;
<<<<<<< HEAD
  hasPill?: boolean;
};

export function ChartTitle({ translationKey, hasLink = true, hasPill = false }: Props) {
  const { __, i18n } = useTranslation();
=======
  badgeText?: string;
};

export function ChartTitle({
  translationKey,
  hasLink = true,
  badgeText = undefined,
}: Props) {
  const { t } = useTranslation();
>>>>>>> 3f3bab90
  const [timeAverage] = useAtom(timeAverageAtom);
  /*
  Use local for timeAverage if exists, otherwise use local default if exists. If no translation exists, use english
  */
  return (
    <>
      <div className="flex flex-row justify-between pb-0.5 pt-4">
<<<<<<< HEAD
        <h3 className="text-md font-bold">
          {localExists
            ? __(`${translationKey}.${timeAverage}`)
            : __(
                `${translationKey}.default`,
                formatTimeRange(localDefaultExists ? i18n.language : 'en', timeAverage)
              )}
        </h3>
        {hasPill && (
          <Badge
            pillText="Estimated"
=======
        <h3 className="text-md font-bold">{t(`${translationKey}.${timeAverage}`)}</h3>
        {badgeText != undefined && (
          <Badge
            pillText={badgeText}
>>>>>>> 3f3bab90
            type="warning"
            icon="h-[16px] w-[16px] bg-[url('/images/estimated_light.svg')] bg-center dark:bg-[url('/images/estimated_dark.svg')]"
          />
        )}
      </div>
      {hasLink && (
        <div className="flex flex-row items-center pb-2 text-center text-[0.7rem]">
          <HiOutlineArrowDownTray className="min-w-[12px]" size={12} />
          <a
            href="https://electricitymaps.com/?utm_source=app.electricitymaps.com&utm_medium=referral&utm_campaign=country_panel"
            target="_blank"
            rel="noreferrer"
            className="pl-0.5 text-left text-[#4178ac] no-underline hover:underline dark:invert"
          >
            {t('country-history.Getdata')}
          </a>
        </div>
      )}
    </>
  );
}<|MERGE_RESOLUTION|>--- conflicted
+++ resolved
@@ -8,13 +8,6 @@
 type Props = {
   translationKey: string;
   hasLink?: boolean;
-<<<<<<< HEAD
-  hasPill?: boolean;
-};
-
-export function ChartTitle({ translationKey, hasLink = true, hasPill = false }: Props) {
-  const { __, i18n } = useTranslation();
-=======
   badgeText?: string;
 };
 
@@ -24,7 +17,6 @@
   badgeText = undefined,
 }: Props) {
   const { t } = useTranslation();
->>>>>>> 3f3bab90
   const [timeAverage] = useAtom(timeAverageAtom);
   /*
   Use local for timeAverage if exists, otherwise use local default if exists. If no translation exists, use english
@@ -32,24 +24,10 @@
   return (
     <>
       <div className="flex flex-row justify-between pb-0.5 pt-4">
-<<<<<<< HEAD
-        <h3 className="text-md font-bold">
-          {localExists
-            ? __(`${translationKey}.${timeAverage}`)
-            : __(
-                `${translationKey}.default`,
-                formatTimeRange(localDefaultExists ? i18n.language : 'en', timeAverage)
-              )}
-        </h3>
-        {hasPill && (
-          <Badge
-            pillText="Estimated"
-=======
         <h3 className="text-md font-bold">{t(`${translationKey}.${timeAverage}`)}</h3>
         {badgeText != undefined && (
           <Badge
             pillText={badgeText}
->>>>>>> 3f3bab90
             type="warning"
             icon="h-[16px] w-[16px] bg-[url('/images/estimated_light.svg')] bg-center dark:bg-[url('/images/estimated_dark.svg')]"
           />
