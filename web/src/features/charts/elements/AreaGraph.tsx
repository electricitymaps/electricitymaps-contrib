--- conflicted
+++ resolved
@@ -229,71 +229,14 @@
   }
 
   return (
-<<<<<<< HEAD
-    <svg
-      data-test-id={testId}
-      height={height}
-      ref={reference}
-      className={`w-full overflow-visible ${
-        isDisabled ? 'pointer-events-none blur' : ''
-      }`}
-    >
-      <GraphBackground
-        timeScale={timeScale}
-        valueScale={valueScale}
-        datetimes={datetimes}
-        mouseMoveHandler={mouseMoveHandler}
-        mouseOutHandler={mouseOutHandler}
-        isMobile={isMobile}
-        svgNode={reference.current}
-      />
-      <AreaGraphLayers
-        layers={layers}
-        datetimes={datetimesWithNext}
-        timeScale={timeScale}
-        valueScale={valueScale}
-        mouseMoveHandler={mouseMoveHandler}
-        mouseOutHandler={mouseOutHandler}
-        isMobile={isMobile}
-        svgNode={reference.current}
-      />
-      <TimeAxis
-        isLoading={false}
-        selectedTimeAggregate={selectedTimeAggregate}
-        datetimes={datetimesWithNext}
-        scaleWidth={containerWidth}
-        transform={`translate(5 ${containerHeight})`}
-        className="h-[22px] w-full overflow-visible opacity-50"
-      />
-      <ValueAxis scale={valueScale} width={containerWidth} formatTick={formatTick} />
-      <GraphHoverLine
-        layers={layers}
-        timeScale={timeScale}
-        valueScale={valueScale}
-        datetimes={datetimes}
-        endTime={endTime}
-        markerUpdateHandler={markerUpdateHandler}
-        markerHideHandler={markerHideHandler}
-        selectedLayerIndex={selectedLayerIndex}
-        selectedTimeIndex={hoverLineTimeIndex}
-        svgNode={reference.current}
-      />
-      {tooltip && (
-        <AreaGraphTooltip
-          {...tooltipData}
-          selectedLayerKey={
-            selectedLayerIndex === null ? undefined : layerKeys[selectedLayerIndex]
-          }
-          tooltipSize={tooltipSize}
-          isBiggerThanMobile={isBiggerThanMobile}
-        >
-          {(props) => tooltip(props)}
-        </AreaGraphTooltip>
-      )}
-    </svg>
-=======
     <div ref={reference}>
-      <svg data-test-id={testId} height={height} className="w-full overflow-visible">
+      <svg
+        data-test-id={testId}
+        height={height}
+        className={`w-full overflow-visible ${
+          isDisabled ? 'pointer-events-none blur' : ''
+        }`}
+      >
         <GraphBackground
           timeScale={timeScale}
           valueScale={valueScale}
@@ -313,16 +256,14 @@
           isMobile={isMobile}
           svgNode={reference.current}
         />
-        {!isOverlayEnabled && (
-          <TimeAxis
-            isLoading={false}
-            selectedTimeAggregate={selectedTimeAggregate}
-            datetimes={datetimesWithNext}
-            scaleWidth={containerWidth}
-            transform={`translate(5 ${containerHeight})`}
-            className="h-[22px] w-full overflow-visible opacity-50"
-          />
-        )}
+        <TimeAxis
+          isLoading={false}
+          selectedTimeAggregate={selectedTimeAggregate}
+          datetimes={datetimesWithNext}
+          scaleWidth={containerWidth}
+          transform={`translate(5 ${containerHeight})`}
+          className="h-[22px] w-full overflow-visible opacity-50"
+        />
         <ValueAxis scale={valueScale} width={containerWidth} formatTick={formatTick} />
         <GraphHoverLine
           layers={layers}
@@ -351,7 +292,6 @@
         )}
       </svg>
     </div>
->>>>>>> adb160e7
   );
 }
 
