--- conflicted
+++ resolved
@@ -191,21 +191,6 @@
   return uniqueExchangeKeys.filter(
     (exchangeZoneKey) => !exchangeZoneKeysToRemove.has(exchangeZoneKey)
   );
-<<<<<<< HEAD
-};
-
-export const useHeaderHeight = () => {
-  const [headerHeight, setHeaderHeight] = useState<number>(0);
-
-  useEffect(() => {
-    const headerElement = document.querySelector('header');
-    if (headerElement) {
-      const height = headerElement.offsetHeight;
-      setHeaderHeight(height * 1.1);
-    }
-  }, [window.innerWidth, window.innerHeight]);
-
-  return headerHeight;
 };
 
 export const hasNegativeDataValues = (
@@ -224,6 +209,4 @@
   }
 
   return false;
-=======
->>>>>>> 99640164
 };