--- conflicted
+++ resolved
@@ -195,7 +195,6 @@
   );
 };
 
-<<<<<<< HEAD
 export function getPowerGenerationSources(zoneData: ZoneDetails) {
   const sourceSet = new Set<string>();
 
@@ -209,7 +208,7 @@
   const sources = [...sourceSet];
   return sources;
 }
-=======
+
 export const useHeaderHeight = () => {
   const [headerHeight, setHeaderHeight] = useState<number>(0);
 
@@ -223,7 +222,6 @@
 
   return headerHeight;
 };
->>>>>>> 189d1d1a
 
 export function getEmissionData(zoneData: ZoneDetails) {
   const sourceInfoToProductionSource = new Map<string, string[]>();
