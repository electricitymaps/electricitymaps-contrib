import { max as d3Max } from 'd3-array';
import { useEffect, useState } from 'react';
import {
  ElectricityModeType,
  ElectricityStorageKeyType,
  GenerationType,
  Maybe,
  ZoneDetail,
  ZoneDetails,
  ZoneKey,
} from 'types';
import { Mode, modeOrder } from 'utils/constants';
import { getProductionCo2Intensity } from 'utils/helpers';

import exchangesToExclude from '../../../../config/excluded_aggregated_exchanges.json';

const LABEL_MAX_WIDTH = 102;
const ROW_HEIGHT = 13;
const PADDING_Y = 7;
const PADDING_X = 5;
const X_AXIS_HEIGHT = 15;
const DEFAULT_FLAG_SIZE = 16;

export function getExchangeCo2Intensity(
  zoneKey: ZoneKey,
  zoneData: ZoneDetail,
  electricityMixMode: Mode
) {
  const exchange = zoneData.exchange?.[zoneKey];
  const exchangeCo2Intensity = zoneData.exchangeCo2Intensities?.[zoneKey];

  if (exchange >= 0) {
    return exchangeCo2Intensity;
  }

  // We don't use getCO2IntensityByMode in order to more easily return 0 for invalid numbers
  if (electricityMixMode === Mode.CONSUMPTION) {
    return zoneData.co2intensity || 0;
  }

  return zoneData.co2intensityProduction || 0;
}

export interface ProductionDataType {
  production: Maybe<number>;
  capacity: Maybe<number>;
  isStorage: boolean;
  storage: Maybe<number>;
  mode: ElectricityModeType;
  gCo2eq: number;
}

export const getProductionData = (data: ZoneDetail): ProductionDataType[] =>
  modeOrder.map((mode) => {
    const isStorage = mode.includes('storage');
    const generationMode = mode.replace(' storage', '') as GenerationType;
    // Power in MW

    const capacity = data.capacity?.[mode];
    const production = data.production?.[generationMode];
    const storage = data.storage?.[generationMode as ElectricityStorageKeyType];

    // Production CO₂ intensity
    const gCo2eqPerkWh = getProductionCo2Intensity(mode, data);
    const value = isStorage ? storage : production || 0;
    const gCo2eq = gCo2eqPerkWh * 1000 * (value || 0);

    return {
      isStorage,
      storage,
      production,
      capacity,
      mode,
      gCo2eq,
    };
  });

interface GetElectricityProductionValueType {
  capacity: Maybe<number>;
  isStorage: boolean;
  production: Maybe<number>;
  storage: Maybe<number>;
}
export function getElectricityProductionValue({
  capacity,
  isStorage,
  production,
  storage,
}: GetElectricityProductionValueType) {
  const value = isStorage ? storage : production;

  // If the value is not defined but the capacity
  // is zero, assume the value is also zero.
  if (!Number.isFinite(value) && capacity === 0) {
    return 0;
  }

  if (!isStorage) {
    return value;
  }

  // Handle storage scenarios
  if (storage === null || storage === undefined) {
    return null;
  }
  // Do not negate value if it is zero
  return storage === 0 ? 0 : -storage;
}

export const getDataBlockPositions = (
  productionLength: number,
  exchangeData: ExchangeDataType[]
) => {
  const productionHeight = productionLength * (ROW_HEIGHT + PADDING_Y);
  const productionY = X_AXIS_HEIGHT + PADDING_Y;

  const exchangeMax = d3Max(exchangeData, (d) => d.zoneKey.length) || 0;

  const exchangeFlagX =
    LABEL_MAX_WIDTH - 4 * PADDING_X - DEFAULT_FLAG_SIZE - exchangeMax * 8;
  const exchangeHeight = exchangeData.length * (ROW_HEIGHT + PADDING_Y);
  const exchangeY = productionY + productionHeight + ROW_HEIGHT + PADDING_Y;

  return {
    productionHeight,
    productionY,
    exchangeFlagX,
    exchangeHeight,
    exchangeY,
  };
};

export interface ExchangeDataType {
  exchange: number;
  zoneKey: ZoneKey;
  gCo2eqPerkWh: number;
  gCo2eq: number;
  exchangeCapacityRange: number[];
}
export const getExchangeData = (
  data: ZoneDetail,
  exchangeKeys: ZoneKey[],
  electricityMixMode: Mode
): ExchangeDataType[] =>
  exchangeKeys.map((zoneKey: ZoneKey) => {
    // Power in MW
    const exchange = data.exchange?.[zoneKey];
    const exchangeCapacityRange = data.exchangeCapacities?.[zoneKey] ?? [0, 0];

    // Exchange CO₂ intensity
    const gCo2eqPerkWh = getExchangeCo2Intensity(zoneKey, data, electricityMixMode);
    const gCo2eq = gCo2eqPerkWh * 1000 * exchange;

    return {
      exchange,
      exchangeCapacityRange,
      zoneKey,
      gCo2eqPerkWh,
      gCo2eq,
    };
  });

export const getExchangesToDisplay = (
  currentZoneKey: ZoneKey,
  isCountryView: boolean,
  zoneStates: {
    [key: string]: ZoneDetail;
  }
): ZoneKey[] => {
  const exchangeKeysToRemove = isCountryView
    ? exchangesToExclude.exchangesToExcludeCountryView
    : exchangesToExclude.exchangesToExcludeZoneView;

  const exchangeZoneKeysToRemove = new Set(
    exchangeKeysToRemove.flatMap((exchangeKey) => {
      const split = exchangeKey.split('->');
      if (split.includes(currentZoneKey)) {
        return split.filter((exchangeKey) => exchangeKey !== currentZoneKey);
      }
      return [];
    })
  );

  // get all exchanges for the given period
  const allExchangeKeys = new Set<string>();
  for (const state of Object.values(zoneStates)) {
    for (const key of Object.keys(state.exchange)) {
      allExchangeKeys.add(key);
    }
  }
  const uniqueExchangeKeys = [...allExchangeKeys];

  return uniqueExchangeKeys.filter(
    (exchangeZoneKey) => !exchangeZoneKeysToRemove.has(exchangeZoneKey)
  );
};

export function getPowerGenerationSources(zoneData: ZoneDetails) {
  const sourceSet = new Set<string>();

  for (const state of Object.values(zoneData.zoneStates)) {
    const currentSources = state.source;
    for (const source of currentSources) {
      sourceSet.add(source);
    }
  }

  const sources = [...sourceSet];
  return sources;
}

export const useHeaderHeight = () => {
  const [headerHeight, setHeaderHeight] = useState<number>(0);

  useEffect(() => {
    const headerElement = document.querySelector('header');
    if (headerElement) {
      const height = headerElement.offsetHeight;
      setHeaderHeight(height * 1.1);
    }
  }, [window.innerWidth, window.innerHeight]);

  return headerHeight;
<<<<<<< HEAD
};

export function getEmissionData(zoneData: ZoneDetails) {
  const sourceInfoToProductionSource = new Map<string, string[]>();

  for (const state of Object.values(zoneData.zoneStates)) {
    updateMapWithSources(
      state.dischargeCo2IntensitySources,
      sourceInfoToProductionSource,
      true
    );
    updateMapWithSources(
      state.productionCo2IntensitySources,
      sourceInfoToProductionSource
    );
  }

  return sourceInfoToProductionSource;
}

function updateMapWithSources(
  sources: { [key: string]: string },
  sourceInfoToProductionSource: Map<string, string[]>,
  storageType?: boolean
) {
  for (const entry of Object.entries(sources)) {
    for (const emissionFactorSource of entry[1].split('; ')) {
      const productionSources = getProductionSourcesToAdd(
        storageType ? `${entry[0]} storage` : entry[0],
        sourceInfoToProductionSource.get(emissionFactorSource),
        emissionFactorSource
      );
      if (productionSources.length > 0) {
        sourceInfoToProductionSource.set(emissionFactorSource, productionSources);
      }
    }
  }
}

function getProductionSourcesToAdd(
  productionSource: string,
  productionSourceArray: string[] | undefined,
  emissionFactorSource: string
): string[] {
  if (emissionFactorSource.startsWith('assumes')) {
    return [];
  } else if (productionSourceArray === undefined) {
    return [productionSource];
  } else if (!productionSourceArray?.includes(productionSource)) {
    productionSourceArray?.push(productionSource);
  }
  return productionSourceArray;
}

export function extractLinkFromSource(
  source: string,
  sourceToLinkMapping: {
    [key: string]: string;
  }
) {
  const link = sourceToLinkMapping[source];
  if (link) {
    return link;
  }

  if (!source.includes('.')) {
    return null;
  }

  if (source.includes('http')) {
    return source;
  }

  return `http://${source}`;
}
=======
};
>>>>>>> d1be6ccf
<|MERGE_RESOLUTION|>--- conflicted
+++ resolved
@@ -195,20 +195,6 @@
   );
 };
 
-export function getPowerGenerationSources(zoneData: ZoneDetails) {
-  const sourceSet = new Set<string>();
-
-  for (const state of Object.values(zoneData.zoneStates)) {
-    const currentSources = state.source;
-    for (const source of currentSources) {
-      sourceSet.add(source);
-    }
-  }
-
-  const sources = [...sourceSet];
-  return sources;
-}
-
 export const useHeaderHeight = () => {
   const [headerHeight, setHeaderHeight] = useState<number>(0);
 
@@ -221,60 +207,7 @@
   }, [window.innerWidth, window.innerHeight]);
 
   return headerHeight;
-<<<<<<< HEAD
 };
-
-export function getEmissionData(zoneData: ZoneDetails) {
-  const sourceInfoToProductionSource = new Map<string, string[]>();
-
-  for (const state of Object.values(zoneData.zoneStates)) {
-    updateMapWithSources(
-      state.dischargeCo2IntensitySources,
-      sourceInfoToProductionSource,
-      true
-    );
-    updateMapWithSources(
-      state.productionCo2IntensitySources,
-      sourceInfoToProductionSource
-    );
-  }
-
-  return sourceInfoToProductionSource;
-}
-
-function updateMapWithSources(
-  sources: { [key: string]: string },
-  sourceInfoToProductionSource: Map<string, string[]>,
-  storageType?: boolean
-) {
-  for (const entry of Object.entries(sources)) {
-    for (const emissionFactorSource of entry[1].split('; ')) {
-      const productionSources = getProductionSourcesToAdd(
-        storageType ? `${entry[0]} storage` : entry[0],
-        sourceInfoToProductionSource.get(emissionFactorSource),
-        emissionFactorSource
-      );
-      if (productionSources.length > 0) {
-        sourceInfoToProductionSource.set(emissionFactorSource, productionSources);
-      }
-    }
-  }
-}
-
-function getProductionSourcesToAdd(
-  productionSource: string,
-  productionSourceArray: string[] | undefined,
-  emissionFactorSource: string
-): string[] {
-  if (emissionFactorSource.startsWith('assumes')) {
-    return [];
-  } else if (productionSourceArray === undefined) {
-    return [productionSource];
-  } else if (!productionSourceArray?.includes(productionSource)) {
-    productionSourceArray?.push(productionSource);
-  }
-  return productionSourceArray;
-}
 
 export function extractLinkFromSource(
   source: string,
@@ -296,7 +229,4 @@
   }
 
   return `http://${source}`;
-}
-=======
-};
->>>>>>> d1be6ccf
+}