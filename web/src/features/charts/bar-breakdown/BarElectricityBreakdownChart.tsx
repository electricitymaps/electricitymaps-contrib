--- conflicted
+++ resolved
@@ -4,11 +4,6 @@
 import { useAtomValue } from 'jotai';
 import { useMemo } from 'react';
 import { ElectricityModeType, ZoneDetail, ZoneDetails, ZoneKey } from 'types';
-<<<<<<< HEAD
-import { TimeAverages } from 'utils/constants';
-=======
-import { modeColor } from 'utils/constants';
->>>>>>> b14a84e4
 import { formatEnergy, formatPower } from 'utils/formatting';
 import { isHourlyAtom } from 'utils/state/atoms';
 
