--- conflicted
+++ resolved
@@ -52,20 +52,14 @@
   className,
   hasEstimationPill = false,
   estimatedPercentage,
-<<<<<<< HEAD
   unit,
-=======
   estimationMethod,
->>>>>>> 51e15b14
 }: {
   className?: string;
   hasEstimationPill?: boolean;
   estimatedPercentage?: number;
-<<<<<<< HEAD
   unit?: string | number;
-=======
   estimationMethod?: string;
->>>>>>> 51e15b14
 }) {
   const { t } = useTranslation();
   const [timeAverage] = useAtom(timeAverageAtom);
@@ -86,25 +80,11 @@
         </div>
         {hasEstimationPill && (
           <EstimationBadge
-            text={
-              estimatedPercentage
-                ? t('estimation-card.aggregated_estimated.pill', {
-                    percentage: estimatedPercentage,
-                  })
-                : t('estimation-badge.fully-estimated')
-            }
+            text={getEstimatedText(t, estimatedPercentage, estimationMethod)}
           />
         )}
       </div>
-<<<<<<< HEAD
       {unit && <div className="text-sm dark:text-gray-300">{unit}</div>}
-=======
-      {hasEstimationPill && (
-        <EstimationBadge
-          text={getEstimatedText(t, estimatedPercentage, estimationMethod)}
-        />
-      )}
->>>>>>> 51e15b14
     </div>
   );
 }