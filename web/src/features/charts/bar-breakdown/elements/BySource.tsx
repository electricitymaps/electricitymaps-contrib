import Badge from 'components/Badge';
import { TFunction } from 'i18next';
import { useAtom } from 'jotai';
import { useTranslation } from 'react-i18next';
import { TimeAverages } from 'utils/constants';
import {
  displayByEmissionsAtom,
  productionConsumptionAtom,
  timeAverageAtom,
} from 'utils/state/atoms';

const getText = (
  timePeriod: TimeAverages,
  dataType: 'emissions' | 'production' | 'consumption',
  t: TFunction
) => {
  const translations = {
    hourly: {
      emissions: t('country-panel.by-source.emissions'),
      production: t('country-panel.by-source.electricity-production'),
      consumption: t('country-panel.by-source.electricity-consumption'),
    },
    default: {
      emissions: t('country-panel.by-source.total-emissions'),
      production: t('country-panel.by-source.total-electricity-production'),
      consumption: t('country-panel.by-source.total-electricity-consumption'),
    },
  };
  const period = timePeriod === TimeAverages.HOURLY ? 'hourly' : 'default';
  return translations[period][dataType];
};

export default function BySource({
  className,
  hasEstimationPill = false,
  estimatedPercentage,
}: {
  className?: string;
  hasEstimationPill?: boolean;
  estimatedPercentage?: number;
}) {
<<<<<<< HEAD
  const { t } = useTranslation();
=======
  const { __, i18n } = useTranslation();
>>>>>>> 8854fdd5
  const [timeAverage] = useAtom(timeAverageAtom);
  const [displayByEmissions] = useAtom(displayByEmissionsAtom);
  const [mixMode] = useAtom(productionConsumptionAtom);

  const dataType = displayByEmissions ? 'emissions' : mixMode;
  const text = getText(timeAverage, dataType, t);

  return (
    <div
      className={`relative flex flex-row justify-between pb-2 pt-4 text-md font-bold ${className}`}
    >
      {text}
      {hasEstimationPill && (
        <Badge
<<<<<<< HEAD
          pillText={t('estimation-badge.fully-estimated')}
=======
          pillText={
            estimatedPercentage
              ? i18n.t('estimation-card.aggregated_estimated.pill', {
                  percentage: estimatedPercentage,
                })
              : __('estimation-badge.fully-estimated')
          }
>>>>>>> 8854fdd5
          type="warning"
          icon="h-[16px] w-[16px] bg-[url('/images/estimated_light.svg')] bg-center dark:bg-[url('/images/estimated_dark.svg')]"
        />
      )}
    </div>
  );
}<|MERGE_RESOLUTION|>--- conflicted
+++ resolved
@@ -39,11 +39,7 @@
   hasEstimationPill?: boolean;
   estimatedPercentage?: number;
 }) {
-<<<<<<< HEAD
   const { t } = useTranslation();
-=======
-  const { __, i18n } = useTranslation();
->>>>>>> 8854fdd5
   const [timeAverage] = useAtom(timeAverageAtom);
   const [displayByEmissions] = useAtom(displayByEmissionsAtom);
   const [mixMode] = useAtom(productionConsumptionAtom);
@@ -58,17 +54,13 @@
       {text}
       {hasEstimationPill && (
         <Badge
-<<<<<<< HEAD
-          pillText={t('estimation-badge.fully-estimated')}
-=======
           pillText={
             estimatedPercentage
-              ? i18n.t('estimation-card.aggregated_estimated.pill', {
+              ? t('estimation-card.aggregated_estimated.pill', {
                   percentage: estimatedPercentage,
                 })
-              : __('estimation-badge.fully-estimated')
+              : t('estimation-badge.fully-estimated')
           }
->>>>>>> 8854fdd5
           type="warning"
           icon="h-[16px] w-[16px] bg-[url('/images/estimated_light.svg')] bg-center dark:bg-[url('/images/estimated_dark.svg')]"
         />
