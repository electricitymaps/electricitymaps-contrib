import Badge from 'components/Badge';
<<<<<<< HEAD
=======
import { TFunction } from 'i18next';
>>>>>>> 3f3bab90
import { useAtom } from 'jotai';
import { useTranslation } from 'react-i18next';
import { TimeAverages } from 'utils/constants';
import {
  displayByEmissionsAtom,
  productionConsumptionAtom,
  timeAverageAtom,
} from 'utils/state/atoms';

const getText = (
  timePeriod: TimeAverages,
  dataType: 'emissions' | 'production' | 'consumption',
  t: TFunction
) => {
  const translations = {
    hourly: {
      emissions: t('country-panel.by-source.emissions'),
      production: t('country-panel.by-source.electricity-production'),
      consumption: t('country-panel.by-source.electricity-consumption'),
    },
    default: {
      emissions: t('country-panel.by-source.total-emissions'),
      production: t('country-panel.by-source.total-electricity-production'),
      consumption: t('country-panel.by-source.total-electricity-consumption'),
    },
  };
  const period = timePeriod === TimeAverages.HOURLY ? 'hourly' : 'default';
  return translations[period][dataType];
};

export default function BySource({
  className,
  hasEstimationPill = false,
<<<<<<< HEAD
}: {
  className?: string;
  hasEstimationPill?: boolean;
}) {
  const { __ } = useTranslation();
=======
  estimatedPercentage,
}: {
  className?: string;
  hasEstimationPill?: boolean;
  estimatedPercentage?: number;
}) {
  const { t } = useTranslation();
>>>>>>> 3f3bab90
  const [timeAverage] = useAtom(timeAverageAtom);
  const [displayByEmissions] = useAtom(displayByEmissionsAtom);
  const [mixMode] = useAtom(productionConsumptionAtom);

  const dataType = displayByEmissions ? 'emissions' : mixMode;
  const text = getText(timeAverage, dataType, t);

  return (
    <div
      className={`relative flex flex-row justify-between pb-2 pt-4 text-md font-bold ${className}`}
    >
      {text}
      {hasEstimationPill && (
        <Badge
<<<<<<< HEAD
          pillText="Estimated"
=======
          pillText={
            estimatedPercentage
              ? t('estimation-card.aggregated_estimated.pill', {
                  percentage: estimatedPercentage,
                })
              : t('estimation-badge.fully-estimated')
          }
>>>>>>> 3f3bab90
          type="warning"
          icon="h-[16px] w-[16px] bg-[url('/images/estimated_light.svg')] bg-center dark:bg-[url('/images/estimated_dark.svg')]"
        />
      )}
    </div>
  );
}<|MERGE_RESOLUTION|>--- conflicted
+++ resolved
@@ -1,8 +1,5 @@
 import Badge from 'components/Badge';
-<<<<<<< HEAD
-=======
-import { TFunction } from 'i18next';
->>>>>>> 3f3bab90
+import { t,TFunction } from 'i18next';
 import { useAtom } from 'jotai';
 import { useTranslation } from 'react-i18next';
 import { TimeAverages } from 'utils/constants';
@@ -36,13 +33,6 @@
 export default function BySource({
   className,
   hasEstimationPill = false,
-<<<<<<< HEAD
-}: {
-  className?: string;
-  hasEstimationPill?: boolean;
-}) {
-  const { __ } = useTranslation();
-=======
   estimatedPercentage,
 }: {
   className?: string;
@@ -50,7 +40,6 @@
   estimatedPercentage?: number;
 }) {
   const { t } = useTranslation();
->>>>>>> 3f3bab90
   const [timeAverage] = useAtom(timeAverageAtom);
   const [displayByEmissions] = useAtom(displayByEmissionsAtom);
   const [mixMode] = useAtom(productionConsumptionAtom);
@@ -65,9 +54,6 @@
       {text}
       {hasEstimationPill && (
         <Badge
-<<<<<<< HEAD
-          pillText="Estimated"
-=======
           pillText={
             estimatedPercentage
               ? t('estimation-card.aggregated_estimated.pill', {
@@ -75,7 +61,6 @@
                 })
               : t('estimation-badge.fully-estimated')
           }
->>>>>>> 3f3bab90
           type="warning"
           icon="h-[16px] w-[16px] bg-[url('/images/estimated_light.svg')] bg-center dark:bg-[url('/images/estimated_dark.svg')]"
         />
