--- conflicted
+++ resolved
@@ -67,13 +67,8 @@
       <div
         className={`text-md relative flex w-full flex-row gap-1.5 font-bold ${className}`}
       >
-<<<<<<< HEAD
         <div className="flex w-full justify-between gap-1">
-          <h2>{text}</h2>
-=======
-        <div className="flex gap-1">
           <h2 id={id}>{text}</h2>
->>>>>>> 57cfb6bb
         </div>
         {hasEstimationPill && (
           <EstimationBadge
