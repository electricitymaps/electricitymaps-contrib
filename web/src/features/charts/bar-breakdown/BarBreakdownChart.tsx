import * as Portal from '@radix-ui/react-portal';
import useGetZone from 'api/getZone';
import EstimationBadge from 'components/EstimationBadge';
import { TimeDisplay } from 'components/TimeDisplay';
import { getOffsetTooltipPosition } from 'components/tooltips/utilities';
import EstimationCard from 'features/panels/zone/EstimationCard';
import { getZoneDataStatus, ZoneDataStatus } from 'features/panels/zone/util';
import { ZoneHeaderGauges } from 'features/panels/zone/ZoneHeaderGauges';
<<<<<<< HEAD
import { useHeaderHeight } from 'hooks/headerHeight';
=======
import { useGetEstimationTranslation } from 'hooks/getEstimationTranslation';
>>>>>>> 3522b926
import { TFunction } from 'i18next';
import { useAtomValue } from 'jotai';
import { CircleDashed, TrendingUpDown, X } from 'lucide-react';
import React, { useCallback, useMemo, useState } from 'react';
import { useTranslation } from 'react-i18next';
import { useParams } from 'react-router-dom';
import { ElectricityModeType, RouteParameters, ZoneKey } from 'types';
import useResizeObserver from 'use-resize-observer';
import { Charts, isTSAModel, TimeRange } from 'utils/constants';
import getEstimationOrAggregationTranslation from 'utils/getEstimationTranslation';
import { round } from 'utils/helpers';
import {
  displayByEmissionsAtom,
  isConsumptionAtom,
  isHourlyAtom,
  productionConsumptionAtom,
  timeRangeAtom,
} from 'utils/state/atoms';
import { useBreakpoint, useIsMobile } from 'utils/styling';

import { ChartTitle } from '../ChartTitle';
import { determineUnit } from '../graphUtils';
import useBarBreakdownChartData from '../hooks/useBarElectricityBreakdownChartData';
import { RoundedCard } from '../RoundedCard';
import BreakdownChartTooltip from '../tooltips/BreakdownChartTooltip';
import BarBreakdownEmissionsChart from './BarBreakdownEmissionsChart';
import BarElectricityBreakdownChart from './BarElectricityBreakdownChart';
import CapacityLegend from './elements/CapacityLegend';
import EmptyBarBreakdownChart from './EmptyBarBreakdownChart';

const X_PADDING = 20;

function BarBreakdownChart({
  hasEstimationPill = false,
}: {
  hasEstimationPill: boolean;
}) {
  const {
    currentZoneDetail,
    zoneDetails,
    productionData,
    exchangeData,
    isLoading,
    height,
  } = useBarBreakdownChartData();
  const displayByEmissions = useAtomValue(displayByEmissionsAtom);
  const { ref, width: observerWidth = 0 } = useResizeObserver<HTMLDivElement>();
  const { t } = useTranslation();
  const isBiggerThanMobile = useBreakpoint('sm');
  const isHourly = useAtomValue(isHourlyAtom);
  const isConsumption = useAtomValue(isConsumptionAtom);
  const width = observerWidth + X_PADDING;
  const isMobile = useIsMobile();
  const graphUnit = useMemo(
    () =>
      currentZoneDetail &&
      determineUnit(displayByEmissions, currentZoneDetail, isConsumption, isHourly, t),
    [currentZoneDetail, displayByEmissions, isConsumption, isHourly, t]
  );
  const { zoneId } = useParams<RouteParameters>();
  const { data } = useGetZone();
  const zoneMessage = data?.zoneMessage;
  const zoneDataStatus = zoneId && getZoneDataStatus(zoneId, data);

  const [tooltipData, setTooltipData] = useState<{
    selectedLayerKey: ElectricityModeType | ZoneKey;
    x: number;
    y: number;
  } | null>(null);

  const titleText = useBarBreakdownChartTitle();
  const estimationMethod = currentZoneDetail?.estimationMethod;
  const estimatedPercentage = currentZoneDetail?.estimatedPercentage;
  const roundedEstimatedPercentage = round(estimatedPercentage ?? 0, 0);
  const pillText = getEstimationOrAggregationTranslation(
    t,
    'pill',
    !isHourly,
    estimationMethod,
    currentZoneDetail?.estimatedPercentage
  );
  const isTSA = isTSAModel(estimationMethod);

  const onMouseOver = useCallback(
    (layerKey: ElectricityModeType | ZoneKey, event: React.MouseEvent) => {
      const { clientX, clientY } = event;

      const position = getOffsetTooltipPosition({
        mousePositionX: clientX || 0,
        mousePositionY: clientY || 0,
        tooltipHeight: displayByEmissions ? 190 : 360,
        isBiggerThanMobile,
      });

      setTooltipData({
        selectedLayerKey: layerKey,
        x: position.x,
        y: position.y,
      });
    },
    [displayByEmissions, isBiggerThanMobile]
  );

  const onMouseOut = useCallback(() => {
    if (!isMobile) {
      setTooltipData(null);
    }
  }, [isMobile]);

  if (isLoading || !zoneId) {
    return null;
  }

  if (!currentZoneDetail) {
    return (
      <RoundedCard ref={ref}>
        <ChartTitle className="opacity-40" id={Charts.ELECTRICITY_MIX_OVERVIEW_CHART} />
        <EmptyBarBreakdownChart
          height={height}
          width={width}
          overLayText={t('country-panel.noDataAtTimestamp')}
          isMobile={isMobile}
        />
      </RoundedCard>
    );
  }

  return (
    <RoundedCard ref={ref}>
      <ChartTitle
        titleText={titleText}
        subtitle={
          <TimeDisplay className="whitespace-nowrap text-xs text-neutral-600 dark:text-neutral-300" />
        }
        badge={
          hasEstimationPill ? (
            <EstimationBadge
              text={pillText}
              Icon={isTSA ? CircleDashed : TrendingUpDown}
              isPreliminary={isTSA}
            />
          ) : undefined
        }
        id={Charts.ELECTRICITY_MIX_OVERVIEW_CHART}
      />
      <div className="mb-4">
        <ZoneHeaderGauges zoneKey={currentZoneDetail.zoneKey} />
      </div>
      {!displayByEmissions && isHourly && (
        <CapacityLegend
          text={t('country-panel.graph-legends.installed-capacity')}
          unit={graphUnit}
        />
      )}
      {tooltipData && (
        <Portal.Root className="pointer-events-none absolute left-0 top-0 z-50 h-full w-full sm:h-0 sm:w-0">
          <div
            className="absolute mt-14 flex h-full w-full flex-col items-center gap-y-1 bg-black/20 sm:mt-auto sm:items-start"
            style={{
              left: tooltipData?.x,
              top: tooltipData?.y,
            }}
          >
            <BreakdownChartTooltip
              selectedLayerKey={tooltipData?.selectedLayerKey}
              zoneDetail={currentZoneDetail}
              hasEstimationPill={hasEstimationPill}
            />
            <button
              onClick={() => setTooltipData(null)}
              className="p-auto pointer-events-auto flex h-8 w-8 items-center justify-center rounded-full bg-white shadow dark:bg-neutral-800 sm:hidden"
            >
              <X />
            </button>
          </div>
        </Portal.Root>
      )}
      {displayByEmissions ? (
        <BarBreakdownEmissionsChart
          productionData={productionData}
          exchangeData={exchangeData}
          onProductionRowMouseOver={onMouseOver}
          onProductionRowMouseOut={onMouseOut}
          onExchangeRowMouseOver={onMouseOver}
          onExchangeRowMouseOut={onMouseOut}
          width={width}
          height={height}
          isMobile={isMobile}
        />
      ) : (
        <BarElectricityBreakdownChart
          data={zoneDetails}
          productionData={productionData}
          exchangeData={exchangeData}
          onProductionRowMouseOver={onMouseOver} // TODO(Viktor): change this to onMouseEnter to avoid repeated calls to the same function with the same data
          onProductionRowMouseOut={onMouseOut}
          onExchangeRowMouseOver={onMouseOver}
          onExchangeRowMouseOut={onMouseOut}
          width={width}
          height={height}
          isMobile={isMobile}
          graphUnit={graphUnit}
        />
      )}
      {zoneDataStatus !== ZoneDataStatus.NO_INFORMATION && (
        <EstimationCard
          zoneKey={zoneId}
          zoneMessage={zoneMessage}
          estimatedPercentage={roundedEstimatedPercentage}
        />
      )}
    </RoundedCard>
  );
}

export const useBarBreakdownChartTitle = () => {
  const { t } = useTranslation();
  const timeRange = useAtomValue(timeRangeAtom);
  const displayByEmissions = useAtomValue(displayByEmissionsAtom);
  const mixMode = useAtomValue(productionConsumptionAtom);
  const dataType = displayByEmissions ? 'emissions' : mixMode;

  return getText(timeRange, dataType, t);
};

export const getText = (
  timePeriod: TimeRange,
  dataType: 'emissions' | 'production' | 'consumption',
  t: TFunction
) => {
  const translations = {
    hourly: {
      emissions: t('country-panel.by-source.emissions'),
      production: t('country-panel.by-source.electricity-mix'),
      consumption: t('country-panel.by-source.electricity-mix'),
    },
    default: {
      emissions: t('country-panel.by-source.total-emissions'),
      production: t('country-panel.by-source.total-electricity-mix'),
      consumption: t('country-panel.by-source.total-electricity-mix'),
    },
  };
  const period = timePeriod === TimeRange.H72 ? 'hourly' : 'default';
  return translations[period][dataType];
};

export default BarBreakdownChart;<|MERGE_RESOLUTION|>--- conflicted
+++ resolved
@@ -6,11 +6,6 @@
 import EstimationCard from 'features/panels/zone/EstimationCard';
 import { getZoneDataStatus, ZoneDataStatus } from 'features/panels/zone/util';
 import { ZoneHeaderGauges } from 'features/panels/zone/ZoneHeaderGauges';
-<<<<<<< HEAD
-import { useHeaderHeight } from 'hooks/headerHeight';
-=======
-import { useGetEstimationTranslation } from 'hooks/getEstimationTranslation';
->>>>>>> 3522b926
 import { TFunction } from 'i18next';
 import { useAtomValue } from 'jotai';
 import { CircleDashed, TrendingUpDown, X } from 'lucide-react';
