--- conflicted
+++ resolved
@@ -46,7 +46,6 @@
     exchangeData,
     isLoading,
     height,
-    emissionSourceToProductionSource,
   } = useBarBreakdownChartData();
 
   const {
@@ -115,15 +114,6 @@
   };
 
   const showPowerSources = Boolean(
-<<<<<<< HEAD
-    currentZoneDetail?.source && currentZoneDetail?.source.length !== 0
-  );
-  const showEmissionSources = Boolean(
-    emissionSourceToProductionSource && emissionSourceToProductionSource.size > 0
-  );
-  const showDataSourceAccordion = Boolean(
-    currentZoneDetail?.capacitySources || showPowerSources || showEmissionSources
-=======
     powerGenerationSources && powerGenerationSources.length > 0
   );
   const showEmissionSources = Boolean(
@@ -133,7 +123,6 @@
 
   const showDataSourceAccordion = Boolean(
     showCapacitySources || showPowerSources || showEmissionSources
->>>>>>> d1be6ccf
   );
 
   return (
@@ -219,34 +208,20 @@
                 <DataSources
                   title={t('data-sources.capacity')}
                   icon={<UtilityPoleIcon />}
-<<<<<<< HEAD
-                  sources={[
-                    ...GetSourceArrayFromDictionary(currentZoneDetail?.capacitySources),
-                  ]}
-=======
                   sources={capacitySources}
->>>>>>> d1be6ccf
                 />
                 <DataSources
                   title={t('data-sources.power')}
                   icon={<WindTurbineIcon />}
-<<<<<<< HEAD
-                  sources={currentZoneDetail?.source}
-=======
                   sources={powerGenerationSources}
->>>>>>> d1be6ccf
                 />
                 <DataSources
                   title={t('data-sources.emission')}
                   icon={<IndustryIcon />}
-<<<<<<< HEAD
-                  sourceToProductionSources={emissionSourceToProductionSource}
-=======
                   sources={emissionFactorSources}
                   emissionFactorSourcesToProductionSources={
                     emissionFactorSourcesToProductionSources
                   }
->>>>>>> d1be6ccf
                 />
               </div>
             </Accordion>
@@ -257,30 +232,4 @@
   );
 }
 
-<<<<<<< HEAD
-export default BarBreakdownChart;
-
-function GetSourceArrayFromDictionary(
-  sourceDict:
-    | {
-        [key in ElectricityModeType]: string[] | null;
-      }
-    | undefined
-): Set<string> {
-  const sourcesWithoutDuplicates: Set<string> = new Set();
-  if (sourceDict == null || sourceDict == undefined) {
-    return sourcesWithoutDuplicates;
-  }
-  for (const key of Object.keys(sourceDict)) {
-    const capacitySource = sourceDict?.[key as ElectricityModeType];
-    if (capacitySource != null) {
-      for (const source of capacitySource) {
-        sourcesWithoutDuplicates.add(source);
-      }
-    }
-  }
-  return sourcesWithoutDuplicates;
-}
-=======
-export default BarBreakdownChart;
->>>>>>> d1be6ccf
+export default BarBreakdownChart;