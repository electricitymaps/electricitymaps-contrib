import * as Portal from '@radix-ui/react-portal';
import Accordion from 'components/Accordion';
import { HorizontalDivider } from 'components/Divider';
import { getOffsetTooltipPosition } from 'components/tooltips/utilities';
import { IndustryIcon } from 'icons/industryIcon';
import { UtilityPoleIcon } from 'icons/utilityPoleIcon';
import { WindTurbineIcon } from 'icons/windTurbineIcon';
import { useAtom } from 'jotai';
import React, { useState } from 'react';
import { useTranslation } from 'react-i18next';
import { HiXMark } from 'react-icons/hi2';
import { ElectricityModeType, ZoneDetail, ZoneKey } from 'types';
import useResizeObserver from 'use-resize-observer';
import trackEvent from 'utils/analytics';
import { TrackEvent } from 'utils/constants';
import {
  dataSourcesCollapsedBarBreakdown,
  displayByEmissionsAtom,
  productionConsumptionAtom,
  timeAverageAtom,
} from 'utils/state/atoms';
import { useBreakpoint } from 'utils/styling';

import { DataSources } from '../DataSources';
import { determineUnit } from '../graphUtils';
import useBarBreakdownChartData from '../hooks/useBarElectricityBreakdownChartData';
import useZoneDataSources from '../hooks/useZoneDataSources';
import BreakdownChartTooltip from '../tooltips/BreakdownChartTooltip';
import BarBreakdownEmissionsChart from './BarBreakdownEmissionsChart';
import BarElectricityBreakdownChart from './BarElectricityBreakdownChart';
import BySource from './elements/BySource';
import EmptyBarBreakdownChart from './EmptyBarBreakdownChart';
import { useHeaderHeight } from './utils';

const X_PADDING = 20;

function BarBreakdownChart({
  hasEstimationPill = false,
}: {
  hasEstimationPill: boolean;
}) {
  const {
    currentZoneDetail,
    zoneDetails,
    productionData,
    exchangeData,
    isLoading,
    height,
  } = useBarBreakdownChartData();

  const {
    capacitySources,
    powerGenerationSources,
    emissionFactorSources,
    emissionFactorSourcesToProductionSources,
  } = useZoneDataSources();

  const [displayByEmissions] = useAtom(displayByEmissionsAtom);
  const { ref, width: observerWidth = 0 } = useResizeObserver<HTMLDivElement>();
  const { t } = useTranslation();
  const isBiggerThanMobile = useBreakpoint('sm');
  const [timeAverage] = useAtom(timeAverageAtom);
  const [mixMode] = useAtom(productionConsumptionAtom);
  const width = observerWidth + X_PADDING;

  const [tooltipData, setTooltipData] = useState<{
    selectedLayerKey: ElectricityModeType | ZoneKey;
    x: number;
    y: number;
  } | null>(null);

  const headerHeight = useHeaderHeight();

  if (isLoading) {
    return null;
  }

  if (!currentZoneDetail) {
    return (
      <div className="text-md relative w-full" ref={ref}>
        <BySource className="opacity-40" />
        <EmptyBarBreakdownChart
          height={height}
          width={width}
          overLayText={t('country-panel.noDataAtTimestamp')}
        />
      </div>
    );
  }

  const onMouseOver = (
    layerKey: ElectricityModeType | ZoneKey,
    _: ZoneDetail,
    event: React.MouseEvent
  ) => {
    const { clientX, clientY } = event;

    const position = getOffsetTooltipPosition({
      mousePositionX: clientX || 0,
      mousePositionY: clientY || 0,
      tooltipHeight: displayByEmissions ? 190 : 360,
      isBiggerThanMobile,
    });

    setTooltipData({
      selectedLayerKey: layerKey,
      x: position.x,
      y: position.y,
    });
  };

  const onMouseOut = () => {
    setTooltipData(null);
  };

  const showPowerSources = Boolean(powerGenerationSources?.length > 0);
  const showEmissionSources = Boolean(emissionFactorSources?.length > 0);
  const showCapacitySources = Boolean(capacitySources?.length > 0);

  const showDataSourceAccordion = Boolean(
    showCapacitySources || showPowerSources || showEmissionSources
  );

  return (
    <div
      className="mt-4 rounded-2xl border border-neutral-200 px-4 pb-2 text-sm dark:border-gray-700"
      ref={ref}
    >
      <BySource
        hasEstimationPill={hasEstimationPill}
        estimatedPercentage={currentZoneDetail.estimatedPercentage}
        unit={determineUnit(
          displayByEmissions,
          currentZoneDetail,
          mixMode,
          timeAverage,
          t
        )}
        estimationMethod={currentZoneDetail.estimationMethod}
      />
      {tooltipData && (
        <Portal.Root className="pointer-events-none absolute left-0 top-0 z-50 h-full w-full  sm:h-0 sm:w-0">
          <div
            className="absolute mt-14 flex h-full w-full flex-col items-center gap-y-1 bg-black/20 sm:mt-auto sm:items-start"
            style={{
              left: tooltipData?.x,
              top: tooltipData?.y <= headerHeight ? headerHeight : tooltipData?.y,
            }}
          >
            <BreakdownChartTooltip
              selectedLayerKey={tooltipData?.selectedLayerKey}
              zoneDetail={currentZoneDetail}
              hasEstimationPill={hasEstimationPill}
            />
            <button className="p-auto pointer-events-auto flex h-8 w-8 items-center justify-center rounded-full bg-white shadow sm:hidden dark:bg-gray-800">
              <HiXMark size="24" />
            </button>
          </div>
        </Portal.Root>
      )}
      {displayByEmissions ? (
        <BarBreakdownEmissionsChart
          data={currentZoneDetail}
          productionData={productionData}
          exchangeData={exchangeData}
          onProductionRowMouseOver={onMouseOver}
          onProductionRowMouseOut={onMouseOut}
          onExchangeRowMouseOver={onMouseOver}
          onExchangeRowMouseOut={onMouseOut}
          width={width}
          height={height}
          isMobile={false}
        />
      ) : (
        <BarElectricityBreakdownChart
          data={zoneDetails}
          currentData={currentZoneDetail}
          productionData={productionData}
          exchangeData={exchangeData}
          onProductionRowMouseOver={onMouseOver}
          onProductionRowMouseOut={onMouseOut}
          onExchangeRowMouseOver={onMouseOver}
          onExchangeRowMouseOut={onMouseOut}
          width={width}
          height={height}
          isMobile={false}
        />
      )}
      {showDataSourceAccordion && (
        <>
<<<<<<< HEAD
          <HorizontalDivider />
          <div className="py-1">
            <Accordion
              onOpen={() => {
                trackEvent(TrackEvent.DATA_SOURCES_CLICKED, {
                  chart: 'bar-breakdown-chart',
                });
              }}
              title={t('data-sources.title')}
              className="text-md"
              isCollapsedAtom={dataSourcesCollapsedBarBreakdown}
            >
              <div>
                <DataSources
                  title={t('data-sources.capacity')}
                  icon={<UtilityPoleIcon />}
                  sources={capacitySources}
                />
                <DataSources
                  title={t('data-sources.power')}
                  icon={<WindTurbineIcon />}
                  sources={powerGenerationSources}
                />
                <DataSources
                  title={t('data-sources.emission')}
                  icon={<IndustryIcon />}
                  sources={emissionFactorSources}
                  emissionFactorSourcesToProductionSources={
                    emissionFactorSourcesToProductionSources
                  }
                />
              </div>
            </Accordion>
          </div>{' '}
=======
          <Divider />
          <Accordion
            onOpen={() => {
              trackEvent(TrackEvent.DATA_SOURCES_CLICKED, {
                chart: 'bar-breakdown-chart',
              });
            }}
            title={t('data-sources.title')}
            className="text-md"
            isCollapsedAtom={dataSourcesCollapsedBarBreakdown}
          >
            <div>
              <DataSources
                title={t('data-sources.capacity')}
                icon={<UtilityPoleIcon />}
                sources={capacitySources}
              />
              <DataSources
                title={t('data-sources.power')}
                icon={<WindTurbineIcon />}
                sources={powerGenerationSources}
              />
              <DataSources
                title={t('data-sources.emission')}
                icon={<IndustryIcon />}
                sources={emissionFactorSources}
                emissionFactorSourcesToProductionSources={
                  emissionFactorSourcesToProductionSources
                }
              />
            </div>
          </Accordion>
>>>>>>> ef05aa8e
        </>
      )}
    </div>
  );
}

export default BarBreakdownChart;<|MERGE_RESOLUTION|>--- conflicted
+++ resolved
@@ -188,43 +188,7 @@
       )}
       {showDataSourceAccordion && (
         <>
-<<<<<<< HEAD
           <HorizontalDivider />
-          <div className="py-1">
-            <Accordion
-              onOpen={() => {
-                trackEvent(TrackEvent.DATA_SOURCES_CLICKED, {
-                  chart: 'bar-breakdown-chart',
-                });
-              }}
-              title={t('data-sources.title')}
-              className="text-md"
-              isCollapsedAtom={dataSourcesCollapsedBarBreakdown}
-            >
-              <div>
-                <DataSources
-                  title={t('data-sources.capacity')}
-                  icon={<UtilityPoleIcon />}
-                  sources={capacitySources}
-                />
-                <DataSources
-                  title={t('data-sources.power')}
-                  icon={<WindTurbineIcon />}
-                  sources={powerGenerationSources}
-                />
-                <DataSources
-                  title={t('data-sources.emission')}
-                  icon={<IndustryIcon />}
-                  sources={emissionFactorSources}
-                  emissionFactorSourcesToProductionSources={
-                    emissionFactorSourcesToProductionSources
-                  }
-                />
-              </div>
-            </Accordion>
-          </div>{' '}
-=======
-          <Divider />
           <Accordion
             onOpen={() => {
               trackEvent(TrackEvent.DATA_SOURCES_CLICKED, {
@@ -256,7 +220,6 @@
               />
             </div>
           </Accordion>
->>>>>>> ef05aa8e
         </>
       )}
     </div>
