--- conflicted
+++ resolved
@@ -7,12 +7,8 @@
 import { UtilityPoleIcon } from 'icons/utilityPoleIcon';
 import { WindTurbineIcon } from 'icons/windTurbineIcon';
 import { useAtom, useAtomValue } from 'jotai';
-<<<<<<< HEAD
 import { X } from 'lucide-react';
-import React, { useState } from 'react';
-=======
 import React, { useMemo, useState } from 'react';
->>>>>>> 61e803d3
 import { useTranslation } from 'react-i18next';
 import { ElectricityModeType, ZoneDetail, ZoneKey } from 'types';
 import useResizeObserver from 'use-resize-observer';
