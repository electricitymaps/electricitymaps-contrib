--- conflicted
+++ resolved
@@ -25,24 +25,16 @@
 } from 'utils/state/atoms';
 import { useBreakpoint } from 'utils/styling';
 
-<<<<<<< HEAD
-import Co2Scale from '../Co2Scale';
-=======
 import { DataSources } from '../DataSources';
->>>>>>> 64f29125
 import { determineUnit } from '../graphUtils';
 import useBarBreakdownChartData from '../hooks/useBarElectricityBreakdownChartData';
 import useZoneDataSources from '../hooks/useZoneDataSources';
 import BreakdownChartTooltip from '../tooltips/BreakdownChartTooltip';
 import BarBreakdownEmissionsChart from './BarBreakdownEmissionsChart';
 import BarElectricityBreakdownChart from './BarElectricityBreakdownChart';
-<<<<<<< HEAD
 import BarElectricityExchangeChart from './BarElectricityExchangeChart';
 import BarEmissionExchangeChart from './BarEmissionExchangeChart';
 import { LABEL_MAX_WIDTH, PADDING_X } from './constants';
-import { DataSources } from './DataSources';
-=======
->>>>>>> 64f29125
 import BySource from './elements/BySource';
 import EmptyBarBreakdownChart from './EmptyBarBreakdownChart';
 import { getDataBlockPositions, useHeaderHeight } from './utils';
@@ -293,7 +285,6 @@
           productionY={productionY}
         />
       )}
-<<<<<<< HEAD
       {isConsumption &&
         (displayByEmissions ? (
           <BarEmissionExchangeChart
@@ -320,44 +311,6 @@
             graphUnit={graphUnit}
           />
         ))}
-      <Divider />
-      <div className="py-1">
-        <Accordion
-          onOpen={() => {
-            trackEvent(TrackEvent.DATA_SOURCES_CLICKED, { chart: 'bar-breakdown-chart' });
-          }}
-          title={t('data-sources.title')}
-          className="text-md"
-          isCollapsedAtom={dataSourcesCollapsedBarBreakdown}
-        >
-          <div>
-            {currentZoneDetail?.capacitySources && (
-              <DataSources
-                title={t('data-sources.capacity')}
-                icon={<UtilityPoleIcon />}
-                sources={[
-                  ...GetSourceArrayFromDictionary(currentZoneDetail?.capacitySources),
-                ]}
-              />
-            )}
-            {currentZoneDetail?.source && (
-              <DataSources
-                title={t('data-sources.power')}
-                icon={<WindTurbineIcon />}
-                sources={currentZoneDetail?.source}
-              />
-            )}
-            {emissionData && (
-              <DataSources
-                title={t('data-sources.emission')}
-                icon={<IndustryIcon />}
-                sources={emissionData}
-              />
-            )}
-          </div>
-        </Accordion>
-      </div>
-=======
       {showDataSourceAccordion && (
         <>
           <Divider />
@@ -396,7 +349,6 @@
           </div>{' '}
         </>
       )}
->>>>>>> 64f29125
     </div>
   );
 }
