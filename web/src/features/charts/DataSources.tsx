import * as Portal from '@radix-ui/react-portal';
import { Link } from 'components/Link';
import TooltipWrapper from 'components/tooltips/TooltipWrapper';
import { TFunction } from 'i18next';
import { useTranslation } from 'react-i18next';
import { HiXMark } from 'react-icons/hi2';
import { IoInformationCircleOutline } from 'react-icons/io5';
import { ElectricityModeType } from 'types';
import { sourceLinkMapping } from 'utils/constants';
import { useBreakpoint } from 'utils/styling';

import { extractLinkFromSource } from './graphUtils';
import ProductionSourceLegend from './ProductionSourceLegend';

export function DataSources({
  title,
  icon,
  sources,
  emissionFactorSourcesToProductionSources,
}: {
  title: string;
  icon: React.ReactNode;
  sources: string[];
  emissionFactorSourcesToProductionSources?: { [key: string]: string[] };
}) {
  const { t } = useTranslation();
  const isMobile = !useBreakpoint('md');
  const showDataSources = Boolean(
    (sources && sources?.length > 0) || emissionFactorSourcesToProductionSources
  );

  if (showDataSources == false) {
    return null;
  }

  return (
    <div className="flex flex-col py-2">
      <div className="flex flex-row pb-2">
        <div className="mr-1">{icon}</div>
<<<<<<< HEAD
        <p className="font-semibold">{title}</p>
=======
        <div className="pr-1 text-md font-semibold">{title}</div>
        {emissionFactorSourcesToProductionSources && (
          <TooltipWrapper
            tooltipContent={
              isMobile ? (
                <EmissionFactorTooltip t={t} />
              ) : (
                t('country-panel.emissionFactorDataSourcesTooltip')
              )
            }
            tooltipClassName={
              isMobile
                ? 'absolute h-full max-w-full rounded-none border-0 bg-red-500 p-0 text-left text-lg shadow-none dark:border-white dark:bg-gray-900'
                : 'rounded-xl min-w-64 text-left dark:bg-gray-900 dark:border-1 dark:border-gray-700'
            }
            side="bottom"
            isMobile={isMobile}
          >
            <div>
              <IoInformationCircleOutline
                className="text-emerald-800 dark:text-emerald-500"
                size={20}
              />
            </div>
          </TooltipWrapper>
        )}
>>>>>>> 1fd5d22b
      </div>
      <div className="flex flex-col gap-2 pl-5">
        {sources.sort().map((source, index) => (
          <div key={index} className="text-sm">
            <Source source={source} />
            {emissionFactorSourcesToProductionSources && (
              <span className="inline-flex translate-y-1 gap-1 pl-1.5">
                {emissionFactorSourcesToProductionSources[source]?.map(
                  (productionSource, index) => (
                    <span key={index} className="self-center object-center text-xs">
                      <ProductionSourceLegend
                        electricityType={productionSource as ElectricityModeType}
                      />
                    </span>
                  )
                )}
              </span>
            )}
          </div>
        ))}
      </div>
    </div>
  );
}

function EmissionFactorTooltip({ t }: { t: TFunction<'translation', undefined> }) {
  return (
    <Portal.Root className="pointer-events-none absolute left-0 top-0 z-50 flex h-full w-full flex-col content-center items-center justify-center bg-black/20 pb-40">
      <div className="dark:border-1 relative mx-6 h-auto min-w-64 rounded-xl border bg-zinc-50 p-4 text-left text-sm opacity-80 shadow-md dark:border-gray-700 dark:bg-gray-900">
        {t('country-panel.emissionFactorDataSourcesTooltip')}
      </div>
      <button className="p-auto pointer-events-auto mt-2 flex h-10 w-10 items-center justify-center self-center rounded-full border bg-zinc-50 text-black shadow-md">
        <HiXMark size="24" />
      </button>
    </Portal.Root>
  );
}

function Source({ source }: { source: string }) {
  const link = extractLinkFromSource(source, sourceLinkMapping);
  if (link) {
    return <Link href={link}> {source} </Link>;
  }

  return <span>{source}</span>;
}<|MERGE_RESOLUTION|>--- conflicted
+++ resolved
@@ -37,10 +37,7 @@
     <div className="flex flex-col py-2">
       <div className="flex flex-row pb-2">
         <div className="mr-1">{icon}</div>
-<<<<<<< HEAD
-        <p className="font-semibold">{title}</p>
-=======
-        <div className="pr-1 text-md font-semibold">{title}</div>
+        <p className="pr-1 font-semibold">{title}</p>
         {emissionFactorSourcesToProductionSources && (
           <TooltipWrapper
             tooltipContent={
@@ -66,7 +63,6 @@
             </div>
           </TooltipWrapper>
         )}
->>>>>>> 1fd5d22b
       </div>
       <div className="flex flex-col gap-2 pl-5">
         {sources.sort().map((source, index) => (
