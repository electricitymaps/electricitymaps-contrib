--- conflicted
+++ resolved
@@ -1,4 +1,3 @@
-<<<<<<< HEAD
 import * as Portal from '@radix-ui/react-portal';
 import { Link } from 'components/Link';
 import TooltipWrapper from 'components/tooltips/TooltipWrapper';
@@ -9,11 +8,6 @@
 import { ElectricityModeType } from 'types';
 import { sourceLinkMapping } from 'utils/constants';
 import { useBreakpoint } from 'utils/styling';
-=======
-import { Link } from 'components/Link';
-import { ElectricityModeType } from 'types';
-import { sourceLinkMapping } from 'utils/constants';
->>>>>>> edafc4fa
 
 import { extractLinkFromSource } from './graphUtils';
 import ProductionSourceLegend from './ProductionSourceLegend';
@@ -94,7 +88,6 @@
   );
 }
 
-<<<<<<< HEAD
 function EmissionFactorTooltip({ t }: { t: TFunction<'translation', undefined> }) {
   return (
     <Portal.Root className="pointer-events-none absolute left-0 top-0 z-50 flex h-full w-full flex-col items-center bg-black/20 pt-44">
@@ -111,13 +104,7 @@
 function Source({ source }: { source: string }) {
   const link = extractLinkFromSource(source, sourceLinkMapping);
   if (link) {
-    return <Link href={link} linkText={source} />;
-=======
-function Source({ source }: { source: string }) {
-  const link = extractLinkFromSource(source, sourceLinkMapping);
-  if (link) {
     return <Link href={link}> {source} </Link>;
->>>>>>> edafc4fa
   }
 
   return <span>{source}</span>;
