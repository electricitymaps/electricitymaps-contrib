import useGetZone from 'api/getZone';
import { useCo2ColorScale } from 'hooks/theme';
import { useAtom } from 'jotai';
import { getCO2IntensityByMode } from 'utils/helpers';
import { productionConsumptionAtom } from 'utils/state/atoms';

<<<<<<< HEAD
import { getEmissionData, getPowerGenerationSources } from '../bar-breakdown/utils';
=======
>>>>>>> d1be6ccf
import { AreaGraphElement } from '../types';

export function useCarbonChartData() {
  const { data, isLoading, isError } = useGetZone();
  const co2ColorScale = useCo2ColorScale();
  const [mixMode] = useAtom(productionConsumptionAtom);

  if (isLoading || isError) {
    return { isLoading, isError };
  }

  const chartData: AreaGraphElement[] = Object.entries(data.zoneStates).map(
    ([datetimeString, value]) => {
      const datetime = new Date(datetimeString);
      const carbonIntensity =
        getCO2IntensityByMode(
          {
            c: { ci: value.co2intensity ?? 0 },
            p: { ci: value.co2intensityProduction ?? 0 },
          },
          mixMode
        ) ?? 0;

      return {
        datetime,
        layerData: {
          carbonIntensity,
        },
        meta: value,
      };
    }
  );

  const layerFill = (key: string) => (d: { data: AreaGraphElement }) => {
    if (d.data.layerData[key] === 0) {
      return co2ColorScale(Number.NaN);
    }
    return co2ColorScale(d.data.layerData[key]);
  };
  const result = {
    chartData,
    layerKeys: ['carbonIntensity'],
    layerFill,
  };

<<<<<<< HEAD
  const emissionSourceToProductionSource = getEmissionData(data);
  const powerGenerationSources = getPowerGenerationSources(data);

  return {
    data: result,
    emissionSourceToProductionSource,
    powerGenerationSources,
=======
  return {
    data: result,
>>>>>>> d1be6ccf
    isLoading,
    isError,
  };
}<|MERGE_RESOLUTION|>--- conflicted
+++ resolved
@@ -4,10 +4,6 @@
 import { getCO2IntensityByMode } from 'utils/helpers';
 import { productionConsumptionAtom } from 'utils/state/atoms';
 
-<<<<<<< HEAD
-import { getEmissionData, getPowerGenerationSources } from '../bar-breakdown/utils';
-=======
->>>>>>> d1be6ccf
 import { AreaGraphElement } from '../types';
 
 export function useCarbonChartData() {
@@ -53,18 +49,8 @@
     layerFill,
   };
 
-<<<<<<< HEAD
-  const emissionSourceToProductionSource = getEmissionData(data);
-  const powerGenerationSources = getPowerGenerationSources(data);
-
   return {
     data: result,
-    emissionSourceToProductionSource,
-    powerGenerationSources,
-=======
-  return {
-    data: result,
->>>>>>> d1be6ccf
     isLoading,
     isError,
   };
