--- conflicted
+++ resolved
@@ -20,10 +20,6 @@
   if (!zoneDetail) {
     return null;
   }
-<<<<<<< HEAD
-  const { co2intensity, co2intensityProduction, stateDatetime, estimationMethod } =
-    zoneDetail;
-=======
   const {
     co2intensity,
     co2intensityProduction,
@@ -31,17 +27,12 @@
     estimationMethod,
     estimatedPercentage,
   } = zoneDetail;
->>>>>>> 3f3bab90
   const intensity = getCarbonIntensity(
     isConsumption,
     co2intensity,
     co2intensityProduction
   );
-<<<<<<< HEAD
-  const hasEstimationPill = estimationMethod != undefined;
-=======
   const hasEstimationPill = Boolean(estimationMethod) || Boolean(estimatedPercentage);
->>>>>>> 3f3bab90
   return (
     <div
       data-test-id="carbon-chart-tooltip"
@@ -51,14 +42,9 @@
         datetime={new Date(stateDatetime)}
         timeAverage={timeAverage}
         squareColor={co2ColorScale(intensity)}
-<<<<<<< HEAD
-        title={__('tooltips.carbonintensity')}
-        hasEstimationPill={hasEstimationPill}
-=======
         title={t('tooltips.carbonintensity')}
         hasEstimationPill={hasEstimationPill}
         estimatedPercentage={estimatedPercentage}
->>>>>>> 3f3bab90
       />
       <CarbonIntensityDisplay
         co2Intensity={intensity}
