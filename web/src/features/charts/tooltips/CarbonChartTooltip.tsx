--- conflicted
+++ resolved
@@ -20,10 +20,6 @@
   if (!zoneDetail) {
     return null;
   }
-<<<<<<< HEAD
-  const { co2intensity, co2intensityProduction, stateDatetime } = zoneDetail;
-
-=======
   const {
     co2intensity,
     co2intensityProduction,
@@ -31,7 +27,6 @@
     estimationMethod,
     estimatedPercentage,
   } = zoneDetail;
->>>>>>> 0ec063a0
   const intensity = getCarbonIntensity(
     { c: { ci: co2intensity }, p: { ci: co2intensityProduction } },
     isConsumption
