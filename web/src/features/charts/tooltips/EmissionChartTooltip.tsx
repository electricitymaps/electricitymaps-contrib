import { useAtom } from 'jotai';
import { useTranslation } from 'react-i18next';
import { formatCo2 } from 'utils/formatting';
import { productionConsumptionAtom, timeAverageAtom } from 'utils/state/atoms';

import { getTotalEmissionsAvailable } from '../graphUtils';
import { InnerAreaGraphTooltipProps } from '../types';
import AreaGraphToolTipHeader from './AreaGraphTooltipHeader';

export default function EmissionChartTooltip({ zoneDetail }: InnerAreaGraphTooltipProps) {
  const [timeAverage] = useAtom(timeAverageAtom);
  const [mixMode] = useAtom(productionConsumptionAtom);
  const { t } = useTranslation();

  if (!zoneDetail) {
    return null;
  }

  const totalEmissions = getTotalEmissionsAvailable(zoneDetail, mixMode);
<<<<<<< HEAD
  const { stateDatetime, estimationMethod } = zoneDetail;
  const hasEstimationPill = estimationMethod != undefined;
=======
  const { stateDatetime, estimationMethod, estimatedPercentage } = zoneDetail;
  const hasEstimationPill = Boolean(estimationMethod) || Boolean(estimatedPercentage);
>>>>>>> 3f3bab90

  return (
    <div className="w-full rounded-md bg-white p-3 shadow-xl sm:w-[410px] dark:border dark:border-gray-700 dark:bg-gray-800">
      <AreaGraphToolTipHeader
        datetime={new Date(stateDatetime)}
        timeAverage={timeAverage}
        squareColor="#a5292a"
<<<<<<< HEAD
        title={__('country-panel.emissions')}
        hasEstimationPill={hasEstimationPill}
=======
        title={t('country-panel.emissions')}
        hasEstimationPill={hasEstimationPill}
        estimatedPercentage={estimatedPercentage}
>>>>>>> 3f3bab90
      />
      <p className="flex justify-center text-base">
        <b className="mr-1">{formatCo2(totalEmissions)}</b> {t('ofCO2eq')}
      </p>
    </div>
  );
}<|MERGE_RESOLUTION|>--- conflicted
+++ resolved
@@ -17,13 +17,8 @@
   }
 
   const totalEmissions = getTotalEmissionsAvailable(zoneDetail, mixMode);
-<<<<<<< HEAD
-  const { stateDatetime, estimationMethod } = zoneDetail;
-  const hasEstimationPill = estimationMethod != undefined;
-=======
   const { stateDatetime, estimationMethod, estimatedPercentage } = zoneDetail;
   const hasEstimationPill = Boolean(estimationMethod) || Boolean(estimatedPercentage);
->>>>>>> 3f3bab90
 
   return (
     <div className="w-full rounded-md bg-white p-3 shadow-xl sm:w-[410px] dark:border dark:border-gray-700 dark:bg-gray-800">
@@ -31,14 +26,9 @@
         datetime={new Date(stateDatetime)}
         timeAverage={timeAverage}
         squareColor="#a5292a"
-<<<<<<< HEAD
-        title={__('country-panel.emissions')}
-        hasEstimationPill={hasEstimationPill}
-=======
         title={t('country-panel.emissions')}
         hasEstimationPill={hasEstimationPill}
         estimatedPercentage={estimatedPercentage}
->>>>>>> 3f3bab90
       />
       <p className="flex justify-center text-base">
         <b className="mr-1">{formatCo2(totalEmissions)}</b> {t('ofCO2eq')}
