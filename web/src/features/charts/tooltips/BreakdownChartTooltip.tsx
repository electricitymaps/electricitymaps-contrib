--- conflicted
+++ resolved
@@ -7,7 +7,7 @@
 import { useTranslation } from 'react-i18next';
 import { getZoneName } from 'translation/translation';
 import { ElectricityModeType, Maybe, ZoneDetail } from 'types';
-import { Mode, modeColor, TimeAverages } from 'utils/constants';
+import { Mode, modeColor,TimeAverages } from 'utils/constants';
 import { formatCo2, formatEnergy, formatPower } from 'utils/formatting';
 import {
   displayByEmissionsAtom,
@@ -61,13 +61,8 @@
     mixMode
   );
 
-<<<<<<< HEAD
-  const { estimationMethod, stateDatetime } = zoneDetail;
-  const hasEstimationPill = estimationMethod != undefined;
-=======
   const { estimationMethod, stateDatetime, estimatedPercentage } = zoneDetail;
   const hasEstimationPill = estimationMethod != undefined || Boolean(estimatedPercentage);
->>>>>>> 3f3bab90
 
   const getOriginTranslateKey = () => {
     if (isExchange) {
@@ -94,10 +89,7 @@
       originTranslateKey={getOriginTranslateKey()}
       timeAverage={timeAverage}
       hasEstimationPill={hasEstimationPill}
-<<<<<<< HEAD
-=======
       estimatedPercentage={estimatedPercentage}
->>>>>>> 3f3bab90
     ></BreakdownChartTooltipContent>
   );
 }
@@ -120,11 +112,8 @@
   storage?: Maybe<number>;
   production?: Maybe<number>;
   hasEstimationPill?: boolean;
-<<<<<<< HEAD
-=======
   estimatedPercentage?: number;
   capacitySource?: string[] | null;
->>>>>>> 3f3bab90
 }
 
 export function BreakdownChartTooltipContent({
@@ -143,11 +132,8 @@
   isExchange,
   selectedLayerKey,
   hasEstimationPill,
-<<<<<<< HEAD
-=======
   estimatedPercentage,
   capacitySource,
->>>>>>> 3f3bab90
 }: BreakdownChartTooltipContentProperties) {
   const { t } = useTranslation();
   const co2ColorScale = useCo2ColorScale();
@@ -185,12 +171,8 @@
         datetime={datetime}
         timeAverage={timeAverage}
         title={title}
-<<<<<<< HEAD
-        hasEstimationPill={hasEstimationPill}
-=======
         hasEstimationPill={isExchange ? false : hasEstimationPill}
         estimatedPercentage={estimatedPercentage}
->>>>>>> 3f3bab90
       />
       <div
         className="inline-flex flex-wrap items-center gap-x-1"
