--- conflicted
+++ resolved
@@ -158,11 +158,7 @@
     );
   });
 
-<<<<<<< HEAD
-  it('real example: should return mapped link if source is in sourceLinkMapping', () => {
-=======
   it('should work with a real link', () => {
->>>>>>> edafc4fa
     expect(extractLinkFromSource('Climatescope', sourceLinkMapping)).to.equal(
       'https://www.global-climatescope.org/'
     );
