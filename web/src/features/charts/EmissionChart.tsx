import { useTranslation } from 'react-i18next';
import { TimeAverages } from 'utils/constants';
import { formatCo2 } from 'utils/formatting';

import { ChartTitle } from './ChartTitle';
import AreaGraph from './elements/AreaGraph';
import { getBadgeText, noop } from './graphUtils';
import { useEmissionChartData } from './hooks/useEmissionChartData';
import EmissionChartTooltip from './tooltips/EmissionChartTooltip';

interface EmissionChartProps {
  datetimes: Date[];
  timeAverage: TimeAverages;
  hasEstimationPill: boolean;
}

function EmissionChart({
  timeAverage,
  datetimes,
  hasEstimationPill,
}: EmissionChartProps) {
  const { data, isLoading, isError } = useEmissionChartData();
  const { t } = useTranslation();
  if (isLoading || isError || !data) {
    return null;
  }

  const { chartData, layerFill, layerKeys } = data;

  const maxEmissions = Math.max(...chartData.map((o) => o.layerData.emissions));
  const formatAxisTick = (t: number) => formatCo2(t, maxEmissions);

  const badgeText = getBadgeText(chartData, t);

  return (
    <>
<<<<<<< HEAD
      <ChartTitle
        translationKey="country-history.emissions"
        hasPill={hasEstimationPill}
      />
=======
      <ChartTitle translationKey="country-history.emissions" badgeText={badgeText} />
>>>>>>> 3f3bab90
      <AreaGraph
        testId="history-emissions-graph"
        data={chartData}
        layerKeys={layerKeys}
        layerFill={layerFill}
        valueAxisLabel="CO₂eq"
        markerUpdateHandler={noop}
        markerHideHandler={noop}
        datetimes={datetimes}
        isMobile={false}
        selectedTimeAggregate={timeAverage}
        height="8em"
        tooltip={EmissionChartTooltip}
        formatTick={formatAxisTick}
      />
    </>
  );
}

export default EmissionChart;<|MERGE_RESOLUTION|>--- conflicted
+++ resolved
@@ -34,14 +34,7 @@
 
   return (
     <>
-<<<<<<< HEAD
-      <ChartTitle
-        translationKey="country-history.emissions"
-        hasPill={hasEstimationPill}
-      />
-=======
       <ChartTitle translationKey="country-history.emissions" badgeText={badgeText} />
->>>>>>> 3f3bab90
       <AreaGraph
         testId="history-emissions-graph"
         data={chartData}
