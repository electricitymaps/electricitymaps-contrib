--- conflicted
+++ resolved
@@ -1,10 +1,5 @@
 import Accordion from 'components/Accordion';
-<<<<<<< HEAD
 import { HorizontalDivider } from 'components/Divider';
-import { CloudArrowUpIcon } from 'icons/cloudArrowUpIcon';
-=======
-import Divider from 'features/panels/zone/Divider';
->>>>>>> 52c13620
 import { IndustryIcon } from 'icons/industryIcon';
 import { WindTurbineIcon } from 'icons/windTurbineIcon';
 import { useTranslation } from 'react-i18next';
