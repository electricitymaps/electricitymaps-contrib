--- conflicted
+++ resolved
@@ -24,16 +24,7 @@
   const { t, i18n } = useTranslation();
   const [isCollapsed, setIsCollapsed] = useAtom(futurePriceCollapsedAtom);
   const granularity = getGranularity(futurePrice?.priceData);
-  const divReference = useRef<HTMLDivElement>(null);
-  const [width, setWidth] = useState<number | null>(null);
   const usedGranularity = 30;
-
-  useEffect(() => {
-    if (divReference.current) {
-      const divWidth = divReference.current.getBoundingClientRect().width;
-      setWidth(divWidth);
-    }
-  }, []);
 
   const filteredPriceData = filterPriceData(futurePrice?.priceData, usedGranularity);
 
@@ -54,14 +45,36 @@
     [filteredPriceData, granularity]
   );
 
+  const divReference = useRef<HTMLDivElement>(null);
+  const [positiveWidth, setPositiveWidth] = useState<number>(0);
+  const [negativeWidth, setNegativeWidth] = useState<number>(0);
+  const hasNegativePrice = minPriceTotal < 0;
+  const negativePercentage = negativeToPostivePercentage(minPriceTotal, maxPriceTotal);
+
+  useEffect(() => {
+    const handleResize = () => {
+      const divWidth = divReference?.current?.getBoundingClientRect().width;
+      setPositiveWidth(calculateWidth(divWidth ?? 0, negativePercentage, false));
+      setNegativeWidth(calculateWidth(divWidth ?? 0, negativePercentage, true));
+    };
+
+    const observer = new ResizeObserver(handleResize);
+    const current = divReference.current;
+
+    if (current) {
+      observer.observe(current);
+    }
+
+    return () => {
+      if (current) {
+        observer.unobserve(current);
+      }
+    };
+  }, [divReference, negativePercentage]);
+
   if (!futurePrice || !isFuturePrice(futurePrice)) {
     return null;
   }
-
-  const hasNegativePrice = minPriceTotal < 0;
-  const negativePercentage = negativeToPostivePercentage(minPriceTotal, maxPriceTotal);
-
-  console.log(width);
 
   return (
     <div className="pt-2">
@@ -110,35 +123,35 @@
                           ref={divReference}
                           className="flex h-full w-full flex-row self-center"
                         >
-                          {hasNegativePrice && (
+                          {hasNegativePrice && price < 0 && (
                             <div
                               className="flex flex-row justify-end"
                               style={{
-                                width: `calc(${negativePercentage}% - 6px)`,
+                                width: negativeWidth,
                               }}
                               data-test-id="negative-price"
                             >
-                              {price < 0 && (
-                                <PriceBar
-                                  price={price}
-                                  maxPrice={-1 * minPriceTotal}
-                                  color={getColor(
-                                    price,
-                                    maxPriceFuture,
-                                    minPriceFuture,
-                                    date,
-                                    granularity
-                                  )}
-                                />
-                              )}
+                              <PriceBar
+                                price={price}
+                                maxPrice={-1 * minPriceTotal}
+                                color={getColor(
+                                  price,
+                                  maxPriceFuture,
+                                  minPriceFuture,
+                                  date,
+                                  granularity
+                                )}
+                                maxWidth={negativeWidth}
+                              />
                             </div>
                           )}
                           {price >= 0 && (
                             <div
                               data-test-id="positive-price"
                               style={{
-                                width: `calc(${100 - negativePercentage}% - 6px)`,
+                                width: positiveWidth,
                               }}
+                              className="ml-auto"
                             >
                               {price >= 0 && (
                                 <PriceBar
@@ -151,6 +164,7 @@
                                     date,
                                     granularity
                                   )}
+                                  maxWidth={positiveWidth}
                                 />
                               )}
                             </div>
@@ -169,6 +183,20 @@
   );
 }
 
+const calculateWidth = (
+  width: number | null,
+  negativePercentage: number,
+  isNegative: boolean
+): number => {
+  if (width === null) {
+    return 0;
+  }
+  if (isNegative) {
+    return ((width - 12) * negativePercentage) / 100 + 12;
+  }
+  return ((width - 12) * (100 - negativePercentage)) / 100 + 12;
+};
+
 function TommorowLabel({ date, t, i18n }: { date: string; t: TFunction; i18n: i18n }) {
   const formattedDate = Intl.DateTimeFormat(i18n.language, {
     dateStyle: 'medium',
@@ -185,16 +213,19 @@
   price,
   maxPrice,
   color,
+  maxWidth,
 }: {
   price: number;
   maxPrice: number;
   color: string;
+  maxWidth: number;
 }) {
   const nonNegativePrice = Math.abs(price);
+  const width = (nonNegativePrice / maxPrice) * (maxWidth - 12) + 12;
   return (
     <div
       className={`h-3 rounded-full ${color}`}
-      style={{ width: `${(nonNegativePrice / maxPrice) * 100}%` }}
+      style={{ width: width }}
       data-test-id="price-bar"
     />
   );
@@ -218,13 +249,7 @@
   return (
     <p
       className={`min-w-[66px] overflow-clip text-nowrap text-sm font-semibold tabular-nums ${
-<<<<<<< HEAD
-        Number.isNaN(Number(priceString[0])) && priceString[0] != '-'
-          ? 'text-start'
-          : 'text-end'
-=======
         Number.isNaN(Number(priceString.at(-1))) ? 'text-end' : 'text-start'
->>>>>>> 8f0bf018
       }`}
     >
       {priceString}
