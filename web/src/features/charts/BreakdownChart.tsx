--- conflicted
+++ resolved
@@ -35,17 +35,12 @@
   datetimes,
   timeAverage,
 }: BreakdownChartProps) {
-<<<<<<< HEAD
-  const { sources, emissionSourceToProductionSource, data, mixMode } =
-    useBreakdownChartData();
-=======
   const { data, mixMode } = useBreakdownChartData();
   const {
     emissionFactorSources,
     powerGenerationSources,
     emissionFactorSourcesToProductionSources,
   } = useZoneDataSources();
->>>>>>> d1be6ccf
   const { t } = useTranslation();
 
   if (!data) {
@@ -113,21 +108,12 @@
           dangerouslySetInnerHTML={{ __html: t('country-panel.exchangesAreMissing') }}
         />
       )}
-<<<<<<< HEAD
-      <ProductionSourceLegendList
-        sources={getProductionSourcesInChart(chartData)}
-        className="py-1.5"
-      />
-      {!isBreakdownGraphOverlayEnabled && (
-        <>
-=======
       {!isBreakdownGraphOverlayEnabled && (
         <>
           <ProductionSourceLegendList
             sources={getProductionSourcesInChart(chartData)}
             className="py-1.5"
           />
->>>>>>> d1be6ccf
           <Divider />
           <Accordion
             onOpen={() => {
@@ -144,23 +130,15 @@
             <DataSources
               title={t('data-sources.power')}
               icon={<WindTurbineIcon />}
-<<<<<<< HEAD
-              sources={sources}
-=======
               sources={powerGenerationSources}
->>>>>>> d1be6ccf
             />
             <DataSources
               title={t('data-sources.emission')}
               icon={<IndustryIcon />}
-<<<<<<< HEAD
-              sourceToProductionSources={emissionSourceToProductionSource}
-=======
               sources={emissionFactorSources}
               emissionFactorSourcesToProductionSources={
                 emissionFactorSourcesToProductionSources
               }
->>>>>>> d1be6ccf
             />
           </Accordion>
         </>
