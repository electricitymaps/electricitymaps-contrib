import Accordion from 'components/Accordion';
import { HorizontalDivider } from 'components/Divider';
import EstimationBadge from 'components/EstimationBadge';
import { max, sum } from 'd3-array';
import { useAtom, useAtomValue } from 'jotai';
import { Factory, Zap } from 'lucide-react';
import { useTranslation } from 'react-i18next';
import { ElectricityModeType } from 'types';
import trackEvent from 'utils/analytics';
import { TimeAverages, TrackEvent } from 'utils/constants';
import { formatCo2 } from 'utils/formatting';
<<<<<<< HEAD
import {
  dataSourcesCollapsedBreakdown,
  isConsumptionAtom,
  isHourlyAtom,
} from 'utils/state/atoms';
=======
import { dataSourcesCollapsedBreakdownAtom, isHourlyAtom } from 'utils/state/atoms';
>>>>>>> 4a97c188

import { ChartTitle } from './ChartTitle';
import { DataSources } from './DataSources';
import { DisabledMessage } from './DisabledMessage';
import AreaGraph from './elements/AreaGraph';
import { getBadgeTextAndIcon, getGenerationTypeKey, noop } from './graphUtils';
import useBreakdownChartData from './hooks/useBreakdownChartData';
import useZoneDataSources from './hooks/useZoneDataSources';
import { NotEnoughDataMessage } from './NotEnoughDataMessage';
import ProductionSourceLegendList from './ProductionSourceLegendList';
import { RoundedCard } from './RoundedCard';
import BreakdownChartTooltip from './tooltips/BreakdownChartTooltip';
import { AreaGraphElement } from './types';

interface BreakdownChartProps {
  displayByEmissions: boolean;
  datetimes: Date[];
  timeAverage: TimeAverages;
}

function BreakdownChart({
  displayByEmissions,
  datetimes,
  timeAverage,
}: BreakdownChartProps) {
<<<<<<< HEAD
  const { data } = useBreakdownChartData();
  const isConsumption = useAtomValue(isConsumptionAtom);
=======
  const { data, mixMode } = useBreakdownChartData();
  const [dataSourcesCollapsedBreakdown, setDataSourcesCollapsedBreakdown] = useAtom(
    dataSourcesCollapsedBreakdownAtom
  );
>>>>>>> 4a97c188
  const {
    emissionFactorSources,
    powerGenerationSources,
    emissionFactorSourcesToProductionSources,
  } = useZoneDataSources();
  const { t } = useTranslation();
  const isHourly = useAtomValue(isHourlyAtom);

  if (!data) {
    return null;
  }

  const isBreakdownGraphOverlayEnabled = isConsumption && !isHourly;

  const { chartData, valueAxisLabel, layerFill, layerKeys } = data;

  // Find highest daily emissions to show correct unit on chart
  const maxEmissions = max(chartData.map((day) => sum(Object.values(day.layerData))));

  const formatAxisTick = (t: number) => formatCo2({ value: t, total: maxEmissions });

  const titleDisplayMode = displayByEmissions ? 'emissions' : 'electricity';
  const titleMixMode = isConsumption ? 'origin' : 'production';

  const hasEnoughDataToDisplay = datetimes?.length > 2;

  const { text, icon } = getBadgeTextAndIcon(chartData, t);

  const badge = <EstimationBadge text={text} Icon={icon} />;

  if (!hasEnoughDataToDisplay) {
    return (
      <NotEnoughDataMessage
        title={`country-history.${titleDisplayMode}${titleMixMode}`}
      />
    );
  }

  return (
    <RoundedCard>
      <ChartTitle
        translationKey={`country-history.${titleDisplayMode}${titleMixMode}`}
        badge={isBreakdownGraphOverlayEnabled ? undefined : badge}
        unit={valueAxisLabel}
      />
      <div className="relative ">
        {isBreakdownGraphOverlayEnabled && (
          <DisabledMessage message={t(`country-panel.disabledBreakdownChartReason`)} />
        )}

        <AreaGraph
          testId="history-mix-graph"
          data={chartData}
          layerKeys={layerKeys}
          layerFill={layerFill}
          markerUpdateHandler={noop}
          markerHideHandler={noop}
          isMobile={false} // Todo: test on mobile https://linear.app/electricitymaps/issue/ELE-1498/test-and-improve-charts-on-mobile
          height="10em"
          isDisabled={isBreakdownGraphOverlayEnabled}
          datetimes={datetimes}
          selectedTimeAggregate={timeAverage}
          tooltip={BreakdownChartTooltip}
          tooltipSize={displayByEmissions ? 'small' : 'large'}
          {...(displayByEmissions && { formatTick: formatAxisTick })}
        />
      </div>
      {isBreakdownGraphOverlayEnabled && (
        <div
          className="prose my-1 rounded bg-gray-200 p-2 text-sm leading-snug dark:bg-gray-800 dark:text-white dark:prose-a:text-white"
          dangerouslySetInnerHTML={{ __html: t('country-panel.exchangesAreMissing') }}
        />
      )}
      {!isBreakdownGraphOverlayEnabled && (
        <>
          <ProductionSourceLegendList
            sources={getProductionSourcesInChart(chartData)}
            className="py-1.5"
          />
          <HorizontalDivider />
          <Accordion
            onOpen={() => {
              trackEvent(TrackEvent.DATA_SOURCES_CLICKED, {
                chart: displayByEmissions
                  ? 'emission-origin-chart'
                  : 'electricity-origin-chart',
              });
            }}
            title={t('data-sources.title')}
            className="text-md"
            isCollapsed={dataSourcesCollapsedBreakdown}
            setState={setDataSourcesCollapsedBreakdown}
          >
            <DataSources
              title={t('data-sources.power')}
              icon={<Zap size={16} />}
              sources={powerGenerationSources}
            />
            <DataSources
              title={t('data-sources.emission')}
              icon={<Factory size={16} />}
              sources={emissionFactorSources}
              emissionFactorSourcesToProductionSources={
                emissionFactorSourcesToProductionSources
              }
            />
          </Accordion>
        </>
      )}
    </RoundedCard>
  );
}

export default BreakdownChart;

function getProductionSourcesInChart(chartData: AreaGraphElement[]) {
  const productionSources = new Set<ElectricityModeType>();

  for (const period of chartData) {
    for (const entry of Object.entries(period.layerData)) {
      const [source, value] = entry;
      if (value && getGenerationTypeKey(source)) {
        productionSources.add(source as ElectricityModeType);
      }
    }
  }

  return [...productionSources];
}<|MERGE_RESOLUTION|>--- conflicted
+++ resolved
@@ -9,15 +9,11 @@
 import trackEvent from 'utils/analytics';
 import { TimeAverages, TrackEvent } from 'utils/constants';
 import { formatCo2 } from 'utils/formatting';
-<<<<<<< HEAD
 import {
-  dataSourcesCollapsedBreakdown,
+  dataSourcesCollapsedBreakdownAtom,
   isConsumptionAtom,
   isHourlyAtom,
 } from 'utils/state/atoms';
-=======
-import { dataSourcesCollapsedBreakdownAtom, isHourlyAtom } from 'utils/state/atoms';
->>>>>>> 4a97c188
 
 import { ChartTitle } from './ChartTitle';
 import { DataSources } from './DataSources';
@@ -43,15 +39,11 @@
   datetimes,
   timeAverage,
 }: BreakdownChartProps) {
-<<<<<<< HEAD
   const { data } = useBreakdownChartData();
   const isConsumption = useAtomValue(isConsumptionAtom);
-=======
-  const { data, mixMode } = useBreakdownChartData();
   const [dataSourcesCollapsedBreakdown, setDataSourcesCollapsedBreakdown] = useAtom(
     dataSourcesCollapsedBreakdownAtom
   );
->>>>>>> 4a97c188
   const {
     emissionFactorSources,
     powerGenerationSources,
