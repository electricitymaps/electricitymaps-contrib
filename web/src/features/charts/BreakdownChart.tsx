--- conflicted
+++ resolved
@@ -59,11 +59,7 @@
     <>
       <ChartTitle
         translationKey={`country-history.${titleDisplayMode}${titleMixMode}`}
-<<<<<<< HEAD
-        hasPill={hasEstimationPill}
-=======
         badgeText={badgeText}
->>>>>>> 3f3bab90
       />
       <div className="relative">
         {isBreakdownGraphOverlayEnabled && (
