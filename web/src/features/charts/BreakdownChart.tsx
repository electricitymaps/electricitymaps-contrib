--- conflicted
+++ resolved
@@ -1,21 +1,15 @@
 import Accordion from 'components/Accordion';
 import { max, sum } from 'd3-array';
-<<<<<<< HEAD
 import Divider from 'features/panels/zone/Divider';
+import { CircleBoltIcon } from 'icons/circleBoltIcon';
 import { WindTurbineIcon } from 'icons/windTurbineIcon';
-=======
-import { CircleBoltIcon } from 'icons/circleBoltIcon';
->>>>>>> 8d37c8c0
 import { useTranslation } from 'react-i18next';
 import { Mode, TimeAverages } from 'utils/constants';
 import { formatCo2 } from 'utils/formatting';
 import { dataSourcesCollapsedBreakdown } from 'utils/state/atoms';
 
-<<<<<<< HEAD
 import { DataSources } from './bar-breakdown/DataSources';
-=======
 import { GraphCard } from './bar-breakdown/GraphCard';
->>>>>>> 8d37c8c0
 import { ChartTitle } from './ChartTitle';
 import AreaGraph from './elements/AreaGraph';
 import { getBadgeText, noop } from './graphUtils';
@@ -107,7 +101,6 @@
           dangerouslySetInnerHTML={{ __html: t('country-panel.exchangesAreMissing') }}
         />
       )}
-<<<<<<< HEAD
       <Divider />
       <Accordion
         title={t('data-sources.title')}
@@ -120,10 +113,7 @@
           sources={sources}
         />
       </Accordion>
-    </>
-=======
     </GraphCard>
->>>>>>> 8d37c8c0
   );
 }
 
