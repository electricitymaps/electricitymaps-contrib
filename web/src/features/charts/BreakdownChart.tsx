import Accordion from 'components/Accordion';
import { HorizontalDivider } from 'components/Divider';
import { max, sum } from 'd3-array';
<<<<<<< HEAD
import { CircleBoltIcon } from 'icons/circleBoltIcon';
=======
import Divider from 'features/panels/zone/Divider';
>>>>>>> 52c13620
import { IndustryIcon } from 'icons/industryIcon';
import { WindTurbineIcon } from 'icons/windTurbineIcon';
import { useAtomValue } from 'jotai';
import { useTranslation } from 'react-i18next';
import { ElectricityModeType } from 'types';
import trackEvent from 'utils/analytics';
import { Mode, TimeAverages, TrackEvent } from 'utils/constants';
import { formatCo2 } from 'utils/formatting';
import { dataSourcesCollapsedBreakdown, isHourlyAtom } from 'utils/state/atoms';

import { ChartTitle } from './ChartTitle';
import { DataSources } from './DataSources';
import { DisabledMessage } from './DisabledMessage';
import AreaGraph from './elements/AreaGraph';
import { getBadgeText, getGenerationTypeKey, noop } from './graphUtils';
import useBreakdownChartData from './hooks/useBreakdownChartData';
import useZoneDataSources from './hooks/useZoneDataSources';
import { NotEnoughDataMessage } from './NotEnoughDataMessage';
import ProductionSourceLegendList from './ProductionSourceLegendList';
import { RoundedCard } from './RoundedCard';
import BreakdownChartTooltip from './tooltips/BreakdownChartTooltip';
import { AreaGraphElement } from './types';

interface BreakdownChartProps {
  displayByEmissions: boolean;
  datetimes: Date[];
  timeAverage: TimeAverages;
}

function BreakdownChart({
  displayByEmissions,
  datetimes,
  timeAverage,
}: BreakdownChartProps) {
  const { data, mixMode } = useBreakdownChartData();
  const {
    emissionFactorSources,
    powerGenerationSources,
    emissionFactorSourcesToProductionSources,
  } = useZoneDataSources();
  const { t } = useTranslation();
  const isHourly = useAtomValue(isHourlyAtom);

  if (!data) {
    return null;
  }

  const isBreakdownGraphOverlayEnabled = mixMode === Mode.CONSUMPTION && !isHourly;

  const { chartData, valueAxisLabel, layerFill, layerKeys } = data;

  // Find highest daily emissions to show correct unit on chart
  const maxEmissions = max(chartData.map((day) => sum(Object.values(day.layerData))));

  const formatAxisTick = (t: number) => formatCo2(t, maxEmissions);

  const titleDisplayMode = displayByEmissions ? 'emissions' : 'electricity';
  const titleMixMode = mixMode === Mode.CONSUMPTION ? 'origin' : 'production';

  const hasEnoughDataToDisplay = datetimes?.length > 2;

  const badgeText = getBadgeText(chartData, t);

  if (!hasEnoughDataToDisplay) {
    return (
      <NotEnoughDataMessage
        title={`country-history.${titleDisplayMode}${titleMixMode}`}
      />
    );
  }

  return (
    <RoundedCard>
      <ChartTitle
        translationKey={`country-history.${titleDisplayMode}${titleMixMode}`}
        badgeText={isBreakdownGraphOverlayEnabled ? undefined : badgeText}
        unit={valueAxisLabel}
      />
      <div className="relative ">
        {isBreakdownGraphOverlayEnabled && (
          <DisabledMessage message={t(`country-panel.disabledBreakdownChartReason`)} />
        )}

        <AreaGraph
          testId="history-mix-graph"
          data={chartData}
          layerKeys={layerKeys}
          layerFill={layerFill}
          markerUpdateHandler={noop}
          markerHideHandler={noop}
          isMobile={false} // Todo: test on mobile https://linear.app/electricitymaps/issue/ELE-1498/test-and-improve-charts-on-mobile
          height="10em"
          isDisabled={isBreakdownGraphOverlayEnabled}
          datetimes={datetimes}
          selectedTimeAggregate={timeAverage}
          tooltip={BreakdownChartTooltip}
          tooltipSize={displayByEmissions ? 'small' : 'large'}
          {...(displayByEmissions && { formatTick: formatAxisTick })}
        />
      </div>
      {isBreakdownGraphOverlayEnabled && (
        <div
          className="prose my-1 rounded bg-gray-200 p-2 text-sm leading-snug dark:bg-gray-800 dark:text-white dark:prose-a:text-white"
          dangerouslySetInnerHTML={{ __html: t('country-panel.exchangesAreMissing') }}
        />
      )}
      {!isBreakdownGraphOverlayEnabled && (
        <>
          <ProductionSourceLegendList
            sources={getProductionSourcesInChart(chartData)}
            className="py-1.5"
          />
          <HorizontalDivider />
          <Accordion
            onOpen={() => {
              trackEvent(TrackEvent.DATA_SOURCES_CLICKED, {
                chart: displayByEmissions
                  ? 'emission-origin-chart'
                  : 'electricity-origin-chart',
              });
            }}
            title={t('data-sources.title')}
            className="text-md"
            isCollapsedAtom={dataSourcesCollapsedBreakdown}
          >
            <DataSources
              title={t('data-sources.power')}
              icon={<WindTurbineIcon />}
              sources={powerGenerationSources}
            />
            <DataSources
              title={t('data-sources.emission')}
              icon={<IndustryIcon />}
              sources={emissionFactorSources}
              emissionFactorSourcesToProductionSources={
                emissionFactorSourcesToProductionSources
              }
            />
          </Accordion>
        </>
      )}
    </RoundedCard>
  );
}

export default BreakdownChart;

function getProductionSourcesInChart(chartData: AreaGraphElement[]) {
  const productionSources = new Set<ElectricityModeType>();

  for (const period of chartData) {
    for (const entry of Object.entries(period.layerData)) {
      const [source, value] = entry;
      if (value && getGenerationTypeKey(source)) {
        productionSources.add(source as ElectricityModeType);
      }
    }
  }

  return [...productionSources];
}<|MERGE_RESOLUTION|>--- conflicted
+++ resolved
@@ -1,11 +1,6 @@
 import Accordion from 'components/Accordion';
 import { HorizontalDivider } from 'components/Divider';
 import { max, sum } from 'd3-array';
-<<<<<<< HEAD
-import { CircleBoltIcon } from 'icons/circleBoltIcon';
-=======
-import Divider from 'features/panels/zone/Divider';
->>>>>>> 52c13620
 import { IndustryIcon } from 'icons/industryIcon';
 import { WindTurbineIcon } from 'icons/windTurbineIcon';
 import { useAtomValue } from 'jotai';
