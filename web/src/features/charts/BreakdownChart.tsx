--- conflicted
+++ resolved
@@ -107,7 +107,6 @@
         sources={getProductionSourcesInChart(chartData)}
         className="py-1.5"
       />
-<<<<<<< HEAD
       {!isBreakdownGraphOverlayEnabled && (
         <>
           <Divider />
@@ -136,29 +135,7 @@
           </Accordion>
         </>
       )}
-    </GraphCard>
-=======
-      <Divider />
-      <Accordion
-        onOpen={() => {
-          trackEvent(TrackEvent.DATA_SOURCES_CLICKED, {
-            chart: displayByEmissions
-              ? 'emission-origin-chart'
-              : 'electricity-origin-chart',
-          });
-        }}
-        title={t('data-sources.title')}
-        className="text-md"
-        isCollapsedAtom={dataSourcesCollapsedBreakdown}
-      >
-        <DataSources
-          title={t('data-sources.power')}
-          icon={<WindTurbineIcon />}
-          sources={sources}
-        />
-      </Accordion>
     </RoundedCard>
->>>>>>> 189d1d1a
   );
 }
 
