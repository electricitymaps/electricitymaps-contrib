import { round } from '@turf/helpers';
import { useAtomValue } from 'jotai';
import { useTranslation } from 'react-i18next';
import { Charts, TimeRange } from 'utils/constants';
import { formatCo2 } from 'utils/formatting';
import {
  displayByEmissionsAtom,
  isHourlyAtom,
  productionConsumptionAtom,
} from 'utils/state/atoms';

import { ChartSubtitle, ChartTitle } from './ChartTitle';
import AreaGraph from './elements/AreaGraph';
import { EstimationLegend } from './elements/EstimationMarkers';
import { noop } from './graphUtils';
import { useNetExchangeChartData } from './hooks/useNetExchangeChartData';
import { MissingExchangeDataDisclaimer } from './MissingExchangeData';
import { RoundedCard } from './RoundedCard';
import NetExchangeChartTooltip from './tooltips/NetExchangeChartTooltip';

interface NetExchangeChartProps {
  datetimes: Date[];
  timeRange: TimeRange;
}

function NetExchangeChart({ datetimes, timeRange }: NetExchangeChartProps) {
  const { data, isLoading, isError } = useNetExchangeChartData();
  const productionConsumption = useAtomValue(productionConsumptionAtom);
  const displayByEmissions = useAtomValue(displayByEmissionsAtom);
  const isHourly = useAtomValue(isHourlyAtom);
  const { t } = useTranslation();
  if (productionConsumption === 'production') {
    return null;
  }

  if (isLoading || isError || !data) {
    return null;
  }
  const { chartData } = data;
  const { layerFill, layerKeys, layerStroke, valueAxisLabel, markerFill } = data;

  const estimated = chartData.map((d) => {
    const zoneDetail = d.meta;
    const { estimationMethod, estimatedPercentage } = zoneDetail;
    const roundedEstimatedPercentage = round(estimatedPercentage ?? 0, 0);
    const hasEstimationPill =
      estimationMethod != undefined || Boolean(roundedEstimatedPercentage);

    return hasEstimationPill;
  });
  const estimationMethod = chartData.find((d) => d.meta.estimationMethod)?.meta
    .estimationMethod;
  const someEstimated = estimated.some(Boolean);

  // find the absolute max value to format the axis
  const maxEmissions = Math.max(
    ...chartData.map((o) => Math.abs(o.layerData.netExchange))
  );
  const formatAxisTick = (t: number) =>
    displayByEmissions ? formatCo2({ value: t, total: maxEmissions }) : t.toString();

  if (!chartData[0]?.layerData?.netExchange) {
    return null;
  }

  return (
    <RoundedCard className="pb-2">
      <ChartTitle
        titleText={t(`country-history.netExchange.${timeRange}`)}
<<<<<<< HEAD
        unit={someEstimated ? undefined : valueAxisLabel}
        id={Charts.NET_EXCHANGE_CHART}
=======
        unit={valueAxisLabel}
        id={Charts.ELECTRTICITY_FLOW_CHART}
>>>>>>> 3522b926
        subtitle={<ChartSubtitle datetimes={datetimes} timeRange={timeRange} />}
      />
      <div className="relative">
        {someEstimated && (
          <EstimationLegend
            isAggregated={!isHourly}
            estimationMethod={estimationMethod}
            valueAxisLabel={valueAxisLabel}
          />
        )}
        <AreaGraph
          testId="history-exchange-graph"
          data={chartData}
          layerKeys={layerKeys}
          layerStroke={layerStroke}
          layerFill={layerFill}
          markerFill={markerFill}
          markerUpdateHandler={noop}
          markerHideHandler={noop}
          height="6em"
          datetimes={datetimes}
          estimated={estimated}
          selectedTimeRange={timeRange}
          tooltip={NetExchangeChartTooltip}
          formatTick={formatAxisTick}
        />
        <MissingExchangeDataDisclaimer />
      </div>
    </RoundedCard>
  );
}

export default NetExchangeChart;<|MERGE_RESOLUTION|>--- conflicted
+++ resolved
@@ -67,13 +67,8 @@
     <RoundedCard className="pb-2">
       <ChartTitle
         titleText={t(`country-history.netExchange.${timeRange}`)}
-<<<<<<< HEAD
         unit={someEstimated ? undefined : valueAxisLabel}
-        id={Charts.NET_EXCHANGE_CHART}
-=======
-        unit={valueAxisLabel}
         id={Charts.ELECTRTICITY_FLOW_CHART}
->>>>>>> 3522b926
         subtitle={<ChartSubtitle datetimes={datetimes} timeRange={timeRange} />}
       />
       <div className="relative">
