import { useTranslation } from 'react-i18next';
import { Charts } from 'utils/constants';

import { ChartTitle } from './ChartTitle';

export function NotEnoughDataMessage({ title, id }: { title: string; id?: Charts }) {
  const { t } = useTranslation();
  return (
    <div className="w-full">
<<<<<<< HEAD
      <ChartTitle titleText={title} />
=======
      <ChartTitle translationKey={title} id={id} />
>>>>>>> 14e6bb63
      <div className="my-2 rounded bg-gray-200 py-4 text-center text-sm dark:bg-gray-800">
        <p>{t('country-history.not-enough-data')}</p>
      </div>
    </div>
  );
}<|MERGE_RESOLUTION|>--- conflicted
+++ resolved
@@ -7,11 +7,7 @@
   const { t } = useTranslation();
   return (
     <div className="w-full">
-<<<<<<< HEAD
-      <ChartTitle titleText={title} />
-=======
-      <ChartTitle translationKey={title} id={id} />
->>>>>>> 14e6bb63
+      <ChartTitle titleText={title} id={id} />
       <div className="my-2 rounded bg-gray-200 py-4 text-center text-sm dark:bg-gray-800">
         <p>{t('country-history.not-enough-data')}</p>
       </div>
