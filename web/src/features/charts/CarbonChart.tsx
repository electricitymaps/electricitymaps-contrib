--- conflicted
+++ resolved
@@ -24,22 +24,12 @@
 }
 
 function CarbonChart({ datetimes, timeAverage }: CarbonChartProps) {
-<<<<<<< HEAD
-  const {
-    data,
-    emissionSourceToProductionSource,
-    powerGenerationSources,
-    isLoading,
-    isError,
-  } = useCarbonChartData();
-=======
   const { data, isLoading, isError } = useCarbonChartData();
   const {
     emissionFactorSources,
     powerGenerationSources,
     emissionFactorSourcesToProductionSources,
   } = useZoneDataSources();
->>>>>>> d1be6ccf
   const { t } = useTranslation();
 
   if (isLoading || isError || !data) {
@@ -93,14 +83,10 @@
         <DataSources
           title={t('data-sources.emission')}
           icon={<IndustryIcon />}
-<<<<<<< HEAD
-          sourceToProductionSources={emissionSourceToProductionSource}
-=======
           sources={emissionFactorSources}
           emissionFactorSourcesToProductionSources={
             emissionFactorSourcesToProductionSources
           }
->>>>>>> d1be6ccf
         />
       </Accordion>
     </RoundedCard>
