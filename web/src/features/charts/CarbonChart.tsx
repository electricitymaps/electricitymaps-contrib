--- conflicted
+++ resolved
@@ -63,11 +63,8 @@
         translationKey="country-history.carbonintensity"
         badge={badge}
         unit={'gCO₂eq / kWh'}
-<<<<<<< HEAD
         isEstimated={Boolean(text)}
-=======
         id={Charts.CARBON_CHART}
->>>>>>> 57cfb6bb
       />
       <AreaGraph
         testId="details-carbon-graph"
