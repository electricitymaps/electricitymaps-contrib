import HorizontalColorbar from 'components/legend/ColorBar';
import { useCo2ColorScale } from 'hooks/theme';
import { useAtomValue } from 'jotai';
import { useTranslation } from 'react-i18next';
import { Charts, TimeRange } from 'utils/constants';
import { round } from 'utils/helpers';
import { isHourlyAtom } from 'utils/state/atoms';

import { ChartSubtitle, ChartTitle } from './ChartTitle';
import AreaGraph from './elements/AreaGraph';
import { EstimationLegend } from './elements/EstimationMarkers';
import { noop } from './graphUtils';
import { useCarbonChartData } from './hooks/useCarbonChartData';
import { NotEnoughDataMessage } from './NotEnoughDataMessage';
import { RoundedCard } from './RoundedCard';
import CarbonChartTooltip from './tooltips/CarbonChartTooltip';

interface CarbonChartProps {
  datetimes: Date[];
  timeRange: TimeRange;
}

function CarbonChart({ datetimes, timeRange }: CarbonChartProps) {
  const { data, isLoading, isError } = useCarbonChartData();
  const { t } = useTranslation();
  const co2ColorScale = useCo2ColorScale();
  const isHourly = useAtomValue(isHourlyAtom);

  if (isLoading || isError || !data) {
    return null;
  }

  const { chartData, layerFill, layerKeys } = data;

  const hasEnoughDataToDisplay = datetimes?.length > 2;
  const valueAxisLabel = 'gCO₂eq / kWh';

  const estimated = chartData.map((d) => {
    const zoneDetail = d.meta;
    const { estimationMethod, estimatedPercentage } = zoneDetail;
    const roundedEstimatedPercentage = round(estimatedPercentage ?? 0, 0);
    const hasEstimationPill =
      estimationMethod != undefined || Boolean(roundedEstimatedPercentage);

    return hasEstimationPill;
  });
  const estimationMethod = chartData.find((d) => d.meta.estimationMethod)?.meta
    .estimationMethod;
  const someEstimated = estimated.some(Boolean);

  if (!hasEnoughDataToDisplay) {
    return (
      <NotEnoughDataMessage
        title="country-history.carbonintensity"
        id={Charts.CARBON_INTENSITY_CHART}
      />
    );
  }
  return (
    <RoundedCard className="pb-2">
      <ChartTitle
        titleText={t(`country-history.carbonintensity.${timeRange}`)}
<<<<<<< HEAD
        isEstimated={someEstimated}
        unit={someEstimated ? undefined : valueAxisLabel}
        id={Charts.CARBON_CHART}
=======
        badge={badge}
        unit={'gCO₂eq / kWh'}
        isEstimated={Boolean(text)}
        id={Charts.CARBON_INTENSITY_CHART}
>>>>>>> 3522b926
        className="mb-0.5"
        subtitle={<ChartSubtitle datetimes={datetimes} timeRange={timeRange} />}
      />
      {someEstimated && (
        <EstimationLegend
          isAggregated={!isHourly}
          estimationMethod={estimationMethod}
          valueAxisLabel={valueAxisLabel}
        />
      )}
      <AreaGraph
        testId="details-carbon-graph"
        data={chartData}
        layerKeys={layerKeys}
        layerFill={layerFill}
        markerUpdateHandler={noop}
        markerHideHandler={noop}
        height="8em"
        datetimes={datetimes}
        estimated={estimated}
        selectedTimeRange={timeRange}
        tooltip={CarbonChartTooltip}
      />
      <div className="pb-1 pt-2">
        <HorizontalColorbar colorScale={co2ColorScale} ticksCount={6} id={'co2'} />
      </div>
    </RoundedCard>
  );
}

export default CarbonChart;<|MERGE_RESOLUTION|>--- conflicted
+++ resolved
@@ -60,16 +60,9 @@
     <RoundedCard className="pb-2">
       <ChartTitle
         titleText={t(`country-history.carbonintensity.${timeRange}`)}
-<<<<<<< HEAD
         isEstimated={someEstimated}
         unit={someEstimated ? undefined : valueAxisLabel}
-        id={Charts.CARBON_CHART}
-=======
-        badge={badge}
-        unit={'gCO₂eq / kWh'}
-        isEstimated={Boolean(text)}
         id={Charts.CARBON_INTENSITY_CHART}
->>>>>>> 3522b926
         className="mb-0.5"
         subtitle={<ChartSubtitle datetimes={datetimes} timeRange={timeRange} />}
       />
