--- conflicted
+++ resolved
@@ -30,7 +30,6 @@
 }
 
 export interface StateZoneData {
-<<<<<<< HEAD
   p: {
     ci?: number | null;
     fr?: number | null;
@@ -41,21 +40,9 @@
     fr?: number | null;
     rr?: number | null;
   };
-  e?: boolean;
-=======
-  co2intensity: number; //TODO https://linear.app/electricitymaps/issue/ELE-1495/update-app-backend-variable-naming-to-use-camel-case-update-the
-  co2intensityProduction: number;
-  estimationMethod?: string;
-  estimatedPercentage?: number;
-  fossilFuelRatio: number;
-  fossilFuelRatioProduction: number;
-  renewableRatio: number;
-  renewableRatioProduction: number;
-  stateDatetime: number;
-  zoneKey: string;
-  hasOutage?: boolean;
-  // TODO: Add spatial aggregate info to the request so we can use it for filtering in ranking panel
->>>>>>> 0ec063a0
+  em?: string | null;
+  e?: number | null;
+  outage?: boolean | null;
 }
 
 export interface StateExchangeData {
