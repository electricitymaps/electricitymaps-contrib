import moment from 'moment';
import i18n from 'i18next';
import { initReactI18next } from 'react-i18next';
import HttpApi from 'i18next-http-backend';
import LanguageDetector from 'i18next-browser-languagedetector';
import { isProduction } from './environment';
import { history } from './router';

<<<<<<< HEAD
import localesConfig from '../../locales-config.json';
=======
const LOCALES_PATH = window.isCordova ? 'locales' : '/locales';
>>>>>>> e2e05bcc

function hideLanguageSearchParam() {
  const searchParams = new URLSearchParams(history.location.search);
  searchParams.delete('lang');
  history.replace(`?${searchParams.toString()}`);
}

// This function is copied and slightly adjusted from https://github.com/i18next/i18next-http-backend/blob/master/lib/request.js
// The changes are done in order to make it work cross-platform
// See source for these changes: https://github.com/i18next/i18next-http-backend/issues/23#issuecomment-718929822
function requestWithXmlHttpRequest(options, url, payload, callback) {
  try {
    const x = new XMLHttpRequest();
    x.open('GET', url, 1);
    if (!options.crossDomain) {
      x.setRequestHeader('X-Requested-With', 'XMLHttpRequest');
    }
    x.withCredentials = Boolean(options.withCredentials);
    if (payload) {
      x.setRequestHeader('Content-Type', 'application/x-www-form-urlencoded');
    }
    if (x.overrideMimeType) {
      x.overrideMimeType('application/json');
    }
    let h = options.customHeaders;
    h = typeof h === 'function' ? h() : h;
    if (h) {
      for (var i in h) {
        x.setRequestHeader(i, h[i]);
      }
    }
    x.onreadystatechange = () => {
      x.readyState > 3 &&
        callback(x.status >= 400 ? x.statusText : null, {
          status: x.status || 200,
          data: x.responseText,
        }); // in android webview loading a file is status status 0
    };
    x.send(payload);
  } catch (e) {
    console && console.log(e);
  }
}

// Init localisation package and ensure it uses relevant plugins
i18n
  .use(HttpApi)
  .use(LanguageDetector)
  .use(initReactI18next)
  .init({
    fallbackLng: 'en',
    debug: isProduction() ? false : true,
    backend: {
<<<<<<< HEAD
      loadPath: 'locales/{{lng}}.json',
=======
      loadPath: `${LOCALES_PATH}/{{lng}}.json`,
>>>>>>> e2e05bcc
      crossDomain: true,
      request: requestWithXmlHttpRequest,
    },
    detection: {
      order: ['querystring', 'cookie', 'localStorage', 'sessionStorage', 'navigator', 'htmlTag'],
      lookupQuerystring: 'lang',
      caches: ['localStorage', 'cookie'],
    },
    interpolation: {
      escapeValue: false, // not needed for react as it escapes by default
    },
  })
  .then(() => {
    hideLanguageSearchParam();
  });

i18n.on('languageChanged', function (lng) {
  moment.locale(lng);
  document.documentElement.setAttribute('lang', lng);
  // TODO: Use react-helmet to manage meta tags
  document.title = `electricityMap | ${i18n.t('misc.maintitle')}`;
  document.querySelector('meta[property="og:locale"]').setAttribute('content', localesConfig.localeToFacebookLocale[lng]);
});

export default i18n;<|MERGE_RESOLUTION|>--- conflicted
+++ resolved
@@ -5,12 +5,9 @@
 import LanguageDetector from 'i18next-browser-languagedetector';
 import { isProduction } from './environment';
 import { history } from './router';
+import localesConfig from '../../locales-config.json';
 
-<<<<<<< HEAD
-import localesConfig from '../../locales-config.json';
-=======
 const LOCALES_PATH = window.isCordova ? 'locales' : '/locales';
->>>>>>> e2e05bcc
 
 function hideLanguageSearchParam() {
   const searchParams = new URLSearchParams(history.location.search);
@@ -64,11 +61,7 @@
     fallbackLng: 'en',
     debug: isProduction() ? false : true,
     backend: {
-<<<<<<< HEAD
-      loadPath: 'locales/{{lng}}.json',
-=======
       loadPath: `${LOCALES_PATH}/{{lng}}.json`,
->>>>>>> e2e05bcc
       crossDomain: true,
       request: requestWithXmlHttpRequest,
     },
