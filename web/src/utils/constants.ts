--- conflicted
+++ resolved
@@ -273,10 +273,6 @@
   GENERAL_PURPOSE_ZONE_MODEL = 'ESTIMATED_GENERAL_PURPOSE_ZONE_MODEL',
 }
 
-<<<<<<< HEAD
-export const isTSAModel = (estimationMethod: EstimationMethods | undefined) =>
-=======
 export const isTSAModel = (estimationMethod?: EstimationMethods) =>
->>>>>>> 82756bdd
   estimationMethod === EstimationMethods.TSA ||
   estimationMethod === EstimationMethods.FORECASTS_HIERARCHY;