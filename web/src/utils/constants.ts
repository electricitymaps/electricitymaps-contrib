--- conflicted
+++ resolved
@@ -209,9 +209,8 @@
     'https://github.com/electricitymaps/electricitymaps-contrib/wiki/Emission-factors#emission-factors-for-storage',
 };
 
-<<<<<<< HEAD
 export const DEFAULT_ICON_SIZE = 16;
-=======
+
 export enum EstimationMethods {
   TSA = 'ESTIMATED_TIME_SLICER_AVERAGE',
   CONSTRUCT_BREAKDOWN = 'ESTIMATED_CONSTRUCT_BREAKDOWN',
@@ -223,5 +222,4 @@
   AGGREGATED = 'aggregated',
   THRESHOLD_FILTERED = 'threshold_filtered',
   OUTAGE = 'outage',
-}
->>>>>>> ef05aa8e
+}