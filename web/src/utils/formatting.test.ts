import { formatCo2, formatDataSources, formatEnergy, formatPower } from './formatting';

describe('formatEnergy', () => {
  it('handles NaN input', () => {
    const actual = formatEnergy(Number.NaN);
    const expected = Number.NaN;
    expect(actual).to.deep.eq(expected);
  });

  it('handles custom number of digits', () => {
    const actual = formatEnergy(1.234_567, 4);
    const expected = '1.235 MWh';
    expect(actual).to.deep.eq(expected);
  });

  it('handles default number kWh', () => {
    const actual = formatEnergy(0.002_234_567);
    const expected = '2.23 kWh';
    expect(actual).to.deep.eq(expected);
  });

  it('handles MWh', () => {
    const actual = formatEnergy(1.234_567);
    const expected = '1.23 MWh';
    expect(actual).to.deep.eq(expected);
  });

  it('handles GWh', () => {
    const actual = formatEnergy(1222.234_567);
    const expected = '1.22 GWh';
    expect(actual).to.deep.eq(expected);
  });

  it('handles TWh', () => {
    const actual = formatEnergy(1_222_000.234_567);
    const expected = '1.22 TWh';
    expect(actual).to.deep.eq(expected);
  });

  it('Converts PWh to TWh', () => {
    const actual = formatEnergy(1_222_000_000.234_567);
    const expected = '1220 TWh';
    expect(actual).to.deep.eq(expected);
  });

  it('handles zero input', () => {
    const actual = formatEnergy(0);
    const expected = '0 Wh';
    expect(actual).to.deep.eq(expected);
  });

  it('handles 1 input for number of digits', () => {
    const actual = formatEnergy(12_313, 1);
    const expected = '10 GWh';
    expect(actual).to.deep.eq(expected);
  });

  it('handles 0 input for number of digits', () => {
    const actual = formatEnergy(12_313, 0);
    const expected = '10 GWh';
    expect(actual).to.deep.eq(expected);
  });
});

describe('formatPower', () => {
  it('handles NaN input', () => {
    const actual = formatPower(Number.NaN);
    const expected = Number.NaN;
    expect(actual).to.deep.eq(expected);
  });

  it('handles custom number of digits', () => {
    const actual = formatPower(1.234_567, 4);
    const expected = '1.235 MW';
    expect(actual).to.deep.eq(expected);
  });

  it('handles default number kW', () => {
    const actual = formatPower(0.002_234_567);
    const expected = '2.23 kW';
    expect(actual).to.deep.eq(expected);
  });

  it('handles MW', () => {
    const actual = formatPower(1.234_567);
    const expected = '1.23 MW';
    expect(actual).to.deep.eq(expected);
  });

  it('handles GW', () => {
    const actual = formatPower(1222.234_567);
    const expected = '1.22 GW';
    expect(actual).to.deep.eq(expected);
  });

  it('handles TW', () => {
    const actual = formatPower(1_222_000.234_567);
    const expected = '1.22 TW';
    expect(actual).to.deep.eq(expected);
  });

  it('handles zero input', () => {
    const actual = formatPower(0);
    const expected = '0 W';
    expect(actual).to.deep.eq(expected);
  });

  it('handles 1 input for number of digits', () => {
    const actual = formatPower(12_313, 1);
    const expected = '10 GW';
    expect(actual).to.deep.eq(expected);
  });

  it('handles 0 input for number of digits', () => {
    const actual = formatPower(12_313, 0);
    const expected = '10 GW';
    expect(actual).to.deep.eq(expected);
  });
});

describe('formatCo2', () => {
  it('handles grams', () => {
    const actual = formatCo2(20);
    const expected = '20 g';
    expect(actual).to.deep.eq(expected);
  });
  it('handles kilograms', () => {
    const actual = formatCo2(1000);
    const expected = '1 kg';
    expect(actual).to.deep.eq(expected);
  });
  it('handles tonnes', () => {
    const actual = formatCo2(1_000_000);
    const expected = '1 t';
    expect(actual).to.deep.eq(expected);
  });

  it('uses same unit as another value would', () => {
    const actual = formatCo2(23_500, 2_350_000);
    const expected = '0.02 t';
    expect(actual).to.deep.eq(expected);
  });

  it('adds decimals if comparing with tonnes', () => {
    const actual = formatCo2(200_500, 2_350_000);
    const expected = '0.2 t';
    expect(actual).to.deep.eq(expected);
  });
  it('adds decimals if comparing with large tonnes', () => {
    const actual = formatCo2(200_500, 992_350_000);
    const expected = '0.2 t';
    expect(actual).to.deep.eq(expected);
  });
  it('handles real data value', () => {
    const actual = formatCo2(740_703_650);
    const expected = '740 t';
    expect(actual).to.deep.eq(expected);
  });
  it('handles kilotonnes', () => {
    const actual = formatCo2(99_000_000_000);
    const expected = '99 kt';
    expect(actual).to.deep.eq(expected);
  });
  it('handles megatonnes', () => {
    const actual = formatCo2(99_000_000_000_000);
    const expected = '99 Mt';
    expect(actual).to.deep.eq(expected);
  });
  it('handles megatonnes close to 1Gt rounding down', () => {
    const actual = formatCo2(994_320_320_231_123);
    const expected = '994 Mt';
    expect(actual).to.deep.eq(expected);
  });
  it('handles values up to 1 trillion grams, rounding up', () => {
    const actual = formatCo2(999_900_000_000_000);
    const expected = '1 Gt';
    expect(actual).to.deep.eq(expected);
  });
  it('handles values above 1 trillion', () => {
    const actual = formatCo2(6_700_000_000_000_000);
    const expected = '6.7 Gt';
    expect(actual).to.deep.eq(expected);
  });
  it('handles values petatonnes', () => {
    const actual = formatCo2(1.5e21);
    const expected = '1.5 Pt';
    expect(actual).to.deep.eq(expected);
  });
<<<<<<< HEAD
=======
});

describe('formatDataSources', () => {
  it('handles multiple sources with en', () => {
    const input = removeDuplicateSources(
      `"electricityMap Estimation","entsoe.eu","entsoe.eu"`
    );

    const expected = 'electricityMap Estimation and entsoe.eu';

    const actual = formatDataSources(input, 'en');
    expect(actual).to.deep.eq(expected);
  });

  it('handles multiple sources in another language', () => {
    const input = removeDuplicateSources(
      `"electricityMap Estimation","entsoe.eu","entsoe.eu"`
    );

    const expected = 'electricityMap Estimation og entsoe.eu';

    const actual = formatDataSources(input, 'da');
    expect(actual).to.deep.eq(expected);
  });

  it('single source is not changed', () => {
    const input = removeDuplicateSources(`"entsoe.eu"`);

    const expected = 'entsoe.eu';

    const actual = formatDataSources(input, 'en');
    expect(actual).to.deep.eq(expected);
  });
>>>>>>> 0ec063a0
});<|MERGE_RESOLUTION|>--- conflicted
+++ resolved
@@ -186,40 +186,4 @@
     const expected = '1.5 Pt';
     expect(actual).to.deep.eq(expected);
   });
-<<<<<<< HEAD
-=======
-});
-
-describe('formatDataSources', () => {
-  it('handles multiple sources with en', () => {
-    const input = removeDuplicateSources(
-      `"electricityMap Estimation","entsoe.eu","entsoe.eu"`
-    );
-
-    const expected = 'electricityMap Estimation and entsoe.eu';
-
-    const actual = formatDataSources(input, 'en');
-    expect(actual).to.deep.eq(expected);
-  });
-
-  it('handles multiple sources in another language', () => {
-    const input = removeDuplicateSources(
-      `"electricityMap Estimation","entsoe.eu","entsoe.eu"`
-    );
-
-    const expected = 'electricityMap Estimation og entsoe.eu';
-
-    const actual = formatDataSources(input, 'da');
-    expect(actual).to.deep.eq(expected);
-  });
-
-  it('single source is not changed', () => {
-    const input = removeDuplicateSources(`"entsoe.eu"`);
-
-    const expected = 'entsoe.eu';
-
-    const actual = formatDataSources(input, 'en');
-    expect(actual).to.deep.eq(expected);
-  });
->>>>>>> 0ec063a0
 });