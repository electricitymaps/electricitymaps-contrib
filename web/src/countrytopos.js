const topo = require('./world.json');
const topojson = require('topojson');

var exports = module.exports = {};

<<<<<<< HEAD
exports.addCountryTopos = (countries) => {
  Object.keys(topo.objects).forEach((k) => {
    if (!topo.objects[k].arcs) { return; }
    let geo
    // Do merge inner arcs for those
    if (['US'].indexOf(k.split('-')[0]) !== -1) {
      geo = topojson.feature(topo, topo.objects[k]);
    } else {
      geo = { geometry: topojson.merge(topo, [topo.objects[k]]) };
    }
    // Exclude countries with null geometries.
    if (geo.geometry) {
      countries[k] = geo;
    }
  });
=======
exports.addCountryTopos = function(countries) {

  // OPTIMIZATION:
  // A hash map would probably be much faster than doing a `filter`
  // for all countries O(n) instead of O(n^2)
  function hascMatch(properties, hasc) {
    return (
      properties.code_hasc == hasc ||
      (properties.hasc_maybe && properties.hasc_maybe.split('|').indexOf(hasc) != -1)
    );
  }
  function any(arr) {
      return arr.reduce(function(x, y) { return x || y});
  }
  function getSubUnits(ids) {
      return topojson.merge(topos, topos.objects.countries.geometries.filter(function(d) {
        return ids.indexOf(d.properties.subid) != -1;
    }));
  }
  function getState(countryId, code_hasc, use_maybe) {
      if (use_maybe == undefined) { use_maybe = false; }
      return topojson.merge(topos, topos.objects.countries.geometries.filter(function(d) {
        return d.id == countryId && (use_maybe && hascMatch(d.properties, code_hasc) || d.properties.code_hasc == code_hasc);
    }));
  }
  function getStates(countryId, code_hascs, use_maybe) {
      if (use_maybe == undefined) { use_maybe = false; }
      return topojson.merge(topos, topos.objects.countries.geometries.filter(function(d) {
        return d.id == countryId && (use_maybe && any(code_hascs.map(function(h) {
          return hascMatch(d.properties, h)
      }))) || code_hascs.indexOf(d.properties.code_hasc) != -1;
    }));
  }
  function getStateByFips(countryId, fips) {
      return topojson.merge(topos, topos.objects.countries.geometries.filter(function(d) {
        return d.id == countryId && d.properties.fips == fips;
    }));
  }
  function getStatesByAdm1(adm1_codes) {
      return topojson.merge(topos, topos.objects.countries.geometries.filter(function(d) {
        return adm1_codes.indexOf(d.properties.adm1_code) != -1;
    }));
  }
  function getCountry(id) {
      return topojson.merge(topos, topos.objects.countries.geometries.filter(function(d) {
        return d.id == id;
    }));
  }
  function getMergedCountries(ids) {
      return topojson.merge(topos, topos.objects.countries.geometries.filter(function(d) {
        return ids.indexOf(d.id) != -1;
    }));
  }

  // Map between "countries" iso_a2 and adm0_a3 in order to support XX, GB etc..
  // Note that the definition of "countries" is very vague here..
  // Specific case of Kosovo and Serbia: considered as a whole as long as they will be reported together in ENTSO-E.
  countries['XX'] = getCountry('CYN');

  // List of all countries
  countries['AF'] = getCountry('AFG')
  countries['AX'] = getCountry('ALA')
  countries['AL'] = getCountry('ALB')
  countries['DZ'] = getCountry('DZA')
  countries['AS'] = getCountry('ASM')
  countries['AD'] = getCountry('AND')
  countries['AO'] = getCountry('AGO')
  countries['AI'] = getCountry('AIA')
  // countries['AQ'] = getCountry('ATA')
  countries['AG'] = getCountry('ATG')
  countries['AR'] = getCountry('ARG')
  countries['AM'] = getCountry('ARM')
  countries['AW'] = getCountry('ABW')
  // countries['AU'] = getCountry('AUS');
  // countries['AUS-ACT'] = getState('AUS', 'AU.AC');
  countries['AUS-NSW'] = getStates('AUS', ['AU.NS', 'AU.AC']);
  countries['AUS-NT'] = getState('AUS', 'AU.NT');
  countries['AUS-QLD'] = getState('AUS', 'AU.QL');
  countries['AUS-SA'] = getState('AUS', 'AU.SA');
  countries['AUS-TAS'] = getState('AUS', 'AU.TS');
  countries['AUS-VIC'] = getState('AUS', 'AU.VI');
  countries['AUS-WA'] = getState('AUS', 'AU.WA');
  countries['AT'] = getCountry('AUT')
  countries['AZ'] = getCountry('AZE')
  countries['BS'] = getCountry('BHS')
  countries['BH'] = getCountry('BHR')
  countries['BD'] = getCountry('BGD')
  countries['BB'] = getCountry('BRB')
  countries['BY'] = getCountry('BLR')
  countries['BE'] = getCountry('BEL')
  countries['BZ'] = getCountry('BLZ')
  countries['BJ'] = getCountry('BEN')
  countries['BM'] = getCountry('BMU')
  countries['BT'] = getCountry('BTN')
  countries['BO'] = getCountry('BOL')
  //countries['BA'] = getCountry('BIH')
  countries['BA'] = getStatesByAdm1(['BIH-4801', 'BIH-4802', 'BIH-2225', 'BIH-2224', 'BIH-2226','BIH-2227', 'BIH-2228', 'BIH-4807', 'BIH-4808', 'BIH-4805', 'BIH-4806', 'BIH-2890', 'BIH-2891', 'BIH-2889', 'BIH-2887', 'BIH-4804', 'BIH-3153', 'BIH-4803'])
  countries['BW'] = getCountry('BWA')
  countries['BV'] = getCountry('BVT')
  //countries['BR'] = getCountry('BRA')
  countries['BR-N'] = getStates('BRA', ['BR.AM', 'BR.PA', 'BR.TO', 'BR.RR', 'BR.AP']);
  countries['BR-NE'] = getStates('BRA', ['BR.PE', 'BR.MA', 'BR.CE', 'BR.PI', 'BR.AL', 'BR.BA', 'BR.PB', 'BR.RN', 'BR.SE']);
  countries['BR-CS'] = getStates('BRA', ['BR.', 'BR.AC', 'BR.GO', 'BR.SP', 'BR.DF', 'BR.MS', 'BR.MG', 'BR.MT', 'BR.ES', 'BR.RJ', 'BR.RO']);
  countries['BR-S'] = getStates('BRA', ['BR.RS', 'BR.SC', 'BR.PR']);
  countries['VG'] = getCountry('VGB')
  countries['IO'] = getCountry('IOT')
  countries['BN'] = getCountry('BRN')
  countries['BG'] = getCountry('BGR')
  countries['BF'] = getCountry('BFA')
  countries['BI'] = getCountry('BDI')
  countries['KH'] = getCountry('KHM')
  countries['CM'] = getCountry('CMR')
  // countries['CA'] = getCountry('CAN');
  countries['CA-AB'] = getState('CAN', 'CA.AB');
  countries['CA-BC'] = getState('CAN', 'CA.BC');
  countries['CA-MB'] = getState('CAN', 'CA.MB');
  countries['CA-NB'] = getState('CAN', 'CA.NB');
  countries['CA-NL'] = getState('CAN', 'CA.NF'); // since 2002, ISO 3166-2 is "CA-NL", code_hasc in naturalearth is "CA.NF"
  countries['CA-NS'] = getState('CAN', 'CA.NS');
  countries['CA-ON'] = getState('CAN', 'CA.ON');
  countries['CA-PE'] = getState('CAN', 'CA.PE');
  countries['CA-QC'] = getState('CAN', 'CA.QC');
  countries['CA-SK'] = getState('CAN', 'CA.SK');
  countries['CA-NT'] = getState('CAN', 'CA.NT');
  countries['CA-NU'] = getState('CAN', 'CA.NU');
  countries['CA-YT'] = getState('CAN', 'CA.YT');
  countries['CV'] = getCountry('CPV')
  countries['KY'] = getCountry('CYM')
  countries['CF'] = getCountry('CAF')
  countries['TD'] = getCountry('TCD')
  //countries['CL'] = getCountry('CHL')
  countries['CL-SING'] = getStates('CHL', ['CL.AP', 'CL.TA', 'CL.AN'])
  countries['CL-SIC'] = getStatesByAdm1(['CHL-2696', 'CHL-2697', 'CHL-2699', 'CHL-2698', 'CHL-2703', 'CHL-2705', 'CHL-2702', 'CHL-2700', 'CHL-2701', 'CHL-2704'])
  countries['CL-SEM'] = getState('CHL', 'CL.MA')
  countries['CL-SEA'] = getState('CHL', 'CL.AI')
  countries['CN'] = getCountry('CHN')
  countries['HK'] = getCountry('HKG')
  countries['MO'] = getCountry('MAC')
  countries['CX'] = getCountry('CXR')
  countries['CC'] = getCountry('CCK')
  countries['CO'] = getCountry('COL')
  countries['KM'] = getCountry('COM')
  countries['CG'] = getCountry('COG')
  countries['CD'] = getCountry('COD')
  countries['CK'] = getCountry('COK')
  countries['CR'] = getCountry('CRI')
  countries['CI'] = getCountry('CIV')
  countries['HR'] = getCountry('HRV')
  countries['CU'] = getCountry('CUB')
  countries['CY'] = getCountry('CYP')
  countries['CZ'] = getCountry('CZE')
  countries['DK'] = getSubUnits(['DNK'])
  countries['DK-BHM'] = getSubUnits(['DNB'])
  countries['DJ'] = getCountry('DJI')
  countries['DM'] = getCountry('DMA')
  countries['DO'] = getCountry('DOM')
  countries['EC'] = getCountry('ECU')
  countries['EG'] = getCountry('EGY')
  countries['SV'] = getCountry('SLV')
  countries['GQ'] = getCountry('GNQ')
  countries['ER'] = getCountry('ERI')
  countries['EE'] = getCountry('EST')
  countries['ET'] = getCountry('ETH')
  countries['FK'] = getCountry('FLK')
  countries['FO'] = getCountry('FRO')
  countries['FJ'] = getCountry('FJI')
  countries['FI'] = getCountry('FIN')
  // countries['FR'] = getCountry('FRA')
  countries['FR'] = getSubUnits(['FXX'])
  countries['FR-COR'] = getSubUnits(['FXC'])
  countries['GF'] = getCountry('GUF')
  countries['PF'] = getCountry('PYF')
  countries['TF'] = getCountry('ATF')
  countries['GA'] = getCountry('GAB')
  countries['GM'] = getCountry('GMB')
  countries['GE'] = getCountry('GEO')
  countries['DE'] = getCountry('DEU')
  countries['GH'] = getCountry('GHA')
  countries['GI'] = getCountry('GIB')
  countries['GR'] = getCountry('GRC')
  countries['GL'] = getCountry('GRL')
  countries['GD'] = getCountry('GRD')
  countries['GP'] = getCountry('GLP')
  countries['GU'] = getCountry('GUM')
  countries['GT'] = getCountry('GTM')
  countries['GG'] = getCountry('GGY')
  countries['GN'] = getCountry('GIN')
  countries['GW'] = getCountry('GNB')
  countries['GY'] = getCountry('GUY')
  countries['HT'] = getCountry('HTI')
  countries['HM'] = getCountry('HMD')
  countries['VA'] = getCountry('VAT')
  countries['HN'] = getCountry('HND')
  countries['HU'] = getCountry('HUN')
  countries['IS'] = getCountry('ISL')
  // TODO: Use iso_3166_2 field instead
  countries['IN-AN'] = getState('IND', 'IN.AN', true);
  countries['IN-AP'] = getState('IND', 'IN.AD', true);
  countries['IN-AR'] = getState('IND', 'IN.AR', true);
  countries['IN-AS'] = getState('IND', 'IN.AS', true);
  countries['IN-BR'] = getState('IND', 'IN.BR', true);
  countries['IN-CT'] = getState('IND', 'IN.CT', true);
  countries['IN-CH'] = getState('IND', 'IN.CH', true);
  countries['IN-DD'] = getState('IND', 'IN.DD', true);
  countries['IN-DN'] = getState('IND', 'IN.DN', true);
  countries['IN-DL'] = getState('IND', 'IN.DL', true);
  countries['IN-GA'] = getState('IND', 'IN.GA', true);
  // For some reason IN.GJ is not a code_hasc in database, use FIPS code instead.
  // countries['IN-GJ'] = getState('IND', 'IN.GJ', true);
  countries['IN-GJ'] = getStateByFips('IND', 'IN32');
  countries['IN-HR'] = getState('IND', 'IN.HR', true);
  countries['IN-HP'] = getState('IND', 'IN.HP', true);
  countries['IN-JK'] = getState('IND', 'IN.JK', true);
  countries['IN-JH'] = getState('IND', 'IN.JH', true);
  countries['IN-KA'] = getState('IND', 'IN.KA', true);
  countries['IN-KL'] = getState('IND', 'IN.KL', true);
  countries['IN-LD'] = getState('IND', 'IN.LD', true);
  countries['IN-MP'] = getState('IND', 'IN.MP', true);
  countries['IN-MH'] = getState('IND', 'IN.MH', true);
  countries['IN-MN'] = getState('IND', 'IN.MN', true);
  countries['IN-ML'] = getState('IND', 'IN.ML', true);
  countries['IN-MZ'] = getState('IND', 'IN.MZ', true);
  countries['IN-NL'] = getState('IND', 'IN.NL', true);
  countries['IN-OR'] = getState('IND', 'IN.OR', true);
  countries['IN-PB'] = getState('IND', 'IN.PB', true); // Punjab State
  countries['IN-PY'] = getState('IND', 'IN.PY', true);
  countries['IN-RJ'] = getState('IND', 'IN.RJ', true);
  countries['IN-SK'] = getState('IND', 'IN.SK', true);
  countries['IN-TN'] = getState('IND', 'IN.TN', true);
  countries['IN-TG'] = getState('IND', 'IN.TG', true);
  countries['IN-TR'] = getState('IND', 'IN.TR', true);
  countries['IN-UT'] = getState('IND', 'IN.UT', true);
  countries['IN-UP'] = getState('IND', 'IN.UP', true);
  countries['IN-WB'] = getState('IND', 'IN.WB', true);
  countries['ID'] = getCountry('IDN')
  countries['IR'] = getCountry('IRN')
  countries['IQ'] = getCountry('IRQ')
  countries['IE'] = getCountry('IRL')
  countries['IM'] = getCountry('IMN')
  countries['IL'] = getCountry('ISR')
  countries['IT'] = getCountry('ITA')
  countries['JM'] = getCountry('JAM')
  countries['JP'] = getCountry('JPN')
  countries['JE'] = getCountry('JEY')
  countries['JO'] = getCountry('JOR')
  countries['KZ'] = getMergedCountries(['KAZ', 'KAB'])
  countries['KE'] = getCountry('KEN')
  countries['KI'] = getCountry('KIR')
  countries['KP'] = getCountry('PRK')
  countries['KR'] = getCountry('KOR')
  countries['KW'] = getCountry('KWT')
  countries['KG'] = getCountry('KGZ')
  countries['LA'] = getCountry('LAO')
  countries['LV'] = getCountry('LVA')
  countries['LB'] = getCountry('LBN')
  countries['LS'] = getCountry('LSO')
  countries['LR'] = getCountry('LBR')
  countries['LY'] = getCountry('LBY')
  countries['LI'] = getCountry('LIE')
  countries['LT'] = getCountry('LTU')
  countries['LU'] = getCountry('LUX')
  countries['MK'] = getCountry('MKD')
  countries['MG'] = getCountry('MDG')
  countries['MW'] = getCountry('MWI')
  // countries['MY'] = getcountry('MYS')
  countries['MY-EM'] = getStatesByAdm1(['MYS-1186', 'MYS-1187'])
  countries['MY-WM'] = getStatesByAdm1(['MYS-1141', 'MYS-1140', 'MYS-1139', 'MYS-1137', 'MYS-1144', 'MYS-1149', 'MYS-1147', 'MYS-1148', 'MYS-4831', 'MYS-4832', 'MYS-1146', 'MYS-1145', 'MYS-1143'])
  countries['MV'] = getCountry('MDV')
  countries['ML'] = getCountry('MLI')
  countries['MT'] = getCountry('MLT')
  countries['MH'] = getCountry('MHL')
  countries['MQ'] = getCountry('MTQ')
  countries['MR'] = getCountry('MRT')
  countries['MU'] = getCountry('MUS')
  countries['YT'] = getCountry('MYT')
  countries['MX'] = getCountry('MEX')
  countries['FM'] = getCountry('FSM')
  countries['MD'] = getCountry('MDA')
  countries['MC'] = getCountry('MCO')
  countries['MN'] = getCountry('MNG')
  countries['ME'] = getCountry('MNE')
  countries['MS'] = getCountry('MSR')
  countries['MA'] = getCountry('MAR')
  countries['MZ'] = getCountry('MOZ')
  countries['MM'] = getCountry('MMR')
  countries['NA'] = getCountry('NAM')
  countries['NR'] = getCountry('NRU')
  countries['NP'] = getCountry('NPL')
  countries['NL'] = getCountry('NLD')
  countries['AN'] = getCountry('ANT')
  countries['NC'] = getCountry('NCL')
  // countries['NZ'] = getCountry('NZL');
  countries['NZ-NZA'] = getSubUnits(['NZA'])
  countries['NZ-NZC'] = getSubUnits(['NZC'])
  countries['NZ-NZN'] = getSubUnits(['NZN'])
  countries['NZ-NZS'] = getSubUnits(['NZS'])
  countries['NI'] = getCountry('NIC')
  countries['NE'] = getCountry('NER')
  countries['NG'] = getCountry('NGA')
  countries['NU'] = getCountry('NIU')
  countries['NF'] = getCountry('NFK')
  countries['MP'] = getCountry('MNP')
  countries['NO'] = getCountry('NOR')
  countries['OM'] = getCountry('OMN')
  countries['PK'] = getCountry('PAK')
  countries['PW'] = getCountry('PLW')
  countries['PS'] = getCountry('PSX')
  countries['PA'] = getCountry('PAN')
  countries['PG'] = getCountry('PNG')
  countries['PY'] = getCountry('PRY')
  countries['PE'] = getCountry('PER')
  countries['PH'] = getCountry('PHL')
  countries['PN'] = getCountry('PCN')
  countries['PL'] = getCountry('POL')
  countries['PT'] = getSubUnits(['PRX']) // Portugal Mainland
  countries['PT-MA'] = getSubUnits(['PMD']) // Madeira Island
  countries['PT-AC'] = getSubUnits(['PAZ']) // Azores Islands
  countries['PR'] = getCountry('PRI')
  countries['QA'] = getCountry('QAT')
  countries['RE'] = getCountry('REU')
  countries['RO'] = getCountry('ROU')
  countries['RU'] = getSubUnits(['RUE', 'RUA'])
  countries['RU-KGD'] = getSubUnits(['RUK'])
  countries['RW'] = getCountry('RWA')
  countries['BL'] = getCountry('BLM')
  countries['SH'] = getCountry('SHN')
  countries['KN'] = getCountry('KNA')
  countries['LC'] = getCountry('LCA')
  countries['MF'] = getCountry('MAF')
  countries['PM'] = getCountry('SPM')
  countries['VC'] = getCountry('VCT')
  countries['WS'] = getCountry('WSM')
  countries['SM'] = getCountry('SMR')
  countries['ST'] = getCountry('STP')
  countries['SA'] = getCountry('SAU')
  countries['SN'] = getCountry('SEN')
  countries['RS'] = getMergedCountries(['SRB','KOS']);
  countries['SC'] = getCountry('SYC')
  countries['SL'] = getCountry('SLE')
  countries['SG'] = getCountry('SGP')
  countries['SK'] = getCountry('SVK')
  countries['SI'] = getCountry('SVN')
  countries['SB'] = getCountry('SLB')
  countries['SO'] = getMergedCountries(['SOL', 'SOM'])
  countries['ZA'] = getCountry('ZAF')
  countries['GS'] = getCountry('SGS')
  countries['SS'] = getCountry('SSD')
  countries['ES'] = getSubUnits(['ESX', 'SEC', 'SEM']); //Spain Peninsula
  countries['ES-CN-LP'] = getCountry('La Palma'); //Spain Canary Islands
  countries['ES-CN-HI'] = getCountry('Hierro');
  countries['ES-CN-IG'] = getCountry('Isla de la Gomera');
  countries['ES-CN-TE'] = getCountry('Tenerife');
  countries['ES-CN-GC'] = getCountry('Gran Canaria');
  countries['ES-CN-FVLZ'] = getMergedCountries(['Fuerteventura', 'Lanzarote']);
  countries['ES-IB'] = getSubUnits(['ESI']); //Spain Balearic islands
  countries['LK'] = getCountry('LKA')
  countries['SD'] = getCountry('SDN')
  countries['SR'] = getCountry('SUR')
  countries['SJ'] = getCountry('SJM')
  countries['SZ'] = getCountry('SWZ')
  countries['SE'] = getCountry('SWE')
  countries['CH'] = getCountry('CHE')
  countries['SY'] = getCountry('SYR')
  countries['TW'] = getCountry('TWN')
  countries['TJ'] = getCountry('TJK')
  countries['TZ'] = getCountry('TZA')
  countries['TH'] = getCountry('THA')
  countries['TL'] = getCountry('TLS')
  countries['TG'] = getCountry('TGO')
  countries['TK'] = getCountry('TKL')
  countries['TO'] = getCountry('TON')
  countries['TT'] = getCountry('TTO')
  countries['TN'] = getCountry('TUN')
  countries['TR'] = getCountry('TUR')
  countries['TM'] = getCountry('TKM')
  countries['TC'] = getCountry('TCA')
  countries['TV'] = getCountry('TUV')
  countries['UG'] = getCountry('UGA')
  countries['UA'] = getCountry('UKR')
  countries['AE'] = getCountry('ARE')
  countries['GB'] = getSubUnits(['ENG', 'SCT', 'WLS'])
  countries['GB-NIR'] = getSubUnits(['NIR'])
  // countries['US'] = getSubUnits(['USB']) // Continental
  // countries['US-AK'] = getSubUnits(['USK']) // Alaska
  // countries['US-HI'] = getSubUnits(['USH']) // Hawaii
  countries['US-AK'] = getState('USA', 'US.AK')
  countries['US-AL'] = getState('USA', 'US.AL')
  // countries['US-AR'] = getState('USA', 'US.AR')
  countries['US-AZ'] = getState('USA', 'US.AZ')
  countries['US-CA'] = getState('USA', 'US.CA')
  countries['US-CO'] = getState('USA', 'US.CO')
  // countries['US-CT'] = getState('USA', 'US.CT')
  countries['US-DC'] = getState('USA', 'US.DC')
  // countries['US-DE'] = getState('USA', 'US.DE')
  countries['US-FL'] = getState('USA', 'US.FL')
  countries['US-GA'] = getState('USA', 'US.GA')
  countries['US-HI'] = getState('USA', 'US.HI')
  // countries['US-IA'] = getState('USA', 'US.IA')
  countries['US-ID'] = getState('USA', 'US.ID')
  // countries['US-IL'] = getState('USA', 'US.IL')
  // countries['US-IN'] = getState('USA', 'US.IN')
  countries['US-KS'] = getState('USA', 'US.KS')
  // countries['US-KY'] = getState('USA', 'US.KY')
  // countries['US-LA'] = getState('USA', 'US.LA')
  // countries['US-MA'] = getState('USA', 'US.MA')
  // countries['US-MD'] = getState('USA', 'US.MD')
  // countries['US-ME'] = getState('USA', 'US.ME')
  // countries['US-MI'] = getState('USA', 'US.MI')
  countries['US-MISO'] = getStates('USA', ['US.AR', 'US.IA', 'US.IL', 'US.IN', 'US.LA', 'US.MI', 'US.MN', 'US.MO', 'US.ND', 'US.SD', 'US.WI'])
  // countries['US-MN'] = getState('USA', 'US.MN')
  // countries['US-MO'] = getState('USA', 'US.MO')
  countries['US-MS'] = getState('USA', 'US.MS')
  countries['US-MT'] = getState('USA', 'US.MT')
  countries['US-NC'] = getState('USA', 'US.NC')
  // countries['US-ND'] = getState('USA', 'US.ND')
  countries['US-NE'] = getState('USA', 'US.NE')
  countries['US-NEISO'] = getStates('USA', ['US.CT', 'US.MA', 'US.ME', 'US.NH', 'US.RI', 'US.VT'])
  // countries['US-NH'] = getState('USA', 'US.NH')
  // countries['US-NJ'] = getState('USA', 'US.NJ')
  countries['US-NM'] = getState('USA', 'US.NM')
  countries['US-NV'] = getState('USA', 'US.NV')
  countries['US-NY'] = getState('USA', 'US.NY')
  // countries['US-OH'] = getState('USA', 'US.OH')
  countries['US-OK'] = getState('USA', 'US.OK')
  countries['US-OR'] = getState('USA', 'US.OR')
  // countries['US-PA'] = getState('USA', 'US.PA')
  countries['US-PJM'] = getStates('USA', ['US.PA', 'US.NJ', 'US.MD', 'US.DE', 'US.VA', 'US.WV', 'US.OH', 'US.KY'])
  // countries['US-RI'] = getState('USA', 'US.RI')
  countries['US-SC'] = getState('USA', 'US.SC')
  // countries['US-SD'] = getState('USA', 'US.SD')
  countries['US-TN'] = getState('USA', 'US.TN')
  countries['US-TX'] = getState('USA', 'US.TX')
  countries['US-UT'] = getState('USA', 'US.UT')
  // countries['US-VA'] = getState('USA', 'US.VA')
  // countries['US-VT'] = getState('USA', 'US.VT')
  countries['US-WA'] = getState('USA', 'US.WA')
  // countries['US-WI'] = getState('USA', 'US.WI')
  // countries['US-WV'] = getState('USA', 'US.WV')
  countries['US-WY'] = getState('USA', 'US.WY')
  countries['UM'] = getCountry('UMI')
  countries['UY'] = getCountry('URY')
  countries['UZ'] = getCountry('UZB')
  countries['VU'] = getCountry('VUT')
  countries['VE'] = getCountry('VEN')
  countries['VN'] = getCountry('VNM')
  countries['VI'] = getCountry('VIR')
  countries['WF'] = getCountry('WLF')
  countries['EH'] = getCountry('ESH')
  countries['YE'] = getCountry('YEM')
  countries['ZM'] = getCountry('ZMB')
  countries['ZW'] = getCountry('ZWE')


  // Clear memory
  topos = [];
>>>>>>> c369d7c1

  return countries;
};<|MERGE_RESOLUTION|>--- conflicted
+++ resolved
@@ -3,11 +3,10 @@
 
 var exports = module.exports = {};
 
-<<<<<<< HEAD
 exports.addCountryTopos = (countries) => {
   Object.keys(topo.objects).forEach((k) => {
     if (!topo.objects[k].arcs) { return; }
-    let geo
+    let geo;
     // Do merge inner arcs for those
     if (['US'].indexOf(k.split('-')[0]) !== -1) {
       geo = topojson.feature(topo, topo.objects[k]);
@@ -19,463 +18,6 @@
       countries[k] = geo;
     }
   });
-=======
-exports.addCountryTopos = function(countries) {
-
-  // OPTIMIZATION:
-  // A hash map would probably be much faster than doing a `filter`
-  // for all countries O(n) instead of O(n^2)
-  function hascMatch(properties, hasc) {
-    return (
-      properties.code_hasc == hasc ||
-      (properties.hasc_maybe && properties.hasc_maybe.split('|').indexOf(hasc) != -1)
-    );
-  }
-  function any(arr) {
-      return arr.reduce(function(x, y) { return x || y});
-  }
-  function getSubUnits(ids) {
-      return topojson.merge(topos, topos.objects.countries.geometries.filter(function(d) {
-        return ids.indexOf(d.properties.subid) != -1;
-    }));
-  }
-  function getState(countryId, code_hasc, use_maybe) {
-      if (use_maybe == undefined) { use_maybe = false; }
-      return topojson.merge(topos, topos.objects.countries.geometries.filter(function(d) {
-        return d.id == countryId && (use_maybe && hascMatch(d.properties, code_hasc) || d.properties.code_hasc == code_hasc);
-    }));
-  }
-  function getStates(countryId, code_hascs, use_maybe) {
-      if (use_maybe == undefined) { use_maybe = false; }
-      return topojson.merge(topos, topos.objects.countries.geometries.filter(function(d) {
-        return d.id == countryId && (use_maybe && any(code_hascs.map(function(h) {
-          return hascMatch(d.properties, h)
-      }))) || code_hascs.indexOf(d.properties.code_hasc) != -1;
-    }));
-  }
-  function getStateByFips(countryId, fips) {
-      return topojson.merge(topos, topos.objects.countries.geometries.filter(function(d) {
-        return d.id == countryId && d.properties.fips == fips;
-    }));
-  }
-  function getStatesByAdm1(adm1_codes) {
-      return topojson.merge(topos, topos.objects.countries.geometries.filter(function(d) {
-        return adm1_codes.indexOf(d.properties.adm1_code) != -1;
-    }));
-  }
-  function getCountry(id) {
-      return topojson.merge(topos, topos.objects.countries.geometries.filter(function(d) {
-        return d.id == id;
-    }));
-  }
-  function getMergedCountries(ids) {
-      return topojson.merge(topos, topos.objects.countries.geometries.filter(function(d) {
-        return ids.indexOf(d.id) != -1;
-    }));
-  }
-
-  // Map between "countries" iso_a2 and adm0_a3 in order to support XX, GB etc..
-  // Note that the definition of "countries" is very vague here..
-  // Specific case of Kosovo and Serbia: considered as a whole as long as they will be reported together in ENTSO-E.
-  countries['XX'] = getCountry('CYN');
-
-  // List of all countries
-  countries['AF'] = getCountry('AFG')
-  countries['AX'] = getCountry('ALA')
-  countries['AL'] = getCountry('ALB')
-  countries['DZ'] = getCountry('DZA')
-  countries['AS'] = getCountry('ASM')
-  countries['AD'] = getCountry('AND')
-  countries['AO'] = getCountry('AGO')
-  countries['AI'] = getCountry('AIA')
-  // countries['AQ'] = getCountry('ATA')
-  countries['AG'] = getCountry('ATG')
-  countries['AR'] = getCountry('ARG')
-  countries['AM'] = getCountry('ARM')
-  countries['AW'] = getCountry('ABW')
-  // countries['AU'] = getCountry('AUS');
-  // countries['AUS-ACT'] = getState('AUS', 'AU.AC');
-  countries['AUS-NSW'] = getStates('AUS', ['AU.NS', 'AU.AC']);
-  countries['AUS-NT'] = getState('AUS', 'AU.NT');
-  countries['AUS-QLD'] = getState('AUS', 'AU.QL');
-  countries['AUS-SA'] = getState('AUS', 'AU.SA');
-  countries['AUS-TAS'] = getState('AUS', 'AU.TS');
-  countries['AUS-VIC'] = getState('AUS', 'AU.VI');
-  countries['AUS-WA'] = getState('AUS', 'AU.WA');
-  countries['AT'] = getCountry('AUT')
-  countries['AZ'] = getCountry('AZE')
-  countries['BS'] = getCountry('BHS')
-  countries['BH'] = getCountry('BHR')
-  countries['BD'] = getCountry('BGD')
-  countries['BB'] = getCountry('BRB')
-  countries['BY'] = getCountry('BLR')
-  countries['BE'] = getCountry('BEL')
-  countries['BZ'] = getCountry('BLZ')
-  countries['BJ'] = getCountry('BEN')
-  countries['BM'] = getCountry('BMU')
-  countries['BT'] = getCountry('BTN')
-  countries['BO'] = getCountry('BOL')
-  //countries['BA'] = getCountry('BIH')
-  countries['BA'] = getStatesByAdm1(['BIH-4801', 'BIH-4802', 'BIH-2225', 'BIH-2224', 'BIH-2226','BIH-2227', 'BIH-2228', 'BIH-4807', 'BIH-4808', 'BIH-4805', 'BIH-4806', 'BIH-2890', 'BIH-2891', 'BIH-2889', 'BIH-2887', 'BIH-4804', 'BIH-3153', 'BIH-4803'])
-  countries['BW'] = getCountry('BWA')
-  countries['BV'] = getCountry('BVT')
-  //countries['BR'] = getCountry('BRA')
-  countries['BR-N'] = getStates('BRA', ['BR.AM', 'BR.PA', 'BR.TO', 'BR.RR', 'BR.AP']);
-  countries['BR-NE'] = getStates('BRA', ['BR.PE', 'BR.MA', 'BR.CE', 'BR.PI', 'BR.AL', 'BR.BA', 'BR.PB', 'BR.RN', 'BR.SE']);
-  countries['BR-CS'] = getStates('BRA', ['BR.', 'BR.AC', 'BR.GO', 'BR.SP', 'BR.DF', 'BR.MS', 'BR.MG', 'BR.MT', 'BR.ES', 'BR.RJ', 'BR.RO']);
-  countries['BR-S'] = getStates('BRA', ['BR.RS', 'BR.SC', 'BR.PR']);
-  countries['VG'] = getCountry('VGB')
-  countries['IO'] = getCountry('IOT')
-  countries['BN'] = getCountry('BRN')
-  countries['BG'] = getCountry('BGR')
-  countries['BF'] = getCountry('BFA')
-  countries['BI'] = getCountry('BDI')
-  countries['KH'] = getCountry('KHM')
-  countries['CM'] = getCountry('CMR')
-  // countries['CA'] = getCountry('CAN');
-  countries['CA-AB'] = getState('CAN', 'CA.AB');
-  countries['CA-BC'] = getState('CAN', 'CA.BC');
-  countries['CA-MB'] = getState('CAN', 'CA.MB');
-  countries['CA-NB'] = getState('CAN', 'CA.NB');
-  countries['CA-NL'] = getState('CAN', 'CA.NF'); // since 2002, ISO 3166-2 is "CA-NL", code_hasc in naturalearth is "CA.NF"
-  countries['CA-NS'] = getState('CAN', 'CA.NS');
-  countries['CA-ON'] = getState('CAN', 'CA.ON');
-  countries['CA-PE'] = getState('CAN', 'CA.PE');
-  countries['CA-QC'] = getState('CAN', 'CA.QC');
-  countries['CA-SK'] = getState('CAN', 'CA.SK');
-  countries['CA-NT'] = getState('CAN', 'CA.NT');
-  countries['CA-NU'] = getState('CAN', 'CA.NU');
-  countries['CA-YT'] = getState('CAN', 'CA.YT');
-  countries['CV'] = getCountry('CPV')
-  countries['KY'] = getCountry('CYM')
-  countries['CF'] = getCountry('CAF')
-  countries['TD'] = getCountry('TCD')
-  //countries['CL'] = getCountry('CHL')
-  countries['CL-SING'] = getStates('CHL', ['CL.AP', 'CL.TA', 'CL.AN'])
-  countries['CL-SIC'] = getStatesByAdm1(['CHL-2696', 'CHL-2697', 'CHL-2699', 'CHL-2698', 'CHL-2703', 'CHL-2705', 'CHL-2702', 'CHL-2700', 'CHL-2701', 'CHL-2704'])
-  countries['CL-SEM'] = getState('CHL', 'CL.MA')
-  countries['CL-SEA'] = getState('CHL', 'CL.AI')
-  countries['CN'] = getCountry('CHN')
-  countries['HK'] = getCountry('HKG')
-  countries['MO'] = getCountry('MAC')
-  countries['CX'] = getCountry('CXR')
-  countries['CC'] = getCountry('CCK')
-  countries['CO'] = getCountry('COL')
-  countries['KM'] = getCountry('COM')
-  countries['CG'] = getCountry('COG')
-  countries['CD'] = getCountry('COD')
-  countries['CK'] = getCountry('COK')
-  countries['CR'] = getCountry('CRI')
-  countries['CI'] = getCountry('CIV')
-  countries['HR'] = getCountry('HRV')
-  countries['CU'] = getCountry('CUB')
-  countries['CY'] = getCountry('CYP')
-  countries['CZ'] = getCountry('CZE')
-  countries['DK'] = getSubUnits(['DNK'])
-  countries['DK-BHM'] = getSubUnits(['DNB'])
-  countries['DJ'] = getCountry('DJI')
-  countries['DM'] = getCountry('DMA')
-  countries['DO'] = getCountry('DOM')
-  countries['EC'] = getCountry('ECU')
-  countries['EG'] = getCountry('EGY')
-  countries['SV'] = getCountry('SLV')
-  countries['GQ'] = getCountry('GNQ')
-  countries['ER'] = getCountry('ERI')
-  countries['EE'] = getCountry('EST')
-  countries['ET'] = getCountry('ETH')
-  countries['FK'] = getCountry('FLK')
-  countries['FO'] = getCountry('FRO')
-  countries['FJ'] = getCountry('FJI')
-  countries['FI'] = getCountry('FIN')
-  // countries['FR'] = getCountry('FRA')
-  countries['FR'] = getSubUnits(['FXX'])
-  countries['FR-COR'] = getSubUnits(['FXC'])
-  countries['GF'] = getCountry('GUF')
-  countries['PF'] = getCountry('PYF')
-  countries['TF'] = getCountry('ATF')
-  countries['GA'] = getCountry('GAB')
-  countries['GM'] = getCountry('GMB')
-  countries['GE'] = getCountry('GEO')
-  countries['DE'] = getCountry('DEU')
-  countries['GH'] = getCountry('GHA')
-  countries['GI'] = getCountry('GIB')
-  countries['GR'] = getCountry('GRC')
-  countries['GL'] = getCountry('GRL')
-  countries['GD'] = getCountry('GRD')
-  countries['GP'] = getCountry('GLP')
-  countries['GU'] = getCountry('GUM')
-  countries['GT'] = getCountry('GTM')
-  countries['GG'] = getCountry('GGY')
-  countries['GN'] = getCountry('GIN')
-  countries['GW'] = getCountry('GNB')
-  countries['GY'] = getCountry('GUY')
-  countries['HT'] = getCountry('HTI')
-  countries['HM'] = getCountry('HMD')
-  countries['VA'] = getCountry('VAT')
-  countries['HN'] = getCountry('HND')
-  countries['HU'] = getCountry('HUN')
-  countries['IS'] = getCountry('ISL')
-  // TODO: Use iso_3166_2 field instead
-  countries['IN-AN'] = getState('IND', 'IN.AN', true);
-  countries['IN-AP'] = getState('IND', 'IN.AD', true);
-  countries['IN-AR'] = getState('IND', 'IN.AR', true);
-  countries['IN-AS'] = getState('IND', 'IN.AS', true);
-  countries['IN-BR'] = getState('IND', 'IN.BR', true);
-  countries['IN-CT'] = getState('IND', 'IN.CT', true);
-  countries['IN-CH'] = getState('IND', 'IN.CH', true);
-  countries['IN-DD'] = getState('IND', 'IN.DD', true);
-  countries['IN-DN'] = getState('IND', 'IN.DN', true);
-  countries['IN-DL'] = getState('IND', 'IN.DL', true);
-  countries['IN-GA'] = getState('IND', 'IN.GA', true);
-  // For some reason IN.GJ is not a code_hasc in database, use FIPS code instead.
-  // countries['IN-GJ'] = getState('IND', 'IN.GJ', true);
-  countries['IN-GJ'] = getStateByFips('IND', 'IN32');
-  countries['IN-HR'] = getState('IND', 'IN.HR', true);
-  countries['IN-HP'] = getState('IND', 'IN.HP', true);
-  countries['IN-JK'] = getState('IND', 'IN.JK', true);
-  countries['IN-JH'] = getState('IND', 'IN.JH', true);
-  countries['IN-KA'] = getState('IND', 'IN.KA', true);
-  countries['IN-KL'] = getState('IND', 'IN.KL', true);
-  countries['IN-LD'] = getState('IND', 'IN.LD', true);
-  countries['IN-MP'] = getState('IND', 'IN.MP', true);
-  countries['IN-MH'] = getState('IND', 'IN.MH', true);
-  countries['IN-MN'] = getState('IND', 'IN.MN', true);
-  countries['IN-ML'] = getState('IND', 'IN.ML', true);
-  countries['IN-MZ'] = getState('IND', 'IN.MZ', true);
-  countries['IN-NL'] = getState('IND', 'IN.NL', true);
-  countries['IN-OR'] = getState('IND', 'IN.OR', true);
-  countries['IN-PB'] = getState('IND', 'IN.PB', true); // Punjab State
-  countries['IN-PY'] = getState('IND', 'IN.PY', true);
-  countries['IN-RJ'] = getState('IND', 'IN.RJ', true);
-  countries['IN-SK'] = getState('IND', 'IN.SK', true);
-  countries['IN-TN'] = getState('IND', 'IN.TN', true);
-  countries['IN-TG'] = getState('IND', 'IN.TG', true);
-  countries['IN-TR'] = getState('IND', 'IN.TR', true);
-  countries['IN-UT'] = getState('IND', 'IN.UT', true);
-  countries['IN-UP'] = getState('IND', 'IN.UP', true);
-  countries['IN-WB'] = getState('IND', 'IN.WB', true);
-  countries['ID'] = getCountry('IDN')
-  countries['IR'] = getCountry('IRN')
-  countries['IQ'] = getCountry('IRQ')
-  countries['IE'] = getCountry('IRL')
-  countries['IM'] = getCountry('IMN')
-  countries['IL'] = getCountry('ISR')
-  countries['IT'] = getCountry('ITA')
-  countries['JM'] = getCountry('JAM')
-  countries['JP'] = getCountry('JPN')
-  countries['JE'] = getCountry('JEY')
-  countries['JO'] = getCountry('JOR')
-  countries['KZ'] = getMergedCountries(['KAZ', 'KAB'])
-  countries['KE'] = getCountry('KEN')
-  countries['KI'] = getCountry('KIR')
-  countries['KP'] = getCountry('PRK')
-  countries['KR'] = getCountry('KOR')
-  countries['KW'] = getCountry('KWT')
-  countries['KG'] = getCountry('KGZ')
-  countries['LA'] = getCountry('LAO')
-  countries['LV'] = getCountry('LVA')
-  countries['LB'] = getCountry('LBN')
-  countries['LS'] = getCountry('LSO')
-  countries['LR'] = getCountry('LBR')
-  countries['LY'] = getCountry('LBY')
-  countries['LI'] = getCountry('LIE')
-  countries['LT'] = getCountry('LTU')
-  countries['LU'] = getCountry('LUX')
-  countries['MK'] = getCountry('MKD')
-  countries['MG'] = getCountry('MDG')
-  countries['MW'] = getCountry('MWI')
-  // countries['MY'] = getcountry('MYS')
-  countries['MY-EM'] = getStatesByAdm1(['MYS-1186', 'MYS-1187'])
-  countries['MY-WM'] = getStatesByAdm1(['MYS-1141', 'MYS-1140', 'MYS-1139', 'MYS-1137', 'MYS-1144', 'MYS-1149', 'MYS-1147', 'MYS-1148', 'MYS-4831', 'MYS-4832', 'MYS-1146', 'MYS-1145', 'MYS-1143'])
-  countries['MV'] = getCountry('MDV')
-  countries['ML'] = getCountry('MLI')
-  countries['MT'] = getCountry('MLT')
-  countries['MH'] = getCountry('MHL')
-  countries['MQ'] = getCountry('MTQ')
-  countries['MR'] = getCountry('MRT')
-  countries['MU'] = getCountry('MUS')
-  countries['YT'] = getCountry('MYT')
-  countries['MX'] = getCountry('MEX')
-  countries['FM'] = getCountry('FSM')
-  countries['MD'] = getCountry('MDA')
-  countries['MC'] = getCountry('MCO')
-  countries['MN'] = getCountry('MNG')
-  countries['ME'] = getCountry('MNE')
-  countries['MS'] = getCountry('MSR')
-  countries['MA'] = getCountry('MAR')
-  countries['MZ'] = getCountry('MOZ')
-  countries['MM'] = getCountry('MMR')
-  countries['NA'] = getCountry('NAM')
-  countries['NR'] = getCountry('NRU')
-  countries['NP'] = getCountry('NPL')
-  countries['NL'] = getCountry('NLD')
-  countries['AN'] = getCountry('ANT')
-  countries['NC'] = getCountry('NCL')
-  // countries['NZ'] = getCountry('NZL');
-  countries['NZ-NZA'] = getSubUnits(['NZA'])
-  countries['NZ-NZC'] = getSubUnits(['NZC'])
-  countries['NZ-NZN'] = getSubUnits(['NZN'])
-  countries['NZ-NZS'] = getSubUnits(['NZS'])
-  countries['NI'] = getCountry('NIC')
-  countries['NE'] = getCountry('NER')
-  countries['NG'] = getCountry('NGA')
-  countries['NU'] = getCountry('NIU')
-  countries['NF'] = getCountry('NFK')
-  countries['MP'] = getCountry('MNP')
-  countries['NO'] = getCountry('NOR')
-  countries['OM'] = getCountry('OMN')
-  countries['PK'] = getCountry('PAK')
-  countries['PW'] = getCountry('PLW')
-  countries['PS'] = getCountry('PSX')
-  countries['PA'] = getCountry('PAN')
-  countries['PG'] = getCountry('PNG')
-  countries['PY'] = getCountry('PRY')
-  countries['PE'] = getCountry('PER')
-  countries['PH'] = getCountry('PHL')
-  countries['PN'] = getCountry('PCN')
-  countries['PL'] = getCountry('POL')
-  countries['PT'] = getSubUnits(['PRX']) // Portugal Mainland
-  countries['PT-MA'] = getSubUnits(['PMD']) // Madeira Island
-  countries['PT-AC'] = getSubUnits(['PAZ']) // Azores Islands
-  countries['PR'] = getCountry('PRI')
-  countries['QA'] = getCountry('QAT')
-  countries['RE'] = getCountry('REU')
-  countries['RO'] = getCountry('ROU')
-  countries['RU'] = getSubUnits(['RUE', 'RUA'])
-  countries['RU-KGD'] = getSubUnits(['RUK'])
-  countries['RW'] = getCountry('RWA')
-  countries['BL'] = getCountry('BLM')
-  countries['SH'] = getCountry('SHN')
-  countries['KN'] = getCountry('KNA')
-  countries['LC'] = getCountry('LCA')
-  countries['MF'] = getCountry('MAF')
-  countries['PM'] = getCountry('SPM')
-  countries['VC'] = getCountry('VCT')
-  countries['WS'] = getCountry('WSM')
-  countries['SM'] = getCountry('SMR')
-  countries['ST'] = getCountry('STP')
-  countries['SA'] = getCountry('SAU')
-  countries['SN'] = getCountry('SEN')
-  countries['RS'] = getMergedCountries(['SRB','KOS']);
-  countries['SC'] = getCountry('SYC')
-  countries['SL'] = getCountry('SLE')
-  countries['SG'] = getCountry('SGP')
-  countries['SK'] = getCountry('SVK')
-  countries['SI'] = getCountry('SVN')
-  countries['SB'] = getCountry('SLB')
-  countries['SO'] = getMergedCountries(['SOL', 'SOM'])
-  countries['ZA'] = getCountry('ZAF')
-  countries['GS'] = getCountry('SGS')
-  countries['SS'] = getCountry('SSD')
-  countries['ES'] = getSubUnits(['ESX', 'SEC', 'SEM']); //Spain Peninsula
-  countries['ES-CN-LP'] = getCountry('La Palma'); //Spain Canary Islands
-  countries['ES-CN-HI'] = getCountry('Hierro');
-  countries['ES-CN-IG'] = getCountry('Isla de la Gomera');
-  countries['ES-CN-TE'] = getCountry('Tenerife');
-  countries['ES-CN-GC'] = getCountry('Gran Canaria');
-  countries['ES-CN-FVLZ'] = getMergedCountries(['Fuerteventura', 'Lanzarote']);
-  countries['ES-IB'] = getSubUnits(['ESI']); //Spain Balearic islands
-  countries['LK'] = getCountry('LKA')
-  countries['SD'] = getCountry('SDN')
-  countries['SR'] = getCountry('SUR')
-  countries['SJ'] = getCountry('SJM')
-  countries['SZ'] = getCountry('SWZ')
-  countries['SE'] = getCountry('SWE')
-  countries['CH'] = getCountry('CHE')
-  countries['SY'] = getCountry('SYR')
-  countries['TW'] = getCountry('TWN')
-  countries['TJ'] = getCountry('TJK')
-  countries['TZ'] = getCountry('TZA')
-  countries['TH'] = getCountry('THA')
-  countries['TL'] = getCountry('TLS')
-  countries['TG'] = getCountry('TGO')
-  countries['TK'] = getCountry('TKL')
-  countries['TO'] = getCountry('TON')
-  countries['TT'] = getCountry('TTO')
-  countries['TN'] = getCountry('TUN')
-  countries['TR'] = getCountry('TUR')
-  countries['TM'] = getCountry('TKM')
-  countries['TC'] = getCountry('TCA')
-  countries['TV'] = getCountry('TUV')
-  countries['UG'] = getCountry('UGA')
-  countries['UA'] = getCountry('UKR')
-  countries['AE'] = getCountry('ARE')
-  countries['GB'] = getSubUnits(['ENG', 'SCT', 'WLS'])
-  countries['GB-NIR'] = getSubUnits(['NIR'])
-  // countries['US'] = getSubUnits(['USB']) // Continental
-  // countries['US-AK'] = getSubUnits(['USK']) // Alaska
-  // countries['US-HI'] = getSubUnits(['USH']) // Hawaii
-  countries['US-AK'] = getState('USA', 'US.AK')
-  countries['US-AL'] = getState('USA', 'US.AL')
-  // countries['US-AR'] = getState('USA', 'US.AR')
-  countries['US-AZ'] = getState('USA', 'US.AZ')
-  countries['US-CA'] = getState('USA', 'US.CA')
-  countries['US-CO'] = getState('USA', 'US.CO')
-  // countries['US-CT'] = getState('USA', 'US.CT')
-  countries['US-DC'] = getState('USA', 'US.DC')
-  // countries['US-DE'] = getState('USA', 'US.DE')
-  countries['US-FL'] = getState('USA', 'US.FL')
-  countries['US-GA'] = getState('USA', 'US.GA')
-  countries['US-HI'] = getState('USA', 'US.HI')
-  // countries['US-IA'] = getState('USA', 'US.IA')
-  countries['US-ID'] = getState('USA', 'US.ID')
-  // countries['US-IL'] = getState('USA', 'US.IL')
-  // countries['US-IN'] = getState('USA', 'US.IN')
-  countries['US-KS'] = getState('USA', 'US.KS')
-  // countries['US-KY'] = getState('USA', 'US.KY')
-  // countries['US-LA'] = getState('USA', 'US.LA')
-  // countries['US-MA'] = getState('USA', 'US.MA')
-  // countries['US-MD'] = getState('USA', 'US.MD')
-  // countries['US-ME'] = getState('USA', 'US.ME')
-  // countries['US-MI'] = getState('USA', 'US.MI')
-  countries['US-MISO'] = getStates('USA', ['US.AR', 'US.IA', 'US.IL', 'US.IN', 'US.LA', 'US.MI', 'US.MN', 'US.MO', 'US.ND', 'US.SD', 'US.WI'])
-  // countries['US-MN'] = getState('USA', 'US.MN')
-  // countries['US-MO'] = getState('USA', 'US.MO')
-  countries['US-MS'] = getState('USA', 'US.MS')
-  countries['US-MT'] = getState('USA', 'US.MT')
-  countries['US-NC'] = getState('USA', 'US.NC')
-  // countries['US-ND'] = getState('USA', 'US.ND')
-  countries['US-NE'] = getState('USA', 'US.NE')
-  countries['US-NEISO'] = getStates('USA', ['US.CT', 'US.MA', 'US.ME', 'US.NH', 'US.RI', 'US.VT'])
-  // countries['US-NH'] = getState('USA', 'US.NH')
-  // countries['US-NJ'] = getState('USA', 'US.NJ')
-  countries['US-NM'] = getState('USA', 'US.NM')
-  countries['US-NV'] = getState('USA', 'US.NV')
-  countries['US-NY'] = getState('USA', 'US.NY')
-  // countries['US-OH'] = getState('USA', 'US.OH')
-  countries['US-OK'] = getState('USA', 'US.OK')
-  countries['US-OR'] = getState('USA', 'US.OR')
-  // countries['US-PA'] = getState('USA', 'US.PA')
-  countries['US-PJM'] = getStates('USA', ['US.PA', 'US.NJ', 'US.MD', 'US.DE', 'US.VA', 'US.WV', 'US.OH', 'US.KY'])
-  // countries['US-RI'] = getState('USA', 'US.RI')
-  countries['US-SC'] = getState('USA', 'US.SC')
-  // countries['US-SD'] = getState('USA', 'US.SD')
-  countries['US-TN'] = getState('USA', 'US.TN')
-  countries['US-TX'] = getState('USA', 'US.TX')
-  countries['US-UT'] = getState('USA', 'US.UT')
-  // countries['US-VA'] = getState('USA', 'US.VA')
-  // countries['US-VT'] = getState('USA', 'US.VT')
-  countries['US-WA'] = getState('USA', 'US.WA')
-  // countries['US-WI'] = getState('USA', 'US.WI')
-  // countries['US-WV'] = getState('USA', 'US.WV')
-  countries['US-WY'] = getState('USA', 'US.WY')
-  countries['UM'] = getCountry('UMI')
-  countries['UY'] = getCountry('URY')
-  countries['UZ'] = getCountry('UZB')
-  countries['VU'] = getCountry('VUT')
-  countries['VE'] = getCountry('VEN')
-  countries['VN'] = getCountry('VNM')
-  countries['VI'] = getCountry('VIR')
-  countries['WF'] = getCountry('WLF')
-  countries['EH'] = getCountry('ESH')
-  countries['YE'] = getCountry('YEM')
-  countries['ZM'] = getCountry('ZMB')
-  countries['ZW'] = getCountry('ZWE')
-
-
-  // Clear memory
-  topos = [];
->>>>>>> c369d7c1
 
   return countries;
 };