@tailwind base;
@tailwind components;
@tailwind utilities;

@layer base {
  @font-face {
    font-family: Inter;
    font-weight: 400 700;
    src: url('/fonts/Inter.var.woff2') format('woff2-variations');
    font-display: swap;
  }
  @font-face {
    font-family: Poppins;
    font-style: normal;
    /* font-weight: 500; */
    font-display: swap;
    src: url('/fonts/Poppins-Medium.woff2') format('woff2');
  }

  /* Set defaults */
  body {
    @apply antialiased;
    @apply bg-white dark:bg-neutral-800;
    @apply text-neutral-900 dark:text-neutral-200;
    /* Disables mobile touch specific blue user select effect */
    -webkit-tap-highlight-color: transparent;
    /* Disables overscroll behavior (e.g. the "bounce" effect when scorlling past content on MacOS and iOS) */
    overscroll-behavior: none;
  }
  h1 {
    @apply text-xl;
    @apply font-poppins;
    @apply font-medium;
  }
  h2 {
    @apply text-base;
    @apply font-poppins;
    @apply font-medium;
  }
  h3 {
    @apply text-sm;
    @apply font-poppins;
    @apply font-medium;
  }
  h4 {
    @apply text-xs;
    @apply font-poppins;
    @apply font-medium;
  }
  p {
    @apply text-sm;
    @apply font-inter;
  }
}
*::-webkit-scrollbar {
  /*remove scrollbar track chrome*/
  background-color: transparent;
}
*::-webkit-scrollbar-thumb {
  border-radius: 20px;
  border: 4px solid transparent;
  height: 50px;
  width: 5px;
  background-color: rgba(0, 0, 0, 0.2);
  background-clip: content-box;
}
* {
  scrollbar-color: #404040b3 transparent; /*remove scrollbar track firefox*/
}

/* Custom styling for react-spring-bottom-sheet */
.dark [data-rsbs-root] {
  --rsbs-bg: theme(colors.neutral.800);
  --rsbs-handle-bg: rgba(255, 255, 255, 0.2);
}
[data-rsbs-header] {
  padding-bottom: 0;
  box-shadow: none;
}
[data-rsbs-scroll] {
  /* Disables scrolling, as we want users to open the sheet instead of scrolling inside it */
  overflow: hidden;
}

.translate-x-radix-toast-swipe-move-x {
  transform: translateX(var(--radix-toast-swipe-move-x));
}

.translate-x-radix-toast-swipe-end-x {
  transform: translateX(var(--radix-toast-swipe-end-x));
}

@media screen and (max-width: 768px) {
  .maplibregl-ctrl {
    display: none !important;
  }
}

button.maplibregl-ctrl-zoom-in.maplibregl-ctrl-zoom-in {
  width: 33px;
  height: 32px;
  border-top-left-radius: 8px;
  border-top-right-radius: 8px;
  border: 1px solid theme(colors.neutral.200) !important;
}
button.maplibregl-ctrl-zoom-in.maplibregl-ctrl-zoom-in:focus {
  border-top-left-radius: 8px;
  border-top-right-radius: 8px;
}
button.maplibregl-ctrl-zoom-out.maplibregl-ctrl-zoom-out {
  width: 33px;
  height: 32px;
  border: 1px solid theme(colors.neutral.200) !important;
  border-top: none !important;
  border-bottom-left-radius: 8px;
  border-bottom-right-radius: 8px;
}
button.maplibregl-ctrl-zoom-out.maplibregl-ctrl-zoom-out:focus {
  border-bottom-left-radius: 8px;
  border-bottom-right-radius: 8px;
}

.maplibregl-ctrl.maplibregl-ctrl-group.maplibregl-ctrl.maplibregl-ctrl-group {
  background: transparent;
  box-shadow: none !important;

  @apply backdrop-blur-sm;
}
.maplibregl-ctrl.maplibregl-ctrl-group.maplibregl-ctrl.maplibregl-ctrl-group button {
  @apply bg-white/80;
}
.maplibregl-ctrl.maplibregl-ctrl-group.maplibregl-ctrl.maplibregl-ctrl-group
  button:not(:disabled):hover {
  @apply bg-white;
}
<<<<<<< HEAD
.dark button.maplibregl-ctrl-zoom-out.maplibregl-ctrl-zoom-out {
  border-color: theme(colors.neutral.600);
}
=======
>>>>>>> 77110508
.dark
  .maplibregl-ctrl.maplibregl-ctrl-group.maplibregl-ctrl.maplibregl-ctrl-group
  button {
  @apply bg-neutral-900/80;
<<<<<<< HEAD
=======
  border: 1px solid rgb(64, 64, 64, 0.6) !important;
  dark: border-neutral-700/60;
>>>>>>> 77110508
}

.dark
  .maplibregl-ctrl.maplibregl-ctrl-group.maplibregl-ctrl.maplibregl-ctrl-group
  button:not(:disabled):hover {
  @apply bg-neutral-900/90;
}
.dark button.maplibregl-ctrl-zoom-in.maplibregl-ctrl-zoom-in > span {
  background-image: url("data:image/svg+xml;charset=utf-8,%3Csvg width='29' height='29' viewBox='0 0 29 29' xmlns='http://www.w3.org/2000/svg' fill='%23FFF'%3E%3Cpath d='M14.5 8.5c-.75 0-1.5.75-1.5 1.5v3h-3c-.75 0-1.5.75-1.5 1.5S9.25 16 10 16h3v3c0 .75.75 1.5 1.5 1.5S16 19.75 16 19v-3h3c.75 0 1.5-.75 1.5-1.5S19.75 13 19 13h-3v-3c0-.75-.75-1.5-1.5-1.5z'/%3E%3C/svg%3E") !important;
}
.dark button.maplibregl-ctrl-zoom-out.maplibregl-ctrl-zoom-out > span {
  background-image: url("data:image/svg+xml;charset=utf-8,%3Csvg width='29' height='29' viewBox='0 0 29 29' xmlns='http://www.w3.org/2000/svg' fill='%23FFF'%3E%3Cpath d='M10 13c-.75 0-1.5.75-1.5 1.5S9.25 16 10 16h9c.75 0 1.5-.75 1.5-1.5S19.75 13 19 13h-9z'/%3E%3C/svg%3E") !important;
}

html,
body,
#root {
  @apply h-full;
}

[data-rsbs-header] {
  padding-top: 20px !important;
  padding-bottom: 0 !important;
}

[data-rsbs-header]:before {
  top: 8px !important;
}
:root {
  --sat: env(safe-area-inset-top);
  --sar: env(safe-area-inset-right);
  --sab: env(safe-area-inset-bottom);
  --sal: env(safe-area-inset-left);
}

noscript div {
  height: 100vh;
  width: 100vw;
  display: flex;
  flex-direction: column;
  justify-content: center;
  align-items: center;
  font-family: sans-serif;
  text-align: center;
}

noscript img {
  max-width: 300px;
}

@keyframes loading-icon-spinner-animation {
  0%,
  100% {
    opacity: 1;
  }
  50% {
    opacity: 0.3;
  }
}<|MERGE_RESOLUTION|>--- conflicted
+++ resolved
@@ -133,21 +133,11 @@
   button:not(:disabled):hover {
   @apply bg-white;
 }
-<<<<<<< HEAD
-.dark button.maplibregl-ctrl-zoom-out.maplibregl-ctrl-zoom-out {
-  border-color: theme(colors.neutral.600);
-}
-=======
->>>>>>> 77110508
 .dark
   .maplibregl-ctrl.maplibregl-ctrl-group.maplibregl-ctrl.maplibregl-ctrl-group
   button {
   @apply bg-neutral-900/80;
-<<<<<<< HEAD
-=======
-  border: 1px solid rgb(64, 64, 64, 0.6) !important;
-  dark: border-neutral-700/60;
->>>>>>> 77110508
+  border: 1px solid rgb(64, 64, 64, 0.6) !important; /* dark: border-neutral-700/60; */
 }
 
 .dark
