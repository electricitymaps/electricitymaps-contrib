--- conflicted
+++ resolved
@@ -125,11 +125,7 @@
 /* override mapbox styling */
 .mapboxgl-zoom-controls {
     right: 16px !important;
-<<<<<<< HEAD
     top: 167px !important;
-=======
-    top: 69px !important;
->>>>>>> 74ca09e0
 
     @include respond-to('small') {
         top: 114px !important;
