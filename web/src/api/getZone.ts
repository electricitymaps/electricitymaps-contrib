import type { UseQueryResult } from '@tanstack/react-query';
import { useQuery } from '@tanstack/react-query';
<<<<<<< HEAD
=======
import { useAtomValue } from 'jotai';
>>>>>>> ba01160b
import { useParams } from 'react-router-dom';
import invariant from 'tiny-invariant';
import type { ZoneDetails } from 'types';
import { RouteParameters } from 'types';
import { TimeAverages } from 'utils/constants';
<<<<<<< HEAD
import { URL_TO_TIME_AVERAGE } from 'utils/state/atoms';
=======
import { timeAverageAtom } from 'utils/state/atoms';
>>>>>>> ba01160b

import { cacheBuster, getBasePath, getHeaders, isValidDate, QUERY_KEYS } from './helpers';

const getZone = async (
  timeAverage: TimeAverages,
  zoneId: string,
  targetDatetime?: string
): Promise<ZoneDetails> => {
  invariant(zoneId, 'Zone ID is required');

  const shouldQueryHistorical =
    targetDatetime && isValidDate(targetDatetime) && timeAverage === TimeAverages.HOURLY;

  const path: URL = new URL(
    `v8/details/${URL_TO_TIME_AVERAGE[timeAverage]}/${zoneId}${
      shouldQueryHistorical ? `?targetDate=${targetDatetime}` : ''
    }`,
    getBasePath()
  );
  !targetDatetime && path.searchParams.append('cacheKey', cacheBuster());

  const requestOptions: RequestInit = {
    method: 'GET',
    headers: await getHeaders(path),
  };

  const response = await fetch(path, requestOptions);

  if (response.ok) {
    const { data } = (await response.json()) as { data: ZoneDetails };
    if (!data.zoneStates) {
      throw new Error('No data returned from API');
    }
    return data;
  }

  throw new Error(await response.text());
};

const useGetZone = (): UseQueryResult<ZoneDetails> => {
<<<<<<< HEAD
  const {
    zoneId,
    urlTimeAverage = TimeAverages.HOURLY,
    urlDatetime,
  } = useParams<{
    zoneId: string;
    urlTimeAverage: TimeAverages;
    urlDatetime?: string;
  }>();

=======
  const { zoneId } = useParams<RouteParameters>();
  const timeAverage = useAtomValue(timeAverageAtom);
>>>>>>> ba01160b
  return useQuery<ZoneDetails>({
    queryKey: [
      QUERY_KEYS.ZONE,
      {
        zone: zoneId,
        aggregate: urlTimeAverage,
        targetDatetime: urlDatetime,
      },
    ],
    queryFn: async () => {
      if (!zoneId) {
        throw new Error('Zone ID is required');
      }
      return getZone(urlTimeAverage, zoneId, urlDatetime);
    },
  });
};

export default useGetZone;<|MERGE_RESOLUTION|>--- conflicted
+++ resolved
@@ -1,19 +1,12 @@
 import type { UseQueryResult } from '@tanstack/react-query';
 import { useQuery } from '@tanstack/react-query';
-<<<<<<< HEAD
-=======
 import { useAtomValue } from 'jotai';
->>>>>>> ba01160b
 import { useParams } from 'react-router-dom';
 import invariant from 'tiny-invariant';
 import type { ZoneDetails } from 'types';
 import { RouteParameters } from 'types';
 import { TimeAverages } from 'utils/constants';
-<<<<<<< HEAD
-import { URL_TO_TIME_AVERAGE } from 'utils/state/atoms';
-=======
-import { timeAverageAtom } from 'utils/state/atoms';
->>>>>>> ba01160b
+import { timeAverageAtom, URL_TO_TIME_AVERAGE } from 'utils/state/atoms';
 
 import { cacheBuster, getBasePath, getHeaders, isValidDate, QUERY_KEYS } from './helpers';
 
@@ -54,21 +47,12 @@
 };
 
 const useGetZone = (): UseQueryResult<ZoneDetails> => {
-<<<<<<< HEAD
   const {
     zoneId,
     urlTimeAverage = TimeAverages.HOURLY,
     urlDatetime,
-  } = useParams<{
-    zoneId: string;
-    urlTimeAverage: TimeAverages;
-    urlDatetime?: string;
-  }>();
+  } = useParams<RouteParameters>();
 
-=======
-  const { zoneId } = useParams<RouteParameters>();
-  const timeAverage = useAtomValue(timeAverageAtom);
->>>>>>> ba01160b
   return useQuery<ZoneDetails>({
     queryKey: [
       QUERY_KEYS.ZONE,
