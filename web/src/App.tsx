--- conflicted
+++ resolved
@@ -66,10 +66,6 @@
 
   return (
     <Suspense fallback={<div />}>
-<<<<<<< HEAD
-      <main className="fixed flex h-full w-full flex-col">
-        <AppStoreBanner />
-=======
       <Helmet
         htmlAttributes={{
           lang: i18n.languages[0],
@@ -82,8 +78,8 @@
         <meta property="og:locale" content={i18n.languages[0]} />
         <link rel="canonical" href={canonicalUrl} />
       </Helmet>
-      <main className="fixed flex h-screen w-screen flex-col">
->>>>>>> 5b92f192
+      <main className="fixed flex h-full w-full flex-col">
+        <AppStoreBanner />
         <ToastProvider duration={20_000}>
           <Suspense>
             <Header />
