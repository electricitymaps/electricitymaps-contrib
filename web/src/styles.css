--- conflicted
+++ resolved
@@ -466,15 +466,13 @@
     fill: gray;
     font-size: 0.6rem;
 }
-<<<<<<< HEAD
+
 .left-panel .axis .label {
     font-size: 0.6rem;
     text-anchor: middle;
     font-weight: regular;
     fill: grey;
 }
-=======
->>>>>>> c48b91e1
 
 .left-panel .axis path.domain {
     fill: none;
