--- conflicted
+++ resolved
@@ -2305,10 +2305,7 @@
 div::-webkit-scrollbar-thumb {
     background: lightgray;
     border-radius: 3px;
-<<<<<<< HEAD
-=======
-}
-
+  
 /* 
     custom "color blind mode" checkbox and others
     adopted with tweeks from source: https://www.w3schools.com/howto/howto_css_custom_checkbox.asp 
@@ -2381,5 +2378,4 @@
   -webkit-transform: rotate(45deg);
   -ms-transform: rotate(45deg);
   transform: rotate(45deg);
->>>>>>> 247f4ad2
 }