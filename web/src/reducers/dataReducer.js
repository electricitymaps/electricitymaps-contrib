const { isEmpty } = require('lodash');
const moment = require('moment');

const constructTopos = require('../helpers/topos');
const translation = require('../helpers/translation');

const exchangesConfig = require('../../../config/exchanges.json');
const zonesConfig = require('../../../config/zones.json');

function computeZoneAggregates(zone) {
  zone.maxProduction = Math.max(...Object.values(zone.production || {}));
  zone.maxDischarge = -Math.min(Math.min(...Object.values(zone.storage || {})), 0);
  zone.maxStorage = Math.max(Math.max(...Object.values(zone.storage || {})), 0);
  zone.maxExport = -Math.min(Math.min(...Object.values(zone.exchange || {})), 0);
  zone.maxImport = Math.max(Math.max(...Object.values(zone.exchange || {})), 0);
  return zone;
}

// ** Prepare initial zone data
const zones = constructTopos();
Object.entries(zonesConfig).forEach((d) => {
  const [key, zoneConfig] = d;
  const zone = zones[key];
  if (!zone) {
    console.warn(`Zone ${key} from configuration is not found. Ignoring..`);
    return;
  }
  // copy attributes ("capacity", "contributors"...)
  zone.capacity = zoneConfig.capacity;
  zone.contributors = zoneConfig.contributors;
  zone.timezone = zoneConfig.timezone;
  zone.shortname = translation.getFullZoneName(key);
  zone.hasParser = (zoneConfig.parsers || {}).production !== undefined;
  zone.delays = zoneConfig.delays;
});
// Add id to each zone
Object.keys(zones).forEach((k) => { zones[k].countryCode = k; });

// ** Prepare initial exchange data
const exchanges = Object.assign({}, exchangesConfig);
Object.entries(exchanges).forEach((entry) => {
  const [key, value] = entry;
  value.countryCodes = key.split('->').sort();
  if (key.split('->')[0] !== value.countryCodes[0]) {
    console.warn(`Exchange sorted key pair ${key} is not sorted alphabetically`);
  }
});

const initialDataState = {
  // Here we will store data items
  grid: { zones, exchanges },
  hasConnectionWarning: false,
  hasInitializedGrid: false,
  histories: {},
  isLoadingHistories: false,
  isLoadingGrid: false,
  isLoadingSolar: false,
  isLoadingWind: false,
  solar: null,
  wind: null,
};

module.exports = (state = initialDataState, action) => {
  switch (action.type) {
    case 'APPLICATION_STATE_UPDATE': {
      // Reset histories if timescale changes
      const { key } = action;
      if (key === 'timescale') {
        return { ...state, histories: {} };
      }
      return state;
    }

    case 'GRID_DATA_FETCH_REQUESTED': {
      return { ...state, hasConnectionWarning: false, isLoadingGrid: true };
    }

    case 'GRID_DATA_FETCH_SUCCEEDED': {
      // Create new grid object
      const newGrid = Object.assign({}, {
        zones: Object.assign({}, state.grid.zones),
        exchanges: Object.assign({}, state.grid.exchanges),
      });
      // Create new state
      const newState = Object.assign({}, state);
      newState.grid = newGrid;

      // Reset histories that expired
      newState.histories = Object.assign({}, state.histories);
      Object.keys(state.histories).forEach((k) => {
        const history = state.histories[k];
        const lastHistoryMoment = moment(history[history.length - 1].stateDatetime).utc();
        const stateMoment = moment(action.payload.datetime).utc();
        if (lastHistoryMoment.add(15, 'minutes').isBefore(stateMoment)) {
          delete newState.histories[k];
        }
      });

      // Set date
      newGrid.datetime = action.payload.datetime;

      // Reset all data we want to update (for instance, not maxCapacity)
      Object.keys(newGrid.zones).forEach((key) => {
        const zone = Object.assign({}, newGrid.zones[key]);
        zone.co2intensity = undefined;
        zone.co2intensityProduction = undefined;
        zone.exchange = {};
        zone.exchangeCo2Intensities = {};
        zone.production = {};
        zone.productionCo2Intensities = {};
        zone.productionCo2IntensitySources = {};
        zone.dischargeCo2Intensities = {};
        zone.dischargeCo2IntensitySources = {};
        zone.storage = {};
        zone.source = undefined;
        newGrid.zones[key] = zone;
      });
      Object.keys(newGrid.exchanges).forEach((key) => {
        const exchange = Object.assign({}, newGrid.exchanges[key]);
        exchange.netFlow = undefined;
        exchange.co2intensity = undefined;
        newGrid.exchanges[key] = exchange;
      });

      // Populate with realtime country data
      Object.entries(action.payload.countries).forEach((entry) => {
        const [key, value] = entry;
        const zone = newGrid.zones[key];
        if (!zone) {
          console.warn(`${key} has no zone configuration.`);
          return;
        }
        // Assign data from payload
        Object.keys(value).forEach((k) => {
          // Warning: k takes all values, even those that are not meant
          // to be updated (like maxCapacity)
          zone[k] = value[k];
        });
        // Set date
        zone.datetime = action.payload.datetime;
<<<<<<< HEAD
        computeZoneAggregates(zone);
=======
        // Validate data
        if (!zone.production) return;
        modeOrder.forEach((mode) => {
          if (mode === 'other' || mode === 'unknown' || !zone.datetime) { return; }
          // Check missing values
          // if (country.production[mode] === undefined && country.storage[mode] === undefined)
          //    console.warn(`${key} is missing production or storage of ' + mode`);
          // Check validity of production
          if (zone.production[mode] !== undefined && zone.production[mode] < 0) {
            console.warn(`${key} has negative production of ${mode}`);
          }
          // Check load factors > 1
          if (zone.production[mode] !== undefined
            && (zone.capacity || {})[mode] !== undefined
            && zone.production[mode] > zone.capacity[mode]) {
            console.warn(`${key} produces more than its capacity of ${mode}`);
          }
        });
>>>>>>> c072d562
      });

      // Populate exchange pairs for exchange layer
      Object.entries(action.payload.exchanges).forEach((entry) => {
        const [key, value] = entry;
        const exchange = newGrid.exchanges[key];
        if (!exchange || !exchange.lonlat) {
          console.warn(`Missing exchange configuration for ${key}`);
          return;
        }
        // Assign all data
        Object.keys(value).forEach((k) => {
          exchange[k] = value[k];
        });
      });

<<<<<<< HEAD
      // Debug
      console.log(newGrid);

=======
>>>>>>> c072d562
      newState.hasInitializedGrid = true;
      newState.isLoadingGrid = false;
      return newState;
    }

    case 'GRID_DATA_FETCH_FAILED': {
      // TODO: Implement error handling
      return { ...state, hasConnectionWarning: true, isLoadingGrid: false };
    }

    case 'ZONE_HISTORY_FETCH_REQUESTED': {
      return { ...state, isLoadingHistories: true };
    }

    case 'ZONE_HISTORY_FETCH_SUCCEEDED': {
      return {
        ...state,
        isLoadingHistories: false,
        histories: {
          ...state.histories,
          [action.zoneId]: action.payload.map(datapoint => ({
            ...computeZoneAggregates(datapoint),
            hasParser: true,
            // Exchange information is not shown in history observations without production data, as the percentages are incorrect
            exchange: isEmpty(datapoint.production) ? {} : datapoint.exchange,
          })),
        },
      };
    }

    case 'ZONE_HISTORY_FETCH_FAILED': {
      // TODO: Implement error handling
      return { ...state, isLoadingHistories: false };
    }

    case 'SOLAR_DATA_FETCH_REQUESTED': {
      return { ...state, isLoadingSolar: true };
    }

    case 'SOLAR_DATA_FETCH_SUCCEEDED': {
      return { ...state, isLoadingSolar: false, solar: action.payload };
    }

    case 'SOLAR_DATA_FETCH_FAILED': {
      // TODO: Implement error handling
      return { ...state, isLoadingSolar: false, solar: null };
    }

    case 'WIND_DATA_FETCH_REQUESTED': {
      return { ...state, isLoadingWind: true };
    }

    case 'WIND_DATA_FETCH_SUCCEEDED': {
      return { ...state, isLoadingWind: false, wind: action.payload };
    }

    case 'WIND_DATA_FETCH_FAILED': {
      // TODO: Implement error handling
      return { ...state, isLoadingWind: false, wind: null };
    }

    default:
      return state;
  }
};<|MERGE_RESOLUTION|>--- conflicted
+++ resolved
@@ -138,28 +138,7 @@
         });
         // Set date
         zone.datetime = action.payload.datetime;
-<<<<<<< HEAD
         computeZoneAggregates(zone);
-=======
-        // Validate data
-        if (!zone.production) return;
-        modeOrder.forEach((mode) => {
-          if (mode === 'other' || mode === 'unknown' || !zone.datetime) { return; }
-          // Check missing values
-          // if (country.production[mode] === undefined && country.storage[mode] === undefined)
-          //    console.warn(`${key} is missing production or storage of ' + mode`);
-          // Check validity of production
-          if (zone.production[mode] !== undefined && zone.production[mode] < 0) {
-            console.warn(`${key} has negative production of ${mode}`);
-          }
-          // Check load factors > 1
-          if (zone.production[mode] !== undefined
-            && (zone.capacity || {})[mode] !== undefined
-            && zone.production[mode] > zone.capacity[mode]) {
-            console.warn(`${key} produces more than its capacity of ${mode}`);
-          }
-        });
->>>>>>> c072d562
       });
 
       // Populate exchange pairs for exchange layer
@@ -176,12 +155,6 @@
         });
       });
 
-<<<<<<< HEAD
-      // Debug
-      console.log(newGrid);
-
-=======
->>>>>>> c072d562
       newState.hasInitializedGrid = true;
       newState.isLoadingGrid = false;
       return newState;
