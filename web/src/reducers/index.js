import { combineReducers } from 'redux';

import { getKey } from '../helpers/storage';
import { isLocalhost, isProduction } from '../helpers/environment';

<<<<<<< HEAD
import dataReducer from './dataReducer';
=======
import reducer from './dataReducer';
>>>>>>> 6d62f30b
import { TIME } from '../helpers/constants';

const getStorageBool = (key, defaultValue) => {
  const val = getKey(key);
  if (val == null) {
    return defaultValue;
  }
  return val === 'true';
};

const initialApplicationState = {
  // Here we will store non-data specific state (to be sent in analytics and crash reporting)
  bundleHash: window.bundleHash,
  callerLocation: null,
  clientType: window.isCordova ? 'mobileapp' : 'web',
  co2ColorbarValue: null,
  colorBlindModeEnabled: getStorageBool('colorBlindModeEnabled', false),
  brightModeEnabled: getStorageBool('brightModeEnabled', true),
  infoModalOpen: false,
  faqModalOpen: false,
  electricityMixMode: 'consumption',
  isCordova: window.isCordova,
  isEmbedded: window.top !== window.self,
  // We have to track this here because map layers currently can't
  // be stopped from propagating mouse move events to the map.
  // See https://github.com/visgl/react-map-gl/blob/master/docs/advanced/custom-components.md
  isHoveringExchange: false,
  isLeftPanelCollapsed: false,
  isMovingMap: false,
  isLoadingMap: true,
  isMobile: /android|blackberry|iemobile|ipad|iphone|ipod|opera mini|webos/i.test(navigator.userAgent),
  isProduction: isProduction(),
  isLocalhost: isLocalhost(),
  legendVisible: true,
  mapViewport: {
    width: window.innerWidth,
    height: window.innerHeight,
    latitude: 50,
    longitude: 0,
    zoom: 1.5,
  },
  onboardingSeen: getStorageBool('onboardingSeen', false),
  searchQuery: null,
  selectedZoneTimeIndex: null,
  solarColorbarValue: null,
  webGLSupported: true,
  windColorbarValue: null,
  selectedTimeAggregate: TIME.HOURLY,

  // TODO(olc): move this to countryPanel once all React components have been made
  tableDisplayEmissions: false,
};

const applicationReducer = (state = initialApplicationState, action) => {
  switch (action.type) {
    case 'APPLICATION_STATE_UPDATE': {
      const { key, value } = action;

      // Do nothing if the value is unchanged
      if (state[key] === value) {
        return state;
      }

      if (key === 'selectedZoneTimeIndex' && value === null) {
        console.warn('selectedZoneTimeIndex should not be null');
        return state;
      }

      // Throw an error if electricity mode is of the wrong format
      if (key === 'electricityMixMode' && !['consumption', 'production'].includes(value)) {
        throw Error(`Unknown electricityMixMode "${value}"`);
      }

      return { ...state, [key]: value };
    }

    default:
      return state;
  }
};

export default combineReducers({
  application: applicationReducer,
<<<<<<< HEAD
  data: dataReducer,
=======
  data: reducer,
>>>>>>> 6d62f30b
});<|MERGE_RESOLUTION|>--- conflicted
+++ resolved
@@ -3,11 +3,7 @@
 import { getKey } from '../helpers/storage';
 import { isLocalhost, isProduction } from '../helpers/environment';
 
-<<<<<<< HEAD
-import dataReducer from './dataReducer';
-=======
 import reducer from './dataReducer';
->>>>>>> 6d62f30b
 import { TIME } from '../helpers/constants';
 
 const getStorageBool = (key, defaultValue) => {
@@ -91,9 +87,5 @@
 
 export default combineReducers({
   application: applicationReducer,
-<<<<<<< HEAD
-  data: dataReducer,
-=======
   data: reducer,
->>>>>>> 6d62f30b
 });