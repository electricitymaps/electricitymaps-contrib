{
  "info-modal": {
    "title": "資料",
    "intro-text": "這份電力地圖為推動能源轉型的公民、能源專家、NGO 和政策制定者提供即時的用電資料。",
    "open-source-text": "這個網站是個由社群支持的<a href=\"{{link}}\" target=\"_blank\">開源</a>(<a href=\"{{sourcesLink}}\" target=\"_blank\">見資料來源</a>)軟體。",
    "feedback-button": "提供回饋",
    "github-button": "GitHub",
    "twitter-button": "Twitter 上分享",
    "slack-button": "加入 Slack",
    "privacy-policy": "隱私權政策",
    "legal-notice": "法律聲明"
  },
  "settings-modal": {
    "title": "設定"
  },
  "panel-initial-text": {
    "thisproject": "這個網站是個",
    "opensource": "開源專案",
    "see": "詳見",
    "datasources": "資料來源",
    "contribute": "可以透過在地圖上<a href=\"{{link}}\" target=\"_blank\">添加你的國家</a>來進行貢獻"
  },
  "mobile-main-menu": {
    "map": "電力地圖",
    "areas": "地區",
    "about": "關於"
  },
  "onboarding-modal": {
    "view1": {
      "header": "將電力對氣候變遷的影響製成地圖",
      "text": "在這裡你可以探索電力對全球許多國家的氣候影響。 <br/><br/>讓我們透過幾個簡單的步驟引導你瀏覽我們的地圖！"
    },
    "view2": {
      "header": "檢視即時的發電碳排量",
      "text": "我們依據每個地區發電的碳強度上色，顏色越綠代表該地區的電力對氣候變遷影響更小。"
    },
    "view3": {
      "header": "瞭解你使用的電力從何而來",
      "text": "地圖上的箭頭標示地區之間的電力流動。點選地區以檢視更多關於該地區的用電資訊。"
    },
    "view4": {
      "header": "在不同視圖之間切換",
      "text": "在電力生產和消費，以及國家或地區視圖之間切換，以便即時洞察全球能源動態，並為永續的未來做出明智的選擇。"
    },
    "view5": {
      "header": "在電力和碳排放量視圖之間切換",
      "text": "切換至不同的圖表以顯示某一區域的電力資訊或碳排放量。 所顯示的數值代表所選時期的總量，且該資訊與所選的生產或消費模式相符。"
    },
    "view6": {
      "header": "探索過去",
      "text": "在左下角，你可以查看全球即時和過去的碳排放量及電力數據。 使用切換按鈕變更聚合數據，或透過瀏覽時間軸來查看隨時間的變化。"
    },
    "view7": {
      "header": "風力、太陽能即時資訊",
      "text": "風力、太陽能的發電效率取決於天氣。點選「風」和「太陽」按鈕以顯示風力和太陽能的發電強度。"
    }
  },
  "country-panel": {
    "source": "來源",
    "carbonintensity": "碳強度",
    "lowcarbon": "低碳能源",
    "renewable": "可再生能源",
    "electricityproduction": "電力生產",
    "electricityconsumption": "用電量",
    "emissions": "碳排放量",
    "helpfrom": "with help from",
    "noDataAtTimestamp": "尚無該時段的資料",
    "noLiveData": "尚無該地區的即時資料",
    "disabledPriceReasons": {
      "licensing": "因授權因素，尚無該地區的電價"
    },
    "dataIsDelayed": "該地區的資料可能落後 {{hours}} 小時，無即時資料。",
    "estimated": "預估",
    "aggregated": "總計",
    "dataIsEstimated": "該地區的部分資料爲估計值。請參考我們的<a href=\"https://github.com/electricityMaps/electricitymaps-contrib/wiki/Estimation-methods\" target=\"_blank\">估計方法</a>。",
    "exchangesAreMissing": "電力交換已被納入計算，但尚未顯示。請參考我們的先前的<a href=\"https://github.com/electricityMaps/electricitymaps-contrib/wiki/Historical-aggregates\" target=\"_blank\">合計資料</a>。",
    "estimatedTooltip": "該區域的即時資料是基於其過往資料與模型預測的估計值。",
    "aggregatedTooltip": "該區域的的資料是由過去的每小時資料聚合而成。",
    "helpUs": "請檢視<a href=\"{{link}}\" target=\"_blank\">執行環境日誌</a>並幫助我們找出問題。",
    "noParserInfo": "尚無該地區的資訊。<br/>想要解決這個問題嗎？你可以幫忙<a href=\"{{link}}\" target=\"_blank\">新增這個地區的資料</a>！",
    "aggregationDisabled": "由於缺少詳細細分，無法取得所選時間段的資料。請嘗試選擇一個更廣泛的時間段。",
    "now": "現在",
    "by-source": {
      "emissions": "碳排放量的來源",
      "electricity-production": "電力生產的來源",
      "electricity-consumption": "用電量的來源",
      "total-emissions": "總碳排放量的來源",
      "total-electricity-production": "總電力生產的來源",
      "total-electricity-consumption": "總用電量的來源"
    }
  },
  "feedback-card": {
    "title": "幫助我們改進!",
    "success-message": "您的反饋將幫助我們理解並提高溝通和方法論的品質。",
    "estimations": {
      "subtitle": "請評價以下陳述。",
      "secondary-question": "有什麼是我們可以改進的？",
      "primary-question": "資料估計的描述易於理解："
    },
    "optional": "可選：",
    "agree": "非常同意",
    "disagree": "非常不同意",
    "placeholder": "用幾句話告訴我們...",
    "submit": "提交"
  },
  "estimation-badge": {
    "partially-estimated": "部分估計",
    "fully-estimated": "已估計",
    "outage": "不可用"
  },
  "estimation-card": {
    "link": "了解我們的估計模型",
    "estimated_time_slicer_average": {
      "title": "數據為初步的值",
      "body": "資料提供者未提供此小時的數據。目前顯示的數值是基於歷史測量值估計的，一旦實際數據可用將立即更新。\n\n請注意，估計值可能未考慮到即時的天氣事件。"
    },
    "estimated_mode_breakdown": {
      "title": "數據部分為估計值",
      "pill": "不完整",
      "body": "該區域發電數據不完整； 缺失值是使用估計模型計算的。"
    },
    "estimated_reconstruct_breakdown": {
      "title": "數據始終為估計值",
      "pill": "不精確",
      "body": "該區域發布的數據僅提供總產量。可再生能源是使用即時天氣數據估算的，而化石能源是根據每個生產來源的歷史數據扣除的。"
    },
    "estimated_generic_method": {
      "title": "數據為估計值",
      "pill": "不精確",
      "body": "該區域發布的數據不可用或不完整。地圖上顯示的數據是我們盡力估計的，但可能與實際值有所不同。"
    },
    "estimated_construct_breakdown": {
      "title": "數據始終為估計值",
      "pill": "非即時",
      "body": "該區域的數據不會即時發布，僅提供總產量。 每小時產量和生產源都是根據每個生產源的歷史數據估算的。"
    },
    "estimated_construct_zero_breakdown": {
      "title": "數據始終為估計值",
      "pill": "非即時",
      "body": "該區域的數據不會即時發布，僅提供總產量。 每小時產量和生產源都是根據每個生產源的歷史數據估算的。"
    },
    "threshold_filtered": {
      "title": "缺失數據",
      "pill": "數據中斷",
      "body": "該區域的數據提供者已長時間缺失數據。我們正在監視問題，一旦數據再次可用，區域將立即更新。"
    },
    "outage": {
      "title": "持續存在的問題",
      "pill": "不可用"
    },
    "aggregated": {
      "title": "數據已匯總",
      "body": "數據由每小時值聚合組成。"
    },
    "aggregated_estimated": {
      "title": "數據已匯總",
      "pill": " 估計為 {{percentage}}% ",
      "body": "數據由每小時值聚合組成。 {{percentage}}% 的生產值為估計值。"
    }
  },
  "time-controller": {
    "title": "顯示過去資料",
    "daily": "每日",
    "hourly": "每小時",
    "monthly": "每月",
    "yearly": "每年"
  },
  "left-panel": {
    "zone-list-header-title": "各地區對氣候的影響",
    "zone-list-header-subtitle": "依據耗電量的碳強度（單位：gCO₂eq/kWh）排名",
    "search": "搜尋地區"
  },
  "country-history": {
    "carbonintensity": {
      "hourly": "每小時碳強度",
      "daily": "每日碳強度",
      "monthly": "每月碳強度",
      "yearly": "每年碳強度"
    },
    "emissions": {
      "hourly": "每小時碳排放",
      "daily": "每日碳排放",
      "monthly": "每月碳排放",
      "yearly": "每年碳排放"
    },
    "emissionsorigin": {
      "hourly": "每小時碳排放來源",
      "daily": "每日碳排放來源",
      "monthly": "每月碳排放來源",
      "yearly": "每年碳排放來源"
    },
    "emissionsproduction": {
      "hourly": "每小時生產排放",
      "daily": "每日生產排放",
      "monthly": "每月生產排放",
      "yearly": "每年生產排放"
    },
    "electricityorigin": {
      "hourly": "每小時電力來源",
      "daily": "每日電力來源",
      "monthly": "每月電力來源",
      "yearly": "每年電力來源"
    },
    "electricityproduction": {
      "hourly": "每小時電力生產",
      "daily": "每日電力生產",
      "monthly": "每月電力生產",
      "yearly": "每年電力生產"
    },
    "electricityprices": {
      "hourly": "每小時電價",
      "daily": "每日電價",
      "monthly": "每月電價",
      "yearly": "每年電價"
    },
    "netExchange": {
      "hourly": "每小時淨交換",
      "daily": "每日淨交換",
      "monthly": "每月淨交換",
      "yearly": "每年淨交換"
    },
    "not-enough-data": "沒有足夠的數據來顯示圖表"
  },
  "footer": {
    "foundbugs": "發現錯誤或有其他想法？請",
    "faq-text": "有任何不清楚的地方？ 請參考",
    "faq": "常見問題",
    "here": "回報"
  },
  "legends": {
    "windpotential": "風力發電潛力",
    "solarpotential": "太陽能發電潛力",
    "colorblindmode": "色盲模式",
    "carbonintensity": "碳強度"
  },
  "tooltips": {
    "carbonintensity": "碳強度",
    "lowcarbon": "低碳",
    "renewable": "可再生的",
    "crossborderexport": "跨境出口",
    "carbonintensityexport": "出口碳強度",
    "ofinstalled": "的裝載容量",
    "utilizing": "利用",
    "representing": "代表",
    "ofemissions": "的碳排放量",
    "withcarbonintensity": "具有碳強度",
    "zoomIn": "放大",
    "zoomOut": "縮小",
    "showWindLayer": "顯示風力",
    "hideWindLayer": "隱藏風力",
    "showSolarLayer": "顯示太陽能",
    "hideSolarLayer": "隱藏太陽能",
    "weatherDisabled": "目前尚無天氣資料",
    "changeTheme": "變更主題",
    "noParserInfo": "尚無資料",
    "temporaryDataOutage": "目前尚無即時資料",
    "production": "產出",
    "consumption": "消耗",
    "cpinfo": "<b>消耗量</b>會將電力進出口納入計算, <b>產出量</b>則否",
    "aggregateInfo": "以小區域爲單位 / 以整體國家爲單位",
    "selectLanguage": "選擇語言",
    "lowCarbDescription": "包含再生能源和核能",
    "dataIsDelayed": "資料非即時",
    "price": "價格",
    "netExchange": "淨交換",
    "importing": "進口",
    "exporting": "出口"
  },
  "aria": {
    "label": {
      "selectLanguage": "選擇語言",
      "colorBlindMode": "色盲模式",
      "windLayer": "風力圖層",
      "solarLayer": "太陽能圖層",
      "changeTheme": "變更主題",
      "hideSidePanel": "隱藏側板",
      "showSidePanel": "顯示側板"
    }
  },
  "aggregateButtons": {
    "country": "國家",
    "zone": "區域"
  },
  "themeOptions": {
    "dark": "深色模式",
    "light": "淺色模式",
    "system": "系統"
  },
  "misc": {
    "maintitle": "生活用電二氧化碳排放量",
<<<<<<< HEAD
    "newversion": "有新版本可用！按<a onClick=\"location.reload(true);\">這裏</a>重新載入。",
=======
    "oops": "哎呀！ 我們無法連線到伺服器。 我們會在幾秒鐘後再試一次。",
    "webgl-not-supported": "無法渲染地圖，因為您的瀏覽器不支援 WebGL。",
    "retrynow": "再試一次",
    "database-ad": "在尋找歷史資料嗎？歡迎檢視我們的<a href=\"https://electricitymaps.com?utm_source=app.electricitymaps.com&utm_medium=referral\" target=\"_blank\">資料庫</a>！",
    "api-ad": "<a href=\"https://electricitymaps.com?utm_source=app.electricitymaps.com&utm_medium=referral\" target=\"_blank\">試試我們的 API！</a>",
    "legend": "傳奇",
>>>>>>> 6fb64cc8
    "faq": "常見問題",
    "dismiss": "關閉",
    "reload": "重新載入",
    "slow-loading-text": "仍在加載中，如果持續如此，請嘗試重新載入..."
  },
  "wind": "風力",
  "windDataError": "目前尚無風力資料",
  "solar": "太陽能",
  "solarDataError": "目前尚無太陽能資料",
  "hydro": "水力",
  "hydro storage": "水庫",
  "battery storage": "電池存量",
  "biomass": "生物質",
  "nuclear": "核能",
  "geothermal": "地熱",
  "gas": "天然氣",
  "coal": "煤炭",
  "oil": "石油",
  "unknown": "未知",
  "electricityComesFrom": "{{zoneFlag}} <b>{{zoneName}}</b> <b>{{percentageUsage}} %</b> 的電力來自 {{selectedLayerKey}}",
  "emissionsComeFrom": "{{zoneFlag}} <b>{{zoneName}}</b> <b>{{percentageUsage}} %</b> 的排放量來自 {{selectedLayerKey}}",
  "electricityStoredUsing": "{{zoneFlag}} <b>{{zoneName}}</b> <b>{{percentageUsage}} %</b> 的電力使用 {{selectedLayerKey}} 儲存",
  "emissionsStoredUsing": "{{zoneFlag}} <b>{{zoneName}}</b> <b>{{percentageUsage}} %</b> 的排放量使用 {{selectedLayerKey}} 儲存",
  "electricityExportedTo": "{{zoneFlag}} <b>{{zoneName}}</b> <b>{{percentageUsage}} %</b> 的電力被匯出到 {{selectedZoneFlag}} <b>{{selectedZoneName}}</b>",
  "emissionsExportedTo": "{{zoneFlag}} <b>{{zoneName}}</b> <b>{{percentageUsage}} %</b> 的排放量被匯出到 {{selectedZoneFlag}} <b>{{selectedZoneName}}</b>",
  "electricityImportedFrom": "{{zoneFlag}} <b>{{zoneName}}</b> <b>{{percentageUsage}} %</b> 的電力從 {{selectedZoneFlag}} <b>{{selectedZoneName}}</b> 匯入",
  "emissionsImportedFrom": "{{zoneFlag}} <b>{{zoneName}}</b> <b>{{percentageUsage}} %</b> 的排放量從 {{selectedZoneFlag}} <b>{{selectedZoneName}}</b> 匯入",
  "ofCO2eq": "of CO₂eq",
  "theMap": {
    "groupName": "地圖",
    "mapColors-question": "地圖上的顏色代表什麼呢？",
    "mapColors-answer": "我們依據每單位電力所排放的溫室氣體爲地圖上色，顏色越綠，電力對氣候變遷的影響越小喔！",
    "mapArrows-question": "地圖上的箭頭代表什麼呢？",
    "mapArrows-answer": "地區之間的箭頭表示電力的流動：箭頭閃爍越快，電力流動越快。電力流動是重要的資訊；如果從別的地區輸入電力，就會同時輸入電力產生的碳排。",
    "mapSolarWindButtons-question": "地圖上的「太陽」和「風」按鈕是做什麼的？",
    "mapSolarWindButtons-answer": "這些按鈕可以顯示/隱藏即時的風速和日照強度資訊，是各地區風力與太陽能的發電潛能指標。需要注意的是，這只是個簡單的指標；計算風力與太陽能的發電潛能仍需考慮其他因素。",
    "mapNuclearColors-question": "為什麼使用核能的國家在地圖上被標示成綠色？",
    "mapNuclearColors-answer": "核能的碳強度很低（詳見<a href=\"https://en.wikipedia.org/wiki/Life-cycle_greenhouse-gas_emissions_of_energy_sources#2014_IPCC.2C_Global_warming_potential_of_selected_electricity_sources\" target=\"_blank\" >資料來源</a>），所以使用核能的國家被標示爲綠色。這並不代表核能對環境沒有影響，只是這些影響與溫室氣體的排放無關，因此不在這張地圖的考慮範疇。",
    "mapColorBlind-question": "色盲人士該如何閱讀這張地圖？",
    "mapColorBlind-answer": "你可以將地圖的顏色改為「色盲模式」。色盲模式的按鈕位於左選單底部（電腦）或資訊列（手機）。"
  },
  "mapAreas": {
    "groupName": "地圖上的區域",
    "noData-question": "為什麼沒有我所在區域的資料？",
    "noData-answer": " 這有可能是因為該地區的資料暫時無法取得，或我們沒有該地區的資料來源。你可以幫助我們<a href=\"#contribute\" class=\"entry-link\">新增資料來源</a>。",
    "whySmallAreas-question": "為什要將國家分成更小的區域，而不是呈現整個國家的平均值？",
    "whySmallAreas-answer": "這些區域是我們有電力資料的最小地理單位。將國家盡可能分成一個個小區域，有助於使用者瞭解他們的電力來源，以及這些電力對氣候變遷的影響。",
    "divideExistingArea-question": "可以將我所在的區域分割成更小的單位嗎？",
    "divideExistingArea-answer": "可以，如果分割後的單位都有各自的資料來源的話。你可以幫助我們<a href=\"#contribute\" class=\"entry-link\">新增資料來源</a>。",
    "seeHistoricalData-question": "我可以檢視一個區域超過 24 小時以前的資料嗎？",
    "seeHistoricalData-answer": "你可以從我們的<a href=\"https://electricitymaps.com?utm_source=app.electricitymaps.com&utm_medium=referral\" target=\"_blank\">資料庫</a>購買所有歷史資料的取得權。"
  },
  "methodology": {
    "groupName": "我們的方法",
    "carbonIntensity-question": "「碳強度」是什麼?",
    "carbonIntensity-answer": "碳強度是衡量一個地區電力消耗的溫室氣體排放量的一種指標（單位為gCO₂eq/kWh，即每消耗一度電所排放的二氧化碳當量克數）。<br><br>我們測量電力消耗的溫室氣體排放量，亦即生產被一個地區消耗的電力會排放的所有溫室氣體（包含二氧化碳、甲烷等），包含從其他地區進口的電力。我們採用生命週期分析（Life Cycle Analysis），也就是，將發電廠整個生命週期（建造、燃料生產、運作、退役）的碳排量都納入計算。",
    "methodology-question": "你們如何計算這些數值的?",
    "methodology-answer": "我們在 <a href=\"https://www.electricitymaps.com/methodology\">electricitymaps.com/methodology</a> 上詳細介紹了我們的完整方法論，並在我們的 <a href=\"https://github.com/electricitymaps/electricitymaps-contrib/wiki/Carbon-intensity-calculations\">GitHub Wiki</a> 上提供了額外的文件.",
    "renewableLowCarbonDifference-question": "「可再生」和「低碳排」的差異是什麼？",
    "renewableLowCarbonDifference-answer": "「可再生」能源是利用可再生能源發電的發電方式，例如：風力、水力、太陽能、地熱能。「低碳」能源指的是電力生產過少碳排很少的發電方式，例如：核能。",
    "importsAndExports-question": "你們有將電力輸入輸出納入計算嗎？",
    "importsAndExports-answer": "有的。我們在地圖上將電力進出口標記爲<a href=\"#mapArrows\" class=\"entry-link\">區域間的小箭頭</a>。點選該區域以顯示更多相關資訊。",
    "emissionsOfStored-question": "生產完直接被存入電池或用來把水抽入水庫的電力，他們的碳排如何計算呢？",
    "emissionsOfStored-answer": "目前，只有小部分的電力被儲存起來，對於碳排計算不會造成太大誤差。但是隨著電力儲存增加，我們也希望將儲存的部分納入計算，以完善我們的模型。",
    "guaranteesOfOrigin-question": "綠色執照是什麼？他們如何影響計算？",
    "guaranteesOfOrigin-answer": "電力生產者生產可再生能源時，可以製作來源保證書，用以證明他們生產了可再生電力，並已輸入供電網絡。他們可以販賣這些保證書，讓電力零售商宣稱他們提供的電力來自可再生能源，儘管實際來源並不一定是。即便在無風的夜晚，消費者也會以爲他們的電力來源是風能和太陽能。這是有問題的：當可再生電力在供電網絡中佔高比例，是消費者使用電力的最佳時機；但是來源保證書會扼殺消費者在最佳時機用電的動機。因此這張地圖不考慮來源保證書，而是提供供電網絡實際上的電力分佈狀況，以期消費者能更認識他們的電力來源。",
    "otherSources-question": "為什麼只提供電力的溫室氣體排放，而不提供其他項目的呢？",
    "otherSources-answer": "這不在這個專案的範疇內。不過，我們正在開發一個「氣候變遷生活指南」，可以量化你生活中每一個決定對氣候變遷的影響。",
    "homeSolarPanel-question": "如果我家有安裝太陽能板呢？",
    "homeSolarPanel-answer": "碳強度的計算只包含當地的供電網路，所以你使用自家太陽能板的供電不會納入計算（因為你家的太陽能板不在供電網路內）。但是，如果你家的太陽能板會輸入電力到供電網路內，而且當地有公開太陽能電力資料，則會納入計算。",
    "emissionsPerCapita-question": "為什麼不顯示人均碳排量？",
    "emissionsPerCapita-answer": "某些地區的電力是用於生產外銷商品。這些電力會算在<em>商品進口地</em>內，而不是生產地內。我們認為人們該為自己的消費負責，但不該為所在區域生產的外銷商品負責。顯示人均碳排會誤導使用者。"
  },
  "data": {
    "groupName": "我們的資料",
    "dataOrigins-question": "你們如何取得資料？",
    "dataOrigins-answer": "我們使用供電網路管理者、公部門提供的公開資料進行計算。點選區域以檢視資料來源資訊。",
    "dataDownload-question": "可不可以下載你們的資料？",
    "dataDownload-answer": "你可以在我們的<a href=\"https://electricitymaps.com?utm_source=app.electricitymaps.com&utm_medium=referral\" target=\"_blank\">資料庫</a>購買資料的取得權。",
    "dataIntegration-question": "可以將你們的即時資料整合到我的應用程式或裝置上嗎？",
    "dataIntegration-answer": "可以！我們也有販賣<a href=\"https://electricitymaps.com?utm_source=app.electricitymaps.com&utm_medium=referral\" target=\"_blank\">即時資料的 API</a>，裡面也包含未來預測。"
  },
  "aboutUs": {
    "groupName": "關於我們",
    "whoAreYou-question": "你們是誰？",
    "whoAreYou-answer": "這個網站由丹麥新創公司 <a href=\"https://electricitymaps.com/\" target=\"_blank\">Electricity Maps</a> 開發並維護。我們的目標是要透過量化日常行為對氣候變遷的影響，並廣泛的提供給大眾，以幫助人類達成永續的生存。",
    "feedback-question": "可以給你們回饋嗎？",
    "feedback-answer": "歡迎你提供回饋！請填寫我們的<a href=\"https://forms.gle/VHaeHzXyGodFKZY18\" target=\"_blank\">回饋表單</a>或<a href=\"mailto:app@electricitymaps.com\">寄信給我們</a>。",
    "contribute-question": "可以為這個專案貢獻嗎？",
    "contribute-answer": "可以！這是個由志願貢獻者支持的開源專案。如果你想對這個專案貢獻，無論是提供資料來源、新增功能、修 bug，我們歡迎你在 <a href=\"https://github.com/electricityMaps/electricitymaps-contrib/\" target=\"_blank\">Github</a> 上加入我們。",
    "workTogether-question": "我們可以合作嗎？",
    "workTogether-answer": "我們正積極的尋找新的合作機會。<a href=\"mailto:app@electricitymaps.com\">寄封電子郵件給我們！</a>",
    "disclaimer-question": "聲明",
    "disclaimer-answer": "<a href=\"https://electricitymaps.com/\" target=\"_blank\">Electricity Maps</a> publishes data and images on the <a href=\"https://www.electricitymaps.com/\" target=\"_blank\">Electricity Maps</a> for information purposes. It makes no claims of correctness nor provides any form of warranties, and reserves the right to change the content at any time or to remove parts without having to inform you of this. Electricity Maps assumes no responsibility for, and shall not be liable for, any damages or expenses you may incur as a result of any inaccuracy, incompleteness, untimeliness or obsolescence of the Electricity Maps, or the information derived from them.  It is not allowed to include this webpage, or any of its individual elements, in another webpage, without formal prior written consent.<br><br> All intellectual property rights belong to the rightful owners and its licensors. Copying, distribution and any other use of these materials, in particular the energy data, is not permitted without the written permission of Electricity Maps, except and only to the extent otherwise provided in regulations of mandatory law (such as the right to quote), unless specified otherwise for specific materials. <br><br>This disclaimer may be updated from time to time."
  },
  "zoneShortName": {
    "AD": {
      "zoneName": "安多拉"
    },
    "AE": {
      "zoneName": "阿拉伯聯合大公國"
    },
    "AF": {
      "zoneName": "阿富汗"
    },
    "AG": {
      "zoneName": "安地卡及巴布達"
    },
    "AI": {
      "zoneName": "安吉拉"
    },
    "AL": {
      "zoneName": "阿爾巴尼亞"
    },
    "AM": {
      "zoneName": "亞美尼亞"
    },
    "AO": {
      "zoneName": "安哥拉"
    },
    "AQ": {
      "zoneName": "南極洲"
    },
    "AR": {
      "zoneName": "阿根廷"
    },
    "AS": {
      "zoneName": "美屬薩摩亞"
    },
    "AT": {
      "zoneName": "奧地利"
    },
    "AU": {
      "zoneName": "澳大利亞"
    },
    "AU-NSW": {
      "countryName": "澳大利亞",
      "zoneName": "新南威爾士州"
    },
    "AU-NT": {
      "countryName": "澳大利亞",
      "zoneName": "北領地"
    },
    "AU-QLD": {
      "countryName": "澳大利亞",
      "zoneName": "昆士蘭州"
    },
    "AU-SA": {
      "countryName": "澳大利亞",
      "zoneName": "南澳大利亞"
    },
    "AU-TAS": {
      "countryName": "澳大利亞",
      "zoneName": "塔斯馬尼亞"
    },
    "AU-VIC": {
      "countryName": "澳大利亞",
      "zoneName": "維多利亞"
    },
    "AU-WA": {
      "countryName": "澳大利亞",
      "zoneName": "西澳大利亞"
    },
    "AU-TAS-CBI": {
      "countryName": "澳大利亞",
      "zoneName": "Cape Barren 島"
    },
    "AU-TAS-KI": {
      "countryName": "澳大利亞",
      "zoneName": "國王島"
    },
    "AU-TAS-FI": {
      "countryName": "澳大利亞",
      "zoneName": "費蓮達島"
    },
    "AU-WA-RI": {
      "countryName": "澳大利亞",
      "zoneName": "羅特尼斯島"
    },
    "AW": {
      "zoneName": "阿魯巴"
    },
    "AX": {
      "zoneName": "奧蘭"
    },
    "AZ": {
      "zoneName": "阿塞拜疆"
    },
    "BA": {
      "zoneName": "波斯尼亞和黑塞哥維那"
    },
    "BB": {
      "zoneName": "巴貝多"
    },
    "BD": {
      "zoneName": "孟加拉"
    },
    "BE": {
      "zoneName": "比利時"
    },
    "BF": {
      "zoneName": "布吉納法索"
    },
    "BG": {
      "zoneName": "保加利亞"
    },
    "BH": {
      "zoneName": "巴林"
    },
    "BI": {
      "zoneName": "蒲隆地"
    },
    "BJ": {
      "zoneName": "貝南"
    },
    "BM": {
      "zoneName": "百慕達"
    },
    "BN": {
      "zoneName": "汶萊"
    },
    "BO": {
      "zoneName": "玻利維亞"
    },
    "BQ": {
      "zoneName": "波奈、聖佑達修斯和荷屬沙巴"
    },
    "BR": {
      "zoneName": "巴西"
    },
    "BR-CS": {
      "countryName": "巴西",
      "zoneName": "巴西中部"
    },
    "BR-N": {
      "countryName": "巴西",
      "zoneName": "巴西北部"
    },
    "BR-NE": {
      "countryName": "巴西",
      "zoneName": "巴西東北部"
    },
    "BR-S": {
      "countryName": "巴西",
      "zoneName": "巴西南部"
    },
    "BS": {
      "zoneName": "巴哈馬"
    },
    "BT": {
      "zoneName": "不丹"
    },
    "BV": {
      "zoneName": "布威島"
    },
    "BW": {
      "zoneName": "波札那"
    },
    "BY": {
      "zoneName": "白俄羅斯"
    },
    "BZ": {
      "zoneName": "貝里斯"
    },
    "CA-AB": {
      "countryName": "加拿大",
      "zoneName": "亞伯達省"
    },
    "CA-BC": {
      "countryName": "加拿大",
      "zoneName": "英屬哥倫比亞省"
    },
    "CA-MB": {
      "countryName": "加拿大",
      "zoneName": "曼尼托巴省"
    },
    "CA-NB": {
      "countryName": "加拿大",
      "zoneName": "新布藍茲維省"
    },
    "CA-NL": {
      "countryName": "加拿大",
      "zoneName": "紐芬蘭-拉布拉多省"
    },
    "CA-NL-LB": {
      "countryName": "加拿大",
      "zoneName": "拉布拉多"
    },
    "CA-NL-NF": {
      "countryName": "加拿大",
      "zoneName": "紐芬蘭"
    },
    "CA-NT": {
      "countryName": "加拿大",
      "zoneName": "西北地方"
    },
    "CA-NU": {
      "countryName": "加拿大",
      "zoneName": "努納福特"
    },
    "CA-ON": {
      "countryName": "加拿大",
      "zoneName": "安大略省"
    },
    "CA-PE": {
      "countryName": "加拿大",
      "zoneName": "太子港"
    },
    "CA-QC": {
      "countryName": "加拿大",
      "zoneName": "魁北克"
    },
    "CA-SK": {
      "countryName": "加拿大",
      "zoneName": "薩斯喀徹溫省"
    },
    "CA-YT": {
      "countryName": "加拿大",
      "zoneName": "育空地區"
    },
    "CA-NS": {
      "countryName": "加拿大",
      "zoneName": "新斯科舍省"
    },
    "CC": {
      "zoneName": "科寇斯（基林）群島"
    },
    "CD": {
      "zoneName": "剛果民主共和國"
    },
    "CF": {
      "zoneName": "中非"
    },
    "CG": {
      "zoneName": "剛果共和國"
    },
    "CH": {
      "zoneName": "瑞士"
    },
    "CI": {
      "zoneName": "象牙海岸"
    },
    "CK": {
      "zoneName": "庫克群島"
    },
    "CL-CHP": {
      "countryName": "智利",
      "zoneName": "復活節島"
    },
    "CL-SEA": {
      "countryName": "智利",
      "zoneName": "艾森電網"
    },
    "CL-SEM": {
      "countryName": "智利",
      "zoneName": "麥哲倫電網"
    },
    "CL-SEN": {
      "countryName": "智利",
      "zoneName": "國家電網"
    },
    "CM": {
      "zoneName": "喀麥隆"
    },
    "CN": {
      "zoneName": "中國"
    },
    "CO": {
      "zoneName": "哥倫比亞"
    },
    "CR": {
      "zoneName": "哥斯大黎加"
    },
    "CU": {
      "zoneName": "古巴"
    },
    "CV": {
      "zoneName": "維德角"
    },
    "CW": {
      "zoneName": "古拉索"
    },
    "CX": {
      "zoneName": "聖誕島"
    },
    "CY": {
      "zoneName": "塞浦路斯"
    },
    "CZ": {
      "zoneName": "捷克"
    },
    "DE": {
      "zoneName": "德國"
    },
    "DJ": {
      "zoneName": "吉布地"
    },
    "DK": {
      "zoneName": "丹麥"
    },
    "DK-DK1": {
      "countryName": "丹麥",
      "zoneName": "丹麥西部"
    },
    "DK-DK2": {
      "countryName": "丹麥",
      "zoneName": "丹麥東部"
    },
    "DK-BHM": {
      "countryName": "丹麥",
      "zoneName": "波恩霍姆島"
    },
    "DM": {
      "zoneName": "多米尼克"
    },
    "DO": {
      "zoneName": "多明尼加"
    },
    "DZ": {
      "zoneName": "阿爾及利亞"
    },
    "EC": {
      "zoneName": "厄瓜多"
    },
    "EE": {
      "zoneName": "愛沙尼亞"
    },
    "EG": {
      "zoneName": "埃及"
    },
    "EH": {
      "zoneName": "西撒哈拉"
    },
    "ER": {
      "zoneName": "厄利垂亞"
    },
    "ES": {
      "zoneName": "西班牙"
    },
    "ES-CE": {
      "countryName": "西班牙",
      "zoneName": "休達"
    },
    "ES-IB-FO": {
      "countryName": "西班牙",
      "zoneName": "福門特拉島"
    },
    "ES-IB-IZ": {
      "countryName": "西班牙",
      "zoneName": "伊比薩島"
    },
    "ES-IB-MA": {
      "countryName": "西班牙",
      "zoneName": "馬約卡島"
    },
    "ES-IB-ME": {
      "countryName": "西班牙",
      "zoneName": "梅諾卡島"
    },
    "ES-CN-FVLZ": {
      "countryName": "西班牙",
      "zoneName": "富埃特文圖拉島/蘭薩羅特島"
    },
    "ES-CN-GC": {
      "countryName": "西班牙",
      "zoneName": "大加那利島"
    },
    "ES-CN-HI": {
      "countryName": "西班牙",
      "zoneName": "耶羅島"
    },
    "ES-CN-IG": {
      "countryName": "西班牙",
      "zoneName": "戈梅拉島"
    },
    "ES-CN-LP": {
      "countryName": "西班牙",
      "zoneName": "拉帕爾馬島"
    },
    "ES-CN-TE": {
      "countryName": "西班牙",
      "zoneName": "特內里費島"
    },
    "ES-ML": {
      "countryName": "西班牙",
      "zoneName": "梅利利亞"
    },
    "ET": {
      "zoneName": "衣索比亞"
    },
    "FI": {
      "zoneName": "芬蘭"
    },
    "FJ": {
      "zoneName": "斐濟"
    },
    "FK": {
      "zoneName": "福克蘭群島"
    },
    "FM": {
      "zoneName": "密克羅尼西亞"
    },
    "FO": {
      "zoneName": "法羅群島"
    },
    "FO-MI": {
      "countryName": "法羅群島",
      "zoneName": "主島"
    },
    "FO-SI": {
      "countryName": "法羅群島",
      "zoneName": "南島"
    },
    "FR": {
      "zoneName": "法國"
    },
    "FR-COR": {
      "countryName": "法國",
      "zoneName": "科西嘉"
    },
    "GA": {
      "zoneName": "加彭"
    },
    "GB": {
      "zoneName": "英國"
    },
    "GB-NIR": {
      "zoneName": "北愛爾蘭"
    },
    "GB-ORK": {
      "countryName": "英國",
      "zoneName": "奥克尼"
    },
    "GB-ZET": {
      "countryName": "英國",
      "zoneName": "昔得蘭"
    },
    "GD": {
      "zoneName": "格林納達"
    },
    "GE": {
      "zoneName": "格魯吉亞"
    },
    "GF": {
      "zoneName": "法屬圭亞納"
    },
    "GG": {
      "zoneName": "根西"
    },
    "GH": {
      "zoneName": "加納"
    },
    "GI": {
      "zoneName": "直布羅陀"
    },
    "GL": {
      "zoneName": "格陵蘭"
    },
    "GM": {
      "zoneName": "甘比亞"
    },
    "GN": {
      "zoneName": "幾內亞"
    },
    "GP": {
      "zoneName": "瓜地洛普"
    },
    "GQ": {
      "zoneName": "赤道幾內亞"
    },
    "GR": {
      "zoneName": "希臘"
    },
    "GR-IS": {
      "countryName": "希臘",
      "zoneName": "愛琴群島"
    },
    "GS": {
      "zoneName": "南喬治亞與南桑威奇群島"
    },
    "GT": {
      "zoneName": "瓜地馬拉"
    },
    "GU": {
      "zoneName": "關島"
    },
    "GW": {
      "zoneName": "幾內亞比索"
    },
    "GY": {
      "zoneName": "蓋亞那"
    },
    "HK": {
      "zoneName": "香港"
    },
    "HM": {
      "zoneName": "赫德島和麥克唐納群島"
    },
    "HN": {
      "zoneName": "宏都拉斯"
    },
    "HR": {
      "zoneName": "克羅地亞"
    },
    "HT": {
      "zoneName": "海地"
    },
    "HU": {
      "zoneName": "匈牙利"
    },
    "ID": {
      "zoneName": "印尼"
    },
    "IE": {
      "zoneName": "愛爾蘭"
    },
    "IL": {
      "zoneName": "以色列"
    },
    "IM": {
      "zoneName": "曼島"
    },
    "IN": {
      "zoneName": "印度"
    },
    "IN-EA": {
      "countryName": "印度",
      "zoneName": "印度東部"
    },
    "IN-NE": {
      "countryName": "印度",
      "zoneName": "印度東北部"
    },
    "IN-NO": {
      "countryName": "印度",
      "zoneName": "印度北部"
    },
    "IN-SO": {
      "countryName": "印度",
      "zoneName": "印度南部"
    },
    "IN-WE": {
      "countryName": "印度",
      "zoneName": "印度西部"
    },
    "IN-AN": {
      "countryName": "印度",
      "zoneName": "安達曼-尼科巴群島"
    },
    "IN-AP": {
      "countryName": "印度",
      "zoneName": "安得拉邦"
    },
    "IN-AR": {
      "countryName": "印度",
      "zoneName": "阿魯納恰爾邦"
    },
    "IN-AS": {
      "countryName": "印度",
      "zoneName": "阿薩姆邦"
    },
    "IN-BR": {
      "countryName": "印度",
      "zoneName": "比哈爾邦"
    },
    "IN-CT": {
      "countryName": "印度",
      "zoneName": "恰蒂斯加爾邦"
    },
    "IN-DL": {
      "countryName": "印度",
      "zoneName": "德里"
    },
    "IN-DN": {
      "countryName": "印度",
      "zoneName": "達德拉-納加爾哈維利"
    },
    "IN-GA": {
      "countryName": "印度",
      "zoneName": "果阿邦"
    },
    "IN-GJ": {
      "countryName": "印度",
      "zoneName": "古加拉特邦"
    },
    "IN-HP": {
      "countryName": "印度",
      "zoneName": "喜馬偕爾邦"
    },
    "IN-HR": {
      "countryName": "印度",
      "zoneName": "哈里亞納邦"
    },
    "IN-JH": {
      "countryName": "印度",
      "zoneName": "賈坎德邦"
    },
    "IN-JK": {
      "countryName": "印度",
      "zoneName": "查謨和喀什米爾邦"
    },
    "IN-KA": {
      "countryName": "印度",
      "zoneName": "卡納塔克邦"
    },
    "IN-KL": {
      "countryName": "印度",
      "zoneName": "喀拉拉邦"
    },
    "IN-MH": {
      "countryName": "印度",
      "zoneName": "馬哈拉施特拉邦"
    },
    "IN-ML": {
      "countryName": "印度",
      "zoneName": "梅加拉亞邦"
    },
    "IN-MN": {
      "countryName": "印度",
      "zoneName": "曼尼普爾邦"
    },
    "IN-MP": {
      "countryName": "印度",
      "zoneName": "中央邦"
    },
    "IN-MZ": {
      "countryName": "印度",
      "zoneName": "米佐拉姆邦"
    },
    "IN-NL": {
      "countryName": "印度",
      "zoneName": "那加蘭邦"
    },
    "IN-OR": {
      "countryName": "印度",
      "zoneName": "奥迪沙邦"
    },
    "IN-PB": {
      "countryName": "印度",
      "zoneName": "旁遮普邦"
    },
    "IN-PY": {
      "countryName": "印度",
      "zoneName": "本地治里"
    },
    "IN-RJ": {
      "countryName": "印度",
      "zoneName": "拉賈斯坦邦"
    },
    "IN-SK": {
      "countryName": "印度",
      "zoneName": "錫金邦"
    },
    "IN-TN": {
      "countryName": "印度",
      "zoneName": "坦米爾那都邦"
    },
    "IN-TR": {
      "countryName": "印度",
      "zoneName": "特里普拉邦"
    },
    "IN-UP": {
      "countryName": "印度",
      "zoneName": "北方邦"
    },
    "IN-UT": {
      "countryName": "印度",
      "zoneName": "北阿坎德邦"
    },
    "IN-WB": {
      "countryName": "印度",
      "zoneName": "西孟加拉邦"
    },
    "IO": {
      "zoneName": "英屬印度洋領地"
    },
    "IQ": {
      "zoneName": "伊拉克"
    },
    "IQ-KUR": {
      "countryName": "伊拉克",
      "zoneName": "庫德斯坦"
    },
    "IR": {
      "zoneName": "伊朗"
    },
    "IS": {
      "zoneName": "冰島"
    },
    "IT": {
      "zoneName": "義大利"
    },
    "IT-CNO": {
      "countryName": "意大利",
      "zoneName": "意大利中北部"
    },
    "IT-CSO": {
      "countryName": "意大利",
      "zoneName": "意大利中南部"
    },
    "IT-NO": {
      "countryName": "意大利",
      "zoneName": "意大利北部"
    },
    "IT-SAR": {
      "countryName": "意大利",
      "zoneName": "薩丁尼亞島"
    },
    "IT-SIC": {
      "countryName": "意大利",
      "zoneName": "西西里島"
    },
    "IT-SO": {
      "countryName": "意大利",
      "zoneName": "意大利南部"
    },
    "JE": {
      "zoneName": "澤西島"
    },
    "JM": {
      "zoneName": "牙買加"
    },
    "JO": {
      "zoneName": "約旦"
    },
    "JP": {
      "zoneName": "日本"
    },
    "JP-CB": {
      "countryName": "日本",
      "zoneName": "中部"
    },
    "JP-CG": {
      "countryName": "日本",
      "zoneName": "中國地方"
    },
    "JP-HKD": {
      "countryName": "日本",
      "zoneName": "北海道"
    },
    "JP-HR": {
      "countryName": "日本",
      "zoneName": "北陸地方"
    },
    "JP-KN": {
      "countryName": "日本",
      "zoneName": "關西"
    },
    "JP-KY": {
      "countryName": "日本",
      "zoneName": "九州"
    },
    "JP-ON": {
      "countryName": "日本",
      "zoneName": "沖繩"
    },
    "JP-SK": {
      "countryName": "日本",
      "zoneName": "四國"
    },
    "JP-TH": {
      "countryName": "日本",
      "zoneName": "東海道"
    },
    "JP-TK": {
      "countryName": "日本",
      "zoneName": "東京"
    },
    "KE": {
      "zoneName": "肯亞"
    },
    "KG": {
      "zoneName": "吉爾吉斯"
    },
    "KH": {
      "zoneName": "柬埔寨"
    },
    "KI": {
      "zoneName": "吉里巴斯"
    },
    "KM": {
      "zoneName": "葛摩聯盟"
    },
    "KN": {
      "zoneName": "聖克里斯多福及尼維斯"
    },
    "KP": {
      "zoneName": "北韓"
    },
    "KR": {
      "zoneName": "南韓"
    },
    "KW": {
      "zoneName": "科威特"
    },
    "KY": {
      "zoneName": "開曼群島"
    },
    "KZ": {
      "zoneName": "哈薩克斯坦"
    },
    "LA": {
      "zoneName": "寮國"
    },
    "LB": {
      "zoneName": "黎巴嫩"
    },
    "LC": {
      "zoneName": "聖露西亞"
    },
    "LI": {
      "zoneName": "列支敦斯登"
    },
    "LK": {
      "zoneName": "斯里蘭卡"
    },
    "LR": {
      "zoneName": "賴比瑞亞"
    },
    "LS": {
      "zoneName": "賴索托"
    },
    "LT": {
      "zoneName": "立陶宛"
    },
    "LU": {
      "zoneName": "盧森堡"
    },
    "LV": {
      "zoneName": "拉脫維亞"
    },
    "LY": {
      "zoneName": "利比亞"
    },
    "MA": {
      "zoneName": "摩洛哥"
    },
    "MC": {
      "zoneName": "摩納哥"
    },
    "MD": {
      "zoneName": "摩爾多瓦"
    },
    "ME": {
      "zoneName": "黑山共和國"
    },
    "MF": {
      "countryName": "法屬聖馬丁",
      "zoneName": "法國"
    },
    "MG": {
      "zoneName": "馬達加斯加"
    },
    "MH": {
      "zoneName": "馬紹爾群島"
    },
    "MK": {
      "zoneName": "北馬其頓"
    },
    "ML": {
      "zoneName": "馬利"
    },
    "MM": {
      "zoneName": "緬甸"
    },
    "MN": {
      "zoneName": "蒙古"
    },
    "MO": {
      "zoneName": "澳門"
    },
    "MP": {
      "zoneName": "北馬里亞納群島"
    },
    "MQ": {
      "zoneName": "馬提尼克"
    },
    "MR": {
      "zoneName": "茅利塔尼亞"
    },
    "MS": {
      "zoneName": "蒙特塞拉特"
    },
    "MT": {
      "zoneName": "馬耳他"
    },
    "MU": {
      "zoneName": "模里西斯"
    },
    "MV": {
      "zoneName": "馬爾地夫"
    },
    "MW": {
      "zoneName": "馬拉威"
    },
    "MX": {
      "zoneName": "墨西哥"
    },
    "MX-BC": {
      "countryName": "墨西哥",
      "zoneName": "下加利福尼亞州"
    },
    "MX-CE": {
      "countryName": "墨西哥",
      "zoneName": "中部"
    },
    "MX-NE": {
      "countryName": "墨西哥",
      "zoneName": "東北部"
    },
    "MX-NO": {
      "countryName": "墨西哥",
      "zoneName": "北部"
    },
    "MX-NW": {
      "countryName": "墨西哥",
      "zoneName": "西北部"
    },
    "MX-OC": {
      "countryName": "墨西哥",
      "zoneName": "西部"
    },
    "MX-OR": {
      "countryName": "墨西哥",
      "zoneName": "東部"
    },
    "MX-PN": {
      "countryName": "墨西哥",
      "zoneName": "半島"
    },
    "MY-EM": {
      "countryName": "馬來西亞",
      "zoneName": "婆羅洲"
    },
    "MY-WM": {
      "countryName": "馬來西亞",
      "zoneName": "半島"
    },
    "MZ": {
      "zoneName": "莫三比克"
    },
    "NA": {
      "zoneName": "納米比亞"
    },
    "NC": {
      "zoneName": "新喀里多尼亞"
    },
    "NE": {
      "zoneName": "尼日"
    },
    "NF": {
      "zoneName": "諾福克島"
    },
    "NG": {
      "zoneName": "奈及利亞"
    },
    "NI": {
      "zoneName": "尼加拉瓜"
    },
    "NKR": {
      "zoneName": "納戈爾諾-卡拉巴赫"
    },
    "NL": {
      "zoneName": "荷蘭"
    },
    "NO": {
      "zoneName": "挪威"
    },
    "NO-NO1": {
      "countryName": "挪威",
      "zoneName": "挪威東南部"
    },
    "NO-NO2": {
      "countryName": "挪威",
      "zoneName": "挪威西南部"
    },
    "NO-NO3": {
      "countryName": "挪威",
      "zoneName": "挪威中部"
    },
    "NO-NO4": {
      "countryName": "挪威",
      "zoneName": "挪威北部"
    },
    "NO-NO5": {
      "countryName": "挪威",
      "zoneName": "西部挪威"
    },
    "NP": {
      "zoneName": "尼泊爾"
    },
    "NR": {
      "zoneName": "諾魯"
    },
    "NU": {
      "zoneName": "紐埃"
    },
    "NZ": {
      "zoneName": "紐西蘭"
    },
    "NZ-NZA": {
      "countryName": "紐西蘭",
      "zoneName": "奧克蘭群島"
    },
    "NZ-NZC": {
      "countryName": "紐西蘭",
      "zoneName": "查塔姆群島"
    },
    "NZ-NZST": {
      "countryName": "紐西蘭",
      "zoneName": "斯圖爾特島"
    },
    "PA": {
      "zoneName": "巴拿馬"
    },
    "PE": {
      "zoneName": "祕魯"
    },
    "PF": {
      "zoneName": "法屬玻里尼西亞"
    },
    "PG": {
      "zoneName": "巴布亞紐幾內亞"
    },
    "PH": {
      "zoneName": "菲律賓"
    },
    "PK": {
      "zoneName": "巴基斯坦"
    },
    "PL": {
      "zoneName": "波蘭"
    },
    "PM": {
      "zoneName": "聖皮耶與密克隆"
    },
    "PN": {
      "zoneName": "皮特肯群島"
    },
    "PR": {
      "zoneName": "波多黎各"
    },
    "PS": {
      "zoneName": "巴勒斯坦"
    },
    "PT": {
      "zoneName": "葡萄牙"
    },
    "PT-AC": {
      "countryName": "葡萄牙",
      "zoneName": "亞速群島"
    },
    "PT-MA": {
      "countryName": "葡萄牙",
      "zoneName": "馬德拉群島"
    },
    "PW": {
      "zoneName": "帛琉"
    },
    "PY": {
      "zoneName": "巴拉圭"
    },
    "QA": {
      "zoneName": "卡達"
    },
    "RE": {
      "zoneName": "留尼旺"
    },
    "RO": {
      "zoneName": "羅馬尼亞"
    },
    "RS": {
      "zoneName": "塞爾維亞"
    },
    "RU": {
      "zoneName": "俄羅斯"
    },
    "RU-1": {
      "countryName": "俄羅斯",
      "zoneName": "歐洲-烏拉爾"
    },
    "RU-2": {
      "countryName": "俄羅斯",
      "zoneName": "西伯利亞"
    },
    "RU-AS": {
      "countryName": "俄羅斯",
      "zoneName": "東部"
    },
    "RU-EU": {
      "countryName": "俄羅斯",
      "zoneName": "北極"
    },
    "RU-FE": {
      "countryName": "俄羅斯",
      "zoneName": "遠東"
    },
    "RU-KGD": {
      "countryName": "俄羅斯",
      "zoneName": "加里寧格勒"
    },
    "RW": {
      "zoneName": "盧安達"
    },
    "SA": {
      "zoneName": "沙烏地阿拉伯"
    },
    "SB": {
      "zoneName": "索羅門群島"
    },
    "SC": {
      "zoneName": "塞席爾"
    },
    "SD": {
      "zoneName": "蘇丹"
    },
    "SE": {
      "zoneName": "瑞典"
    },
    "SE-SE1": {
      "countryName": "瑞典",
      "zoneName": "瑞典北部"
    },
    "SE-SE2": {
      "countryName": "瑞典",
      "zoneName": "瑞典中北部"
    },
    "SE-SE3": {
      "countryName": "瑞典",
      "zoneName": "瑞典中南部"
    },
    "SE-SE4": {
      "countryName": "瑞典",
      "zoneName": "瑞典南部"
    },
    "SG": {
      "zoneName": "新加坡"
    },
    "SH": {
      "zoneName": "聖海倫娜、阿森松和崔斯坦達庫尼亞"
    },
    "SI": {
      "zoneName": "斯洛維尼亞"
    },
    "SJ": {
      "zoneName": "斯瓦爾巴和揚馬延"
    },
    "SK": {
      "zoneName": "斯洛伐克"
    },
    "SL": {
      "zoneName": "獅子山"
    },
    "SM": {
      "zoneName": "聖瑪利諾"
    },
    "SN": {
      "zoneName": "塞內加爾"
    },
    "SO": {
      "zoneName": "索馬利亞"
    },
    "SR": {
      "zoneName": "蘇利南"
    },
    "SS": {
      "zoneName": "南蘇丹"
    },
    "ST": {
      "zoneName": "聖多美普林西比"
    },
    "SV": {
      "zoneName": "薩爾瓦多"
    },
    "SX": {
      "countryName": "荷屬聖馬丁",
      "zoneName": "荷蘭"
    },
    "SY": {
      "zoneName": "敘利亞"
    },
    "SZ": {
      "zoneName": "史瓦帝尼"
    },
    "TC": {
      "zoneName": "英屬土克凱可群島"
    },
    "TD": {
      "zoneName": "查德"
    },
    "TF": {
      "zoneName": "法屬南部和南極領地"
    },
    "TG": {
      "zoneName": "多哥"
    },
    "TH": {
      "zoneName": "泰國"
    },
    "TJ": {
      "zoneName": "塔吉克"
    },
    "TK": {
      "zoneName": "托克勞"
    },
    "TL": {
      "zoneName": "東帝汶"
    },
    "TM": {
      "zoneName": "土庫曼斯坦"
    },
    "TN": {
      "zoneName": "突尼西亞"
    },
    "TO": {
      "zoneName": "東加"
    },
    "TR": {
      "zoneName": "土耳其"
    },
    "TT": {
      "zoneName": "千里達及托巴哥"
    },
    "TV": {
      "zoneName": "吐瓦魯"
    },
    "TW": {
      "zoneName": "台灣"
    },
    "TZ": {
      "zoneName": "坦尚尼亞"
    },
    "UA": {
      "zoneName": "烏克蘭"
    },
    "UA-CR": {
      "countryName": "烏克蘭",
      "zoneName": "克里米亞"
    },
    "UG": {
      "zoneName": "烏干達"
    },
    "UM": {
      "zoneName": "美國本土外小島嶼"
    },
    "US": {
      "zoneName": "美國"
    },
    "US-AK": {
      "countryName": "美國",
      "zoneName": "阿拉斯加"
    },
    "US-AK-SEAPA": {
      "countryName": "美國",
      "zoneName": "Southeast Alaska Power Agency"
    },
    "US-HI-HA": {
      "countryName": "美國",
      "zoneName": "夏威夷"
    },
    "US-HI-KA": {
      "countryName": "美國",
      "zoneName": "考艾島"
    },
    "US-HI-KH": {
      "countryName": "美國",
      "zoneName": "卡胡拉威島"
    },
    "US-HI-LA": {
      "countryName": "美國",
      "zoneName": "拉奈島"
    },
    "US-HI-MA": {
      "countryName": "美國",
      "zoneName": "茂宜島"
    },
    "US-HI-MO": {
      "countryName": "美國",
      "zoneName": "摩洛凱島"
    },
    "US-HI-NI": {
      "countryName": "美國",
      "zoneName": "尼豪島"
    },
    "US-HI-OA": {
      "countryName": "美國",
      "zoneName": "歐胡島"
    },
    "US-CAL-BANC": {
      "countryName": "美國",
      "zoneName": "北加州平衡管制機構"
    },
    "US-CAL-CISO": {
      "countryName": "美國",
      "zoneName": "加州電力調度中心"
    },
    "US-CAL-IID": {
      "countryName": "美國",
      "zoneName": "帝國灌溉區"
    },
    "US-CAL-LDWP": {
      "countryName": "美國",
      "zoneName": "洛杉磯水電局"
    },
    "US-CAL-TIDC": {
      "countryName": "美國",
      "zoneName": "特洛克灌溉區"
    },
    "US-CAR-CPLE": {
      "countryName": "美國",
      "zoneName": "杜克能源-東"
    },
    "US-CAR-CPLW": {
      "countryName": "美國",
      "zoneName": "杜克能源-西"
    },
    "US-CAR-DUK": {
      "countryName": "美國",
      "zoneName": "杜克能源-卡羅萊納"
    },
    "US-CAR-SC": {
      "countryName": "美國",
      "zoneName": "南卡羅萊納公共機構"
    },
    "US-CAR-SCEG": {
      "countryName": "美國",
      "zoneName": "南卡羅萊納電汽公司"
    },
    "US-CAR-YAD": {
      "countryName": "美國",
      "zoneName": "美鋁能源公司 亞德金分部"
    },
    "US-CENT-SPA": {
      "countryName": "美國",
      "zoneName": "西南電力局"
    },
    "US-CENT-SWPP": {
      "countryName": "美國",
      "zoneName": "西南電力庫"
    },
    "US-FLA-FMPP": {
      "countryName": "美國",
      "zoneName": "佛羅里達市立電力庫"
    },
    "US-FLA-FPC": {
      "countryName": "美國",
      "zoneName": "佛羅里達杜克能源"
    },
    "US-FLA-FPL": {
      "countryName": "美國",
      "zoneName": "佛羅里達電力照明公司"
    },
    "US-FLA-GVL": {
      "countryName": "美國",
      "zoneName": "蓋恩斯維爾區域公用事業"
    },
    "US-FLA-HST": {
      "countryName": "美國",
      "zoneName": "荷母斯特市"
    },
    "US-FLA-JEA": {
      "countryName": "美國",
      "zoneName": "傑克孫維電力局"
    },
    "US-FLA-SEC": {
      "countryName": "美國",
      "zoneName": "塞米諾爾電力合作社"
    },
    "US-FLA-TAL": {
      "countryName": "美國",
      "zoneName": "塔拉赫西市"
    },
    "US-FLA-TEC": {
      "countryName": "美國",
      "zoneName": "坦帕電力公司"
    },
    "US-MIDA-PJM": {
      "countryName": "美國",
      "zoneName": "PJM 互聯電網"
    },
    "US-MIDW-AECI": {
      "countryName": "美國",
      "zoneName": "聯合電力合作社"
    },
    "US-MIDW-LGEE": {
      "countryName": "美國",
      "zoneName": "路易維爾汽電公司和肯德基公用事業"
    },
    "US-MIDW-MISO": {
      "countryName": "美國",
      "zoneName": "中部獨立電力調度中心"
    },
    "US-NE-ISNE": {
      "countryName": "美國",
      "zoneName": "新英格蘭ISO公司"
    },
    "US-NW-AVA": {
      "countryName": "美國",
      "zoneName": "阿維斯塔公司"
    },
    "US-NW-BPAT": {
      "countryName": "美國",
      "zoneName": "邦納維爾電力管理局"
    },
    "US-NW-CHPD": {
      "countryName": "美國",
      "zoneName": "奇蘭縣第一 PUD"
    },
    "US-NW-DOPD": {
      "countryName": "美國",
      "zoneName": "道格拉斯縣第一 PUD"
    },
    "US-NW-GCPD": {
      "countryName": "美國",
      "zoneName": "格蘭特縣第二 PUD"
    },
    "US-NW-GRID": {
      "countryName": "美國",
      "zoneName": "Gridforce 能源管理有限公司"
    },
    "US-NW-GWA": {
      "countryName": "美國",
      "zoneName": "Naturener Power Watch, Llc (Gwa)"
    },
    "US-NW-IPCO": {
      "countryName": "美國",
      "zoneName": "愛達荷電力公司"
    },
    "US-NW-NEVP": {
      "countryName": "美國",
      "zoneName": "內華達電力公司"
    },
    "US-NW-NWMT": {
      "countryName": "美國",
      "zoneName": "西北能源"
    },
    "US-NW-PACE": {
      "countryName": "美國",
      "zoneName": "太平洋電力公司-東"
    },
    "US-NW-PACW": {
      "countryName": "美國",
      "zoneName": "太平洋電力公司-西"
    },
    "US-NW-PGE": {
      "countryName": "美國",
      "zoneName": "波特蘭大眾電力公司"
    },
    "US-NW-PSCO": {
      "countryName": "美國",
      "zoneName": "科羅拉多公用事業公司"
    },
    "US-NW-PSEI": {
      "countryName": "美國",
      "zoneName": "普吉特灣能源公司"
    },
    "US-NW-SCL": {
      "countryName": "美國",
      "zoneName": "西雅圖城市之光"
    },
    "US-NW-TPWR": {
      "countryName": "美國",
      "zoneName": "塔科馬市公用事業部門 照明分部門"
    },
    "US-NW-WACM": {
      "countryName": "美國",
      "zoneName": "西部電力管理局-洛磯山區"
    },
    "US-NW-WAUW": {
      "countryName": "美國",
      "zoneName": "西部電力管理局-西UGP"
    },
    "US-NW-WWA": {
      "countryName": "美國",
      "zoneName": "Naturener Wind Watch, Llc"
    },
    "US-NY-NYIS": {
      "countryName": "美國",
      "zoneName": "美國紐約電力調度中心"
    },
    "US-SE-SEPA": {
      "countryName": "美國",
      "zoneName": "東南電力局"
    },
    "US-SE-SOCO": {
      "countryName": "美國",
      "zoneName": "Southern Company Services, Inc. - Trans"
    },
    "US-SW-AZPS": {
      "countryName": "美國",
      "zoneName": "亞利桑那公用事業公司"
    },
    "US-SW-EPE": {
      "countryName": "美國",
      "zoneName": "阿爾帕索電力"
    },
    "US-SW-GRIF": {
      "countryName": "美國",
      "zoneName": "Griffith Energy, LLC"
    },
    "US-SW-PNM": {
      "countryName": "美國",
      "zoneName": "新墨西哥公用事業公司"
    },
    "US-SW-SRP": {
      "countryName": "美國",
      "zoneName": "Salt River Project"
    },
    "US-SW-TEPC": {
      "countryName": "美國",
      "zoneName": "吐桑電力公司"
    },
    "US-SW-WALC": {
      "countryName": "美國",
      "zoneName": "西部電力管理局-西南沙漠地區"
    },
    "US-TEN-TVA": {
      "countryName": "美國",
      "zoneName": "田納西河谷管理局"
    },
    "US-TEX-ERCO": {
      "countryName": "美國",
      "zoneName": "德克薩斯州電力可靠性委員會"
    },
    "UY": {
      "zoneName": "烏拉圭"
    },
    "UZ": {
      "zoneName": "烏茲別克"
    },
    "VA": {
      "zoneName": "梵蒂岡"
    },
    "VC": {
      "zoneName": "聖文森及格瑞那丁"
    },
    "VE": {
      "zoneName": "委內瑞拉"
    },
    "VG": {
      "countryName": "英屬維京群島",
      "zoneName": "英屬維京群島"
    },
    "VI": {
      "countryName": "美國",
      "zoneName": "美屬維京群島"
    },
    "VN": {
      "zoneName": "越南"
    },
    "VU": {
      "zoneName": "萬那杜"
    },
    "WF": {
      "zoneName": "瓦利斯和富圖納群島"
    },
    "WS": {
      "zoneName": "薩摩亞"
    },
    "XK": {
      "zoneName": "科索沃"
    },
    "XX": {
      "zoneName": "北賽普勒斯"
    },
    "YE": {
      "zoneName": "葉門"
    },
    "YT": {
      "zoneName": "馬約特"
    },
    "ZA": {
      "zoneName": "南非"
    },
    "ZM": {
      "zoneName": "尚比亞"
    },
    "ZW": {
      "zoneName": "辛巴威"
    },
    "AU-LH": {
      "countryName": "澳洲",
      "zoneName": "豪勳爵島"
    },
    "MX-BCS": {
      "countryName": "墨西哥",
      "zoneName": "南下加利福尼亞州"
    },
    "OM": {
      "zoneName": "阿曼"
    },
    "PH-LU": {
      "countryName": "菲律賓",
      "zoneName": "呂宋"
    },
    "PH-MI": {
      "countryName": "菲律賓",
      "zoneName": "民答那峨島"
    },
    "PH-VI": {
      "countryName": "菲律賓",
      "zoneName": "維薩亞斯群島"
    },
    "VN-C": {
      "countryName": "越南",
      "zoneName": "越南中部"
    },
    "VN-N": {
      "countryName": "越南",
      "zoneName": "越南北部"
    },
    "VN-S": {
      "countryName": "越南",
      "zoneName": "越南南部"
    }
  }
}<|MERGE_RESOLUTION|>--- conflicted
+++ resolved
@@ -288,16 +288,13 @@
   },
   "misc": {
     "maintitle": "生活用電二氧化碳排放量",
-<<<<<<< HEAD
+    "oops": "哎呀！ 我們無法連線到伺服器。 我們會在幾秒鐘後再試一次。",
     "newversion": "有新版本可用！按<a onClick=\"location.reload(true);\">這裏</a>重新載入。",
-=======
-    "oops": "哎呀！ 我們無法連線到伺服器。 我們會在幾秒鐘後再試一次。",
     "webgl-not-supported": "無法渲染地圖，因為您的瀏覽器不支援 WebGL。",
     "retrynow": "再試一次",
     "database-ad": "在尋找歷史資料嗎？歡迎檢視我們的<a href=\"https://electricitymaps.com?utm_source=app.electricitymaps.com&utm_medium=referral\" target=\"_blank\">資料庫</a>！",
     "api-ad": "<a href=\"https://electricitymaps.com?utm_source=app.electricitymaps.com&utm_medium=referral\" target=\"_blank\">試試我們的 API！</a>",
     "legend": "傳奇",
->>>>>>> 6fb64cc8
     "faq": "常見問題",
     "dismiss": "關閉",
     "reload": "重新載入",
