{
  "button": {
    "feedback": "提供回饋",
    "github": "GitHub",
    "twitter": "Twitter 上分享",
    "privacy-policy": "隱私權政策",
    "legal-notice": "法律聲明"
  },
  "settings-modal": {
    "title": "設定"
  },
  "mobile-main-menu": {
    "map": "電力地圖",
    "areas": "地區",
    "about": "關於"
  },
  "onboarding-modal": {
    "view1": {
      "header": "將電力對氣候變遷的影響製成地圖",
      "text": "在這裡你可以探索電力對全球許多國家的氣候影響。 <br/><br/>讓我們透過幾個簡單的步驟引導你瀏覽我們的地圖！"
    },
    "view2": {
      "header": "檢視即時的發電碳排量",
      "text": "我們依據每個地區發電的碳強度上色，顏色越綠代表該地區的電力對氣候變遷影響更小。"
    },
    "view3": {
      "header": "瞭解你使用的電力從何而來",
      "text": "地圖上的箭頭標示地區之間的電力流動。點選地區以檢視更多關於該地區的用電資訊。"
    },
    "view4": {
      "header": "在不同視圖之間切換",
      "text": "在電力生產和消費，以及國家或地區視圖之間切換，以便即時洞察全球能源動態，並為永續的未來做出明智的選擇。"
    },
    "view5": {
      "header": "在電力和碳排放量視圖之間切換",
      "text": "切換至不同的圖表以顯示某一區域的電力資訊或碳排放量。 所顯示的數值代表所選時期的總量，且該資訊與所選的生產或消費模式相符。"
    },
    "view6": {
      "header": "探索過去",
      "text": "在左下角，你可以查看全球即時和過去的碳排放量及電力數據。 使用切換按鈕變更聚合數據，或透過瀏覽時間軸來查看隨時間的變化。"
    },
    "view7": {
      "header": "風力、太陽能即時資訊",
      "text": "風力、太陽能的發電效率取決於天氣。點選「風」和「太陽」按鈕以顯示風力和太陽能的發電強度。"
    }
  },
  "country-panel": {
    "source": "來源",
    "carbonintensity": "碳強度",
    "lowcarbon": "低碳能源",
    "renewable": "可再生能源",
    "helpfrom": "with help from",
    "noDataAtTimestamp": "尚無該時段的資料",
    "noLiveData": "尚無該地區的即時資料",
    "disabledPriceReasons": {
      "licensing": "因授權因素，尚無該地區的電價"
    },
    "dataIsDelayed": "該地區的資料可能落後 {{hours}} 小時，無即時資料。",
    "estimated": "預估",
    "aggregated": "總計",
    "dataIsEstimated": "該地區的部分資料爲估計值。請參考我們的<a href='https://github.com/electricityMaps/electricitymaps-contrib/wiki/Estimation-methods' target='_blank'>估計方法</a>。",
    "exchangesAreMissing": "電力交換已被納入計算，但尚未顯示。請參考我們的先前的<a href='https://github.com/electricityMaps/electricitymaps-contrib/wiki/Historical-aggregates' target='_blank'>合計資料</a>。",
    "estimatedTooltip": "該區域的即時資料是基於其過往資料與模型預測的估計值。",
    "aggregatedTooltip": "該區域的的資料是由過去的每小時資料聚合而成。",
    "helpUs": "請檢視<a href='{{link}}' target='_blank'>執行環境日誌</a>並幫助我們找出問題。",
    "noParserInfo": "尚無該地區的資訊。<br/>想要解決這個問題嗎？你可以幫忙<a href='{{link}}' target='_blank'>新增這個地區的資料</a>！",
    "aggregationDisabled": "由於缺少詳細細分，無法取得所選時間段的資料。請嘗試選擇一個更廣泛的時間段。",
    "now": "現在"
  },
  "feedback-card": {
    "title": "幫助我們改進!",
    "success-message": "您的回饋將幫助我們理解並提高溝通和方法論的品質。",
    "estimations": {
      "subtitle": "請評價以下陳述。",
      "secondary-question": "有什麼是我們可以改進的？",
      "primary-question": "資料估計的描述易於理解："
    },
    "optional": "可選：",
    "agree": "非常同意",
    "disagree": "非常不同意",
    "placeholder": "用幾句話告訴我們...",
    "submit": "提交"
  },
  "estimation-badge": {
    "partially-estimated": "部分估計",
    "fully-estimated": "已估計",
    "outage": "不可用"
  },
  "estimation-card": {
    "link": "了解我們的估計模型",
    "ESTIMATED_TIME_SLICER_AVERAGE": {
      "title": "數據為初步的值",
      "body": "資料提供者未提供此小時的數據。目前顯示的數值是基於歷史測量值估計的，一旦實際數據可用將立即更新。\n\n請注意，估計值可能未考慮到即時的天氣事件。"
    },
    "ESTIMATED_MODE_BREAKDOWN": {
      "title": "數據部分為估計值",
      "pill": "不完整",
      "body": "該區域發電數據不完整； 缺失值是使用估計模型計算的。"
    },
    "ESTIMATED_RECONSTRUCT_BREAKDOWN": {
      "title": "數據始終為估計值",
      "pill": "不精確",
      "body": "該區域發布的數據僅提供總產量。可再生能源是使用即時天氣數據估算的，而化石能源是根據每個生產來源的歷史數據扣除的。"
    },
    "estimated_generic_method": {
      "title": "數據為估計值",
      "pill": "不精確",
      "body": "該區域發布的數據不可用或不完整。地圖上顯示的數據是我們盡力估計的，但可能與實際值有所不同。"
    },
    "ESTIMATED_CONSTRUCT_BREAKDOWN": {
      "title": "數據始終為估計值",
      "pill": "非即時",
      "body": "該區域的數據不會即時發布，僅提供總產量。 每小時產量和生產源都是根據每個生產源的歷史數據估算的。"
    },
    "ESTIMATED_CONSTRUCT_ZERO_BREAKDOWN": {
      "title": "數據始終為估計值",
      "pill": "非即時",
      "body": "該區域的數據不會即時發布，僅提供總產量。 每小時產量和生產源都是根據每個生產源的歷史數據估算的。"
    },
    "threshold_filtered": {
      "title": "缺失數據",
      "pill": "數據中斷",
      "body": "該區域的數據提供者已長時間缺失數據。我們正在監視問題，一旦數據再次可用，區域將立即更新。"
    },
    "outage": {
      "title": "持續存在的問題",
      "pill": "不可用"
    },
    "aggregated": {
      "title": "數據已匯總",
      "body": "數據由每小時值聚合組成。"
    },
    "aggregated_estimated": {
      "title": "數據已匯總",
      "pill": " 估計為 {{percentage}}% ",
      "body": "數據由每小時值聚合組成。 {{percentage}}% 的生產值為估計值。"
    }
  },
<<<<<<< HEAD
=======
  "time-controller": {
    "3mo": "每日",
    "72h": "每小時",
    "12mo": "每月",
    "all_months": "每月",
    "all_years": "每年"
  },
>>>>>>> 83cbf28b
  "ranking-panel": {
    "title": "各地區對氣候的影響",
    "subtitle": "依據耗電量的碳強度（單位：gCO₂eq/kWh）排名",
    "search": "搜尋地區"
  },
  "country-history": {
    "carbonintensity": {
      "72h": "每小時碳強度",
      "3mo": "每日碳強度",
      "12mo": "每月碳強度",
      "all_months": "每月碳強度",
      "all_years": "每年碳強度"
    },
    "emissions": {
      "72h": "每小時碳排放",
      "3mo": "每日碳排放",
      "12mo": "每月碳排放",
      "all_months": "每月碳排放",
      "all_years": "每年碳排放"
    },
    "emissionsorigin": {
      "72h": "每小時碳排放來源",
      "3mo": "每日碳排放來源",
      "12mo": "每月碳排放來源",
      "all_months": "每月碳排放來源",
      "all_years": "每年碳排放來源"
    },
    "emissionsproduction": {
      "72h": "每小時生產排放",
      "3mo": "每日生產排放",
      "12mo": "每月生產排放",
      "all_months": "每月生產排放",
      "all_years": "每年生產排放"
    },
    "electricityorigin": {
      "72h": "每小時電力來源",
      "3mo": "每日電力來源",
      "12mo": "每月電力來源",
      "all_months": "每月電力來源",
      "all_years": "每年電力來源"
    },
    "electricityproduction": {
      "72h": "每小時電力生產",
      "3mo": "每日電力生產",
      "12mo": "每月電力生產",
      "all_months": "每月電力生產",
      "all_years": "每年電力生產"
    },
    "electricityprices": {
      "72h": "每小時電價",
      "3mo": "每日電價",
      "12mo": "每月電價",
      "all_months": "每月電價",
      "all_years": "每年電價"
    },
    "netExchange": {
      "72h": "每小時淨交換",
      "3mo": "每日淨交換",
      "12mo": "每月淨交換",
      "all_months": "每月淨交換",
      "all_years": "每年淨交換"
    },
    "not-enough-data": "沒有足夠的數據來顯示圖表"
  },
  "footer": {
    "foundbugs": "發現錯誤或有其他想法？請",
    "faq-text": "有任何不清楚的地方？ 請參考",
    "faq": "常見問題",
    "here": "回報"
  },
  "legends": {
    "windpotential": "風力發電潛力",
    "solarpotential": "太陽能發電潛力",
    "colorblindmode": "色盲模式",
    "carbonintensity": "碳強度"
  },
  "tooltips": {
    "carbonintensity": "碳強度",
    "zoneHeader": {
      "lowcarbon": "包含再生能源和核能"
    },
    "crossborderexport": "跨境出口",
    "carbonintensityexport": "出口碳強度",
    "ofinstalled": "的裝載容量",
    "utilizing": "利用",
    "representing": "代表",
    "ofemissions": "的碳排放量",
    "withcarbonintensity": "具有碳強度",
    "zoomIn": "放大",
    "zoomOut": "縮小",
    "showWindLayer": "顯示風力",
    "hideWindLayer": "隱藏風力",
    "showSolarLayer": "顯示太陽能",
    "hideSolarLayer": "隱藏太陽能",
    "weatherDisabled": "目前尚無天氣資料",
    "changeTheme": "變更主題",
    "noParserInfo": "尚無資料",
    "temporaryDataOutage": "目前尚無即時資料",
    "production": "產出",
    "consumption": "消耗",
    "cpinfo": "<b>消耗量</b>會將電力進出口納入計算, <b>產出量</b>則否",
    "aggregateInfo": "以小區域爲單位 / 以整體國家爲單位",
    "selectLanguage": "選擇語言",
    "dataIsDelayed": "資料非即時",
    "price": "價格",
    "netExchange": "淨交換",
    "importing": "進口",
    "exporting": "出口"
  },
  "aria": {
    "label": {
      "selectLanguage": "選擇語言",
      "colorBlindMode": "色盲模式",
      "windLayer": "風力圖層",
      "solarLayer": "太陽能圖層",
      "changeTheme": "變更主題",
      "hideSidePanel": "隱藏側板",
      "showSidePanel": "顯示側板"
    }
  },
  "aggregateButtons": {
    "country": "國家",
    "zone": "區域"
  },
  "themeOptions": {
    "dark": "深色模式",
    "light": "淺色模式",
    "system": "系統"
  },
  "misc": {
    "maintitle": "生活用電二氧化碳排放量",
    "faq": "常見問題",
    "dismiss": "關閉",
    "reload": "重新載入",
    "slow-loading-text": "仍在加載中，如果持續如此，請嘗試重新載入..."
  },
  "wind": "風力",
  "windDataError": "目前尚無風力資料",
  "solar": "太陽能",
  "solarDataError": "目前尚無太陽能資料",
  "hydro": "水力",
  "hydro storage": "水庫",
  "battery storage": "電池存量",
  "biomass": "生物質",
  "nuclear": "核能",
  "geothermal": "地熱",
  "gas": "天然氣",
  "coal": "煤炭",
  "oil": "石油",
  "unknown": "未知",
  "ofCO2eq": "of CO₂eq",
  "theMap": {
    "groupName": "地圖",
    "mapColors-question": "地圖上的顏色代表什麼呢？",
    "mapColors-answer": "我們依據每單位電力所排放的溫室氣體爲地圖上色，顏色越綠，電力對氣候變遷的影響越小喔！",
    "mapArrows-question": "地圖上的箭頭代表什麼呢？",
    "mapArrows-answer": "地區之間的箭頭表示電力的流動：箭頭閃爍越快，電力流動越快。電力流動是重要的資訊；如果從別的地區輸入電力，就會同時輸入電力產生的碳排。",
    "mapSolarWindButtons-question": "地圖上的「太陽」和「風」按鈕是做什麼的？",
    "mapSolarWindButtons-answer": "這些按鈕可以顯示/隱藏即時的風速和日照強度資訊，是各地區風力與太陽能的發電潛能指標。需要注意的是，這只是個簡單的指標；計算風力與太陽能的發電潛能仍需考慮其他因素。",
    "mapNuclearColors-question": "為什麼使用核能的國家在地圖上被標示成綠色？",
    "mapNuclearColors-answer": "核能的碳強度很低（詳見<a href='https://en.wikipedia.org/wiki/Life-cycle_greenhouse-gas_emissions_of_energy_sources#2014_IPCC.2C_Global_warming_potential_of_selected_electricity_sources' target='_blank' >資料來源</a>），所以使用核能的國家被標示爲綠色。這並不代表核能對環境沒有影響，只是這些影響與溫室氣體的排放無關，因此不在這張地圖的考慮範疇。",
    "mapColorBlind-question": "色盲人士該如何閱讀這張地圖？",
    "mapColorBlind-answer": "你可以將地圖的顏色改為「色盲模式」。色盲模式的按鈕位於左選單底部（電腦）或資訊列（手機）。"
  },
  "mapAreas": {
    "groupName": "地圖上的區域",
    "noData-question": "為什麼沒有我所在區域的資料？",
    "noData-answer": " 這有可能是因為該地區的資料暫時無法取得，或我們沒有該地區的資料來源。你可以幫助我們<a href='#contribute' class='entry-link'>新增資料來源</a>。",
    "whySmallAreas-question": "為什要將國家分成更小的區域，而不是呈現整個國家的平均值？",
    "whySmallAreas-answer": "這些區域是我們有電力資料的最小地理單位。將國家盡可能分成一個個小區域，有助於使用者瞭解他們的電力來源，以及這些電力對氣候變遷的影響。",
    "divideExistingArea-question": "可以將我所在的區域分割成更小的單位嗎？",
    "divideExistingArea-answer": "可以，如果分割後的單位都有各自的資料來源的話。你可以幫助我們<a href='#contribute' class='entry-link'>新增資料來源</a>。",
    "seeHistoricalData-question": "我可以檢視一個區域超過 24 小時以前的資料嗎？",
    "seeHistoricalData-answer": "你可以從我們的<a href='https://electricitymaps.com?utm_source=app.electricitymaps.com&utm_medium=referral' target='_blank'>資料庫</a>購買所有歷史資料的取得權。"
  },
  "methodology": {
    "groupName": "我們的方法",
    "carbonIntensity-question": "「碳強度」是什麼?",
    "carbonIntensity-answer": "碳強度是衡量一個地區電力消耗的溫室氣體排放量的一種指標（單位為gCO₂eq/kWh，即每消耗一度電所排放的二氧化碳當量克數）。<br><br>我們測量電力消耗的溫室氣體排放量，亦即生產被一個地區消耗的電力會排放的所有溫室氣體（包含二氧化碳、甲烷等），包含從其他地區進口的電力。我們採用生命週期分析（Life Cycle Analysis），也就是，將發電廠整個生命週期（建造、燃料生產、運作、退役）的碳排量都納入計算。",
    "methodology-question": "你們如何計算這些數值的?",
    "methodology-answer": "我們在 <a href='https://www.electricitymaps.com/methodology'>electricitymaps.com/methodology</a> 上詳細介紹了我們的完整方法論，並在我們的 <a href='https://github.com/electricitymaps/electricitymaps-contrib/wiki/Carbon-intensity-calculations'>GitHub Wiki</a> 上提供了額外的文件.",
    "renewableLowCarbonDifference-question": "「可再生」和「低碳排」的差異是什麼？",
    "renewableLowCarbonDifference-answer": "「可再生」能源是利用可再生能源發電的發電方式，例如：風力、水力、太陽能、地熱能。「低碳」能源指的是電力生產過少碳排很少的發電方式，例如：核能。",
    "importsAndExports-question": "你們有將電力輸入輸出納入計算嗎？",
    "importsAndExports-answer": "有的。我們在地圖上將電力進出口標記爲<a href='#mapArrows' class='entry-link'>區域間的小箭頭</a>。點選該區域以顯示更多相關資訊。",
    "emissionsOfStored-question": "生產完直接被存入電池或用來把水抽入水庫的電力，他們的碳排如何計算呢？",
    "emissionsOfStored-answer": "目前，只有小部分的電力被儲存起來，對於碳排計算不會造成太大誤差。但是隨著電力儲存增加，我們也希望將儲存的部分納入計算，以完善我們的模型。",
    "guaranteesOfOrigin-question": "綠色執照是什麼？他們如何影響計算？",
    "guaranteesOfOrigin-answer": "電力生產者生產可再生能源時，可以製作來源保證書，用以證明他們生產了可再生電力，並已輸入供電網絡。他們可以販賣這些保證書，讓電力零售商宣稱他們提供的電力來自可再生能源，儘管實際來源並不一定是。即便在無風的夜晚，消費者也會以爲他們的電力來源是風能和太陽能。這是有問題的：當可再生電力在供電網絡中佔高比例，是消費者使用電力的最佳時機；但是來源保證書會扼殺消費者在最佳時機用電的動機。因此這張地圖不考慮來源保證書，而是提供供電網絡實際上的電力分佈狀況，以期消費者能更認識他們的電力來源。",
    "otherSources-question": "為什麼只提供電力的溫室氣體排放，而不提供其他項目的呢？",
    "otherSources-answer": "這不在這個專案的範疇內。不過，我們正在開發一個「氣候變遷生活指南」，可以量化你生活中每一個決定對氣候變遷的影響。",
    "homeSolarPanel-question": "如果我家有安裝太陽能板呢？",
    "homeSolarPanel-answer": "碳強度的計算只包含當地的供電網路，所以你使用自家太陽能板的供電不會納入計算（因為你家的太陽能板不在供電網路內）。但是，如果你家的太陽能板會輸入電力到供電網路內，而且當地有公開太陽能電力資料，則會納入計算。",
    "emissionsPerCapita-question": "為什麼不顯示人均碳排量？",
    "emissionsPerCapita-answer": "某些地區的電力是用於生產外銷商品。這些電力會算在<em>商品進口地</em>內，而不是生產地內。我們認為人們該為自己的消費負責，但不該為所在區域生產的外銷商品負責。顯示人均碳排會誤導使用者。"
  },
  "data": {
    "groupName": "我們的資料",
    "dataOrigins-question": "你們如何取得資料？",
    "dataOrigins-answer": "我們使用供電網路管理者、公部門提供的公開資料進行計算。點選區域以檢視資料來源資訊。",
    "dataDownload-question": "可不可以下載你們的資料？",
    "dataDownload-answer": "你可以在我們的<a href='https://electricitymaps.com?utm_source=app.electricitymaps.com&utm_medium=referral' target='_blank'>資料庫</a>購買資料的取得權。",
    "dataIntegration-question": "可以將你們的即時資料整合到我的應用程式或裝置上嗎？",
    "dataIntegration-answer": "可以！我們也有販賣<a href='https://electricitymaps.com?utm_source=app.electricitymaps.com&utm_medium=referral' target='_blank'>即時資料的 API</a>，裡面也包含未來預測。"
  },
  "aboutUs": {
    "groupName": "關於我們",
    "whoAreYou-question": "你們是誰？",
    "whoAreYou-answer": "這個網站由丹麥新創公司 <a href='https://electricitymaps.com/' target='_blank'>Electricity Maps</a> 開發並維護。我們的目標是要透過量化日常行為對氣候變遷的影響，並廣泛的提供給大眾，以幫助人類達成永續的生存。",
    "feedback-question": "可以給你們回饋嗎？",
    "feedback-answer": "歡迎你提供回饋！請填寫我們的<a href='https://forms.gle/VHaeHzXyGodFKZY18' target='_blank'>回饋表單</a>或<a href='mailto:app@electricitymaps.com'>寄信給我們</a>。",
    "contribute-question": "可以為這個專案貢獻嗎？",
    "contribute-answer": "可以！這是個由志願貢獻者支持的開源專案。如果你想對這個專案貢獻，無論是提供資料來源、新增功能、修 bug，我們歡迎你在 <a href='https://github.com/electricityMaps/electricitymaps-contrib/' target='_blank'>Github</a> 上加入我們。",
    "workTogether-question": "我們可以合作嗎？",
    "workTogether-answer": "我們正積極的尋找新的合作機會。<a href='mailto:app@electricitymaps.com'>寄封電子郵件給我們！</a>",
    "disclaimer-question": "聲明",
    "disclaimer-answer": "<a href='https://electricitymaps.com/' target='_blank'>Electricity Maps</a> publishes data and images on the <a href='https://www.electricitymaps.com/' target='_blank'>Electricity Maps</a> for information purposes. It makes no claims of correctness nor provides any form of warranties, and reserves the right to change the content at any time or to remove parts without having to inform you of this. Electricity Maps assumes no responsibility for, and shall not be liable for, any damages or expenses you may incur as a result of any inaccuracy, incompleteness, untimeliness or obsolescence of the Electricity Maps, or the information derived from them.  It is not allowed to include this webpage, or any of its individual elements, in another webpage, without formal prior written consent.<br><br> All intellectual property rights belong to the rightful owners and its licensors. Copying, distribution and any other use of these materials, in particular the energy data, is not permitted without the written permission of Electricity Maps, except and only to the extent otherwise provided in regulations of mandatory law (such as the right to quote), unless specified otherwise for specific materials. <br><br>This disclaimer may be updated from time to time."
  },
  "zoneShortName": {
    "AD": {
      "zoneName": "安多拉"
    },
    "AE": {
      "zoneName": "阿拉伯聯合大公國"
    },
    "AF": {
      "zoneName": "阿富汗"
    },
    "AG": {
      "zoneName": "安地卡及巴布達"
    },
    "AI": {
      "zoneName": "安吉拉"
    },
    "AL": {
      "zoneName": "阿爾巴尼亞"
    },
    "AM": {
      "zoneName": "亞美尼亞"
    },
    "AO": {
      "zoneName": "安哥拉"
    },
    "AQ": {
      "zoneName": "南極洲"
    },
    "AR": {
      "zoneName": "阿根廷"
    },
    "AS": {
      "zoneName": "美屬薩摩亞"
    },
    "AT": {
      "zoneName": "奧地利"
    },
    "AU": {
      "zoneName": "澳大利亞"
    },
    "AU-NSW": {
      "countryName": "澳大利亞",
      "zoneName": "新南威爾士州"
    },
    "AU-NT": {
      "countryName": "澳大利亞",
      "zoneName": "北領地"
    },
    "AU-QLD": {
      "countryName": "澳大利亞",
      "zoneName": "昆士蘭州"
    },
    "AU-SA": {
      "countryName": "澳大利亞",
      "zoneName": "南澳大利亞"
    },
    "AU-TAS": {
      "countryName": "澳大利亞",
      "zoneName": "塔斯馬尼亞"
    },
    "AU-VIC": {
      "countryName": "澳大利亞",
      "zoneName": "維多利亞"
    },
    "AU-WA": {
      "countryName": "澳大利亞",
      "zoneName": "西澳大利亞"
    },
    "AU-TAS-CBI": {
      "countryName": "澳大利亞",
      "zoneName": "Cape Barren 島"
    },
    "AU-TAS-KI": {
      "countryName": "澳大利亞",
      "zoneName": "國王島"
    },
    "AU-TAS-FI": {
      "countryName": "澳大利亞",
      "zoneName": "費蓮達島"
    },
    "AU-WA-RI": {
      "countryName": "澳大利亞",
      "zoneName": "羅特尼斯島"
    },
    "AW": {
      "zoneName": "阿魯巴"
    },
    "AX": {
      "zoneName": "奧蘭"
    },
    "AZ": {
      "zoneName": "阿塞拜疆"
    },
    "BA": {
      "zoneName": "波斯尼亞和黑塞哥維那"
    },
    "BB": {
      "zoneName": "巴貝多"
    },
    "BD": {
      "zoneName": "孟加拉"
    },
    "BE": {
      "zoneName": "比利時"
    },
    "BF": {
      "zoneName": "布吉納法索"
    },
    "BG": {
      "zoneName": "保加利亞"
    },
    "BH": {
      "zoneName": "巴林"
    },
    "BI": {
      "zoneName": "蒲隆地"
    },
    "BJ": {
      "zoneName": "貝南"
    },
    "BM": {
      "zoneName": "百慕達"
    },
    "BN": {
      "zoneName": "汶萊"
    },
    "BO": {
      "zoneName": "玻利維亞"
    },
    "BQ": {
      "zoneName": "波奈、聖佑達修斯和荷屬沙巴"
    },
    "BR": {
      "zoneName": "巴西"
    },
    "BR-CS": {
      "countryName": "巴西",
      "zoneName": "巴西中部"
    },
    "BR-N": {
      "countryName": "巴西",
      "zoneName": "巴西北部"
    },
    "BR-NE": {
      "countryName": "巴西",
      "zoneName": "巴西東北部"
    },
    "BR-S": {
      "countryName": "巴西",
      "zoneName": "巴西南部"
    },
    "BS": {
      "zoneName": "巴哈馬"
    },
    "BT": {
      "zoneName": "不丹"
    },
    "BV": {
      "zoneName": "布威島"
    },
    "BW": {
      "zoneName": "波札那"
    },
    "BY": {
      "zoneName": "白俄羅斯"
    },
    "BZ": {
      "zoneName": "貝里斯"
    },
    "CA": {
      "zoneName": "加拿大"
    },
    "CA-AB": {
      "countryName": "加拿大",
      "zoneName": "亞伯達省"
    },
    "CA-BC": {
      "countryName": "加拿大",
      "zoneName": "英屬哥倫比亞省"
    },
    "CA-MB": {
      "countryName": "加拿大",
      "zoneName": "曼尼托巴省"
    },
    "CA-NB": {
      "countryName": "加拿大",
      "zoneName": "新布藍茲維省"
    },
    "CA-NL": {
      "countryName": "加拿大",
      "zoneName": "紐芬蘭-拉布拉多省"
    },
    "CA-NT": {
      "countryName": "加拿大",
      "zoneName": "西北地方"
    },
    "CA-NU": {
      "countryName": "加拿大",
      "zoneName": "努納福特"
    },
    "CA-ON": {
      "countryName": "加拿大",
      "zoneName": "安大略省"
    },
    "CA-PE": {
      "countryName": "加拿大",
      "zoneName": "太子港"
    },
    "CA-QC": {
      "countryName": "加拿大",
      "zoneName": "魁北克"
    },
    "CA-SK": {
      "countryName": "加拿大",
      "zoneName": "薩斯喀徹溫省"
    },
    "CA-YT": {
      "countryName": "加拿大",
      "zoneName": "育空地區"
    },
    "CA-NS": {
      "countryName": "加拿大",
      "zoneName": "新斯科舍省"
    },
    "CC": {
      "zoneName": "科寇斯（基林）群島"
    },
    "CD": {
      "zoneName": "剛果民主共和國"
    },
    "CF": {
      "zoneName": "中非"
    },
    "CG": {
      "zoneName": "剛果共和國"
    },
    "CH": {
      "zoneName": "瑞士"
    },
    "CI": {
      "zoneName": "象牙海岸"
    },
    "CK": {
      "zoneName": "庫克群島"
    },
    "CL-CHP": {
      "countryName": "智利",
      "zoneName": "復活節島"
    },
    "CL-SEA": {
      "countryName": "智利",
      "zoneName": "艾森電網"
    },
    "CL-SEM": {
      "countryName": "智利",
      "zoneName": "麥哲倫電網"
    },
    "CL-SEN": {
      "countryName": "智利",
      "zoneName": "國家電網"
    },
    "CM": {
      "zoneName": "喀麥隆"
    },
    "CN": {
      "zoneName": "中國"
    },
    "CO": {
      "zoneName": "哥倫比亞"
    },
    "CR": {
      "zoneName": "哥斯大黎加"
    },
    "CU": {
      "zoneName": "古巴"
    },
    "CV": {
      "zoneName": "維德角"
    },
    "CW": {
      "zoneName": "古拉索"
    },
    "CX": {
      "zoneName": "聖誕島"
    },
    "CY": {
      "zoneName": "塞浦路斯"
    },
    "CZ": {
      "zoneName": "捷克"
    },
    "DE": {
      "zoneName": "德國"
    },
    "DJ": {
      "zoneName": "吉布地"
    },
    "DK": {
      "zoneName": "丹麥"
    },
    "DK-DK1": {
      "countryName": "丹麥",
      "zoneName": "丹麥西部"
    },
    "DK-DK2": {
      "countryName": "丹麥",
      "zoneName": "丹麥東部"
    },
    "DK-BHM": {
      "countryName": "丹麥",
      "zoneName": "波恩霍姆島"
    },
    "DM": {
      "zoneName": "多米尼克"
    },
    "DO": {
      "zoneName": "多明尼加"
    },
    "DZ": {
      "zoneName": "阿爾及利亞"
    },
    "EC": {
      "zoneName": "厄瓜多"
    },
    "EE": {
      "zoneName": "愛沙尼亞"
    },
    "EG": {
      "zoneName": "埃及"
    },
    "EH": {
      "zoneName": "西撒哈拉"
    },
    "ER": {
      "zoneName": "厄利垂亞"
    },
    "ES": {
      "zoneName": "西班牙"
    },
    "ES-CE": {
      "countryName": "西班牙",
      "zoneName": "休達"
    },
    "ES-IB-FO": {
      "countryName": "西班牙",
      "zoneName": "福門特拉島"
    },
    "ES-IB-IZ": {
      "countryName": "西班牙",
      "zoneName": "伊比薩島"
    },
    "ES-IB-MA": {
      "countryName": "西班牙",
      "zoneName": "馬約卡島"
    },
    "ES-IB-ME": {
      "countryName": "西班牙",
      "zoneName": "梅諾卡島"
    },
    "ES-CN-FV": {
      "countryName": "西班牙",
      "zoneName": "富埃特文圖拉島"
    },
    "ES-CN-LZ": {
      "countryName": "西班牙",
      "zoneName": "蘭薩羅特島"
    },
    "ES-CN-GC": {
      "countryName": "西班牙",
      "zoneName": "大加那利島"
    },
    "ES-CN-HI": {
      "countryName": "西班牙",
      "zoneName": "耶羅島"
    },
    "ES-CN-IG": {
      "countryName": "西班牙",
      "zoneName": "戈梅拉島"
    },
    "ES-CN-LP": {
      "countryName": "西班牙",
      "zoneName": "拉帕爾馬島"
    },
    "ES-CN-TE": {
      "countryName": "西班牙",
      "zoneName": "特內里費島"
    },
    "ES-ML": {
      "countryName": "西班牙",
      "zoneName": "梅利利亞"
    },
    "ET": {
      "zoneName": "衣索比亞"
    },
    "FI": {
      "zoneName": "芬蘭"
    },
    "FJ": {
      "zoneName": "斐濟"
    },
    "FK": {
      "zoneName": "福克蘭群島"
    },
    "FM": {
      "zoneName": "密克羅尼西亞"
    },
    "FO": {
      "zoneName": "法羅群島"
    },
    "FO-MI": {
      "countryName": "法羅群島",
      "zoneName": "主島"
    },
    "FO-SI": {
      "countryName": "法羅群島",
      "zoneName": "南島"
    },
    "FR": {
      "zoneName": "法國"
    },
    "FR-COR": {
      "countryName": "法國",
      "zoneName": "科西嘉"
    },
    "GA": {
      "zoneName": "加彭"
    },
    "GB": {
      "zoneName": "英國"
    },
    "GB-NIR": {
      "zoneName": "北愛爾蘭"
    },
    "GB-ORK": {
      "countryName": "英國",
      "zoneName": "奥克尼"
    },
    "GB-ZET": {
      "countryName": "英國",
      "zoneName": "昔得蘭"
    },
    "GD": {
      "zoneName": "格林納達"
    },
    "GE": {
      "zoneName": "格魯吉亞"
    },
    "GF": {
      "zoneName": "法屬圭亞納"
    },
    "GG": {
      "zoneName": "根西"
    },
    "GH": {
      "zoneName": "加納"
    },
    "GI": {
      "zoneName": "直布羅陀"
    },
    "GL": {
      "zoneName": "格陵蘭"
    },
    "GM": {
      "zoneName": "甘比亞"
    },
    "GN": {
      "zoneName": "幾內亞"
    },
    "GP": {
      "zoneName": "瓜地洛普"
    },
    "GQ": {
      "zoneName": "赤道幾內亞"
    },
    "GR": {
      "zoneName": "希臘"
    },
    "GS": {
      "zoneName": "南喬治亞與南桑威奇群島"
    },
    "GT": {
      "zoneName": "瓜地馬拉"
    },
    "GU": {
      "zoneName": "關島"
    },
    "GW": {
      "zoneName": "幾內亞比索"
    },
    "GY": {
      "zoneName": "蓋亞那"
    },
    "HK": {
      "zoneName": "香港"
    },
    "HM": {
      "zoneName": "赫德島和麥克唐納群島"
    },
    "HN": {
      "zoneName": "宏都拉斯"
    },
    "HR": {
      "zoneName": "克羅地亞"
    },
    "HT": {
      "zoneName": "海地"
    },
    "HU": {
      "zoneName": "匈牙利"
    },
    "ID": {
      "zoneName": "印尼"
    },
    "IE": {
      "zoneName": "愛爾蘭"
    },
    "IL": {
      "zoneName": "以色列"
    },
    "IM": {
      "zoneName": "曼島"
    },
    "IN": {
      "zoneName": "印度"
    },
    "IN-EA": {
      "countryName": "印度",
      "zoneName": "印度東部"
    },
    "IN-NE": {
      "countryName": "印度",
      "zoneName": "印度東北部"
    },
    "IN-NO": {
      "countryName": "印度",
      "zoneName": "印度北部"
    },
    "IN-SO": {
      "countryName": "印度",
      "zoneName": "印度南部"
    },
    "IN-WE": {
      "countryName": "印度",
      "zoneName": "印度西部"
    },
    "IN-AN": {
      "countryName": "印度",
      "zoneName": "安達曼-尼科巴群島"
    },
    "IN-AP": {
      "countryName": "印度",
      "zoneName": "安得拉邦"
    },
    "IN-AR": {
      "countryName": "印度",
      "zoneName": "阿魯納恰爾邦"
    },
    "IN-AS": {
      "countryName": "印度",
      "zoneName": "阿薩姆邦"
    },
    "IN-BR": {
      "countryName": "印度",
      "zoneName": "比哈爾邦"
    },
    "IN-CT": {
      "countryName": "印度",
      "zoneName": "恰蒂斯加爾邦"
    },
    "IN-DL": {
      "countryName": "印度",
      "zoneName": "德里"
    },
    "IN-DN": {
      "countryName": "印度",
      "zoneName": "達德拉-納加爾哈維利"
    },
    "IN-GA": {
      "countryName": "印度",
      "zoneName": "果阿邦"
    },
    "IN-GJ": {
      "countryName": "印度",
      "zoneName": "古加拉特邦"
    },
    "IN-HP": {
      "countryName": "印度",
      "zoneName": "喜馬偕爾邦"
    },
    "IN-HR": {
      "countryName": "印度",
      "zoneName": "哈里亞納邦"
    },
    "IN-JH": {
      "countryName": "印度",
      "zoneName": "賈坎德邦"
    },
    "IN-JK": {
      "countryName": "印度",
      "zoneName": "查謨和喀什米爾邦"
    },
    "IN-KA": {
      "countryName": "印度",
      "zoneName": "卡納塔克邦"
    },
    "IN-KL": {
      "countryName": "印度",
      "zoneName": "喀拉拉邦"
    },
    "IN-MH": {
      "countryName": "印度",
      "zoneName": "馬哈拉施特拉邦"
    },
    "IN-ML": {
      "countryName": "印度",
      "zoneName": "梅加拉亞邦"
    },
    "IN-MN": {
      "countryName": "印度",
      "zoneName": "曼尼普爾邦"
    },
    "IN-MP": {
      "countryName": "印度",
      "zoneName": "中央邦"
    },
    "IN-MZ": {
      "countryName": "印度",
      "zoneName": "米佐拉姆邦"
    },
    "IN-NL": {
      "countryName": "印度",
      "zoneName": "那加蘭邦"
    },
    "IN-OR": {
      "countryName": "印度",
      "zoneName": "奥迪沙邦"
    },
    "IN-PB": {
      "countryName": "印度",
      "zoneName": "旁遮普邦"
    },
    "IN-PY": {
      "countryName": "印度",
      "zoneName": "本地治里"
    },
    "IN-RJ": {
      "countryName": "印度",
      "zoneName": "拉賈斯坦邦"
    },
    "IN-SK": {
      "countryName": "印度",
      "zoneName": "錫金邦"
    },
    "IN-TN": {
      "countryName": "印度",
      "zoneName": "坦米爾那都邦"
    },
    "IN-TR": {
      "countryName": "印度",
      "zoneName": "特里普拉邦"
    },
    "IN-UP": {
      "countryName": "印度",
      "zoneName": "北方邦"
    },
    "IN-UT": {
      "countryName": "印度",
      "zoneName": "北阿坎德邦"
    },
    "IN-WB": {
      "countryName": "印度",
      "zoneName": "西孟加拉邦"
    },
    "IO": {
      "zoneName": "英屬印度洋領地"
    },
    "IQ": {
      "zoneName": "伊拉克"
    },
    "IQ-KUR": {
      "countryName": "伊拉克",
      "zoneName": "庫德斯坦"
    },
    "IR": {
      "zoneName": "伊朗"
    },
    "IS": {
      "zoneName": "冰島"
    },
    "IT": {
      "zoneName": "義大利"
    },
    "IT-CNO": {
      "countryName": "意大利",
      "zoneName": "意大利中北部"
    },
    "IT-CSO": {
      "countryName": "意大利",
      "zoneName": "意大利中南部"
    },
    "IT-NO": {
      "countryName": "意大利",
      "zoneName": "意大利北部"
    },
    "IT-SAR": {
      "countryName": "意大利",
      "zoneName": "薩丁尼亞島"
    },
    "IT-SIC": {
      "countryName": "意大利",
      "zoneName": "西西里島"
    },
    "IT-SO": {
      "countryName": "意大利",
      "zoneName": "意大利南部"
    },
    "JE": {
      "zoneName": "澤西島"
    },
    "JM": {
      "zoneName": "牙買加"
    },
    "JO": {
      "zoneName": "約旦"
    },
    "JP": {
      "zoneName": "日本"
    },
    "JP-CB": {
      "countryName": "日本",
      "zoneName": "中部"
    },
    "JP-CG": {
      "countryName": "日本",
      "zoneName": "中國地方"
    },
    "JP-HKD": {
      "countryName": "日本",
      "zoneName": "北海道"
    },
    "JP-HR": {
      "countryName": "日本",
      "zoneName": "北陸地方"
    },
    "JP-KN": {
      "countryName": "日本",
      "zoneName": "關西"
    },
    "JP-KY": {
      "countryName": "日本",
      "zoneName": "九州"
    },
    "JP-ON": {
      "countryName": "日本",
      "zoneName": "沖繩"
    },
    "JP-SK": {
      "countryName": "日本",
      "zoneName": "四國"
    },
    "JP-TH": {
      "countryName": "日本",
      "zoneName": "東海道"
    },
    "JP-TK": {
      "countryName": "日本",
      "zoneName": "東京"
    },
    "KE": {
      "zoneName": "肯亞"
    },
    "KG": {
      "zoneName": "吉爾吉斯"
    },
    "KH": {
      "zoneName": "柬埔寨"
    },
    "KI": {
      "zoneName": "吉里巴斯"
    },
    "KM": {
      "zoneName": "葛摩聯盟"
    },
    "KN": {
      "zoneName": "聖克里斯多福及尼維斯"
    },
    "KP": {
      "zoneName": "北韓"
    },
    "KR": {
      "zoneName": "南韓"
    },
    "KW": {
      "zoneName": "科威特"
    },
    "KY": {
      "zoneName": "開曼群島"
    },
    "KZ": {
      "zoneName": "哈薩克斯坦"
    },
    "LA": {
      "zoneName": "寮國"
    },
    "LB": {
      "zoneName": "黎巴嫩"
    },
    "LC": {
      "zoneName": "聖露西亞"
    },
    "LI": {
      "zoneName": "列支敦斯登"
    },
    "LK": {
      "zoneName": "斯里蘭卡"
    },
    "LR": {
      "zoneName": "賴比瑞亞"
    },
    "LS": {
      "zoneName": "賴索托"
    },
    "LT": {
      "zoneName": "立陶宛"
    },
    "LU": {
      "zoneName": "盧森堡"
    },
    "LV": {
      "zoneName": "拉脫維亞"
    },
    "LY": {
      "zoneName": "利比亞"
    },
    "MA": {
      "zoneName": "摩洛哥"
    },
    "MC": {
      "zoneName": "摩納哥"
    },
    "MD": {
      "zoneName": "摩爾多瓦"
    },
    "ME": {
      "zoneName": "黑山共和國"
    },
    "MF": {
      "countryName": "法屬聖馬丁",
      "zoneName": "法國"
    },
    "MG": {
      "zoneName": "馬達加斯加"
    },
    "MH": {
      "zoneName": "馬紹爾群島"
    },
    "MK": {
      "zoneName": "北馬其頓"
    },
    "ML": {
      "zoneName": "馬利"
    },
    "MM": {
      "zoneName": "緬甸"
    },
    "MN": {
      "zoneName": "蒙古"
    },
    "MO": {
      "zoneName": "澳門"
    },
    "MP": {
      "zoneName": "北馬里亞納群島"
    },
    "MQ": {
      "zoneName": "馬提尼克"
    },
    "MR": {
      "zoneName": "茅利塔尼亞"
    },
    "MS": {
      "zoneName": "蒙特塞拉特"
    },
    "MT": {
      "zoneName": "馬耳他"
    },
    "MU": {
      "zoneName": "模里西斯"
    },
    "MV": {
      "zoneName": "馬爾地夫"
    },
    "MW": {
      "zoneName": "馬拉威"
    },
    "MX": {
      "zoneName": "墨西哥"
    },
    "MX-BC": {
      "countryName": "墨西哥",
      "zoneName": "下加利福尼亞州"
    },
    "MX-CE": {
      "countryName": "墨西哥",
      "zoneName": "中部"
    },
    "MX-NE": {
      "countryName": "墨西哥",
      "zoneName": "東北部"
    },
    "MX-NO": {
      "countryName": "墨西哥",
      "zoneName": "北部"
    },
    "MX-NW": {
      "countryName": "墨西哥",
      "zoneName": "西北部"
    },
    "MX-OC": {
      "countryName": "墨西哥",
      "zoneName": "西部"
    },
    "MX-OR": {
      "countryName": "墨西哥",
      "zoneName": "東部"
    },
    "MX-PN": {
      "countryName": "墨西哥",
      "zoneName": "半島"
    },
    "MY": {
      "zoneName": "馬來西亞"
    },
    "MY-EM": {
      "countryName": "馬來西亞",
      "zoneName": "婆羅洲"
    },
    "MY-WM": {
      "countryName": "馬來西亞",
      "zoneName": "半島"
    },
    "MZ": {
      "zoneName": "莫三比克"
    },
    "NA": {
      "zoneName": "納米比亞"
    },
    "NC": {
      "zoneName": "新喀里多尼亞"
    },
    "NE": {
      "zoneName": "尼日"
    },
    "NF": {
      "zoneName": "諾福克島"
    },
    "NG": {
      "zoneName": "奈及利亞"
    },
    "NI": {
      "zoneName": "尼加拉瓜"
    },
    "NL": {
      "zoneName": "荷蘭"
    },
    "NO": {
      "zoneName": "挪威"
    },
    "NO-NO1": {
      "countryName": "挪威",
      "zoneName": "挪威東南部"
    },
    "NO-NO2": {
      "countryName": "挪威",
      "zoneName": "挪威西南部"
    },
    "NO-NO3": {
      "countryName": "挪威",
      "zoneName": "挪威中部"
    },
    "NO-NO4": {
      "countryName": "挪威",
      "zoneName": "挪威北部"
    },
    "NO-NO5": {
      "countryName": "挪威",
      "zoneName": "西部挪威"
    },
    "NP": {
      "zoneName": "尼泊爾"
    },
    "NR": {
      "zoneName": "諾魯"
    },
    "NU": {
      "zoneName": "紐埃"
    },
    "NZ": {
      "zoneName": "紐西蘭"
    },
    "NZ-NZA": {
      "countryName": "紐西蘭",
      "zoneName": "奧克蘭群島"
    },
    "NZ-NZC": {
      "countryName": "紐西蘭",
      "zoneName": "查塔姆群島"
    },
    "NZ-NZST": {
      "countryName": "紐西蘭",
      "zoneName": "斯圖爾特島"
    },
    "PA": {
      "zoneName": "巴拿馬"
    },
    "PE": {
      "zoneName": "祕魯"
    },
    "PF": {
      "zoneName": "法屬玻里尼西亞"
    },
    "PG": {
      "zoneName": "巴布亞紐幾內亞"
    },
    "PH": {
      "zoneName": "菲律賓"
    },
    "PK": {
      "zoneName": "巴基斯坦"
    },
    "PL": {
      "zoneName": "波蘭"
    },
    "PM": {
      "zoneName": "聖皮耶與密克隆"
    },
    "PN": {
      "zoneName": "皮特肯群島"
    },
    "PR": {
      "zoneName": "波多黎各"
    },
    "PS": {
      "zoneName": "巴勒斯坦"
    },
    "PT": {
      "zoneName": "葡萄牙"
    },
    "PT-AC": {
      "countryName": "葡萄牙",
      "zoneName": "亞速群島"
    },
    "PT-MA": {
      "countryName": "葡萄牙",
      "zoneName": "馬德拉群島"
    },
    "PW": {
      "zoneName": "帛琉"
    },
    "PY": {
      "zoneName": "巴拉圭"
    },
    "QA": {
      "zoneName": "卡達"
    },
    "RE": {
      "zoneName": "留尼旺"
    },
    "RO": {
      "zoneName": "羅馬尼亞"
    },
    "RS": {
      "zoneName": "塞爾維亞"
    },
    "RU": {
      "zoneName": "俄羅斯"
    },
    "RU-1": {
      "countryName": "俄羅斯",
      "zoneName": "歐洲-烏拉爾"
    },
    "RU-2": {
      "countryName": "俄羅斯",
      "zoneName": "西伯利亞"
    },
    "RU-AS": {
      "countryName": "俄羅斯",
      "zoneName": "東部"
    },
    "RU-EU": {
      "countryName": "俄羅斯",
      "zoneName": "北極"
    },
    "RU-FE": {
      "countryName": "俄羅斯",
      "zoneName": "遠東"
    },
    "RU-KGD": {
      "countryName": "俄羅斯",
      "zoneName": "加里寧格勒"
    },
    "RW": {
      "zoneName": "盧安達"
    },
    "SA": {
      "zoneName": "沙烏地阿拉伯"
    },
    "SB": {
      "zoneName": "索羅門群島"
    },
    "SC": {
      "zoneName": "塞席爾"
    },
    "SD": {
      "zoneName": "蘇丹"
    },
    "SE": {
      "zoneName": "瑞典"
    },
    "SE-SE1": {
      "countryName": "瑞典",
      "zoneName": "瑞典北部"
    },
    "SE-SE2": {
      "countryName": "瑞典",
      "zoneName": "瑞典中北部"
    },
    "SE-SE3": {
      "countryName": "瑞典",
      "zoneName": "瑞典中南部"
    },
    "SE-SE4": {
      "countryName": "瑞典",
      "zoneName": "瑞典南部"
    },
    "SG": {
      "zoneName": "新加坡"
    },
    "SH": {
      "zoneName": "聖海倫娜、阿森松和崔斯坦達庫尼亞"
    },
    "SI": {
      "zoneName": "斯洛維尼亞"
    },
    "SJ": {
      "zoneName": "斯瓦爾巴和揚馬延"
    },
    "SK": {
      "zoneName": "斯洛伐克"
    },
    "SL": {
      "zoneName": "獅子山"
    },
    "SM": {
      "zoneName": "聖瑪利諾"
    },
    "SN": {
      "zoneName": "塞內加爾"
    },
    "SO": {
      "zoneName": "索馬利亞"
    },
    "SR": {
      "zoneName": "蘇利南"
    },
    "SS": {
      "zoneName": "南蘇丹"
    },
    "ST": {
      "zoneName": "聖多美普林西比"
    },
    "SV": {
      "zoneName": "薩爾瓦多"
    },
    "SX": {
      "countryName": "荷屬聖馬丁",
      "zoneName": "荷蘭"
    },
    "SY": {
      "zoneName": "敘利亞"
    },
    "SZ": {
      "zoneName": "史瓦帝尼"
    },
    "TC": {
      "zoneName": "英屬土克凱可群島"
    },
    "TD": {
      "zoneName": "查德"
    },
    "TF": {
      "zoneName": "法屬南部和南極領地"
    },
    "TG": {
      "zoneName": "多哥"
    },
    "TH": {
      "zoneName": "泰國"
    },
    "TJ": {
      "zoneName": "塔吉克"
    },
    "TK": {
      "zoneName": "托克勞"
    },
    "TL": {
      "zoneName": "東帝汶"
    },
    "TM": {
      "zoneName": "土庫曼斯坦"
    },
    "TN": {
      "zoneName": "突尼西亞"
    },
    "TO": {
      "zoneName": "東加"
    },
    "TR": {
      "zoneName": "土耳其"
    },
    "TT": {
      "zoneName": "千里達及托巴哥"
    },
    "TV": {
      "zoneName": "吐瓦魯"
    },
    "TW": {
      "zoneName": "台灣"
    },
    "TZ": {
      "zoneName": "坦尚尼亞"
    },
    "UA": {
      "zoneName": "烏克蘭"
    },
    "UA-CR": {
      "countryName": "烏克蘭",
      "zoneName": "克里米亞"
    },
    "UG": {
      "zoneName": "烏干達"
    },
    "UM": {
      "zoneName": "美國本土外小島嶼"
    },
    "US": {
      "zoneName": "美國"
    },
    "US-AK": {
      "countryName": "美國",
      "zoneName": "阿拉斯加"
    },
    "US-AK-SEAPA": {
      "countryName": "美國",
      "zoneName": "Southeast Alaska Power Agency"
    },
    "US-HI-HA": {
      "countryName": "美國",
      "zoneName": "夏威夷"
    },
    "US-HI-KA": {
      "countryName": "美國",
      "zoneName": "考艾島"
    },
    "US-HI-KH": {
      "countryName": "美國",
      "zoneName": "卡胡拉威島"
    },
    "US-HI-LA": {
      "countryName": "美國",
      "zoneName": "拉奈島"
    },
    "US-HI-MA": {
      "countryName": "美國",
      "zoneName": "茂宜島"
    },
    "US-HI-MO": {
      "countryName": "美國",
      "zoneName": "摩洛凱島"
    },
    "US-HI-NI": {
      "countryName": "美國",
      "zoneName": "尼豪島"
    },
    "US-HI-OA": {
      "countryName": "美國",
      "zoneName": "歐胡島"
    },
    "US-CAL-BANC": {
      "countryName": "美國",
      "zoneName": "北加州平衡管制機構"
    },
    "US-CAL-CISO": {
      "countryName": "美國",
      "zoneName": "加州電力調度中心"
    },
    "US-CAL-IID": {
      "countryName": "美國",
      "zoneName": "帝國灌溉區"
    },
    "US-CAL-LDWP": {
      "countryName": "美國",
      "zoneName": "洛杉磯水電局"
    },
    "US-CAL-TIDC": {
      "countryName": "美國",
      "zoneName": "特洛克灌溉區"
    },
    "US-CAR-CPLE": {
      "countryName": "美國",
      "zoneName": "杜克能源-東"
    },
    "US-CAR-CPLW": {
      "countryName": "美國",
      "zoneName": "杜克能源-西"
    },
    "US-CAR-DUK": {
      "countryName": "美國",
      "zoneName": "杜克能源-卡羅萊納"
    },
    "US-CAR-SC": {
      "countryName": "美國",
      "zoneName": "南卡羅萊納公共機構"
    },
    "US-CAR-SCEG": {
      "countryName": "美國",
      "zoneName": "南卡羅萊納電汽公司"
    },
    "US-CAR-YAD": {
      "countryName": "美國",
      "zoneName": "美鋁能源公司 亞德金分部"
    },
    "US-CENT-SPA": {
      "countryName": "美國",
      "zoneName": "西南電力局"
    },
    "US-CENT-SWPP": {
      "countryName": "美國",
      "zoneName": "西南電力庫"
    },
    "US-FLA-FMPP": {
      "countryName": "美國",
      "zoneName": "佛羅里達市立電力庫"
    },
    "US-FLA-FPC": {
      "countryName": "美國",
      "zoneName": "佛羅里達杜克能源"
    },
    "US-FLA-FPL": {
      "countryName": "美國",
      "zoneName": "佛羅里達電力照明公司"
    },
    "US-FLA-GVL": {
      "countryName": "美國",
      "zoneName": "蓋恩斯維爾區域公用事業"
    },
    "US-FLA-HST": {
      "countryName": "美國",
      "zoneName": "荷母斯特市"
    },
    "US-FLA-JEA": {
      "countryName": "美國",
      "zoneName": "傑克孫維電力局"
    },
    "US-FLA-SEC": {
      "countryName": "美國",
      "zoneName": "塞米諾爾電力合作社"
    },
    "US-FLA-TAL": {
      "countryName": "美國",
      "zoneName": "塔拉赫西市"
    },
    "US-FLA-TEC": {
      "countryName": "美國",
      "zoneName": "坦帕電力公司"
    },
    "US-MIDA-PJM": {
      "countryName": "美國",
      "zoneName": "PJM 互聯電網"
    },
    "US-MIDW-AECI": {
      "countryName": "美國",
      "zoneName": "聯合電力合作社"
    },
    "US-MIDW-LGEE": {
      "countryName": "美國",
      "zoneName": "路易維爾汽電公司和肯德基公用事業"
    },
    "US-MIDW-MISO": {
      "countryName": "美國",
      "zoneName": "中部獨立電力調度中心"
    },
    "US-NE-ISNE": {
      "countryName": "美國",
      "zoneName": "新英格蘭ISO公司"
    },
    "US-NW-AVA": {
      "countryName": "美國",
      "zoneName": "阿維斯塔公司"
    },
    "US-NW-BPAT": {
      "countryName": "美國",
      "zoneName": "邦納維爾電力管理局"
    },
    "US-NW-CHPD": {
      "countryName": "美國",
      "zoneName": "奇蘭縣第一 PUD"
    },
    "US-NW-DOPD": {
      "countryName": "美國",
      "zoneName": "道格拉斯縣第一 PUD"
    },
    "US-NW-GCPD": {
      "countryName": "美國",
      "zoneName": "格蘭特縣第二 PUD"
    },
    "US-NW-GRID": {
      "countryName": "美國",
      "zoneName": "Gridforce 能源管理有限公司"
    },
    "US-NW-GWA": {
      "countryName": "美國",
      "zoneName": "Naturener Power Watch, Llc (Gwa)"
    },
    "US-NW-IPCO": {
      "countryName": "美國",
      "zoneName": "愛達荷電力公司"
    },
    "US-NW-NEVP": {
      "countryName": "美國",
      "zoneName": "內華達電力公司"
    },
    "US-NW-NWMT": {
      "countryName": "美國",
      "zoneName": "西北能源"
    },
    "US-NW-PACE": {
      "countryName": "美國",
      "zoneName": "太平洋電力公司-東"
    },
    "US-NW-PACW": {
      "countryName": "美國",
      "zoneName": "太平洋電力公司-西"
    },
    "US-NW-PGE": {
      "countryName": "美國",
      "zoneName": "波特蘭大眾電力公司"
    },
    "US-NW-PSCO": {
      "countryName": "美國",
      "zoneName": "科羅拉多公用事業公司"
    },
    "US-NW-PSEI": {
      "countryName": "美國",
      "zoneName": "普吉特灣能源公司"
    },
    "US-NW-SCL": {
      "countryName": "美國",
      "zoneName": "西雅圖城市之光"
    },
    "US-NW-TPWR": {
      "countryName": "美國",
      "zoneName": "塔科馬市公用事業部門 照明分部門"
    },
    "US-NW-WACM": {
      "countryName": "美國",
      "zoneName": "西部電力管理局-洛磯山區"
    },
    "US-NW-WAUW": {
      "countryName": "美國",
      "zoneName": "西部電力管理局-西UGP"
    },
    "US-NW-WWA": {
      "countryName": "美國",
      "zoneName": "Naturener Wind Watch, Llc"
    },
    "US-NY-NYIS": {
      "countryName": "美國",
      "zoneName": "美國紐約電力調度中心"
    },
    "US-SE-SEPA": {
      "countryName": "美國",
      "zoneName": "東南電力局"
    },
    "US-SE-SOCO": {
      "countryName": "美國",
      "zoneName": "Southern Company Services, Inc. - Trans"
    },
    "US-SW-AZPS": {
      "countryName": "美國",
      "zoneName": "亞利桑那公用事業公司"
    },
    "US-SW-EPE": {
      "countryName": "美國",
      "zoneName": "阿爾帕索電力"
    },
    "US-SW-GRIF": {
      "countryName": "美國",
      "zoneName": "Griffith Energy, LLC"
    },
    "US-SW-PNM": {
      "countryName": "美國",
      "zoneName": "新墨西哥公用事業公司"
    },
    "US-SW-SRP": {
      "countryName": "美國",
      "zoneName": "Salt River Project"
    },
    "US-SW-TEPC": {
      "countryName": "美國",
      "zoneName": "吐桑電力公司"
    },
    "US-SW-WALC": {
      "countryName": "美國",
      "zoneName": "西部電力管理局-西南沙漠地區"
    },
    "US-TEN-TVA": {
      "countryName": "美國",
      "zoneName": "田納西河谷管理局"
    },
    "US-TEX-ERCO": {
      "countryName": "美國",
      "zoneName": "德克薩斯州電力可靠性委員會"
    },
    "UY": {
      "zoneName": "烏拉圭"
    },
    "UZ": {
      "zoneName": "烏茲別克"
    },
    "VA": {
      "zoneName": "梵蒂岡"
    },
    "VC": {
      "zoneName": "聖文森及格瑞那丁"
    },
    "VE": {
      "zoneName": "委內瑞拉"
    },
    "VG": {
      "countryName": "英屬維京群島",
      "zoneName": "英屬維京群島"
    },
    "VI": {
      "countryName": "美國",
      "zoneName": "美屬維京群島"
    },
    "VN": {
      "zoneName": "越南"
    },
    "VU": {
      "zoneName": "萬那杜"
    },
    "WF": {
      "zoneName": "瓦利斯和富圖納群島"
    },
    "WS": {
      "zoneName": "薩摩亞"
    },
    "XK": {
      "zoneName": "科索沃"
    },
    "XX": {
      "zoneName": "北賽普勒斯"
    },
    "YE": {
      "zoneName": "葉門"
    },
    "YT": {
      "zoneName": "馬約特"
    },
    "ZA": {
      "zoneName": "南非"
    },
    "ZM": {
      "zoneName": "尚比亞"
    },
    "ZW": {
      "zoneName": "辛巴威"
    },
    "AU-LH": {
      "countryName": "澳洲",
      "zoneName": "豪勳爵島"
    },
    "MX-BCS": {
      "countryName": "墨西哥",
      "zoneName": "南下加利福尼亞州"
    },
    "OM": {
      "zoneName": "阿曼"
    },
    "PH-LU": {
      "countryName": "菲律賓",
      "zoneName": "呂宋"
    },
    "PH-MI": {
      "countryName": "菲律賓",
      "zoneName": "民答那峨島"
    },
    "PH-VI": {
      "countryName": "菲律賓",
      "zoneName": "維薩亞斯群島"
    }
  }
}<|MERGE_RESOLUTION|>--- conflicted
+++ resolved
@@ -136,8 +136,6 @@
       "body": "數據由每小時值聚合組成。 {{percentage}}% 的生產值為估計值。"
     }
   },
-<<<<<<< HEAD
-=======
   "time-controller": {
     "3mo": "每日",
     "72h": "每小時",
@@ -145,7 +143,6 @@
     "all_months": "每月",
     "all_years": "每年"
   },
->>>>>>> 83cbf28b
   "ranking-panel": {
     "title": "各地區對氣候的影響",
     "subtitle": "依據耗電量的碳強度（單位：gCO₂eq/kWh）排名",
