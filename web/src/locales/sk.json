--- conflicted
+++ resolved
@@ -78,15 +78,12 @@
   },
   "misc": {
     "maintitle": "CO₂ emisie elektrickej spotreby v aktuálnom čase",
-<<<<<<< HEAD
+    "oops": "Achjaj! Máme problém v komunikácii so serverom. Skúsime to opäť o pár sekúnd.",
     "newversion": "Nová verzia je dostupná!",
-=======
-    "oops": "Achjaj! Máme problém v komunikácii so serverom. Skúsime to opäť o pár sekúnd.",
     "retrynow": "Zopakuj teraz",
     "database-ad": "Hladáte historické dáta? <a href=\"https://electricitymaps.com?utm_source=app.electricitymaps.com&utm_medium=referral\" target=\"_blank\">Skontrolujte našu databázu!</a>",
     "api-ad": "Chcete mať živé dáta vo svojej aplikácii alebo na svojom zariadení? <a href=\"https://electricitymaps.com?utm_source=app.electricitymaps.com&utm_medium=referral\" target=\"_blank\">Vyskúšajte naše API!</a>]",
     "legend": "Legenda",
->>>>>>> 6fb64cc8
     "faq": "Často kladené otázky",
     "dismiss": "Zrušiť",
     "reload": "Znova načítať"
