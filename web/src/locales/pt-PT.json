--- conflicted
+++ resolved
@@ -323,16 +323,13 @@
   },
   "misc": {
     "maintitle": "Emissões de CO₂ do consumo elétrico em tempo real",
-<<<<<<< HEAD
+    "oops": "Epa! Estamos com problemas no servidor. Vamos tentar de novo em alguns segundos.",
     "newversion": "Uma nova versão está disponível!",
-=======
-    "oops": "Epa! Estamos com problemas no servidor. Vamos tentar de novo em alguns segundos.",
     "webgl-not-supported": "Não é possível mostrar o mapa porque este navegador não suporta WebGL.",
     "retrynow": "Tentar novamente",
     "database-ad": "À procura de dados históricos? <a href=\"https://electricitymaps.com?utm_source=app.electricitymaps.com&utm_medium=referral\" target=\"_blank\">Explore o nosso banco de dados!</a>",
     "api-ad": "Gostaria de dados em tempo real na sua aplicação ou dispositivo? <a href=\"https://electricitymaps.com?utm_source=app.electricitymaps.com&utm_medium=referral\" target=\"_blank\">Experimente o nosso API!</a>",
     "legend": "Legenda",
->>>>>>> 6fb64cc8
     "faq": "Questões frequentes",
     "dismiss": "Descartar",
     "reload": "Recarregar",
