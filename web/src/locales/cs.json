--- conflicted
+++ resolved
@@ -960,8 +960,6 @@
     "IM": {
       "zoneName": "Ostrov Man"
     },
-<<<<<<< HEAD
-=======
     "IN": {
       "zoneName": "Mainland India"
     },
@@ -985,23 +983,6 @@
       "countryName": "Indie",
       "zoneName": "Západní Indie"
     },
-    "IN-AN": {
-      "countryName": "Indie",
-      "zoneName": "Andmany a Nikobary"
-    },
-    "IN-HP": {
-      "countryName": "Indie",
-      "zoneName": "Himáčalpradéš"
-    },
-    "IN-UP": {
-      "countryName": "Indie",
-      "zoneName": "Uttarpradáš"
-    },
-    "IN-UT": {
-      "countryName": "Indie",
-      "zoneName": "Uttarákhand"
-    },
->>>>>>> 78648efd
     "IO": {
       "zoneName": "Britské indickooceánské území"
     },
