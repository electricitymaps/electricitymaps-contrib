--- conflicted
+++ resolved
@@ -91,15 +91,12 @@
   },
   "misc": {
     "maintitle": "Emise CO₂ ze spotřeby elektřiny v reálném čase",
-<<<<<<< HEAD
+    "oops": "Ach jo! Máme problém v komunikaci se serverem. Zkusíme to znovu za pár vteřin.",
     "newversion": "Nová verze je dostupná!",
-=======
-    "oops": "Ach jo! Máme problém v komunikaci se serverem. Zkusíme to znovu za pár vteřin.",
     "retrynow": "Zkusit znovu",
     "database-ad": "Hledáte historická data? <a href=\"https://electricitymaps.com?utm_source=app.electricitymaps.com&utm_medium=referral\" target=\"_blank\">Zkontrolujte naši databázi!</a>",
     "api-ad": "Chcete mít aktuální data ve své aplikaci nebo na svém zařízení? <a href=\"https://electricitymaps.com?utm_source=app.electricitymaps.com&utm_medium=referral\" target=\"_blank\">Vyzkoušejte naše API!</a>]",
     "legend": "Legenda",
->>>>>>> 6fb64cc8
     "faq": "Často kladené otázky",
     "dismiss": "Zavřít",
     "reload": "Znovu načíst"
