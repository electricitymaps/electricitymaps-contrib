--- conflicted
+++ resolved
@@ -335,19 +335,11 @@
       "all_years": "Prix annuels de l'électricité"
     },
     "netExchange": {
-<<<<<<< HEAD
       "72h": "Échange net horaire",
       "3mo": "Échange net quotidien",
       "12mo": "Échange net mensuel",
       "all_months": "Échange net mensuel",
       "all_years": "Échange net annuel"
-=======
-      "72h": "Echanges nets horaires",
-      "3mo": "Echanges nets quotidiens",
-      "12mo": "Echange nets mensuels",
-      "all_months": "Echanges nets mensuels",
-      "all_years": "Echanges nets annuels"
->>>>>>> c368d408
     },
     "not-enough-data": "Pas assez de données disponibles pour afficher le graphique",
     "exchange-delay": "Les données d'échange peuvent être retardées jusqu'à 48 heures."
