--- conflicted
+++ resolved
@@ -1036,8 +1036,6 @@
       "countryName": "Inde",
       "zoneName": "Ouest"
     },
-<<<<<<< HEAD
-=======
     "IN-AN": {
       "countryName": "Inde",
       "zoneName": "Andaman and Nicobar Islands"
@@ -1046,15 +1044,6 @@
       "countryName": "Inde",
       "zoneName": "Himachal Pradesh"
     },
-    "IN-UP": {
-      "countryName": "Inde",
-      "zoneName": "Uttar Pradesh"
-    },
-    "IN-UT": {
-      "countryName": "Inde",
-      "zoneName": "Uttarakhand"
-    },
->>>>>>> 78648efd
     "IO": {
       "zoneName": "Territoire britannique de l’océan Indien"
     },
