{
  "info": {
    "intro-text": "L'application Electricity Maps fournit des informations en temps réel sur le web et sur les mobiles pour les citoyens, les experts en énergie, les ONG et les décideurs politiques, favorisant ainsi une meilleure compréhension des défis de la transition énergétique.",
    "open-source-text": "Cette application est <a href='{{link}}' target='_blank'>Open Source</a> et alimentée par la communauté."
  },
  "button": {
    "feedback": "Partagez vos commentaires",
    "github": "Visiter notre Github",
    "twitter": "Partager sur Twitter",
    "slack": "Rejoindre la communauté Slack",
    "privacy-policy": "Politique de confidentialité",
    "legal-notice": "Informations légales"
  },
  "settings-modal": {
    "title": "Paramètres"
  },
  "panel-initial-text": {
    "thisproject": "Cette app est",
    "opensource": "Open Source",
    "see": "voir",
    "datasources": "source des données",
    "contribute": "Contribuez en <a href=\"{{link}}\" target=\"_blank\">ajoutant votre pays</a>"
  },
  "mobile-main-menu": {
    "map": "Electricity Maps",
    "areas": "Zones",
    "about": "À propos"
  },
  "onboarding-modal": {
    "view1": {
      "header": "Bienvenue sur Electricity Maps",
      "text": "Explorez l’impact climatique de l’électricité dans de nombreux pays à travers le monde. Laissez nous vous expliquer Electricity Maps en quelques étapes simples !"
    },
    "view2": {
      "header": "Visualisez la quantité de CO2 émis en temps réel pour produire votre électricité",
      "text": "Les différentes zones qui apparaissent sur la carte sont colorées en fonction de l’intensité carbone de l’électricité consommée (sont inclus tous les gaz à effet de serre). Plus la couleur est verte, moins l’électricité est carbonée."
    },
    "view3": {
      "header": "Découvrez d’où vient votre électricité",
      "text": "Les flèches sur la carte représentent les flux d’électricité entre les différentes zones. Cliquez sur une zone pour en apprendre plus sur l’origine de l’électricité qui y est consommée."
    },
    "view4": {
      "header": "Alternez entre différentes vues",
      "text": "Visualisez les données de production ou de consommation, par pays ou par zone, et découvrez en temps réel les dynamiques énergétiques dans le monde pour faire des choix éclairés en faveur d’un avenir durable."
    },
    "view5": {
      "header": "Alternez entre les données d’électricité et d’émissions",
      "text": "Passez des graphiques détaillant nos données pour l’électricité à ceux présentants les émissions carbone. Les valeurs affichées représentent le total pour la période sélectionnée, et les valeurs correspondent au mode de production ou de consommation choisi."
    },
    "view6": {
      "header": "Explorez l’historique de données",
      "text": "En bas à gauche, vous pouvez visualiser à la fois les données d’émissions et d’électricité en temps réel et dans le passé, pour le monde entier. Modifiez la période d’aggrégation des données à l’aide des différents boutons et déplacez le sélecteur de date pour explorer l’évolution de nos données au fil du temps."
    },
    "view7": {
      "header": "Vitesse du vent et ensoleillement en temps réel",
      "text": "La production d’énergie éolienne et solaire dépend de la météo. Afficher la vitesse du vent et de l’ensoleillement en temps réel à travers le monde grâce aux boutons dédiés à droite de l’écran."
    }
  },
  "data-sources": {
    "title": "Sources des données",
    "capacity": "Données de capacité installée",
    "power": "Données de puissance générée",
    "exchange": "Données d'échanges",
    "emission": "Données des facteurs d'émissions"
  },
  "country-panel": {
    "source": "source",
    "renewable": "Renouvelable",
    "carbonintensity": "Intensité carbone",
    "lowcarbon": "Bas carbone",
    "electricityproduction": "Production",
    "electricityconsumption": "Consommation",
    "emissions": "Émissions",
    "by-source": {
      "emissions": "Émissions carbone",
      "electricity-production": "Production d'électricité",
      "electricity-consumption": "Consommation d'électricité",
      "total-emissions": "Émissions totales de carbone",
      "total-electricity-production": "Production totale d'électricité",
      "total-electricity-consumption": "Consommation totale d'électricité"
    },
    "contribute": "Contribuez sur GitHub",
    "helpfrom": "avec l’aide de",
    "noDataAtTimestamp": "Données temporairement indisponibles pour cet instant",
    "noLiveData": "Données temps-réel temporairement indisponibles pour cette zone",
    "noParserInfo": "Nous n’avons pas encore d’information pour cette zone. <br/>Vous voulez corriger ça ? Vous pouvez contribuer en <a href=\"{{link}}\" target=\"_blank\">ajoutant des données de zone</a>.",
    "aggregationDisabled": "Les données ne sont pas disponibles pour la période sélectionnée en raison de données spécifiques manquantes. Essayez une période plus longue.",
    "disabledPriceReasons": {
      "licensing": "Pour des raisons de licence, les prix de l'électricité ne sont pas disponibles pour cette zone"
    },
    "now": "Maintenant",
    "disabledBreakdownChartReason": "Désactivé pour la vue consommation. Merci de changer la vue en production pour activer le graphique d'origine de l'électricité.",
    "dataIsDelayed": "Les données relatives à cette région peuvent avoir jusqu'à {{hours}} heures de retard. Les données temps-réel ne peuvent pas être affichées.",
    "estimated": "estimé",
    "aggregated": "aggrégé",
    "dataIsEstimated": "Certaines données de cette région sont estimées. En savoir plus sur notre méthodologie d'estimation <a href=\"https://github.com/electricityMaps/electricitymaps-contrib/wiki/Estimation-methods\" target=\"_blank\">ici</a>.",
    "exchangesAreMissing": "Les échanges sont pris en compte dans les calculs mais ne sont pas indiqués actuellement. En savoir plus sur notre agrégation historique  <a href=\"https://github.com/electricityMaps/electricitymaps-contrib/wiki/Estimation-methods\" target=\"_blank\">ici</a>.",
    "estimatedTooltip": "Les données en temps réel pour cette zone sont estimées sur la base des données de la source et des hypothèses du modèle.",
    "aggregatedTooltip": "Les données pour cette zone sont agrégées sur la base des valeurs horaires historiques.",
    "helpUs": "Aidez-nous à identifier le problème en consultant les <a href=\"{{link}}\" target=\"_blank\">journaux d'exécution</a> ou contactez le fournisseur de données."
  },
  "feedback-card": {
    "agree": "D'accord",
    "disagree": "Pas d'accord",
    "estimations": {
      "primary-question": "Les descriptions des données estimées sont faciles à comprendre:",
      "secondary-question": "Comment pouvons-nous l'améliorer ?",
      "subtitle": "Evaluez les affirmations suivantes."
    },
    "input-question": "Faites-nous savoir si vous souhaitez voir des fonctionnalités supplémentaires.",
    "optional": "Optionnel :",
    "placeholder": "Dites le nous en quelques mots...",
    "primary-question": " Dans quelle mesure êtes-vous satisfait de votre expérience d'utilisation de l'application Electricity Maps ?",
    "secondary-question-high": "Quelles améliorations aimeriez-vous voir apportées prochainement ?",
    "secondary-question-low": "Que pouvons faire de mieux ?",
    "submit": "Soumettre",
    "success-message": "Votre réponse nous permet de comprendre et d'améliorer la qualité de notre application.",
    "success-subtitle": "Merci pour votre retour !",
    "title": "Aidez-nous à nous améliorer !"
  },
  "estimation-badge": {
    "partially-estimated": "Partiellement estimées",
    "fully-estimated": "Estimées",
    "outage": "Indisponibles"
  },
  "estimation-card": {
    "link": "En savoir plus sur nos modèles d'estimation",
    "outage-details": "Voir les détails",
    "ESTIMATED_FORECASTS_HIERARCHY": {
      "body": "Les données pour cette zone sont estimées à l'aide d'une combinaison de prévisions de production internes et externes et de moyennes de Time Slicer. Cela vise à fournir une représentation plus précise que la moyenne de Time Slicer seule, mais les données peuvent toujours être sujettes à des inexactitudes. Les données seront mises à jour dès que les données en temps réel seront disponibles.",
      "pill": "Estimé",
      "title": "Les données sont estimées"
    },
    "ESTIMATED_TIME_SLICER_AVERAGE": {
      "title": "Les données sont temporaires",
      "body": "Le fournisseur de données n'a encore rien reporté pour cette heure. Les valeurs affichées ont été estimées à partir de données historiques et seront mises à jour dès que les données réelles seront disponibles. Veuillez noter que les valeurs estimées ne tiennent pas toujours compte de la météo en temps réel."
    },
    "ESTIMATED_MODE_BREAKDOWN": {
      "title": "Données estimées",
      "pill": "Incomplètes",
      "body": "Les données relatives à la production d'électricité pour cette zone ne sont que partiellement disponibles; les valeurs manquantes ont été calculées à l'aide d'un modèle d'estimation."
    },
    "ESTIMATED_RECONSTRUCT_BREAKDOWN": {
      "title": "Les données sont toujours estimées",
      "pill": "Incomplètes",
      "body": "Les données publiées pour cette zone ne reflètent que la production totale. Les sources renouvelables sont estimées à partir des données météorologiques en temps réel, tandis que les sources fossiles sont déduites sur la base des données historiques pour chaque mode de production."
    },
    "estimated_generic_method": {
      "title": "Données estimées",
      "pill": "Incomplètes",
      "body": "Les données publiées pour cette zone sont indisponibles ou incomplètes. Les données figurant sur la carte sont estimées au mieux de nos capacités, mais peuvent différer des valeurs réelles."
    },
    "ESTIMATED_CONSTRUCT_BREAKDOWN": {
      "title": "Les données sont toujours estimées",
      "pill": "Pas en temps réel",
      "body": "Les données pour cette zone ne sont pas publiées en temps réel et ne fournissent que la production totale. La production horaire et les sources de production sont estimées sur la base des données historiques pour chaque source de production."
    },
    "ESTIMATED_CONSTRUCT_ZERO_BREAKDOWN": {
      "title": "Les données sont toujours estimées",
      "pill": "Pas en temps réel",
      "body": "Les données pour cette zone ne sont pas publiées en temps réel et ne fournissent que la production totale. La production horaire et les sources de production sont estimées sur la base des données historiques pour chaque source de production."
    },
    "threshold_filtered": {
      "title": "Données manquantes",
      "pill": "Panne",
      "body": "Le fournisseur de données pour cette zone n'a pas été en mesure de publier des données pendant une période prolongée. Nous sommes au courant de la situation et la zone sera mise à jour dès que les données seront à nouveau disponibles."
    },
    "outage": {
      "title": "Problèmes en cours",
      "pill": "Indisponible"
    },
    "aggregated": {
      "title": "Les données sont agrégées",
      "body": "Les données consistent en une agrégation de données horaires."
    },
    "aggregated_estimated": {
      "title": "Les données sont agrégées",
      "pill": " {{percentage}}% estimées",
      "body": "Les données consistent en une agrégation de données horaires. {{percentage}}% des données horaires sont estimées."
    }
  },
  "time-controller": {
<<<<<<< HEAD
=======
    "title": {
      "hourly": "Données horaires pour :",
      "daily": "Données quotidiennes pour :",
      "monthly": "Données mensuelles pour :",
      "yearly": "Données annuelles pour :"
    },
>>>>>>> 88846cbb
    "daily": "quotidien",
    "hourly": "horaire",
    "monthly": "mensuel",
    "yearly": "annuel"
  },
  "left-panel": {
    "applied-methodologies": {
      "carbonintensity": "Electricity Maps - Intensité carbone",
      "estimations": "Electricity Maps - Estimations",
      "flowtracing": "Electricity Maps - Traçage des flux",
      "title": "Méthologies utilisées"
    },
    "zone-list-header-title": "Impact sur le climat par zone",
    "zone-list-header-subtitle": "Classé par intensité carbone de l’électricité consommée (gCO₂eq/kWh)",
    "search": "Rechercher une zone",
    "get-data": "Voir nos offres commerciales d'API"
  },
  "header": {
    "get-data": "Obtenez nos données",
    "blog": "Blog",
    "open-source": "Open Source",
    "hiring": "Nous recrutons !",
    "methodology": "Méthodologie",
    "faq": "FAQ"
  },
  "country-history": {
    "carbonintensity": {
      "hourly": "Intensité carbone horaire",
      "daily": "Intensité carbone quotidienne",
      "monthly": "Intensité carbone mensuelle",
      "yearly": "Intensité carbone annuelle"
    },
    "emissions": {
      "hourly": "Emissions de CO2 horaires",
      "daily": "Emissions de CO2 quotidiennes",
      "monthly": "Emissions de CO2 mensuelles",
      "yearly": "Emissions de CO2 annuelles"
    },
    "emissionsorigin": {
      "hourly": "Origine des émissions de CO2 horaires",
      "daily": "Origine des émissions de CO2 quotidiennes",
      "monthly": "Origine des émissions de CO2 mensuelles",
      "yearly": "Origine des émissions de CO2 annuelles"
    },
    "emissionsproduction": {
      "hourly": "Emissions horaires pour la production",
      "daily": "Emissions quotidiennes pour la production",
      "monthly": "Emissions mensuelles pour la production",
      "yearly": "Emissions annuelles pour la production"
    },
    "electricityorigin": {
      "hourly": "Origine de l'électricité horaire",
      "daily": "Origine de l'électricité quotidienne",
      "monthly": "Origine de l'électricité mensuelle",
      "yearly": "Origine de l'électricité annuelle"
    },
    "electricityproduction": {
      "hourly": "Production d'électricité horaire",
      "daily": "Production d'électricité quotidienne",
      "monthly": "Production d'électricité mensuelle",
      "yearly": "Production d'électricité annuelle"
    },
    "electricityprices": {
      "hourly": "Prix de l'électricité horaires",
      "daily": "Prix de l'électricité quotidiens",
      "monthly": "Prix de l'électricité mensuels",
      "yearly": "Prix de l'électricité annuels"
    },
    "netExchange": {
      "hourly": "Echange net horaire",
      "daily": "Echange net quotidien",
      "monthly": "Echange net mensuel",
      "yearly": "Echange net annuel"
    },
    "not-enough-data": "Pas assez de données disponibles pour afficher le graphique"
  },
  "footer": {
    "foundbugs": "Un bug ? Une idée ? Cliquez",
    "here": "ici",
    "faq-text": "Tout n’est pas clair ? Passez voir notre",
    "faq": "foire aux questions."
  },
  "legends": {
    "windpotential": "Potentiel éolien",
    "solarpotential": "Potentiel solaire",
    "colorblindmode": "Mode daltonien",
    "carbonintensity": "Intensité carbone"
  },
  "tooltips": {
    "carbonintensity": "Intensité carbone",
    "lowcarbon": "Bas carbone",
    "renewable": "Renouvelable",
    "crossborderexport": "Export transfrontalier",
    "carbonintensityexport": "Intensité carbone de l’export",
    "ofinstalled": "de la capacité installée",
    "utilizing": "utilisant",
    "withcarbonintensity": "avec une intensité carbone de",
    "showWindLayer": "Voir le calque de vent",
    "hideWindLayer": "Masquer le calque de vent",
    "showSolarLayer": "Voir le calque d’ensoleillement",
    "hideSolarLayer": "Masquer le calque d’ensoleillement",
    "changeTheme": "Changer de thème",
    "noParserInfo": "Pas de données disponibles",
    "temporaryDataOutage": "Données temporairement indisponibles",
    "production": "production",
    "consumption": "consommation",
    "cpinfo": "La <b>consommation</b> tient compte des importations et des exportations, la <b>production</b> les ignore.",
    "selectLanguage": "Choisissez une langue",
    "lowCarbDescription": "Inclut les énergies renouvelables et le nucléaire",
    "dataIsDelayed": "Données en retard",
    "representing": "représentant",
    "ofemissions": "des émissions",
    "zoomIn": "Zoomer",
    "zoomOut": "Dézoomer",
    "weatherDisabled": "Les données météo ne sont pas disponibles actuellement",
    "aggregateInfo": "Visualiser les données par zone ou aggrégées par pays",
    "netExchange": "Echange net",
    "price": "Prix",
    "importing": "Important",
    "exporting": "Exportant"
  },
  "aria": {
    "label": {
      "selectLanguage": "Selectionner votre langue",
      "colorBlindMode": "Mode daltonien",
      "windLayer": "Calque de vent",
      "solarLayer": "Calque d'ensoleillement",
      "changeTheme": "Changer le thème",
      "hideSidePanel": "Masquer le panneau latéral",
      "showSidePanel": "Afficher le panneau latéral"
    }
  },
  "aggregateButtons": {
    "country": "pays",
    "zone": "zone"
  },
  "themeOptions": {
    "dark": "Sombre",
    "light": "Clair",
    "system": "Système"
  },
  "updatePrompt": {
    "title": "Mise à jour disponible",
    "description": "Une nouvelle version de l'application est disponible, mettre à jour maintenant ?",
    "update": "Mettre à jour",
    "dismiss": "Ignorer"
  },
  "misc": {
    "maintitle": "Émissions CO₂ de la consommation électrique en temps réel",
    "faq": "Foire Aux Questions",
    "dismiss": "Ignorer",
    "reload": "Recharger",
    "slow-loading-text": "Chargement encore en cours, si il persiste essayez de recharger..."
  },
  "wind": "éolien",
  "windDataError": "Les données sur le vent sont actuellement indisponibles",
  "solar": "solaire",
  "solarDataError": "Les données solaires sont actuellement indisponibles",
  "hydro": "hydro",
  "hydro storage": "stockage hydro",
  "battery storage": "stockage batterie",
  "biomass": "biomasse",
  "nuclear": "nucléaire",
  "geothermal": "géothermie",
  "gas": "gaz",
  "coal": "charbon",
  "oil": "fioul",
  "unknown": "inconnu",
  "ofCO2eq": "de CO₂eq",
  "theMap": {
    "groupName": "La carte",
    "mapColors-question": "Que signifient les couleurs sur la carte ?",
    "mapColors-answer": "Nous colorons les zones de la carte en fonction des quantités de gaz à effet de serre émises pour chaque unité d’électricité consommée là bas (c’est son <a href=\"#carbonIntensity\" class=\"entry-link\">intensité carbonne</a>). Des couleurs plus vertes signifient une consommation d’électricité plus respectueuse du climat.",
    "mapArrows-question": "Que signifient les flèches entre les zones de la carte ?",
    "mapArrows-answer": "Les flèches entre les zones indiquent le flux physique (importations et exportations) d’électricité entre les zones : plus elles clignotent rapidement, plus le flux est important. Le flux d’électricité est important car, lorsque vous importez une partie de votre électricité depuis des zones voisines, vous importez également les émissions de carbone associées à sa production.",
    "mapSolarWindButtons-question": "Que font les boutons « Soleil » et « Vent » sur la carte ?",
    "mapSolarWindButtons-answer": "Ces boutons permettent d’afficher en temps réel la vitesse du vent et la force du soleil, ce qui donne une indication du potentiel de transition vers des alternatives énergétiques basées sur l’énergie solaire et éolienne selon les zones. Notez qu’il ne s’agit que d’une indication superficielle, car le potentiel réel d’installation d’éoliennes et de cellules photovoltaïques dépend également de nombreux autres facteurs.",
    "mapNuclearColors-question": "Pourquoi les pays alimentés par énergie nucléaire sont-ils indiqués en vert sur la carte ?",
    "mapNuclearColors-answer": "La production d’énergie nucléaire a une très faible intensité en carbone (<a href=\"https://fr.wikipedia.org/wiki/Émission_de_gaz_à_effet_de_serre_par_source_d'énergie_électrique#Etude_2014_du_GIEC_sur_les_émissions_de_CO2_des_différents_sources_d'électricité\" target=\"_blank\">source</a>), et les pays alimentés par énergie nucléaire apparaissent donc en vert sur la carte. Cela ne signifie pas qu’il n’y a pas d’autres défis environnementaux associés à l’énergie nucléaire (comme c’est également le cas pour d’autres formes de production d’énergie), mais ces défis ne sont pas liés aux émissions de gaz à effet de serre et sortent donc du cadre de cette carte.",
    "mapColorBlind-question": "Je suis daltonien. Comment puis-je lire votre carte ?",
    "mapColorBlind-answer": "Vous pouvez modifier les couleurs affichées sur la carte en activant le paramètre « Mode daltonien ». Il se trouve à droite de l'application sur grand écran et dans le panneau « Paramètres » sur mobile."
  },
  "mapAreas": {
    "groupName": "Zones sur la carte",
    "noData-question": "Pourquoi les données pour ma région ne sont-elles pas disponibles ?",
    "noData-answer": "Soit parce que les sources de données de la zone sont temporairement indisponibles, soit parce que nous n’avons pas encore configuré de sources de données pour la zone. Vous pouvez <a href=\"#contribute\" class=\"entry-link\">nous aider à ajouter de nouvelles sources de données</a>.",
    "whySmallAreas-question": "Pourquoi divisez-vous le monde en petites zones et ne faites-vous pas simplement apparaître la moyenne des pays ?",
    "whySmallAreas-answer": "Les zones sont les plus petites surfaces géographiques pour lesquelles nous disposons de données. En ayant accès à des informations au plus haut niveau de granularité, les consommateurs d’électricité de différentes régions peuvent avoir une connaissance plus précise de l’origine de l’électricité qu’ils consomment et de son impact sur le climat.",
    "divideExistingArea-question": "Pouvez-vous diviser ma zone en petites parties ?",
    "divideExistingArea-answer": "Bien sûr, s’il existe des sources de données distinctes pour chaque partie de la zone. Vous pouvez <a href=\"#contribute\" class=\"entry-link\">nous aider à ajouter de nouvelles sources de données</a>.",
    "seeHistoricalData-question": "Puis-je voir l’historique de plus de 24 heures d’une région ?",
    "seeHistoricalData-answer": "Vous pouvez acheter un accès à toutes nos données historiques via notre <a href=\"https://electricitymaps.com?utm_source=app.electricitymaps.com&utm_medium=referral\" target=\"_blank\">base de données</a>."
  },
  "methodology": {
    "groupName": "Nos méthodes",
    "carbonIntensity-question": "Qu’est-ce que « l’intensité carbone » ?",
    "carbonIntensity-answer": "L’intensité carbone est une mesure des émissions de gaz à effet de serre associées à la production de l’électricité que vous consommez (en gCO₂eq/kWh - gramme d’équivalent dioxyde de carbone émis par kilowattheure d’électricité consommée). <br><br>Nous mesurons les émissions de consommation d’électricité (et non de production), c’est-à-dire toutes les émissions de gaz à effet de serre (CO₂ et autres gaz à effet de serre tels que le méthane) ayant servi à produire de l’électricité consommée dans une région, en tenant compte de l’intensité en carbone de l’électricité importée depuis d’autres régions. Nous utilisons une approche d’analyse du cycle de vie (ACV), ce qui signifie que nous prenons en compte les émissions provenant de l’ensemble du cycle de vie des centrales (construction, production de combustible, émissions opérationnelles et démantèlement).",
    "methodology-question": "Commment calculez-vous ces chiffres ?",
    "methodology-answer": "Nous détaillons la méthodologie complète sur <a href=\"https://www.electricitymaps.com/methodology\">electricitymaps.com/methodology</a>, et dans une documentation additionnelle sur <a href=\"https://github.com/electricitymaps/electricitymaps-contrib/wiki/Carbon-intensity-calculations\">notre Wiki GitHub</a>.",
    "regionalEmissionFactors-question": "Pourquoi les facteurs d'émission sont différents selon les zones ?",
    "regionalEmissionFactors-answer": "Pour certaines zones, nous sommes en mesure d’obtenir des facteurs d’émission plus précis que la moyenne mondiale utilisée par defaut. Par exemple, pour les États-Unis et l’Union européenne, les émissions directes des centrales électriques sont accessibles au public. Nous comparons ensuite ces émissions avec les données de production des centrales électriques et calculons les facteurs d'émission par centrale électrique, lesquels sont agrégés au niveau de la zone. Voir les <a href=\"https://github.com/electricitymaps/electricitymaps-contrib/wiki/EU-emission-factors\">détails sur le Wiki</a>.",
    "renewableLowCarbonDifference-question": "Quelle est la différence entre « renouvelable » et « bas carbone » ?",
    "renewableLowCarbonDifference-answer": "La production d’énergie renouvelable repose sur des sources d’énergie renouvelables telles que le vent, l’écoulement d’eau, l’ensoleillement et l’énergie géothermique. La production d’énergie à faible intensité carbone signifie que la production n’émet qu’un faible niveau d’émissions de gaz à effet de serre, par exemple la production d’énergie nucléaire.",
    "importsAndExports-question": "Prenez-vous en compte les importations et les exportations d’électricité ?",
    "importsAndExports-answer": "Oui. Les importations et les exportations apparaissent sur la carte sous forme de petites <a href=\"#mapArrows\" class=\"entry-link\">flèches entre différentes zones</a>. Des informations détaillées sont visibles dans les graphiques affichés lorsque vous cliquez sur une zone.",
    "emissionsOfStored-question": "Qu’en est-il des émissions générées par la production d’électricité qui est ensuite stockée dans des batteries ou utilisée pour remplir des réservoirs ?",
    "emissionsOfStored-answer": "Comme à l’heure actuelle, seule une petite partie de l’électricité est stockée, les imprécisions dans la modélisation de ces émissions ne devraient pas avoir beaucoup d’incidence sur le total actuel. Cependant, étant donné l’importance croissante du stockage, nous espérons pouvoir le prendre davantage en compte dans notre modèle prochainement.",
    "guaranteesOfOrigin-question": "Que sont les certificats verts et comment sont-ils pris en compte ?",
    "guaranteesOfOrigin-answer": "Lorsque les producteurs d’énergie renouvelable produisent de l’électricité, ils peuvent créer des garanties d’origine (« Guarantee of origin » en Europe ou « Renewable Energy Certificate » aux États-Unis), preuve que l’électricité renouvelable a été produite et distribuée dans le réseau électrique. Ces garanties peuvent ensuite être vendues, donnant ainsi à d’autres revendeurs d’électricité le droit de prétendre que l’électricité qu’elles vendent provient de sources renouvelables, quelle que soit leur source réelle et physique. <br><br>Cela signifie que l’on peut dire aux consommateurs d’électricité que leur électricité est vient de panneau solaire, alors même qu’il fait nuit. Ceci est problématique, dans la mesure où elle élimine les incitations des consommateurs à consommer de l’électricité au meilleur moment (par exemple, lorsque la quantité d’électricité renouvelable dans le réseau est la plus élevée). Cette carte exclut donc les garanties d’origine, mais offre plutôt une image physique du réseau électrique en fonction de la localisation, afin de responsabiliser les consommateurs.",
    "otherSources-question": "Pourquoi ne montrez-vous pas d’autres sources d’émission que la production d’électricité ?",
    "otherSources-answer": "Ce serait en dehors de la portée de ce projet. Toutefois, à Electricity Maps nous travaillons activement au développement de <a href=\"#whoAreYou\" class=\"entry-link\">nouvelles solutions permettant de quantifier l’impact de vos décisions au quotidien sur le climat</a>.",
    "homeSolarPanel-question": "Et si j’ai un panneau solaire installé chez moi ?",
    "homeSolarPanel-answer": "Nous mesurons l’intensité en carbone du réseau électrique local, de sorte que toute l’électricité que vous consommez directement de votre panneau solaire (hors réseau) ne fait pas partie de nos mesures. Toutefois, si votre panneau solaire alimente votre réseau électrique local, sa production est incluse dans nos statistiques dans les zones où les estimations de la production locale d’énergie solaire sont accessibles au public (comme en France et au Royaume-Uni).",
    "emissionsPerCapita-question": "Pourquoi ne montrez-vous pas les émissions par habitant ?",
    "emissionsPerCapita-answer": "Une partie de l’électricité consommée dans une zone est utilisée dans la fabrication de biens physiques et de produits qui sont ensuite exportés et consommés dans d’autres zones. Cette fabrication, et donc aussi sa consommation d’électricité et ses émissions associées, est dictée par la consommation de produits dans les <em>zones importatrices</em> et non dans la zone où la production a lieu. Nous pensons que les gens ne devraient être responsables que de ce qu’ils consomment, et non des produits fabriqués dans la région où ils habitent, car ils ne le consomment pas eux-mêmes. En ce sens, montrer les émissions de consommation d’électricité par habitant pour les zones est trompeur."
  },
  "data": {
    "groupName": "Nos données",
    "dataOrigins-question": "Comment obtenez-vous vos données ?",
    "dataOrigins-answer": "Nous calculons toutes nos données à partir de données accessibles au public, publiées par les opérateurs de réseaux électriques, les agences officielles et autres. Vous pouvez cliquer sur une zone pour voir plus de détails sur les origines de ces données.",
    "dataDownload-question": "Puis-je télécharger vos données ?",
    "dataDownload-answer": "Vous pouvez acheter un accès à toutes nos données dans notre <a href=\"https://electricitymaps.com?utm_source=app.electricitymaps.com&utm_medium=referral\" target=\"_blank\">base de données</a>.",
    "dataIntegration-question": "Puis-je intégrer vos données en temps réel dans mon application ou mon appareil?",
    "dataIntegration-answer": "Oui ! Nous vendons l’accès à l’API <a href=\"https://electricitymaps.com?utm_source=app.electricitymaps.com&utm_medium=referral\" target=\"_blank\">en temps réel</a>, qui inclut les prévisions pour l’avenir."
  },
  "aboutUs": {
    "groupName": "À propos de nous",
    "whoAreYou-question": "Qui êtes-vous ?",
    "whoAreYou-answer": "La carte de l’électricité est développée et gérée par <a href=\"https://electricitymaps.com/\" target=\"_blank\">Electricity Maps</a>, une petite entreprise franco-danoise. Notre objectif est d’aider l’humanité à atteindre un état d’existence durable en quantifiant et en rendant largement accessible l’impact sur le climat des choix quotidiens que nous faisons.",
    "feedback-question": "Puis-je vous faire des commentaires ?",
    "feedback-answer": "Faites donc ! Remplissez <a href=\"https://forms.gle/VHaeHzXyGodFKZY18\" target=\"_blank\">notre formulaire de réponse</a> ou <a href=\"mailto:app@electricitymaps.com\">envoyez-nous un email</a> !",
    "contribute-question": "Puis-je contribuer à votre projet ?",
    "contribute-answer": "Bien sûr ! Electricity Map est un projet open-source, rendu possible par nos contributeurs bénévoles. Si vous souhaitez contribuer au développement de la carte, en ajoutant des sources de données pour de nouvelles zones, en ajoutant de nouvelles fonctionnalités ou en corrigeant des bugs, n’hésitez pas à nous rejoindre sur notre <a href=\"https://github.com/electricitymaps/electricitymaps-contrib\" target=\"_ blank\"> github </a>.",
    "workTogether-question": "Pouvons-nous travailler ensemble ?",
    "workTogether-answer": "Nous recherchons activement de nouvelles opportunités de collaboration. <a href=\"mailto:app@electricitymaps.com\">Envoyez-nous un email</a> !",
    "disclaimer-question": "Avertissement",
    "disclaimer-answer": "<a href=\"https://electricitymaps.com/\" target=\"_blank\">Electricity Maps</a> publie à titre informatif des données et des images sur son site <a href=\"https://www.electricitymaps.com/\" target=\"_blank\">Electricity Maps</a>.electricityMap ne répond pas de l’exactitude de ces informations, ne fournit aucune garantie sur ce point et se réserve le droit de changer le contenu de ce site à tout moment, ainsi que d’en retirer, sans avoir à informer son auditoire. Electricity Maps décline toute responsabilité et ne pourrait être tenu responsable de dommages ou dépenses qui résulteraient de l’inexactitude d’electricityMap, qu’elle soit due à une erreur, un manque de données, la présence d’information obsolète ou dépassée. Cela s’applique à electricityMap ainsi qu’à tout produit dérivé. Il est interdit d’inclure cette page web et n’importe lequel de ces éléments dans une autre page web, sans le consentement écrit préalable de Electricity Maps.<br><br> Tous les droits de propriété intellectuelle appartiennent aux propriétaires légitimes et légaux de ce site, ainsi qu’à tous les concédants. La copie, la distribution ou tout autre usage de ces documents, en particulier les données énergétiques, sont interdits sans le consentement écrit de Electricity Maps, sauf contre-indication légale (telle que le droit de mention), à moins que cela ne soit explicitement spécifié par ces documents.<br><br>Cette notice légale pourra être ponctuellement mise à jour."
  },
  "zoneShortName": {
    "AD": {
      "zoneName": "Andorre"
    },
    "AE": {
      "zoneName": "Émirats arabes unis"
    },
    "AF": {
      "zoneName": "Afghanistan"
    },
    "AG": {
      "zoneName": "Antigua-et-Barbuda"
    },
    "AI": {
      "zoneName": "Anguilla"
    },
    "AL": {
      "zoneName": "Albanie"
    },
    "AM": {
      "zoneName": "Arménie"
    },
    "AO": {
      "zoneName": "Angola"
    },
    "AQ": {
      "zoneName": "Antarctique"
    },
    "AS": {
      "zoneName": "Samoa américaines"
    },
    "AT": {
      "zoneName": "Autriche"
    },
    "AR": {
      "zoneName": "Argentine"
    },
    "AU": {
      "zoneName": "Australie"
    },
    "AU-LH": {
      "countryName": "Australie",
      "zoneName": "Île Lord Howe"
    },
    "AU-NSW": {
      "countryName": "Australie",
      "zoneName": "Nouvelle-Galles du Sud"
    },
    "AU-NT": {
      "countryName": "Australie",
      "zoneName": "Territoire du Nord"
    },
    "AU-QLD": {
      "countryName": "Australie",
      "zoneName": "Queensland"
    },
    "AU-SA": {
      "countryName": "Australie",
      "zoneName": "Australie-Méridionale"
    },
    "AU-TAS": {
      "countryName": "Australie",
      "zoneName": "Tasmanie"
    },
    "AU-TAS-CBI": {
      "countryName": "Australie",
      "zoneName": "Île du Cap Barren"
    },
    "AU-TAS-FI": {
      "countryName": "Australie",
      "zoneName": "Île Flinders"
    },
    "AU-TAS-KI": {
      "countryName": "Australie",
      "zoneName": "Tasmanie (Île King)"
    },
    "AU-VIC": {
      "countryName": "Australie",
      "zoneName": "Victoria"
    },
    "AU-WA": {
      "countryName": "Australie",
      "zoneName": "Australie-Occidentale"
    },
    "AU-WA-RI": {
      "countryName": "Australie",
      "zoneName": "Île Rottnest"
    },
    "AW": {
      "zoneName": "Aruba"
    },
    "AX": {
      "zoneName": "Åland"
    },
    "AZ": {
      "zoneName": "Azerbaïdjan"
    },
    "BA": {
      "zoneName": "Bosnie-Herzégovine"
    },
    "BB": {
      "zoneName": "Barbade"
    },
    "BD": {
      "zoneName": "Bangladesh"
    },
    "BE": {
      "zoneName": "Belgique"
    },
    "BF": {
      "zoneName": "Burkina Faso"
    },
    "BG": {
      "zoneName": "Bulgarie"
    },
    "BH": {
      "zoneName": "Bahreïn"
    },
    "BI": {
      "zoneName": "Burundi"
    },
    "BJ": {
      "zoneName": "Bénin"
    },
    "BM": {
      "zoneName": "Bermudes"
    },
    "BN": {
      "zoneName": "Brunei"
    },
    "BO": {
      "zoneName": "Bolivie"
    },
    "BQ": {
      "zoneName": "Pays-Bas caribéens"
    },
    "BR": {
      "zoneName": "Brésil"
    },
    "BR-CS": {
      "countryName": "Brésil",
      "zoneName": "Central"
    },
    "BR-N": {
      "countryName": "Brésil",
      "zoneName": "Nord"
    },
    "BR-NE": {
      "countryName": "Brésil",
      "zoneName": "Nord-Est"
    },
    "BR-S": {
      "countryName": "Brésil",
      "zoneName": "Sud"
    },
    "BS": {
      "zoneName": "Bahamas"
    },
    "BT": {
      "zoneName": "Bhoutan"
    },
    "BV": {
      "zoneName": "Île Bouvet"
    },
    "BW": {
      "zoneName": "Botswana"
    },
    "BY": {
      "zoneName": "Biélorussie"
    },
    "BZ": {
      "zoneName": "Belize"
    },
    "CA-AB": {
      "countryName": "Canada",
      "zoneName": "Alberta"
    },
    "CA-BC": {
      "countryName": "Canada",
      "zoneName": "Colombie-Britannique"
    },
    "CA-MB": {
      "countryName": "Canada",
      "zoneName": "Manitoba"
    },
    "CA-NL": {
      "countryName": "Canada",
      "zoneName": "Terre-Neuve-et-Labrador"
    },
    "CA-NL-LB": {
      "countryName": "Canada",
      "zoneName": "Labrador"
    },
    "CA-NL-NF": {
      "countryName": "Canada",
      "zoneName": "Terre-Neuve"
    },
    "CA-NB": {
      "countryName": "Canada",
      "zoneName": "Nouveau-Brunswick"
    },
    "CA-NT": {
      "countryName": "Canada",
      "zoneName": "Territoires du Nord-Ouest"
    },
    "CA-NS": {
      "countryName": "Canada",
      "zoneName": "Nouvelle-Écosse"
    },
    "CA-NU": {
      "countryName": "Canada",
      "zoneName": "Nunavut"
    },
    "CA-ON": {
      "countryName": "Canada",
      "zoneName": "Ontario"
    },
    "CA-PE": {
      "countryName": "Canada",
      "zoneName": "Île-du-Prince-Édouard"
    },
    "CA-QC": {
      "countryName": "Canada",
      "zoneName": "Québec"
    },
    "CA-SK": {
      "countryName": "Canada",
      "zoneName": "Saskatchewan"
    },
    "CA-YT": {
      "countryName": "Canada",
      "zoneName": "Yukon"
    },
    "CC": {
      "zoneName": "Îles Cocos"
    },
    "CD": {
      "zoneName": "République démocratique du Congo"
    },
    "CF": {
      "zoneName": "République centrafricaine"
    },
    "CG": {
      "zoneName": "République du Congo"
    },
    "CH": {
      "zoneName": "Suisse"
    },
    "CI": {
      "zoneName": "Côte d’Ivoire"
    },
    "CK": {
      "zoneName": "Îles Cook"
    },
    "CL-SEM": {
      "countryName": "Chili",
      "zoneName": "SEM"
    },
    "CL-SEA": {
      "countryName": "Chili",
      "zoneName": "SEA"
    },
    "CL-SEN": {
      "countryName": "Chili",
      "zoneName": "SEN"
    },
    "CL-CHP": {
      "countryName": "Chili",
      "zoneName": "Île de Pâques"
    },
    "CM": {
      "zoneName": "Cameroun"
    },
    "CN": {
      "zoneName": "Chine"
    },
    "CO": {
      "zoneName": "Colombie"
    },
    "CR": {
      "zoneName": "Costa Rica"
    },
    "CU": {
      "zoneName": "Cuba"
    },
    "CV": {
      "zoneName": "Cap-Vert"
    },
    "CW": {
      "zoneName": "Curaçao"
    },
    "CX": {
      "zoneName": "Île Christmas"
    },
    "CY": {
      "zoneName": "Chypre"
    },
    "CZ": {
      "zoneName": "Tchéquie"
    },
    "DE": {
      "zoneName": "Allemagne"
    },
    "DJ": {
      "zoneName": "Djibouti"
    },
    "DK": {
      "zoneName": "Danemark"
    },
    "DK-DK1": {
      "countryName": "Danemark",
      "zoneName": "Ouest"
    },
    "DK-DK2": {
      "countryName": "Danemark",
      "zoneName": "Est"
    },
    "DK-BHM": {
      "countryName": "Danemark",
      "zoneName": "Bornholm"
    },
    "DM": {
      "zoneName": "Dominique"
    },
    "DO": {
      "zoneName": "République Dominicaine"
    },
    "DZ": {
      "zoneName": "Algérie"
    },
    "EC": {
      "zoneName": "Equateur"
    },
    "EE": {
      "zoneName": "Estonie"
    },
    "EG": {
      "zoneName": "Egypte"
    },
    "EH": {
      "zoneName": "Sahara Occidental"
    },
    "ER": {
      "zoneName": "Érythrée"
    },
    "ES": {
      "zoneName": "Espagne"
    },
    "ES-CE": {
      "countryName": "Espagne",
      "zoneName": "Ceuta"
    },
    "ES-IB-FO": {
      "countryName": "Espagne",
      "zoneName": "Formentera"
    },
    "ES-IB-IZ": {
      "countryName": "Espagne",
      "zoneName": "Ibiza"
    },
    "ES-IB-MA": {
      "countryName": "Espagne",
      "zoneName": "Majorque"
    },
    "ES-IB-ME": {
      "countryName": "Espagne",
      "zoneName": "Minorque"
    },
    "ES-CN-FVLZ": {
      "countryName": "Espagne",
      "zoneName": "Fuerteventura/Lanzarote"
    },
    "ES-CN-GC": {
      "countryName": "Espagne",
      "zoneName": "Grande Canarie"
    },
    "ES-CN-HI": {
      "countryName": "Espagne",
      "zoneName": "El Hierro"
    },
    "ES-CN-IG": {
      "countryName": "Espagne",
      "zoneName": "Ile de la Gomera"
    },
    "ES-CN-LP": {
      "countryName": "Espagne",
      "zoneName": "La Palma"
    },
    "ES-CN-TE": {
      "countryName": "Espagne",
      "zoneName": "Tenerife"
    },
    "ES-ML": {
      "countryName": "Espagne",
      "zoneName": "Melilla"
    },
    "ET": {
      "zoneName": "Éthiopie"
    },
    "FI": {
      "zoneName": "Finlande"
    },
    "FJ": {
      "zoneName": "Fidji"
    },
    "FK": {
      "zoneName": "Malouines"
    },
    "FM": {
      "zoneName": "Micronésie"
    },
    "FO": {
      "zoneName": "Îles Féroé"
    },
    "FO-MI": {
      "countryName": "Îles Féroé",
      "zoneName": "Iles principales"
    },
    "FO-SI": {
      "countryName": "Îles Féroé",
      "zoneName": "Île du Sud"
    },
    "FR": {
      "zoneName": "France"
    },
    "FR-COR": {
      "countryName": "France",
      "zoneName": "Corse"
    },
    "GA": {
      "zoneName": "Gabon"
    },
    "GB": {
      "zoneName": "Grande-Bretagne"
    },
    "GB-NIR": {
      "zoneName": "Irlande du Nord"
    },
    "GB-ORK": {
      "countryName": "Grande Bretagne",
      "zoneName": "Orcades"
    },
    "GB-ZET": {
      "countryName": "Grande Bretagne",
      "zoneName": "Îles Shetland"
    },
    "GD": {
      "zoneName": "Grenade"
    },
    "GE": {
      "zoneName": "Géorgie"
    },
    "GF": {
      "zoneName": "Guyane Française"
    },
    "GG": {
      "zoneName": "Guernesey"
    },
    "GH": {
      "zoneName": "Ghana"
    },
    "GI": {
      "zoneName": "Gibraltar"
    },
    "GL": {
      "zoneName": "Groenland"
    },
    "GM": {
      "zoneName": "Gambie"
    },
    "GN": {
      "zoneName": "Guinée"
    },
    "GP": {
      "zoneName": "Guadeloupe"
    },
    "GQ": {
      "zoneName": "Guinée équatoriale"
    },
    "GR": {
      "zoneName": "Grèce"
    },
    "GS": {
      "zoneName": "Géorgie du Sud-et-les Îles Sandwich du Sud"
    },
    "GT": {
      "zoneName": "Guatémala"
    },
    "GU": {
      "zoneName": "Guam"
    },
    "GW": {
      "zoneName": "Guinée-Bissau"
    },
    "GY": {
      "zoneName": "Guyana"
    },
    "HK": {
      "zoneName": "Hong Kong"
    },
    "HM": {
      "zoneName": "Îles Heard-et-MacDonald"
    },
    "HN": {
      "zoneName": "Honduras"
    },
    "HR": {
      "zoneName": "Croatie"
    },
    "HT": {
      "zoneName": "Haïti"
    },
    "HU": {
      "zoneName": "Hongrie"
    },
    "ID": {
      "zoneName": "Indonésie"
    },
    "IE": {
      "zoneName": "Irlande"
    },
    "IL": {
      "zoneName": "Israël"
    },
    "IM": {
      "zoneName": "Île de Man"
    },
    "IN": {
      "zoneName": "Inde"
    },
    "IN-AN": {
      "countryName": "Inde",
      "zoneName": "Andaman and Nicobar Islands"
    },
    "IN-AP": {
      "countryName": "Inde",
      "zoneName": "Andhra Pradesh"
    },
    "IN-AR": {
      "countryName": "Inde",
      "zoneName": "Arunachal Pradesh"
    },
    "IN-AS": {
      "countryName": "Inde",
      "zoneName": "Assam"
    },
    "IN-BR": {
      "countryName": "Inde",
      "zoneName": "Bihar"
    },
    "IN-CT": {
      "countryName": "Inde",
      "zoneName": "Chhattisgarh"
    },
    "IN-DL": {
      "countryName": "Inde",
      "zoneName": "Delhi"
    },
    "IN-DN": {
      "countryName": "Inde",
      "zoneName": "Dadra et Nagar Haveli"
    },
    "IN-EA": {
      "countryName": "Inde",
      "zoneName": "Est"
    },
    "IN-GA": {
      "countryName": "Inde",
      "zoneName": "Goa"
    },
    "IN-GJ": {
      "countryName": "Inde",
      "zoneName": "Gujarat"
    },
    "IN-HP": {
      "countryName": "Inde",
      "zoneName": "Himachal Pradesh"
    },
    "IN-HR": {
      "countryName": "Inde",
      "zoneName": "Haryana"
    },
    "IN-JH": {
      "countryName": "Inde",
      "zoneName": "Jharkhand"
    },
    "IN-JK": {
      "countryName": "Inde",
      "zoneName": "Jammu and Kashmir"
    },
    "IN-KA": {
      "countryName": "Inde",
      "zoneName": "Karnataka"
    },
    "IN-KL": {
      "countryName": "Inde",
      "zoneName": "Kerala"
    },
    "IN-MH": {
      "countryName": "Inde",
      "zoneName": "Maharashtra"
    },
    "IN-ML": {
      "countryName": "Inde",
      "zoneName": "Meghalaya"
    },
    "IN-MN": {
      "countryName": "Inde",
      "zoneName": "Manipur"
    },
    "IN-MP": {
      "countryName": "Inde",
      "zoneName": "Madhya Pradesh"
    },
    "IN-MZ": {
      "countryName": "Inde",
      "zoneName": "Mizoram"
    },
    "IN-NE": {
      "countryName": "Inde",
      "zoneName": "Nort-Est"
    },
    "IN-NL": {
      "countryName": "Inde",
      "zoneName": "Nagaland"
    },
    "IN-NO": {
      "countryName": "Inde",
      "zoneName": "Nord"
    },
    "IN-OR": {
      "countryName": "Inde",
      "zoneName": "Orissa"
    },
    "IN-PB": {
      "countryName": "Inde",
      "zoneName": "Punjab"
    },
    "IN-PY": {
      "countryName": "Inde",
      "zoneName": "Pondicherry"
    },
    "IN-RJ": {
      "countryName": "Inde",
      "zoneName": "Rajasthan"
    },
    "IN-SK": {
      "countryName": "Inde",
      "zoneName": "Sikkim"
    },
    "IN-SO": {
      "countryName": "Inde",
      "zoneName": "Sud"
    },
    "IN-TN": {
      "countryName": "Inde",
      "zoneName": "Tamil Nadu"
    },
    "IN-TR": {
      "countryName": "Inde",
      "zoneName": "Tripura"
    },
    "IN-UP": {
      "countryName": "Inde",
      "zoneName": "Uttar Pradesh"
    },
    "IN-UT": {
      "countryName": "Inde",
      "zoneName": "Uttarakhand"
    },
    "IN-WB": {
      "countryName": "Inde",
      "zoneName": "Ouest Bengal"
    },
    "IN-WE": {
      "countryName": "Inde",
      "zoneName": "Ouest"
    },
    "IO": {
      "zoneName": "Territoire britannique de l’océan Indien"
    },
    "IQ": {
      "zoneName": "Irak"
    },
    "IQ-KUR": {
      "countryName": "Irak",
      "zoneName": "Kurdistan"
    },
    "IR": {
      "zoneName": "Iran"
    },
    "IS": {
      "zoneName": "Islande"
    },
    "IT": {
      "zoneName": "Italie"
    },
    "IT-CNO": {
      "countryName": "Italie",
      "zoneName": "Centre-Nord"
    },
    "IT-CSO": {
      "countryName": "Italie",
      "zoneName": "Centre-Sud"
    },
    "IT-NO": {
      "countryName": "Italie",
      "zoneName": "Nord"
    },
    "IT-SAR": {
      "countryName": "Italie",
      "zoneName": "Sardaigne"
    },
    "IT-SIC": {
      "countryName": "Italie",
      "zoneName": "Sicile"
    },
    "IT-SO": {
      "countryName": "Italie",
      "zoneName": "Sud"
    },
    "JE": {
      "zoneName": "Jersey"
    },
    "JM": {
      "zoneName": "Jamaïque"
    },
    "JO": {
      "zoneName": "Jordanie"
    },
    "JP": {
      "zoneName": "Japon"
    },
    "JP-CB": {
      "countryName": "Japon",
      "zoneName": "Chūbu"
    },
    "JP-CG": {
      "countryName": "Japon",
      "zoneName": "Chūgoku"
    },
    "JP-HKD": {
      "countryName": "Japon",
      "zoneName": "Hokkaidō"
    },
    "JP-HR": {
      "countryName": "Japon",
      "zoneName": "Hokuriku"
    },
    "JP-KN": {
      "countryName": "Japon",
      "zoneName": "Kansai"
    },
    "JP-KY": {
      "countryName": "Japon",
      "zoneName": "Kyūshū"
    },
    "JP-ON": {
      "countryName": "Japon",
      "zoneName": "Okinawa"
    },
    "JP-SK": {
      "countryName": "Japon",
      "zoneName": "Shikoku"
    },
    "JP-TH": {
      "countryName": "Japon",
      "zoneName": "Tōhoku"
    },
    "JP-TK": {
      "countryName": "Japon",
      "zoneName": "Tokyo"
    },
    "KE": {
      "zoneName": "Kenya"
    },
    "KG": {
      "zoneName": "Kirghizistan"
    },
    "KH": {
      "zoneName": "Cambodge"
    },
    "KI": {
      "zoneName": "Kiribati"
    },
    "KM": {
      "zoneName": "Comores"
    },
    "KN": {
      "zoneName": "Saint-Christophe-et-Niévès"
    },
    "KP": {
      "zoneName": "Corée du Nord"
    },
    "KR": {
      "zoneName": "Corée du Sud"
    },
    "KW": {
      "zoneName": "Koweït"
    },
    "KY": {
      "zoneName": "Îles Caïmans"
    },
    "KZ": {
      "zoneName": "Kazakhstan"
    },
    "LA": {
      "zoneName": "Laos"
    },
    "LB": {
      "zoneName": "Liban"
    },
    "LC": {
      "zoneName": "Sainte-Lucie"
    },
    "LI": {
      "zoneName": "Liechtenstein"
    },
    "LK": {
      "zoneName": "Sri Lanka"
    },
    "LR": {
      "zoneName": "Liberia"
    },
    "LS": {
      "zoneName": "Lesotho"
    },
    "LT": {
      "zoneName": "Lituanie"
    },
    "LU": {
      "zoneName": "Luxembourg"
    },
    "LV": {
      "zoneName": "Lettonie"
    },
    "LY": {
      "zoneName": "Libya"
    },
    "MA": {
      "zoneName": "Maroc"
    },
    "MC": {
      "zoneName": "Monaco"
    },
    "MD": {
      "zoneName": "Moldavie"
    },
    "ME": {
      "zoneName": "Monténégro"
    },
    "MF": {
      "zoneName": "Saint-Martin"
    },
    "MG": {
      "zoneName": "Madagascar"
    },
    "MH": {
      "zoneName": "Îles Marshall"
    },
    "MK": {
      "zoneName": "Macédoine du Nord"
    },
    "ML": {
      "zoneName": "Mali"
    },
    "MM": {
      "zoneName": "Birmanie"
    },
    "MN": {
      "zoneName": "Mongolia"
    },
    "MO": {
      "zoneName": "Macao"
    },
    "MP": {
      "zoneName": "Îles Mariannes du Nord"
    },
    "MQ": {
      "zoneName": "Martinique"
    },
    "MR": {
      "zoneName": "Mauritanie"
    },
    "MS": {
      "zoneName": "Montserrat"
    },
    "MT": {
      "zoneName": "Malte"
    },
    "MU": {
      "zoneName": "Maurice"
    },
    "MV": {
      "zoneName": "Maldives"
    },
    "MW": {
      "zoneName": "Malawi"
    },
    "MX": {
      "zoneName": "Mexique"
    },
    "MX-BC": {
      "countryName": "Mexique",
      "zoneName": "Baja California"
    },
    "MX-BCS": {
      "countryName": "Mexique",
      "zoneName": "Sud Baja California"
    },
    "MX-CE": {
      "countryName": "Mexique",
      "zoneName": "Centre"
    },
    "MX-NE": {
      "countryName": "Mexique",
      "zoneName": "Nord-Est"
    },
    "MX-NO": {
      "countryName": "Mexique",
      "zoneName": "Nord"
    },
    "MX-NW": {
      "countryName": "Mexique",
      "zoneName": "Nord-ouest"
    },
    "MX-OC": {
      "countryName": "Mexique",
      "zoneName": "Occidental"
    },
    "MX-OR": {
      "countryName": "Mexique",
      "zoneName": "Oriental"
    },
    "MX-PN": {
      "countryName": "Mexique",
      "zoneName": "Péninsule"
    },
    "MY-EM": {
      "countryName": "Malaisie",
      "zoneName": "Borneo"
    },
    "MY-WM": {
      "countryName": "Malaisie",
      "zoneName": "Peninsule"
    },
    "MZ": {
      "zoneName": "Mozambique"
    },
    "NA": {
      "zoneName": "Namibie"
    },
    "NC": {
      "zoneName": "Nouvelle-Calédonie"
    },
    "NE": {
      "zoneName": "Niger"
    },
    "NF": {
      "zoneName": "Île Norfolk"
    },
    "NG": {
      "zoneName": "Nigeria"
    },
    "NI": {
      "zoneName": "Nicaragua"
    },
    "NKR": {
      "zoneName": "Haut-Karabagh"
    },
    "NL": {
      "zoneName": "Pays-Bas"
    },
    "NO": {
      "zoneName": "Norvège"
    },
    "NO-NO1": {
      "countryName": "Norvège",
      "zoneName": "Sud-Est"
    },
    "NO-NO2": {
      "countryName": "Norvège",
      "zoneName": "Sud-Ouest"
    },
    "NO-NO3": {
      "countryName": "Norvège",
      "zoneName": "Centre"
    },
    "NO-NO4": {
      "countryName": "Norvège",
      "zoneName": "Nord"
    },
    "NO-NO5": {
      "countryName": "Norvège",
      "zoneName": "Ouest"
    },
    "NP": {
      "zoneName": "Népal"
    },
    "NR": {
      "zoneName": "Nauru"
    },
    "NU": {
      "zoneName": "Niue"
    },
    "NZ": {
      "zoneName": "Nouvelle-Zélande"
    },
    "NZ-NZA": {
      "countryName": "Nouvelle-Zélande",
      "zoneName": "Îles Auckland"
    },
    "NZ-NZC": {
      "countryName": "Nouvelle-Zélande",
      "zoneName": "Îles Chatham"
    },
    "NZ-NZST": {
      "countryName": "Nouvelle-Zélande",
      "zoneName": "Île Stewart"
    },
    "OM": {
      "zoneName": "Oman"
    },
    "PA": {
      "zoneName": "Panama"
    },
    "PE": {
      "zoneName": "Pérou"
    },
    "PF": {
      "zoneName": "Polynésie française"
    },
    "PG": {
      "zoneName": "Papouasie-Nouvelle-Guinée"
    },
    "PH": {
      "zoneName": "Philippines"
    },
    "PH-LU": {
      "countryName": "Philippines",
      "zoneName": "Luzon"
    },
    "PH-MI": {
      "countryName": "Philippines",
      "zoneName": "Mindanao"
    },
    "PH-VI": {
      "countryName": "Philippines",
      "zoneName": "Visayas"
    },
    "PK": {
      "zoneName": "Pakistan"
    },
    "PL": {
      "zoneName": "Pologne"
    },
    "PM": {
      "zoneName": "Saint-Pierre-et-Miquelon"
    },
    "PN": {
      "zoneName": "Îles Pitcairn"
    },
    "PR": {
      "zoneName": "Porto Rico"
    },
    "PS": {
      "zoneName": "Palestine"
    },
    "PT": {
      "zoneName": "Portugal"
    },
    "PT-AC": {
      "countryName": "Portugal",
      "zoneName": "Açores"
    },
    "PT-MA": {
      "countryName": "Portugal",
      "zoneName": "Madère"
    },
    "PW": {
      "zoneName": "Palaos"
    },
    "PY": {
      "zoneName": "Paraguay"
    },
    "QA": {
      "zoneName": "Qatar"
    },
    "RE": {
      "zoneName": "La Réunion"
    },
    "RO": {
      "zoneName": "Roumanie"
    },
    "RS": {
      "zoneName": "Serbie"
    },
    "RU": {
      "zoneName": "Russie"
    },
    "RU-1": {
      "countryName": "Russie",
      "zoneName": "Europe-Oural"
    },
    "RU-2": {
      "countryName": "Russie",
      "zoneName": "Sibérie"
    },
    "RU-EU": {
      "countryName": "Russie",
      "zoneName": "Arctique"
    },
    "RU-AS": {
      "countryName": "Russie",
      "zoneName": "Orient"
    },
    "RU-FE": {
      "countryName": "Russie",
      "zoneName": "Extrême-Orient"
    },
    "RU-KGD": {
      "countryName": "Russie",
      "zoneName": "Kaliningrad"
    },
    "RW": {
      "zoneName": "Rwanda"
    },
    "SA": {
      "zoneName": "Arabie saoudite"
    },
    "SB": {
      "zoneName": "Salomon"
    },
    "SC": {
      "zoneName": "Seychelles"
    },
    "SD": {
      "zoneName": "Soudan"
    },
    "SE": {
      "zoneName": "Suède"
    },
    "SE-SE1": {
      "countryName": "Suède",
      "zoneName": "Nord de la Suède"
    },
    "SE-SE2": {
      "countryName": "Suède",
      "zoneName": "Centre-Nord de la Suède"
    },
    "SE-SE3": {
      "countryName": "Suède",
      "zoneName": "Centre-Sud de la Suède"
    },
    "SE-SE4": {
      "countryName": "Suède",
      "zoneName": "Sud de la Suède"
    },
    "SG": {
      "zoneName": "Singapour"
    },
    "SH": {
      "zoneName": "Sainte-Hélène, Ascension et Tristan da Cunha"
    },
    "SI": {
      "zoneName": "Slovénie"
    },
    "SJ": {
      "zoneName": "Svalbard et ile Jan Mayen"
    },
    "SK": {
      "zoneName": "Slovaquie"
    },
    "SL": {
      "zoneName": "Sierra Leone"
    },
    "SM": {
      "zoneName": "Sain Marin"
    },
    "SN": {
      "zoneName": "Sénégal"
    },
    "SO": {
      "zoneName": "Somalie"
    },
    "SR": {
      "zoneName": "Suriname"
    },
    "SS": {
      "zoneName": "Soudan du Sud"
    },
    "ST": {
      "zoneName": "Sao Tomé et Principe"
    },
    "SV": {
      "zoneName": "Salvador"
    },
    "SX": {
      "countryName": "Pays-Bas",
      "zoneName": "Saint-Martin"
    },
    "SY": {
      "zoneName": "Syrie"
    },
    "SZ": {
      "zoneName": "Swaziland"
    },
    "TC": {
      "zoneName": "Îles Turques-et-Caïques"
    },
    "TD": {
      "zoneName": "Tchad"
    },
    "TF": {
      "zoneName": "Terres australes et antarctiques françaises"
    },
    "TG": {
      "zoneName": "Togo"
    },
    "TH": {
      "zoneName": "Thaïlande"
    },
    "TJ": {
      "zoneName": "Tadjikistan"
    },
    "TK": {
      "zoneName": "Tokelau"
    },
    "TL": {
      "zoneName": "Timor oriental"
    },
    "TM": {
      "zoneName": "Turkménistan"
    },
    "TN": {
      "zoneName": "Tunisie"
    },
    "TO": {
      "zoneName": "Tonga"
    },
    "TR": {
      "zoneName": "Turquie"
    },
    "TT": {
      "zoneName": "Trinité et Tobago"
    },
    "TV": {
      "zoneName": "Tuvalu"
    },
    "TW": {
      "zoneName": "Taïwan"
    },
    "TZ": {
      "zoneName": "Tanzanie"
    },
    "UA": {
      "zoneName": "Ukraine"
    },
    "UA-CR": {
      "zoneName": "Crimée",
      "countryName": "Ukraine"
    },
    "UG": {
      "zoneName": "Ouganda"
    },
    "UM": {
      "zoneName": "Îles mineures éloignées des États-Unis"
    },
    "US": {
      "zoneName": "États-Unis"
    },
    "US-AK": {
      "countryName": "États-Unis",
      "zoneName": "Alaska"
    },
    "US-AK-SEAPA": {
      "countryName": "États-Unis",
      "zoneName": "Autorité électrique d'Alaska du Sud"
    },
    "US-CAL-BANC": {
      "countryName": "États-Unis",
      "zoneName": "Autorité d'équilibrage de la Californie du Nord"
    },
    "US-CAL-CISO": {
      "countryName": "États-Unis",
      "zoneName": "Opérateur de réseau indépendant de Californie"
    },
    "US-CAL-IID": {
      "countryName": "États-Unis",
      "zoneName": "District d'irrigation impérial"
    },
    "US-CAL-LDWP": {
      "countryName": "États-Unis",
      "zoneName": "Département de l'eau et de l'électricité de Los Angeles"
    },
    "US-CAL-TIDC": {
      "countryName": "États-Unis",
      "zoneName": "District d'irrigation de Turlock"
    },
    "US-CAR-CPLE": {
      "countryName": "États-Unis",
      "zoneName": "Duke Energy Progress East"
    },
    "US-CAR-CPLW": {
      "countryName": "États-Unis",
      "zoneName": "Duke Energy Progress West"
    },
    "US-CAR-DUK": {
      "countryName": "États-Unis",
      "zoneName": "Duke Energy Carolines"
    },
    "US-CAR-SC": {
      "countryName": "États-Unis",
      "zoneName": "Autorité des services publics de Caroline du Sud"
    },
    "US-CAR-SCEG": {
      "countryName": "États-Unis",
      "zoneName": "Compagnie d'électricité et de gaz de Caroline du Sud"
    },
    "US-CAR-YAD": {
      "countryName": "États-Unis",
      "zoneName": "Génération d'énergie Alcoa, Inc. Division de Yadkin"
    },
    "US-CENT-SPA": {
      "countryName": "États-Unis",
      "zoneName": "Administration de l'électricité du sud-ouest"
    },
    "US-CENT-SWPP": {
      "countryName": "États-Unis",
      "zoneName": "Pool énergétique du sud-ouest"
    },
    "US-FLA-FMPP": {
      "countryName": "États-Unis",
      "zoneName": "Pool énergétique municipal de Floride"
    },
    "US-FLA-FPC": {
      "countryName": "États-Unis",
      "zoneName": "Duke Energy Floride Inc"
    },
    "US-FLA-FPL": {
      "countryName": "États-Unis",
      "zoneName": "Compagnie d'électricité et d'éclairage de Floride"
    },
    "US-FLA-GVL": {
      "countryName": "États-Unis",
      "zoneName": "Services publics régionaux de Gainesville"
    },
    "US-FLA-HST": {
      "countryName": "États-Unis",
      "zoneName": "Ville de Homestead"
    },
    "US-FLA-JEA": {
      "countryName": "États-Unis",
      "zoneName": "Autorité électrique de Jacksonville"
    },
    "US-FLA-SEC": {
      "countryName": "États-Unis",
      "zoneName": "Coopérative électrique de Seminole"
    },
    "US-FLA-TAL": {
      "countryName": "États-Unis",
      "zoneName": "Ville de Tallahassee"
    },
    "US-FLA-TEC": {
      "countryName": "États-Unis",
      "zoneName": "Compagnie d'électricité de Tampa"
    },
    "US-HI-HA": {
      "countryName": "États Unis",
      "zoneName": "Hawaï"
    },
    "US-HI-KA": {
      "countryName": "États Unis",
      "zoneName": "Kauai"
    },
    "US-HI-KH": {
      "countryName": "États Unis",
      "zoneName": "Kahoolawe"
    },
    "US-HI-LA": {
      "countryName": "États Unis",
      "zoneName": "Lanai"
    },
    "US-HI-MA": {
      "countryName": "États Unis",
      "zoneName": "Maui"
    },
    "US-HI-MO": {
      "countryName": "États Unis",
      "zoneName": "Molokai"
    },
    "US-HI-NI": {
      "countryName": "États Unis",
      "zoneName": "Niihau"
    },
    "US-HI-OA": {
      "countryName": "États Unis",
      "zoneName": "Oahu"
    },
    "US-MIDA-PJM": {
      "countryName": "États-Unis",
      "zoneName": "PJM Interconnection, Llc"
    },
    "US-MIDW-AECI": {
      "countryName": "États-Unis",
      "zoneName": "Coopérative électrique associée, Inc."
    },
    "US-MIDW-LGEE": {
      "countryName": "États-Unis",
      "zoneName": "Compagnie de gaz et d'électricité de Louisville et services publics du Kentucky"
    },
    "US-MIDW-MISO": {
      "countryName": "États-Unis",
      "zoneName": "Midcontinent Independent Transmission System Operator, Inc."
    },
    "US-NE-ISNE": {
      "countryName": "États-Unis",
      "zoneName": "Iso Nouvelle-Angleterre Inc."
    },
    "US-NW-AVA": {
      "countryName": "États-Unis",
      "zoneName": "Avista Corporation"
    },
    "US-NW-BPAT": {
      "countryName": "États-Unis",
      "zoneName": "Administration de l'électricité de Bonneville"
    },
    "US-NW-CHPD": {
      "countryName": "États-Unis",
      "zoneName": "PUD n°1 du comté de Chelan"
    },
    "US-NW-DOPD": {
      "countryName": "États-Unis",
      "zoneName": "PUD n°1 du comté de Douglas"
    },
    "US-NW-GCPD": {
      "countryName": "États-Unis",
      "zoneName": "PUD n°2 du comté de Grant, Washington"
    },
    "US-NW-GRID": {
      "countryName": "États-Unis",
      "zoneName": "Gestion de l'énergie Gridforce, LLC"
    },
    "US-NW-GWA": {
      "countryName": "États-Unis",
      "zoneName": "Naturener Power Watch, Llc (Gwa)"
    },
    "US-NW-IPCO": {
      "countryName": "États-Unis",
      "zoneName": "Société d'électricité d'Idaho"
    },
    "US-NW-NEVP": {
      "countryName": "États-Unis",
      "zoneName": "Société d'électricité du Nevada"
    },
    "US-NW-NWMT": {
      "countryName": "États-Unis",
      "zoneName": "Énergie du Nord-Ouest"
    },
    "US-NW-PACE": {
      "countryName": "États-Unis",
      "zoneName": "Pacificorp East"
    },
    "US-NW-PACW": {
      "countryName": "États-Unis",
      "zoneName": "Pacificorp West"
    },
    "US-NW-PGE": {
      "countryName": "États-Unis",
      "zoneName": "Compagnie électrique générale de Portland"
    },
    "US-NW-PSCO": {
      "countryName": "États-Unis",
      "zoneName": "Société de service public du Colorado"
    },
    "US-NW-PSEI": {
      "countryName": "États-Unis",
      "zoneName": "Puget Sound Energy"
    },
    "US-NW-SCL": {
      "countryName": "États-Unis",
      "zoneName": "Seattle City Light"
    },
    "US-NW-TPWR": {
      "countryName": "États-Unis",
      "zoneName": "Ville de Tacoma, Département des services publics, Division de la lumière"
    },
    "US-NW-WACM": {
      "countryName": "États-Unis",
      "zoneName": "Western Area Power Administration - Région des Rocheuses"
    },
    "US-NW-WAUW": {
      "countryName": "États-Unis",
      "zoneName": "Administration de l'électricité de la région de l'Ouest UGP Ouest"
    },
    "US-NW-WWA": {
      "countryName": "États-Unis",
      "zoneName": "Naturener Wind Watch, Llc"
    },
    "US-NY-NYIS": {
      "countryName": "États-Unis",
      "zoneName": "Exploitant de réseau indépendant de New York"
    },
    "US-SE-SEPA": {
      "countryName": "États-Unis",
      "zoneName": "Administration de l'électricité du Sud-Est"
    },
    "US-SE-SOCO": {
      "countryName": "États-Unis",
      "zoneName": "Southern Company Services, Inc. - Trans"
    },
    "US-SW-AZPS": {
      "countryName": "États-Unis",
      "zoneName": "Société de services publics de l'Arizona"
    },
    "US-SW-EPE": {
      "countryName": "États-Unis",
      "zoneName": "Compagnie électrique El Paso"
    },
    "US-SW-GRIF": {
      "countryName": "États-Unis",
      "zoneName": "Griffith Energy, LLC"
    },
    "US-SW-PNM": {
      "countryName": "États-Unis",
      "zoneName": "Société de service public du Nouveau-Mexique"
    },
    "US-SW-SRP": {
      "countryName": "États-Unis",
      "zoneName": "Projet Salt River"
    },
    "US-SW-TEPC": {
      "countryName": "États-Unis",
      "zoneName": "Société d'énergie électrique de Tucson"
    },
    "US-SW-WALC": {
      "countryName": "États-Unis",
      "zoneName": "Western Area Power Administration - Région du sud-ouest désertique"
    },
    "US-TEN-TVA": {
      "countryName": "États-Unis",
      "zoneName": "Autorité de la vallée du Tennessee"
    },
    "US-TEX-ERCO": {
      "countryName": "États-Unis",
      "zoneName": "Conseil de fiabilité électrique du Texas, Inc."
    },
    "UY": {
      "zoneName": "Uruguay"
    },
    "UZ": {
      "zoneName": "Ouzbékistan"
    },
    "VA": {
      "zoneName": "Cité du Vatican"
    },
    "VC": {
      "zoneName": "Saint-Vincent-et-les Grenadines"
    },
    "VE": {
      "zoneName": "Venezuela"
    },
    "VG": {
      "countryName": "Îles Vierges",
      "zoneName": "Îles Vierges britanniques"
    },
    "VI": {
      "countryName": "États-Unis d’Amérique",
      "zoneName": "Îles Vierges des États-Unis"
    },
    "VN": {
      "zoneName": "Vietnam"
    },
    "VN-C": {
      "countryName": "Vietnam",
      "zoneName": "Centre"
    },
    "VN-N": {
      "countryName": "Vietnam",
      "zoneName": "Nord"
    },
    "VN-S": {
      "countryName": "Vietnam",
      "zoneName": "Sud"
    },
    "VU": {
      "zoneName": "Vanuatu"
    },
    "WF": {
      "zoneName": "Wallis-et-Futuna"
    },
    "WS": {
      "zoneName": "Samoa"
    },
    "XK": {
      "zoneName": "Kosovo"
    },
    "XX": {
      "zoneName": "Chypre du Nord"
    },
    "YE": {
      "zoneName": "Yémen"
    },
    "YT": {
      "zoneName": "Mayotte"
    },
    "ZA": {
      "zoneName": "Afrique du Sud"
    },
    "ZM": {
      "zoneName": "Zambie"
    },
    "ZW": {
      "zoneName": "Zimbabwe"
    }
  }
}<|MERGE_RESOLUTION|>--- conflicted
+++ resolved
@@ -180,15 +180,12 @@
     }
   },
   "time-controller": {
-<<<<<<< HEAD
-=======
     "title": {
       "hourly": "Données horaires pour :",
       "daily": "Données quotidiennes pour :",
       "monthly": "Données mensuelles pour :",
       "yearly": "Données annuelles pour :"
     },
->>>>>>> 88846cbb
     "daily": "quotidien",
     "hourly": "horaire",
     "monthly": "mensuel",
