{
  "info": {
    "version": "Wersja aplikacji: {{version}}",
    "share-app": "Podziel się aplikacją:"
  },
  "settings-modal": {
    "title": "Ustawienia"
  },
  "ranking-panel": {
    "title": "Wpływ na klimat według obszaru",
    "subtitle": "Podział według intensywności emisji dwutlenku węgla w zużytej energii elektrycznej (gCO₂eq/kWh)",
    "search": "Szukaj"
  },
  "button": {
    "reddit": "Dołącz do r/electricitymaps",
    "github": "Współtwórz na GitHub",
    "twitter": "Śledź nas na Twitter",
    "twitter-share": "Podziel się na Twitter",
    "linkedin": "Śledź nas na LinkedIn",
    "linkedin-share": "Udostępnij na LinkedIn",
    "facebook": "Śledź nas na Facebook",
    "facebook-share": "Udostępnij na Facebook",
    "feedback": "Podziel się opinią",
    "faq": "FAQ",
    "privacy-policy": "Polityka prywatności",
    "legal-notice": "Informacja prawna"
  },
  "mobile-main-menu": {
    "map": "Electricity Maps",
    "areas": "Obszary",
    "about": "O nas"
  },
  "app-banner": {
    "cta": "Pobierz aplikację",
    "description": "Dane w czasie rzeczywistym"
  },
  "share-button": {
    "clipboard": "Skopiowano URL!",
    "clipboard-error": "Problem ze skopiowaniem URL",
    "share-error": "Problem z udostępnienienem URL"
  },
  "onboarding-modal": {
    "view1": {
      "header": "Witamy w Electricity Maps",
      "text": "Tutaj możesz odkrywać wpływ klimatyczny energii elektrycznej dla wielu krajów na całym świecie. <br/><br/>Pozwól, że przeprowadzimy Cię przez naszą mapę w kilku prostych krokach!"
    },
    "view2": {
      "header": "Zobacz, ile CO2 jest emitowane do produkcji Twojej energii elektrycznej, w czasie rzeczywistym",
      "text": "Obszary mają przypisany kolor według intensywności węglowej zużywanej energii elektrycznej (z uwzględnieniem wszystkich gazów cieplarnianych). Im bardziej zielony kolor, tym bardziej przyjazna dla klimatu jest energia elektryczna."
    },
    "view3": {
      "header": "Dowiedz się, skąd pochodzi Twoja energia elektryczna",
      "text": "Strzałki na mapie wskazują przepływy energii elektrycznej między różnymi obszarami. Kliknij na obszar, aby zobaczyć więcej informacji o pochodzeniu jego energii elektrycznej."
    },
    "view4": {
      "header": "Przełączaj między różnymi widokami",
      "text": "Przełączaj między produkcją, zużyciem energii elektrycznej, a także widokami kraju lub strefy, aby zrozumieć dynamikę energetyczną w czasie rzeczywistym i podejmować świadome decyzje na rzecz zrównoważonej przyszłości."
    },
    "view5": {
      "header": "Przełączaj między widokami energii elektrycznej i emisji",
      "text": "Przełączaj się między wykresami, które pokazują informacje o energii elektrycznej lub emisjach dwutlenku węgla dla róznych stref. Wyświetlane wartości reprezentują sumę dla wybranego okresu, a informacje są zgodne z wybranym trybem produkcji lub zużycia."
    },
    "view6": {
      "header": "Odkrywaj przeszłość",
      "text": "W lewym dolnym rogu możesz zobaczyć dane o emisjach i energii elektrycznej w czasie rzeczywistym oraz z przeszłości na całym świecie. Zmieniaj zagregowane dane za pomocą przełączników lub przeglądaj oś czasu, aby zobaczyć zmiany w czasie."
    },
    "view7": {
      "header": "Warunki wiatru i słońca w czasie rzeczywistym",
      "text": "Produkcja energii wiatrowej i słonecznej zależy od pogody. Naciśnij przyciski słońca i wiatru, aby wyświetlić siłę wiatru i nasłonecznienia w czasie rzeczywistym na całym świecie."
    }
  },
  "data-sources": {
    "title": "Źródła energii",
    "capacity": "Dane o zainstalowanej mocy",
    "power": "Dane o wytwarzaniu energii",
    "exchange": "Dane o wymianie energii",
    "emission": "Dane o współczynniku emisji"
  },
  "country-panel": {
    "source": "Źródło",
    "carbonintensity": "Emisja CO₂",
    "lowcarbon": "Niskoemisyjne",
    "renewable": "Odnawialne",
    "electricityconsumption": "Elektryczność",
    "emissions": "Emisje",
    "helpfrom": "z wkładem",
    "noDataAtTimestamp": "Dla wybranego okresu dane są tymczasowo niedostępne",
    "noLiveData": "Rzeczywiste dane są tymczasowo niedostępne dla tego obszaru",
    "disabledPriceReasons": {
      "licensing": "Ceny energii elektrycznej są niedostępne dla tego obszaru ze względu na warunki licencji"
    },
    "emissionFactorDataSourcesTooltip": "Czynniki emisji związane z produkcją energii elektrycznej mogą pochodzić z wielu źródeł. Dzieje się tak, ponieważ w obliczeniach emisji uwzględnia się kilka czynników, takich jak dane specyficzne dla elektrowni, generacja oraz źródła zapasowe.",
    "disabledBreakdownChartReason": "Wyłączone dla widoku zużycia. Proszę przełączyć na widok produkcji, aby zobaczyć wykres pochodzenia.",
    "dataIsDelayed": "Dane dla tego regionu mogą być opóźnione o maksymalnie {{hours}} godzin. Nie można wyświetlić danych na żywo.",
    "estimated": "szacowane",
    "aggregated": "zagregowane",
    "dataIsEstimated": "Niektóre dane dla tego obszaru zostały oszacowane. Przeczytaj więcej o naszej metodologii szacowania <a href='https://github.com/electricityMaps/electricitymaps-contrib/wiki/Estimation-methods' target='_blank'>tutaj</a>.",
    "exchangesAreMissing": "Wymiany są uwzględniane w obliczeniach, ale obecnie nie są wyświetlane. Więcej informacji na temat naszych historycznych agregacji można znaleźć <a href='https://github.com/electricityMaps/electricitymaps-contrib/wiki/Historical-aggregates' target='_blank'>tutaj</a>.",
    "estimatedTooltip": "Dane czasu rzeczywistego dla tego obszaru zostały oszacowane na podstawie danych źródłowych i przyjętych założeń modelu.",
    "aggregatedTooltip": "Dane dla tego obszaru są zagregowane na podstawie historycznych wartości godzinowych.",
    "helpUs": "Pomóż nam zidentyfikować problem, zaglądając do <a href='{{link}}' target='_blank'>logów</a> lub skontaktuj się z dostawcą danych.",
    "noParserInfo": "Nie posiadamy jeszcze żadnych informacji o tym obszarze.<br/> Chcesz pomóc? Możesz to zrobić <a href='{{link}}' target='_blank'>dodając dane dla obszaru</a>.",
    "aggregationDisabled": "Dane nie są dostępne dla wybranego okresu z powodu braku szczegółowego podziału. Spróbuj wybrać dłuższy przedział czasowy.",
    "fullyDisabled": "Dane, które posiadamy dla tej strefy, są niewystarczające i dlatego nie są wyświetlane. Jeśli znasz źródła danych dla tego obszaru, prosimy o informację tutaj <a href='{{link}}' target='_blank'>Skontaktuj się z nami</a>.",
    "now": "Obecnie",
    "by-source": {
      "emissions": "Emisje dwutlenku węgla",
      "electricity-production": "Produkcja energii elektrycznej",
      "electricity-consumption": "Zużycie energii elektrycznej",
      "total-emissions": "Całkowite emisje dwutlenku węgla",
      "total-electricity-production": "Całkowita produkcja energii elektrycznej",
      "total-electricity-consumption": "Całkowite zużycie energii elektrycznej"
    },
    "graph-legends": {
      "installed-capacity": "Zainstalowana moc",
      "exchange-capacity": "Dostępna moc wymiany",
      "exported": "Wyeksportowano",
      "imported": "Zaimportowano",
      "stored": "Zmagazynowano",
      "produced": "Wyprodukowano"
    },
    "price-chart": {
      "see": "Zobacz nadchodzące ceny",
      "hide": "Ukryj nadchodzące ceny",
      "today": "Dziś",
      "tomorrow": "Jutro",
      "price-disclaimer": "Ceny nie uwzględniają podatków ani opłat sieciowych.",
      "time-disclaimer": "Wszystkie czasy są podane w",
      "at": "O",
      "now": "Teraz"
    }
  },
  "feedback-card": {
    "title": "Pomóż nam się rozwijać!",
    "success-message": "Twoja odpowiedź pomaga nam zrozumieć i poprawić jakość naszej aplikacji.",
    "success-subtitle": "Dziękujemy za Twoją opinię!",
    "estimations": {
      "subtitle": "Oceń następujące stwierdzenie.",
      "secondary-question": "Co możemy zrobić, aby to poprawić?",
      "primary-question": "Opis szacowania danych był łatwy do zrozumienia:"
    },
    "primary-question": "Jak oceniasz swoje ogólne zadowolenie z aplikacji Electricity Maps?",
    "secondary-question-low": "Co możemy zrobić lepiej?",
    "secondary-question-high": "Jakie następne ulepszenia chciałbyś zobaczyć?",
    "optional": "Opcjonalnie:",
    "input-question": "Daj nam znać, jakie funkcje chciałbyś zobaczyć?",
    "agree": "Zdecydowanie się zgadzam",
    "disagree": "Zdecydowanie się nie zgadzam",
    "satisfied": "Bardzo zadowolony",
    "unsatisfied": "Bardzo niezadowolony",
    "placeholder": "Daj nam znać w kilku słowach...",
    "submit": "Prześlij"
  },
  "estimation-badge": {
    "partially-estimated": "Częściowo oszacowane",
    "fully-estimated": "Oczacowane",
    "outage": "Niedostępne"
  },
  "estimation-card": {
    "link": "Dowiedz się więcej o naszych modelach estymacji.",
    "outage-details": "Zobacz szczegóły",
    "ESTIMATED_FORECASTS_HIERARCHY": {
      "title": "Dane są szacowane",
      "pill": "Oszacowane",
      "body": "Dane dla tej strefy są szacowane przy użyciu kombinacji wewnętrznych i zewnętrznych prognoz produkcji oraz średnich przekrojów czasowych w celu zapewnienie dokładniejszej reprezentacji. Dane mogą być niedokładne i zostaną zaktualizowane, gdy tylko będą dostępne w czasie rzeczywistym."
    },
    "ESTIMATED_TIME_SLICER_AVERAGE": {
      "title": "Dane są podstawowe",
      "pill": "Podstawowe",
      "body": "Dostawca danych nie raportuje danych dla tej godziny. Wyświetlane wartości są szacowane na podstawie pomiarów historycznych i zostaną zaktualizowane, gdy tylko będą dostępne. Należy pamiętać, że szacowane wartości mogą nie uwzględniać bieżących zdarzeń pogodowych."
    },
    "ESTIMATED_MODE_BREAKDOWN": {
      "title": "Dane są częściowo szacowane",
      "pill": "Niekompletne",
      "body": "Dane dotyczące wytwarzania energii elektrycznej dla tej strefy są niekompletne; brakujące wartości zostały obliczone za pomocą modelu estymacji."
    },
    "ESTIMATED_RECONSTRUCT_BREAKDOWN": {
      "title": "Dane są zawsze szacowane",
      "pill": "Niedokładne",
      "body": "Opublikowane dane dla tej strefy przedstawiają tylko całkowitą produkcję. Źródła odnawialne są szacowane przy użyciu rzeczywistych danych pogodowych, a źródła kopalne na podstawie danych historycznych z podziałęm na źródła produkcji."
    },
    "estimated_generic_method": {
      "title": "Dane są szacowane",
      "pill": "Niedokładne",
      "body": "Opublikowane dane dla tej strefy są niedostępne lub niekompletne. Dane pokazane na mapie są szacowane według naszych najlepszych starań, ale mogą różnić się od rzeczywistych wartości."
    },
    "ESTIMATED_CONSTRUCT_BREAKDOWN": {
      "title": "Dane są zawsze szacowane",
      "pill": "Nie w czasie rzeczywistym",
      "body": "Dane dla tej strefy nie są publikowane w czasie rzeczywistym i podają tylko całkowitą produkcję. Zarówno godzinowa produkcja, jak i źródła produkcji są szacowane na podstawie danych historycznych dla każdego źródła produkcji."
    },
    "ESTIMATED_CONSTRUCT_ZERO_BREAKDOWN": {
      "title": "Dane są zawsze szacowane",
      "pill": "Nie w czasie rzeczywistym",
      "body": "Dane dla tej strefy nie są publikowane w czasie rzeczywistym i podają tylko całkowitą produkcję. Zarówno godzinowa produkcja, jak i źródła produkcji są szacowane na podstawie danych historycznych dla każdego źródła produkcji."
    },
    "threshold_filtered": {
      "title": "Brakujące dane",
      "pill": "Brak danych",
      "body": "Dostawca danych dla tej strefy nie dostarcza danych przez dłuższy czas. Monitorujemy problem i zaktualizujemy strefę, gdy tylko dane ponownie spełnią nasze kryteria jakości."
    },
    "outage": {
      "title": "Trwające problemy",
      "pill": "Niedostępne"
    },
    "aggregated": {
      "title": "Dane są zagregowane",
      "body": "Dane składają się z agregacji wartości godzinowych."
    },
    "aggregated_estimated": {
      "title": "Dane są zagregowane",
      "pill": "{{percentage}}% szacowane",
      "body": "Dane składają się z agregacji wartości godzinowych. {{percentage}}% wartości produkcji jest szacowanych."
    }
  },
  "time-controller": {
    "title": {
      "72h": "Dane godzinowe dla:",
      "3mo": "Dane dzienne dla:",
      "12mo": "Dane miesięczne dla:",
<<<<<<< HEAD
      "all": "Dane roczne dla:"
    }
=======
      "all_months": "Dane miesięczne dla:",
      "all_years": "Dane roczne dla:"
    },
    "3mo": "dzienne",
    "72h": "godzinowe",
    "12mo": "miesięczne",
    "all_months": "miesięczne",
    "all_years": "roczne"
>>>>>>> 83cbf28b
  },
  "left-panel": {
    "applied-methodologies": {
      "title": "Zastosowane metody",
      "estimations": "Electricity Maps - Estymacje",
      "flowtracing": "Electricity Maps - Śledzenie przepływu",
      "carbonintensity": "Electricity Maps - Intensywność węglowa"
    }
  },
  "header": {
    "blog": "Blog",
    "open-source": "Open Source",
    "hiring": "Rekrutujemy!",
    "methodology": "Metodologia",
    "faq": "FAQ"
  },
  "country-history": {
    "carbonintensity": {
      "72h": "Godzinowa intensywność węglowa",
      "3mo": "Dzienne intensywność węglowa",
      "12mo": "Miesięczna intensywność węglowa",
      "all_months": "Miesięczna intensywność węglowa",
      "all_years": "Roczna intensywność węglowa"
    },
    "emissions": {
      "72h": "Godzinowe emisje dwutlenku węgla",
      "3mo": "Dzienne emisje dwutlenku węgla",
      "12mo": "Miesięczne emisje dwutlenku węgla",
      "all_months": "Miesięczne emisje dwutlenku węgla",
      "all_years": "Roczne emisje dwutlenku węgla"
    },
    "emissionsorigin": {
      "72h": "Godzinowe pochodzenie emisji dwutlenku węgla",
      "3mo": "Dzienne pochodzenie emisji dwutlenku węgla",
      "12mo": "Miesięczne pochodzenie emisji dwutlenku węgla",
      "all_months": "Miesięczne pochodzenie emisji dwutlenku węgla",
      "all_years": "Roczne pochodzenie emisji dwutlenku węgla"
    },
    "emissionsproduction": {
      "72h": "Godzinowe emisje z produkcji",
      "3mo": "Dzienne emisje z produkcji",
      "12mo": "Miesięczne emisje z produkcji",
      "all_months": "Miesięczne emisje z produkcji",
      "all_years": "Roczne emisje z produkcji"
    },
    "electricityorigin": {
      "72h": "Godzinowe pochodzenie energii elektrycznej",
      "3mo": "Dzienne pochodzenie energii elektrycznej",
      "12mo": "Miesięczne pochodzenie energii elektrycznej",
      "all_months": "Miesięczne pochodzenie energii elektrycznej",
      "all_years": "Roczne pochodzenie energii elektrycznej"
    },
    "electricityproduction": {
      "72h": "Godzinowa produkcja energii elektrycznej",
      "3mo": "Dzienne produkcja energii elektrycznej",
      "12mo": "Miesięczna produkcja energii elektrycznej",
      "all_months": "Miesięczna produkcja energii elektrycznej",
      "all_years": "Roczna produkcja energii elektrycznej"
    },
    "electricityprices": {
      "72h": "Godzinowe ceny energii elektrycznej",
      "3mo": "Dzienne ceny energii elektrycznej",
      "12mo": "Miesięczne ceny energii elektrycznej",
      "all_months": "Miesięczne ceny energii elektrycznej",
      "all_years": "Roczne ceny energii elektrycznej"
    },
    "netExchange": {
      "72h": "Godzinowa wymiana netto",
      "3mo": "Dzienne wymiana netto",
      "12mo": "Miesięczna wymiana netto",
      "all_months": "Miesięczna wymiana netto",
      "all_years": "Roczna wymiana netto"
    },
    "not-enough-data": "Niewystarczająca ilość danych do wyświetlenia wykresu"
  },
  "footer": {
    "foundbugs": "Znalazłeś błąd lub masz własny pomysł? Daj nam znać",
    "here": "tutaj",
    "faq-text": "Coś jest niejasne? Sprawdź nasze",
    "faq": "najczęściej zadawane pytania."
  },
  "legends": {
    "windpotential": "Potencjał wiatrowy",
    "solarpotential": "Potencjał słoneczny",
    "colorblindmode": "tryb dla daltonistów",
    "carbonintensity": "Emisja CO₂"
  },
  "tooltips": {
    "carbonintensity": "Emisja CO₂",
    "zoneHeader": {
      "lowcarbon": "Obejmuje wszystkie źródła odnawialne i energię jądrową",
      "renewable": "Obejmuje energię słoneczną, wiatrową, wodną, biomasę i geotermalną",
      "carbonIntensity": "Gramy ekwiwalentu CO2 na kilowatogodzinę (gCO2eq/kWh) mierzące emisje gazów cieplarnianych z wytwarzania energii elektrycznej"
    },
    "crossborderexport": "Eksport transgraniczny",
    "carbonintensityexport": "Emisja CO₂ eksportu",
    "ofinstalled": "z zainstalowanej mocy",
    "utilizing": "wykorzystując",
    "representing": "reprezentując",
    "ofemissions": "emisji",
    "withcarbonintensity": "z emisją CO₂",
    "zoomIn": "Powiększ",
    "zoomOut": "Pomniejsz",
    "showWindLayer": "Pokaż warstwę wiatru",
    "hideWindLayer": "Ukryj warstwę wiatru",
    "showSolarLayer": "Pokaż warstwę słoneczną",
    "hideSolarLayer": "Ukryj warstwę słoneczną",
    "weatherDisabled": "Dane pogodowe są obecnie niedostępne",
    "changeTheme": "Zmień motyw",
    "noParserInfo": "Brak dostępnych danych",
    "temporaryDataOutage": "Dane rzeczywiste tymczasowo niedostępne",
    "temporarilyUnavailable": "Tymczasowo niedostępne",
    "production": "produkcja",
    "consumption": "zużycie",
    "cpinfo": "<b>zużycie</b> uwzględnia import i eksport, <b>produkcja</b> je ignoruje",
    "aggregateInfo": "Przełącz między szczegółowym widokiem strefy a zagregowanym widokiem kraju",
    "selectLanguage": "Wybierz język",
    "dataIsDelayed": "Dane są opóźnione",
    "price": "Cena",
    "netExchange": "Wymiana netto",
    "importing": "Import",
    "exporting": "Eksport"
  },
  "aria": {
    "label": {
      "selectLanguage": "Wybierz język",
      "colorBlindMode": "Tryb dla daltonistów",
      "windLayer": "Warstwa wiatru",
      "solarLayer": "Warstwa słoneczna",
      "changeTheme": "Zmień motyw",
      "hideSidePanel": "Ukryj panel boczny",
      "showSidePanel": "Pokaż panel boczny"
    }
  },
  "aggregateButtons": {
    "country": "kraj",
    "zone": "obszar"
  },
  "themeOptions": {
    "dark": "Ciemny",
    "light": "Jasny",
    "system": "Systemowy"
  },
  "updatePrompt": {
    "description": "Dostępna jest nowa wersja aplikacji, zaktualizować teraz?",
    "update": "Aktualizuj",
    "dismiss": "Odrzuć"
  },
  "misc": {
    "maintitle": "Emisja CO₂ konsumpcji energii elektrycznej w czasie rzeczywistym",
    "faq": "Najczęściej Zadawane Pytania",
    "dismiss": "Ignoruj",
    "reload": "Odśwież",
    "slow-loading-text": "Ładowanie wciąż trwa, jeśli to się nie zmieni, spróbuj ponownie załadować stronę..."
  },
  "wind": "wiatrowa",
  "windDataError": "Dane wiatru są obecnie niedostępne",
  "solar": "słoneczna",
  "solarDataError": "Dane nasłonecznienia obecnie niedostępne",
  "hydro": "wodna",
  "hydro storage": "szczytowo-pompowa",
  "battery storage": "baterie",
  "biomass": "biomasa",
  "nuclear": "jądrowa",
  "geothermal": "geotermalna",
  "gas": "gazowa",
  "coal": "węglowa",
  "oil": "naftowa",
  "unknown": "nieznana",
  "electricityStoredUsing": "jest magazynowana przy użyciu",
  "emissionsStoredUsing": "są magazynowane przy użyciu",
  "electricityExportedTo": "jest eksportowana do",
  "emissionsExportedTo": "są eksportowane do",
  "electricityImportedFrom": "jest importowana z",
  "emissionsImportedFrom": "są importowane z",
  "electricityAvailableIn": "energii elektrycznej dostępnej w",
  "emissionsAvailableIn": "emisji z energii elektrycznej dostępnej w",
  "comesFrom": "pochodzi z",
  "ofCO2eq": "CO₂eq",
  "theMap": {
    "groupName": "Mapa",
    "mapColors-question": "Co oznaczają kolory na mapie?",
    "mapColors-answer": "Obszary na mapie kolorujemy na podstawie ilości emitowanych gazów cieplarnianych przypadających na każdą zużytą jednostkę energii elektrycznej (jej <a href='#carbonIntensity' class='entry-link'> intensywności emisji dwutlenku węgla </a>). Im bardziej zielony jest kolor, tym bardziej przyjazna jest energia elektryczna dla klimatu.",
    "mapArrows-question": "Co oznaczają strzałki między regionami na mapie?",
    "mapArrows-answer": "Strzałki między regionami wskazują fizyczny przepływ (import i eksport) energii elektrycznej między nimi: Im szybciej migają, tym jest on większy. Przepływ energii elektrycznej jest ważny, ponieważ importując energię elektryczną z sąsiednich obszarów importujesz również emisję dwutlenku węgla związaną z jej produkcją.",
    "mapSolarWindButtons-question": "Do czego służą przyciski „słońce” i „wiatr” na mapie?",
    "mapSolarWindButtons-answer": "Te przyciski przełączają wyświetlanie w czasie rzeczywistym prędkości wiatru i intensywności nasłonecznienia, wskazując potencjalną możliwość przejścia na energię słoneczną i wiatrową w różnych obszarach.",
    "mapNuclearColors-question": "Dlaczego kraje zasilane energią jądrową są oznaczone na mapie kolorem zielonym?",
    "mapNuclearColors-answer": "Produkcja energii jądrowej charakteryzuje się bardzo niską emisyjnością (<a href='https://en.wikipedia.org/wiki/Life-cycle_greenhouse-gas_emissions_of_energy_sources#2014_IPCC.2C_Global_warming_potential_of_selected_electricity_sources' target='_blank' >source</a>), i kraje zasilane energią jądrową są zatem zaznaczone kolorem zielonym. To nie oznacza, że nie ma innych wyzwań środowiskowych związanych z energetyką jądrową (jak ma to również miejsce z innymi źródłami), ale te wyzwania nie są związane z emisjią gazów cieplarnianych i dlatego są poza zakresem tej mapy.",
    "mapColorBlind-question": "Mam ślepotę barw. Jak mogę odczytywać waszą mapę?",
    "mapColorBlind-answer": "Możesz zmieniać kolory wyświetlane na mapie, włączając ustawienie „tryb bezbarwny”. Znajduje się on na dole lewego panelu na pulpicie oraz w zakładce informacyjnej w aplikacji mobilnej."
  },
  "mapAreas": {
    "groupName": "Obszary na mapie",
    "noData-question": "Dlaczego dane dla mojego obszaru są niedostępne?",
    "noData-answer": "Albo dlatego, że źródła obszaru są chwilowo niedostępne, albo nie mamy jeszcze skonfigurowanych żadnych źródł dla tego obszaru. Możesz <a href='#contribute' class='entry-link'>nam pomóc w dodawaniu nowych źródeł danych</a>.",
    "whySmallAreas-question": "Dlaczego dzielicie państwa na mniejsze obszary, zamiast pokazywać średniej wartości dla danego państwa?",
    "whySmallAreas-answer": "Te obszary to najmniejsze obszary geograficzne, dla których mamy dane. Mając dostęp do informacji o najwyższym poziomie szczegółowości, konsumenci energii elektrycznej w różnych obszarach mogą mieć dokładniejszą wiedzę na temat pochodzenia zużywanej przez nich energii elektrycznej i związanego z tym wpływu na klimat.",
    "divideExistingArea-question": "Czy możecie podzielić mój obszar na mniejsze części?",
    "divideExistingArea-answer": "Oczywiście, jeżeli istnieją oddzielne źródła danych dla każdej części obszaru. Możesz <a href='#contribute' class='entry-link'>nam pomóc dodając nowe źródła danych</a>",
    "seeHistoricalData-question": "Czy mogę zobaczyć historię obszaru cofniętą w czasie o więcej niż 24 godziny?",
    "seeHistoricalData-answer": "Możesz zakupić dostęp do naszych wszystkich danych historycznych za pośrednictwem <a href='https://electricitymaps.com?utm_source=app.electricitymaps.com&utm_medium=referral' target='_blank'>naszej bazy danych</a>."
  },
  "methodology": {
    "groupName": "Nasze metody",
    "carbonIntensity-question": "Co to jest „Intensywność emisji CO₂”?",
    "carbonIntensity-answer": "Intensywność emisji CO₂ (w gCO₂eq/kWh - gramach ekwiwalentów dwutlenku węgla wyemitowanego na kilowatogodzinę zużytej energii elektrycznej). <br><br>Mierzymy emisje zużycia energii elektrycznej (nie produkcji), co oznacza wszystkie emisje gazów cieplarnianych (zarówno CO₂, jaki i innych gazów cieplarnianych, takich jak metan), które zostały wykorzystane do produkcji energii elektrycznej zużywanej na danym obszarze, biorąc pod uwagę intensywność emisji CO₂ importowanej z innych obszarów. Stosujemy podejście analizy cyklu życia (LCA, life cycle analysis), co oznacza, że bierzemy pod uwagę emisje z całego cyklu życia elektrowni (budowa, produkcja paliw, emisje eksploatacyjne i likwidacja).",
    "methodology-question": "Jak wykonujecie obliczenia?",
    "methodology-answer": "Szczegółowo opisaliśmy naszą pełną metodologię na stronie <a href='https://www.electricitymaps.com/methodology'>electricitymaps.com/methodology</a>, a dodatkowa dokumentacja znajduje się na <a href='https://github.com/electricitymaps/electricitymaps-contrib/wiki/Carbon-intensity-calculations'>naszym Github'ie</a>.",
    "regionalEmissionFactors-question": "Dlaczego współczynniki emisji zmieniają się w różnych obszarach?",
    "regionalEmissionFactors-answer": "Dla niektórych stref jesteśmy w stanie uzyskać bardziej precyzyjne współczynniki emisji niż globalna średnia używana jako wartość domyślna. Na przykład w USA i UE dane dotyczące bezpośrednich emisji z elektrowni są publicznie dostępne. Następnie łączymy te emisje z danymi o generacji z elektrowni i obliczamy współczynniki emisji dla każdej elektrowni, które są agregowane na poziomie strefy. Zobacz <a href='https://github.com/electricitymaps/electricitymaps-contrib/wiki/EU-emission-factors'>szczegóły na Wiki</a>.",
    "renewableLowCarbonDifference-question": "Jaka jest różnica pomiędzy „odnawialne” i „niskoemisyjne”?",
    "renewableLowCarbonDifference-answer": "Produkcja energii odnawialnej opiera się na odnawialnych źródłach energii, takich jak energia wiatrowa, wodna, słoneczna i geotermalna. Niskoemisyjna produkcja energii oznacza, że produkcja wiąże się z bardzo niskim poziomem emisji gazów cieplarnianych, tak jak w przypadku energii jądrowej.",
    "importsAndExports-question": "Czy bierzecie pod uwagę import i eksport energii elektrycznej?",
    "importsAndExports-answer": "Tak. Import i eksport można zobaczyć na mapie jako małe <a href='#mapArrows' class='entry-link'>strzałki pomiędzy różnymi obszarami</a>. Szczegółowe informacje można zobaczyć na wykresach wyświetlanych po kliknięciu obszaru.",
    "emissionsOfStored-question": "Co z emisjami pochodzącymi z wytwarzania energii elektrycznej, która jest następnie magazynowana w bateriach lub wykorzystywana do napiełniania zbiorników?",
    "emissionsOfStored-answer": "Ponieważ obecnie magazynowana jest tylko niewielka część energii elektrycznej, niedokładności w modelowaniu tych emisji nie powinny mieć dużego wpływu na obecną łączną wartość.",
    "guaranteesOfOrigin-question": "Co to są zielone certyfikaty, i jak są one brane pod uwagę?",
    "guaranteesOfOrigin-answer": "Kiedy producencji odnawialnych źródeł energii wytwarzają energię elektryczną, mogą stworzyc Gwarancję Pochodzenia (lub Renewable Energy Certificates) - dowód, że energia elektryczna została wyprodukowana i przekazana do sieci elektroenergetycznej. Gwarancję te można następnie sprzedać, dając detalistom energii elektrycznej sposób na potwierdzenie tego, że energia elektryczna, którą oni odsprzedają pochodzi z odnawialnych źródeł energii, niezależnie od rzeczywistego lub fizycznego źródła.",
    "otherSources-question": "Dlaczego nie pokazujecie innych źródeł energii niż produkcja energii elektrycznej?",
    "otherSources-answer": "Obecnie skupiamy się wyłącznie na produkcji energii elektrycznej, ponieważ jest to <a href='https://ourworldindata.org/emissions-by-sector#energy-electricity-heat-and-transport-73-2' target='_blank'>największe źródło emisji</a> i to, które można najłatwiej zdekarbonizować.",
    "homeSolarPanel-question": "Co jeśli mam zainstalowany panel słoneczny w swoim domu?",
    "homeSolarPanel-answer": "Mierzymy intensywność węglową lokalnej sieci energetycznej, więc każda energia elektryczna, którą zużywasz bezpośrednio z panelu słonecznego (poza siecią), nie jest częścią naszych pomiarów. Jednak jeśli Twój panel słoneczny dostarcza energię do lokalnej sieci energetycznej, jego produkcja jest uwzględniana w naszych statystykach w obszarach, gdzie szacunki dotyczące lokalnej produkcji energii słonecznej są publicznie dostępne (takich jak we Francji i w Wielkiej Brytanii).",
    "emissionsPerCapita-question": "Dlaczego nie pokazujecie energii na mieszkańca?",
    "emissionsPerCapita-answer": "Część energii elektrycznej zużywanej na danych obszarze jest wykorzystywana do wytwarzania dóbr fizycznych i produktów, które są później eksportowane i zużywane na innych obszarach. Ta produkcja, a także jej zużycie energii elektrycznej i związanie z nią emisje napędzane są przez konsumpcję produktów <em> w obszarach importu</em>, a nie w obszarze, w którym odbywa się produkcja. Uważamy, że ludzie powinni byc odpowiedzialni tylko za to, co konsumują, a nie za produkty wytwarzane na obszarze, na którym żyją, których nie wykorzystują. W tym sensie pokazywanie emisji zużycia energii elektrycznej na mieszkańca dla obszarów jest mylące."
  },
  "data": {
    "groupName": "Nasze dane",
    "dataOrigins-question": "Skąd bierzecie swoje dane?",
    "dataOrigins-answer": "Wszystkie nasze dane obliczamy na podstawie publicznie dostępnych danych, publikowanych przez operatorów sieci elektroenergetycznych, oficjale agencje i innych. Możesz kliknąć na obszar aby zobaczyć więcej szczegółów na temat pochodzenia jego danych.",
    "dataDownload-question": "Czy mogę pobrać wasze dane?",
    "dataDownload-answer": "Możesz wykupić dostęp do naszych wszystkich danych w naszej <a href='https://electricitymaps.com?utm_source=app.electricitymaps.com&utm_medium=referral' target='_blank'>bazie danych</a>.",
    "dataIntegration-question": "Czy mogę zintegrować wasze dane w czasie rzeczywistym z moją aplikacją lub urządzeniem?",
    "dataIntegration-answer": "Tak! Sprzdajemy dostęp do <a href='https://electricitymaps.com?utm_source=app.electricitymaps.com&utm_medium=referral' target='_blank'>API w czasie rzeczywistym</a>, które zawiera prognozy na przyszłość."
  },
  "aboutUs": {
    "groupName": "O nas",
    "whoAreYou-question": "Kim jesteście?",
    "whoAreYou-answer": "Electricity Map jest rozwijania i zarządzana przez <a href='https://electricitymaps.com/' target='_blank'>Electricity Maps</a>, duński start-up. Naszym celem jest analiza i udostępnienie danych o energii elektrycznej na świecie, aby przyspieszyć przejście do w pełni zdekarbonizowanego systemu energetycznego.",
    "feedback-question": "Czy mogę podzieliś się swoją opinią?",
    "feedback-answer": "Oczywiście! Wypełnij proszę <a href='https://forms.gle/VHaeHzXyGodFKZY18' target='_blank'>nasz formularz opinii</a> lub <a href='mailto:app@electricitymaps.com'>wyślij do nas e-mail!</a>",
    "contribute-question": "Czy mogę współtworzyć wasz projekt?",
    "contribute-answer": " Tak! Electricity Map jest projektem open-source, wspierany przez naszych wolontariuszy. Jeżeli chesz pomóc w rozwijaniu aplikacji, dodając źródła energii dla nowych obszarów, nowe funkcjionalności lub naprawiając błędy, możesz to zrobić poprzez <a href='https://github.com/electricitymaps/electricitymaps-contrib' target='_blank'>github</a>.",
    "workTogether-question": "Moliwości współpracy",
    "workTogether-answer": "Aktywnie poszukujemy nowych możliwości współpracy. <a href='mailto:app@electricitymaps.com'>Wyślij do nas e-mail!</a>",
    "disclaimer-question": "Zastrzeżenie"
  },
  "zoneShortName": {
    "AE": {
      "zoneName": "Zjednoczone Emiraty Arabskie"
    },
    "AL": {
      "zoneName": "Albania"
    },
    "AF": {
      "zoneName": "Afganistan"
    },
    "AR": {
      "zoneName": "Argentyna"
    },
    "AT": {
      "zoneName": "Austria"
    },
    "AU-NSW": {
      "countryName": "Australia",
      "zoneName": "Nowa Południowa Walia"
    },
    "AU-NT": {
      "countryName": "Australia",
      "zoneName": "Terytorium Północne"
    },
    "AU-QLD": {
      "countryName": "Australia",
      "zoneName": "Queensland"
    },
    "AU-SA": {
      "countryName": "Australia",
      "zoneName": "Australia Południowa"
    },
    "AU-TAS": {
      "countryName": "Australia",
      "zoneName": "Tasmania"
    },
    "AU-VIC": {
      "countryName": "Australia",
      "zoneName": "Wiktoria"
    },
    "AU-WA": {
      "countryName": "Australia",
      "zoneName": "Australia Zachodnia"
    },
    "AX": {
      "zoneName": "Wyspy Alandzkie"
    },
    "AZ": {
      "zoneName": "Azerbejdżan"
    },
    "BA": {
      "zoneName": "Bośnia i Hercegowina"
    },
    "BD": {
      "zoneName": "Bangladesz"
    },
    "BE": {
      "zoneName": "Belgia"
    },
    "BG": {
      "zoneName": "Bułgaria"
    },
    "BH": {
      "zoneName": "Bahrajn"
    },
    "BO": {
      "zoneName": "Boliwia"
    },
    "BR": {
      "zoneName": "Brazylia"
    },
    "BR-CS": {
      "countryName": "Brazylia",
      "zoneName": "Brazylia centralna"
    },
    "BR-N": {
      "countryName": "Brazylia",
      "zoneName": "Brazylia północna"
    },
    "BR-NE": {
      "countryName": "Brazylia",
      "zoneName": "Brazylia północno-wschodnia"
    },
    "BR-S": {
      "countryName": "Brazylia",
      "zoneName": "Brazylia południowa"
    },
    "BY": {
      "zoneName": "Białoruś"
    },
    "CA": {
      "zoneName": "Kanada"
    },
    "CA-AB": {
      "countryName": "Kanada",
      "zoneName": "Alberta"
    },
    "CA-BC": {
      "countryName": "Kanada",
      "zoneName": "Kolumbia Brytyjska"
    },
    "CA-MB": {
      "countryName": "Kanada",
      "zoneName": "Manitoba"
    },
    "CA-NL": {
      "countryName": "Kanada",
      "zoneName": "Nowa Fundlandia i Labrador"
    },
    "CA-NB": {
      "countryName": "Kanada",
      "zoneName": "Nowy Brunszwik"
    },
    "CA-NT": {
      "countryName": "Kanada",
      "zoneName": "Terytoria Północno-Zachodnie"
    },
    "CA-NS": {
      "countryName": "Kanada",
      "zoneName": "Nowa Szkocja"
    },
    "CA-NU": {
      "countryName": "Kanada",
      "zoneName": "Nunavut"
    },
    "CA-ON": {
      "countryName": "Kanada",
      "zoneName": "Ontario"
    },
    "CA-PE": {
      "countryName": "Kanada",
      "zoneName": "Wyspa Księcia Edwarda"
    },
    "CA-QC": {
      "countryName": "Kanada",
      "zoneName": "Quebec"
    },
    "CA-SK": {
      "countryName": "Kanada",
      "zoneName": "Saskatchewan"
    },
    "CA-YT": {
      "countryName": "Kanada",
      "zoneName": "Jukon"
    },
    "CD": {
      "zoneName": "Demokratyczna Republika Konga"
    },
    "CF": {
      "zoneName": "Republika Środkowoafrykańska"
    },
    "CG": {
      "zoneName": "Kongo"
    },
    "CH": {
      "zoneName": "Szwajcaria"
    },
    "CI": {
      "zoneName": "Wybrzeże Kości Słoniowej"
    },
    "CM": {
      "zoneName": "Kamerun"
    },
    "CN": {
      "zoneName": "Chiny"
    },
    "CO": {
      "zoneName": "Kolumbia"
    },
    "CR": {
      "zoneName": "Kostaryka"
    },
    "CU": {
      "zoneName": "Kuba"
    },
    "CV": {
      "zoneName": "Republika Zielonego Przylądka"
    },
    "CZ": {
      "zoneName": "Czechy"
    },
    "DE": {
      "zoneName": "Niemcy"
    },
    "DJ": {
      "zoneName": "Dżibuti"
    },
    "DK": {
      "zoneName": "Dania"
    },
    "DK-DK1": {
      "countryName": "Dania",
      "zoneName": "Dania zachodnia"
    },
    "DK-DK2": {
      "countryName": "Denmark",
      "zoneName": "Dania wschodnia"
    },
    "DK-BHM": {
      "countryName": "Dania",
      "zoneName": "Bornholm"
    },
    "DO": {
      "zoneName": "Dominikana"
    },
    "DZ": {
      "zoneName": "Algieria"
    },
    "EC": {
      "zoneName": "Ekwador"
    },
    "EE": {
      "zoneName": "Estonia"
    },
    "EG": {
      "zoneName": "Egipt"
    },
    "EH": {
      "zoneName": "Sahara Zachodnia"
    },
    "ER": {
      "zoneName": "Erytrea"
    },
    "ES": {
      "zoneName": "Hiszpania"
    },
    "ES-CE": {
      "countryName": "Hiszpania",
      "zoneName": "Ceuta"
    },
    "ES-CN-FV": {
      "countryName": "Hiszpania",
      "zoneName": "Fuerteventura"
    },
    "ES-CN-LZ": {
      "countryName": "Hiszpania",
      "zoneName": "Lanzarote"
    },
    "ES-CN-GC": {
      "countryName": "Hiszpania",
      "zoneName": "Gran Canaria"
    },
    "ES-CN-HI": {
      "countryName": "Hiszpania",
      "zoneName": "El Hierro"
    },
    "ES-CN-IG": {
      "countryName": "Hiszpania",
      "zoneName": "La Gomera"
    },
    "ES-CN-LP": {
      "countryName": "Hiszpania",
      "zoneName": "La Palma"
    },
    "ES-CN-TE": {
      "countryName": "Hiszpania",
      "zoneName": "Teneryfa"
    },
    "ES-ML": {
      "countryName": "Hiszpania",
      "zoneName": "Melilla"
    },
    "ET": {
      "zoneName": "Etiopia"
    },
    "FI": {
      "zoneName": "Finlandia"
    },
    "FO": {
      "zoneName": "Wyspy Owcze"
    },
    "FR": {
      "zoneName": "Francja"
    },
    "FR-COR": {
      "countryName": "Francja",
      "zoneName": "Korsyka"
    },
    "GB": {
      "zoneName": "Wielka Brytania"
    },
    "GB-NIR": {
      "zoneName": "Irlandia Północna"
    },
    "GE": {
      "zoneName": "Gruzja"
    },
    "GF": {
      "zoneName": "Gujana Francuska"
    },
    "GL": {
      "zoneName": "Grenlandia"
    },
    "GN": {
      "zoneName": "Gwinea"
    },
    "GQ": {
      "zoneName": "Gwinea Równikowa"
    },
    "GR": {
      "zoneName": "Grecja"
    },
    "GT": {
      "zoneName": "Gwatemala"
    },
    "GW": {
      "zoneName": "Gwinea Bissau"
    },
    "GY": {
      "zoneName": "Gujana"
    },
    "HN": {
      "zoneName": "Honduras"
    },
    "HR": {
      "zoneName": "Chorwacja"
    },
    "HU": {
      "zoneName": "Węgry"
    },
    "ID": {
      "zoneName": "Indonezja"
    },
    "IE": {
      "zoneName": "Irlandia"
    },
    "IL": {
      "zoneName": "Izrael"
    },
    "IN-AN": {
      "countryName": "Indie",
      "zoneName": "Andamany i Nikobary"
    },
    "IN-AP": {
      "countryName": "Indie",
      "zoneName": "Andhra Pradesh"
    },
    "IN-AR": {
      "countryName": "Indie",
      "zoneName": "Arunachal Pradesh"
    },
    "IN-AS": {
      "countryName": "Indie",
      "zoneName": "Asam"
    },
    "IN-BR": {
      "countryName": "Indie",
      "zoneName": "Bihar"
    },
    "IN-CT": {
      "countryName": "Indie",
      "zoneName": "Chhattisgarh"
    },
    "IN-DL": {
      "countryName": "Indie",
      "zoneName": "Delhi"
    },
    "IN-GA": {
      "countryName": "Indie",
      "zoneName": "Goa"
    },
    "IN-GJ": {
      "countryName": "Indie",
      "zoneName": "Gudźarat"
    },
    "IN-HP": {
      "countryName": "Indie",
      "zoneName": "Himachal Pradesh"
    },
    "IN-HR": {
      "countryName": "Indie",
      "zoneName": "Hariana"
    },
    "IN-JH": {
      "countryName": "Indie",
      "zoneName": "Jharkhand"
    },
    "IN-JK": {
      "countryName": "Indie",
      "zoneName": "Dżammu i Kaszmir"
    },
    "IN-KA": {
      "countryName": "Indie",
      "zoneName": "Karnataka"
    },
    "IN-KL": {
      "countryName": "Indie",
      "zoneName": "Kerala"
    },
    "IN-MH": {
      "countryName": "Indie",
      "zoneName": "Maharasztra"
    },
    "IN-ML": {
      "countryName": "Indie",
      "zoneName": "Meghalaya"
    },
    "IN-MN": {
      "countryName": "Indie",
      "zoneName": "Manipur"
    },
    "IN-MP": {
      "countryName": "Indie",
      "zoneName": "Madhya Pradesh"
    },
    "IN-MZ": {
      "countryName": "Indie",
      "zoneName": "Mizoram"
    },
    "IN-NL": {
      "countryName": "Indie",
      "zoneName": "Nagaland"
    },
    "IN-OR": {
      "countryName": "Indie",
      "zoneName": "Orisa"
    },
    "IN-PB": {
      "countryName": "Indie",
      "zoneName": "Pendżab"
    },
    "IN-PY": {
      "countryName": "Indie",
      "zoneName": "Puducherry"
    },
    "IN-RJ": {
      "countryName": "Indie",
      "zoneName": "Radżastan"
    },
    "IN-SK": {
      "countryName": "Indie",
      "zoneName": "Sikkim"
    },
    "IN-TR": {
      "countryName": "Indie",
      "zoneName": "Tripura"
    },
    "IN-UP": {
      "countryName": "Indie",
      "zoneName": "Uttar Pradesh"
    },
    "IN-UT": {
      "countryName": "Indie",
      "zoneName": "Uttarakhand"
    },
    "IN-WB": {
      "countryName": "Indie",
      "zoneName": "Bengal Zachodni"
    },
    "IO": {
      "zoneName": "Brytyjskie Terytorium Oceanu Indyjskiego"
    },
    "IQ": {
      "zoneName": "Irak"
    },
    "IS": {
      "zoneName": "Islandia"
    },
    "IT": {
      "zoneName": "Włochy"
    },
    "IT-CNO": {
      "countryName": "Włochy",
      "zoneName": "Centralna północ"
    },
    "IT-CSO": {
      "countryName": "Włochy",
      "zoneName": "Centralne południe"
    },
    "IT-NO": {
      "countryName": "Włochy",
      "zoneName": "Północ"
    },
    "IT-SAR": {
      "countryName": "Włochy",
      "zoneName": "Sardynia"
    },
    "IT-SIC": {
      "countryName": "Włochy",
      "zoneName": "Sycylia"
    },
    "IT-SO": {
      "countryName": "Włochy",
      "zoneName": "Południe"
    },
    "JE": {
      "zoneName": "Jersey"
    },
    "JM": {
      "zoneName": "Jamajka"
    },
    "JO": {
      "zoneName": "Jordania"
    },
    "JP": {
      "zoneName": "Japonia"
    },
    "JP-CB": {
      "countryName": "Japonia",
      "zoneName": "Region Chūbu"
    },
    "JP-CG": {
      "countryName": "Japonia",
      "zoneName": "Region Chūgoku"
    },
    "JP-HKD": {
      "countryName": "Japonia",
      "zoneName": "Hokkaido"
    },
    "JP-HR": {
      "countryName": "Japonia",
      "zoneName": "Region Hokuriku"
    },
    "JP-KN": {
      "countryName": "Japonia",
      "zoneName": "Kansai"
    },
    "JP-KY": {
      "countryName": "Japonia",
      "zoneName": "Kiusiu"
    },
    "JP-ON": {
      "countryName": "Japonia",
      "zoneName": "Okinawa"
    },
    "JP-SK": {
      "countryName": "Japonia",
      "zoneName": "Sikoku"
    },
    "JP-TH": {
      "countryName": "Japonia",
      "zoneName": "Region Tōhoku"
    },
    "JP-TK": {
      "countryName": "Japonia",
      "zoneName": "Tokio"
    },
    "KE": {
      "zoneName": "Kenia"
    },
    "KG": {
      "zoneName": "Kirgistan"
    },
    "KH": {
      "zoneName": "Kambodża"
    },
    "KI": {
      "zoneName": "Kiribati"
    },
    "KM": {
      "zoneName": "Komory"
    },
    "KP": {
      "zoneName": "Korea Północna"
    },
    "KR": {
      "zoneName": "Korea Południowa"
    },
    "KW": {
      "zoneName": "Kuwejt"
    },
    "KZ": {
      "zoneName": "Kazachstan"
    },
    "LB": {
      "zoneName": "Liban"
    },
    "LT": {
      "zoneName": "Litwa"
    },
    "LU": {
      "zoneName": "Luksemburg"
    },
    "LV": {
      "zoneName": "Łotwa"
    },
    "LY": {
      "zoneName": "Libia"
    },
    "MA": {
      "zoneName": "Maroko"
    },
    "MD": {
      "zoneName": "Mołdawia"
    },
    "ME": {
      "zoneName": "Czarnogóra"
    },
    "MG": {
      "zoneName": "Madagaskar"
    },
    "MH": {
      "zoneName": "Wyspy Marshalla"
    },
    "MK": {
      "zoneName": "Macedonia Północna"
    },
    "MM": {
      "zoneName": "Mjanma"
    },
    "MO": {
      "zoneName": "Makau"
    },
    "MP": {
      "zoneName": "Martynika"
    },
    "MR": {
      "zoneName": "Mauretania"
    },
    "MT": {
      "zoneName": "Malta"
    },
    "MV": {
      "zoneName": "Malediwy"
    },
    "MX": {
      "zoneName": "Meksyk"
    },
    "MX-BC": {
      "countryName": "Meksyk",
      "zoneName": "Kalifornia Dolna"
    },
    "MX-CE": {
      "countryName": "Meksyk",
      "zoneName": "Meksyk Centralny"
    },
    "MX-NE": {
      "countryName": "Meksyk",
      "zoneName": "Meksyk Północno Wschodni"
    },
    "MX-NO": {
      "countryName": "Meksyk",
      "zoneName": "Meksyk Północny"
    },
    "MX-NW": {
      "countryName": "Meksyk",
      "zoneName": "Meksyk Północno zachodni"
    },
    "MX-OC": {
      "countryName": "Meksyk",
      "zoneName": "Meksyk Zachodni"
    },
    "MX-OR": {
      "countryName": "Meksyk",
      "zoneName": "Meksyk Południowo Zachoni"
    },
    "MX-PN": {
      "countryName": "Meksyk",
      "zoneName": "Meksyk Południowo Wschodni"
    },
    "MY": {
      "zoneName": "Malezja"
    },
    "MY-EM": {
      "countryName": "Malezja",
      "zoneName": "Borneo"
    },
    "MY-WM": {
      "countryName": "Malezja",
      "zoneName": "Malezja zachodnia"
    },
    "MZ": {
      "zoneName": "Mozambik"
    },
    "NC": {
      "zoneName": "Nowa Kaledonia"
    },
    "NF": {
      "zoneName": "Wyspa Norfolk"
    },
    "NI": {
      "zoneName": "Nikaragua"
    },
    "NL": {
      "zoneName": "Holandia"
    },
    "NO": {
      "zoneName": "Norwegia"
    },
    "NO-NO1": {
      "countryName": "Norwegia",
      "zoneName": "Norwegia południowo-wschodnia"
    },
    "NO-NO2": {
      "countryName": "Norwegia",
      "zoneName": "Norwegia południowo-zachodnia"
    },
    "NO-NO3": {
      "countryName": "Norwegia",
      "zoneName": "Norwegia środkowa"
    },
    "NO-NO4": {
      "countryName": "Norwegia",
      "zoneName": "Norwegia północna"
    },
    "NO-NO5": {
      "countryName": "Norwegia",
      "zoneName": "Norwegia zachodnia"
    },
    "NZ": {
      "zoneName": "Nowa Zelandia"
    },
    "NZ-NZA": {
      "countryName": "Nowa Zelandia",
      "zoneName": "Wyspy Auckland"
    },
    "NZ-NZC": {
      "countryName": "Nowa Zelandia",
      "zoneName": "Wyspy Chatham"
    },
    "NZ-NZST": {
      "countryName": "Nowa Zelandia",
      "zoneName": "Wyspa Stewart"
    },
    "PA": {
      "zoneName": "Panama"
    },
    "PE": {
      "zoneName": "Peru"
    },
    "PG": {
      "zoneName": "Papua-Nowa Gwinea"
    },
    "PH": {
      "zoneName": "Filipiny"
    },
    "PL": {
      "zoneName": "Polska"
    },
    "PM": {
      "zoneName": "Saint-Pierre i Miquelon"
    },
    "PS": {
      "zoneName": "Palestyna"
    },
    "PT": {
      "zoneName": "Portugalia"
    },
    "PT-AC": {
      "countryName": "Portugalia",
      "zoneName": "Azory"
    },
    "PT-MA": {
      "countryName": "Portugalia",
      "zoneName": "Madera"
    },
    "PY": {
      "zoneName": "Paragwaj"
    },
    "QA": {
      "zoneName": "Katar"
    },
    "RO": {
      "zoneName": "Rumunia"
    },
    "RS": {
      "zoneName": "Serbia"
    },
    "RU": {
      "zoneName": "Rosja"
    },
    "RU-EU": {
      "zoneName": "Rosja",
      "countryName": "Rosja"
    },
    "RU-AS": {
      "zoneName": "Rosja",
      "countryName": "Rosja"
    },
    "RU-FE": {
      "countryName": "Rosja",
      "zoneName": "Rosyjski Daleki Wschód"
    },
    "RU-1": {
      "countryName": "Rosja",
      "zoneName": "Rosja europejska i Ural"
    },
    "RU-2": {
      "countryName": "Rosja",
      "zoneName": "Syberia"
    },
    "RU-KGD": {
      "countryName": "Rosja",
      "zoneName": "Kaliningrad"
    },
    "SA": {
      "zoneName": "Arabia Saudyjska"
    },
    "SE": {
      "zoneName": "Szwecja"
    },
    "SG": {
      "zoneName": "Singapur"
    },
    "SI": {
      "zoneName": "Słowenia"
    },
    "SJ": {
      "zoneName": "Svalbard i Jan Mayen"
    },
    "SK": {
      "zoneName": "Słowacja"
    },
    "SR": {
      "zoneName": "Surinam"
    },
    "SS": {
      "zoneName": "Sudan Południowy"
    },
    "ST": {
      "zoneName": "Wyspy Świętego Tomasza i Książęca"
    },
    "SV": {
      "zoneName": "Salwador"
    },
    "SZ": {
      "zoneName": "Suazi"
    },
    "TD": {
      "zoneName": "Czad"
    },
    "TJ": {
      "zoneName": "Tadżykistan"
    },
    "TL": {
      "zoneName": "Timor Wschodni"
    },
    "TH": {
      "zoneName": "Tajlandia"
    },
    "TN": {
      "zoneName": "Tunezja"
    },
    "TR": {
      "zoneName": "Turcja"
    },
    "TT": {
      "zoneName": "Trynidad i Tobago"
    },
    "TW": {
      "zoneName": "Tajwan"
    },
    "UA": {
      "zoneName": "Ukraina"
    },
    "UY": {
      "zoneName": "Urugwaj"
    },
    "VE": {
      "zoneName": "Wenezuela"
    },
    "VN": {
      "zoneName": "Wietnam"
    },
    "YE": {
      "zoneName": "Jemen"
    },
    "ZA": {
      "zoneName": "Południowa Afryka"
    },
    "ZM": {
      "zoneName": "Zambia"
    },
    "ZW": {
      "zoneName": "Zimbabwe"
    },
    "AD": {
      "zoneName": "Andora"
    },
    "AG": {
      "zoneName": "Antigua i Barbuda"
    },
    "AI": {
      "zoneName": "Anguilla"
    },
    "AM": {
      "zoneName": "Armenia"
    },
    "AO": {
      "zoneName": "Angola"
    },
    "AQ": {
      "zoneName": "Antarktyka"
    },
    "AS": {
      "zoneName": "Samoa Amerykańskie"
    },
    "AU-TAS-KI": {
      "countryName": "Tasmania",
      "zoneName": "King Island"
    },
    "AW": {
      "zoneName": "Aruba"
    },
    "BB": {
      "zoneName": "Barbados"
    },
    "BF": {
      "zoneName": "Burkina Faso"
    },
    "BI": {
      "zoneName": "Burundi"
    },
    "BJ": {
      "zoneName": "Benin"
    },
    "BM": {
      "zoneName": "Bermudy"
    },
    "BN": {
      "zoneName": "Brunei"
    },
    "BQ": {
      "zoneName": "Holandia Karaibska"
    },
    "BS": {
      "zoneName": "Bahamy"
    },
    "BT": {
      "zoneName": "Bhutan"
    },
    "BV": {
      "zoneName": "Wyspa Bouveta"
    },
    "BW": {
      "zoneName": "Botswana"
    },
    "BZ": {
      "zoneName": "Belize"
    },
    "AU": {
      "zoneName": "Australia"
    },
    "AU-LH": {
      "countryName": "Australia",
      "zoneName": "Lord Howe Island"
    },
    "AU-TAS-CBI": {
      "countryName": "Australia",
      "zoneName": "Cape Barren Island"
    },
    "AU-TAS-FI": {
      "countryName": "Australia",
      "zoneName": "Flinders Island"
    },
    "AU-WA-RI": {
      "countryName": "Australia",
      "zoneName": "Rottnest Island"
    },
    "CC": {
      "zoneName": "Wyspy Kokosowe"
    },
    "CK": {
      "zoneName": "Wyspy Cooka"
    },
    "CL-CHP": {
      "countryName": "Chile",
      "zoneName": "Easter Island"
    },
    "CL-SEA": {
      "countryName": "Chile",
      "zoneName": "Sistema Electrico de Aysen"
    },
    "CL-SEM": {
      "countryName": "Chile",
      "zoneName": "Sistema Electrico de Magallanes"
    },
    "CL-SEN": {
      "countryName": "Chile",
      "zoneName": "Sistema Electrico Nacional"
    },
    "CW": {
      "zoneName": "Curaçao"
    },
    "CX": {
      "zoneName": "Wyspa Bożego Narodzenia"
    },
    "CY": {
      "zoneName": "Cypr"
    },
    "DM": {
      "zoneName": "Dominika"
    },
    "ES-IB-FO": {
      "countryName": "Hiszpania",
      "zoneName": "Formentera"
    },
    "ES-IB-IZ": {
      "countryName": "Hiszpania",
      "zoneName": "Ibiza"
    },
    "ES-IB-MA": {
      "countryName": "Hiszpania",
      "zoneName": "Majorka"
    },
    "ES-IB-ME": {
      "countryName": "Hiszpania",
      "zoneName": "Minorka"
    },
    "FJ": {
      "zoneName": "Fiji"
    },
    "FK": {
      "zoneName": "Falklandy"
    },
    "FM": {
      "zoneName": "Mikronezja"
    },
    "FO-MI": {
      "countryName": "Wyspy Owcze",
      "zoneName": "Main Islands"
    },
    "FO-SI": {
      "countryName": "Wyspy Owcze",
      "zoneName": "South Island"
    },
    "GA": {
      "zoneName": "Gabon"
    },
    "GB-ORK": {
      "countryName": "Wielka Brytania",
      "zoneName": "Orkney Islands"
    },
    "GB-ZET": {
      "countryName": "Wielka Brytania",
      "zoneName": "Shetland Islands"
    },
    "GD": {
      "zoneName": "Grenada"
    },
    "GG": {
      "zoneName": "Guernsey"
    },
    "GH": {
      "zoneName": "Ghana"
    },
    "GI": {
      "zoneName": "Gibraltar"
    },
    "GM": {
      "zoneName": "Gambia"
    },
    "GP": {
      "zoneName": "Gwadelupa"
    },
    "GS": {
      "zoneName": "Georgia Południowa i Sandwich Południowy"
    },
    "GU": {
      "zoneName": "Guam"
    },
    "HK": {
      "zoneName": "Hong Kong"
    },
    "HM": {
      "zoneName": "Wyspy Heard i McDonalda"
    },
    "HT": {
      "zoneName": "Haiti"
    },
    "IM": {
      "zoneName": "Isle of Man"
    },
    "IN": {
      "zoneName": "Indie kontynentalne"
    },
    "IN-EA": {
      "countryName": "Indie",
      "zoneName": "Wchodnie Indie"
    },
    "IN-NE": {
      "countryName": "Indie",
      "zoneName": "Północno-Wschodnie Indie"
    },
    "IN-NO": {
      "countryName": "Indie",
      "zoneName": "Północne Indie"
    },
    "IN-SO": {
      "countryName": "Indie",
      "zoneName": "Południowe Indie"
    },
    "IN-WE": {
      "countryName": "Indie",
      "zoneName": "Zachodnie Indie"
    },
    "IN-DN": {
      "countryName": "Indie",
      "zoneName": "Dadra and Nagar Haveli"
    },
    "IN-TN": {
      "countryName": "Indie",
      "zoneName": "Tamil Nadu"
    },
    "IQ-KUR": {
      "countryName": "Iraq",
      "zoneName": "Kurdystan"
    },
    "IR": {
      "zoneName": "Iran"
    },
    "KN": {
      "zoneName": "Saint Kitts i Nevis"
    },
    "KY": {
      "zoneName": "Cayman Islands"
    },
    "LA": {
      "zoneName": "Laos"
    },
    "LC": {
      "zoneName": "Saint Lucia"
    },
    "LI": {
      "zoneName": "Liechtenstein"
    },
    "LK": {
      "zoneName": "Sri Lanka"
    },
    "LR": {
      "zoneName": "Liberia"
    },
    "LS": {
      "zoneName": "Lesotho"
    },
    "MC": {
      "zoneName": "Monako"
    },
    "MF": {
      "countryName": "Saint Martin",
      "zoneName": "French"
    },
    "ML": {
      "zoneName": "Mali"
    },
    "MN": {
      "zoneName": "Mongolia"
    },
    "MQ": {
      "zoneName": "Martynika"
    },
    "MS": {
      "zoneName": "Montserrat"
    },
    "MU": {
      "zoneName": "Mauritius"
    },
    "MW": {
      "zoneName": "Malawi"
    },
    "MX-BCS": {
      "countryName": "Meksyk",
      "zoneName": "Baja California Sur"
    },
    "NA": {
      "zoneName": "Namibia"
    },
    "NE": {
      "zoneName": "Niger"
    },
    "NG": {
      "zoneName": "Nigeria"
    },
    "NP": {
      "zoneName": "Nepal"
    },
    "NR": {
      "zoneName": "Nauru"
    },
    "NU": {
      "zoneName": "Niue"
    },
    "OM": {
      "zoneName": "Oman"
    },
    "PF": {
      "zoneName": "Polinezja Francuska"
    },
    "PH-LU": {
      "countryName": "Filipiny",
      "zoneName": "Luzon"
    },
    "PH-MI": {
      "countryName": "Filipiny",
      "zoneName": "Mindanao"
    },
    "PH-VI": {
      "countryName": "Filipiny",
      "zoneName": "Visayas"
    },
    "PK": {
      "zoneName": "Pakistan"
    },
    "PN": {
      "zoneName": "Pitcairn"
    },
    "PR": {
      "zoneName": "Portoryko"
    },
    "PW": {
      "zoneName": "Palau"
    },
    "RE": {
      "zoneName": "Reunion"
    },
    "RW": {
      "zoneName": "Rwanda"
    },
    "SB": {
      "zoneName": "Wyspy Salomona"
    },
    "SC": {
      "zoneName": "Seszele"
    },
    "SD": {
      "zoneName": "Sudan"
    },
    "SE-SE1": {
      "countryName": "Szwecja",
      "zoneName": "Północna Szwecja"
    },
    "SE-SE2": {
      "countryName": "Szwecja",
      "zoneName": "Północno-Centralna Szwecja"
    },
    "SE-SE3": {
      "countryName": "Szwecja",
      "zoneName": "Południowo-Centralna Szwecja"
    },
    "SE-SE4": {
      "countryName": "Szwecja",
      "zoneName": "Południowa Szwecja"
    },
    "SH": {
      "zoneName": "Wyspa Świętej Heleny, Wyspa Wniebowstąpienia i Tristan da Cunha"
    },
    "SL": {
      "zoneName": "Sierra Leone"
    },
    "SM": {
      "zoneName": "San Marino"
    },
    "SN": {
      "zoneName": "Senegal"
    },
    "SO": {
      "zoneName": "Somalia"
    },
    "SX": {
      "countryName": "Sint Maarten",
      "zoneName": "Dutch"
    },
    "SY": {
      "zoneName": "Syria"
    },
    "TC": {
      "zoneName": "Turks i Caicos"
    },
    "TF": {
      "zoneName": "Francuskie Terytoria Południowe"
    },
    "TG": {
      "zoneName": "Togo"
    },
    "TK": {
      "zoneName": "Tokelau"
    },
    "TM": {
      "zoneName": "Turkmenistan"
    },
    "TO": {
      "zoneName": "Tonga"
    },
    "TV": {
      "zoneName": "Tuvalu"
    },
    "TZ": {
      "zoneName": "Tanzania"
    },
    "UA-CR": {
      "countryName": "Ukraina",
      "zoneName": "Krym"
    },
    "UG": {
      "zoneName": "Uganda"
    },
    "UM": {
      "zoneName": "United States Minor Outlying Islands"
    },
    "US": {
      "zoneName": "Contiguous United States"
    },
    "US-AK": {
      "countryName": "USA",
      "zoneName": "Alaska"
    },
    "US-AK-SEAPA": {
      "countryName": "USA",
      "zoneName": "Southeast Alaska Power Agency"
    },
    "US-HI-HA": {
      "countryName": "USA",
      "zoneName": "Hawaii"
    },
    "US-HI-KA": {
      "countryName": "USA",
      "zoneName": "Kauai"
    },
    "US-HI-KH": {
      "countryName": "USA",
      "zoneName": "Kahoolawe"
    },
    "US-HI-LA": {
      "countryName": "USA",
      "zoneName": "Lanai"
    },
    "US-HI-MA": {
      "countryName": "USA",
      "zoneName": "Maui"
    },
    "US-HI-MO": {
      "countryName": "USA",
      "zoneName": "Molokai"
    },
    "US-HI-NI": {
      "countryName": "USA",
      "zoneName": "Niihau"
    },
    "US-HI-OA": {
      "countryName": "USA",
      "zoneName": "Oahu"
    },
    "US-CAL-BANC": {
      "countryName": "USA",
      "displayName": "BANC",
      "zoneName": "Balancing Authority of Northern California"
    },
    "US-CAL-CISO": {
      "countryName": "USA",
      "displayName": "California ISO",
      "zoneName": "CAISO"
    },
    "US-CAL-IID": {
      "countryName": "USA",
      "zoneName": "Imperial Irrigation District"
    },
    "US-CAL-LDWP": {
      "countryName": "USA",
      "zoneName": "Los Angeles Department of Water and Power"
    },
    "US-CAL-TIDC": {
      "countryName": "USA",
      "zoneName": "Turlock Irrigation District"
    },
    "US-CAR-CPLE": {
      "countryName": "USA",
      "zoneName": "Duke Energy Progress East"
    },
    "US-CAR-CPLW": {
      "countryName": "USA",
      "zoneName": "Duke Energy Progress West"
    },
    "US-CAR-DUK": {
      "countryName": "USA",
      "zoneName": "Duke Energy Carolinas"
    },
    "US-CAR-SC": {
      "countryName": "USA",
      "zoneName": "South Carolina Public Service Authority"
    },
    "US-CAR-SCEG": {
      "countryName": "USA",
      "zoneName": "South Carolina Electric & Gas Company"
    },
    "US-CAR-YAD": {
      "countryName": "USA",
      "displayName": "Alcoa Power Generating",
      "zoneName": "Alcoa Power Generating, Inc. Yadkin Division"
    },
    "US-CENT-SPA": {
      "countryName": "USA",
      "zoneName": "Southwestern Power Administration"
    },
    "US-CENT-SWPP": {
      "countryName": "USA",
      "displayName": "SPP",
      "zoneName": "Southwest Power Pool"
    },
    "US-FLA-FMPP": {
      "countryName": "USA",
      "zoneName": "Florida Municipal Power Pool"
    },
    "US-FLA-FPC": {
      "countryName": "USA",
      "zoneName": "Duke Energy Florida"
    },
    "US-FLA-FPL": {
      "countryName": "USA",
      "zoneName": "Florida Power and Light Company"
    },
    "US-FLA-GVL": {
      "countryName": "USA",
      "zoneName": "Gainesville Regional Utilities"
    },
    "US-FLA-HST": {
      "countryName": "USA",
      "zoneName": "City of Homestead"
    },
    "US-FLA-JEA": {
      "countryName": "USA",
      "zoneName": "Jacksonville Electric Authority"
    },
    "US-FLA-SEC": {
      "countryName": "USA",
      "zoneName": "Seminole Electric Cooperative"
    },
    "US-FLA-TAL": {
      "countryName": "USA",
      "zoneName": "City of Tallahassee"
    },
    "US-FLA-TEC": {
      "countryName": "USA",
      "zoneName": "Tampa Electric Company"
    },
    "US-MIDA-PJM": {
      "countryName": "USA",
      "displayName": "PJM",
      "zoneName": "PJM Interconnection"
    },
    "US-MIDW-AECI": {
      "countryName": "USA",
      "zoneName": "Associated Electric Cooperative"
    },
    "US-MIDW-LGEE": {
      "countryName": "USA",
      "displayName": "Louisville Gas And Electric Company",
      "zoneName": "Louisville Gas and Electric Company and Kentucky Utilities"
    },
    "US-MIDW-MISO": {
      "countryName": "USA",
      "displayName": "MISO",
      "zoneName": "Midcontinent ISO"
    },
    "US-NE-ISNE": {
      "countryName": "USA",
      "zoneName": "New England ISO"
    },
    "US-NW-AVA": {
      "countryName": "USA",
      "zoneName": "Avista Corporation"
    },
    "US-NW-BPAT": {
      "countryName": "USA",
      "zoneName": "Bonneville Power Administration"
    },
    "US-NW-CHPD": {
      "countryName": "USA",
      "zoneName": "Chelan County"
    },
    "US-NW-DOPD": {
      "countryName": "USA",
      "zoneName": "Douglas County"
    },
    "US-NW-GCPD": {
      "countryName": "USA",
      "zoneName": "Grant County"
    },
    "US-NW-GRID": {
      "countryName": "USA",
      "zoneName": "Gridforce Energy Management"
    },
    "US-NW-GWA": {
      "countryName": "USA",
      "zoneName": "Naturener Power Watch"
    },
    "US-NW-IPCO": {
      "countryName": "USA",
      "zoneName": "Idaho Power Company"
    },
    "US-NW-NEVP": {
      "countryName": "USA",
      "zoneName": "Nevada Power Company"
    },
    "US-NW-NWMT": {
      "countryName": "USA",
      "zoneName": "Northwestern Energy"
    },
    "US-NW-PACE": {
      "countryName": "USA",
      "zoneName": "Pacificorp East"
    },
    "US-NW-PACW": {
      "countryName": "USA",
      "zoneName": "Pacificorp West"
    },
    "US-NW-PGE": {
      "countryName": "USA",
      "zoneName": "Portland General Electric Company"
    },
    "US-NW-PSCO": {
      "countryName": "USA",
      "displayName": "PSCo",
      "zoneName": "Public Service Company of Colorado"
    },
    "US-NW-PSEI": {
      "countryName": "USA",
      "zoneName": "Puget Sound Energy"
    },
    "US-NW-SCL": {
      "countryName": "USA",
      "zoneName": "Seattle City Light"
    },
    "US-NW-TPWR": {
      "countryName": "USA",
      "zoneName": "City of Tacoma"
    },
    "US-NW-WACM": {
      "countryName": "USA",
      "displayName": "WAPA Rocky Mountains",
      "zoneName": "Western Area Power Administration - Rocky Mountain Region"
    },
    "US-NW-WAUW": {
      "countryName": "USA",
      "displayName": "WAPA Upper Great Plains",
      "zoneName": "Western Area Power Administration - Upper Great Plains West"
    },
    "US-NW-WWA": {
      "countryName": "USA",
      "zoneName": "Naturener Wind Watch"
    },
    "US-NY-NYIS": {
      "countryName": "USA",
      "zoneName": "New York ISO"
    },
    "US-SE-SEPA": {
      "countryName": "USA",
      "zoneName": "Southeastern Power Administration"
    },
    "US-SE-SOCO": {
      "countryName": "USA",
      "zoneName": "Southern Company Services"
    },
    "US-SW-AZPS": {
      "countryName": "USA",
      "zoneName": "Arizona Public Service Company"
    },
    "US-SW-EPE": {
      "countryName": "USA",
      "zoneName": "El Paso Electric Company"
    },
    "US-SW-GRIF": {
      "countryName": "USA",
      "zoneName": "Griffith Energy"
    },
    "US-SW-PNM": {
      "countryName": "USA",
      "zoneName": "Public Service Company of New Mexico"
    },
    "US-SW-SRP": {
      "countryName": "USA",
      "zoneName": "Salt River Project"
    },
    "US-SW-TEPC": {
      "countryName": "USA",
      "zoneName": "Tucson Electric Power Company"
    },
    "US-SW-WALC": {
      "countryName": "USA",
      "displayName": "WAPA Desert Southwest",
      "zoneName": "Western Area Power Administration - Desert Southwest Region"
    },
    "US-TEN-TVA": {
      "countryName": "USA",
      "displayName": "TVA",
      "zoneName": "Tennessee Valley Authority"
    },
    "US-TEX-ERCO": {
      "countryName": "USA",
      "displayName": "ERCOT",
      "zoneName": "Electric Reliability Council of Texas"
    },
    "UZ": {
      "zoneName": "Uzbekistan"
    },
    "VA": {
      "zoneName": "Watykan"
    },
    "VC": {
      "zoneName": "Saint Vincent i Grenadyna"
    },
    "VG": {
      "countryName": "Virgin Islands",
      "zoneName": "Wyspy Dziewicze"
    },
    "VI": {
      "countryName": "USA",
      "zoneName": "Wyspy Dziewicze"
    },
    "VU": {
      "zoneName": "Vanuatu"
    },
    "WF": {
      "zoneName": "Wallis i Futuna"
    },
    "WS": {
      "zoneName": "Samoa"
    },
    "XK": {
      "zoneName": "Kosowo"
    },
    "XX": {
      "zoneName": "Cypr Północny"
    },
    "YT": {
      "zoneName": "Majotta"
    }
  }
}<|MERGE_RESOLUTION|>--- conflicted
+++ resolved
@@ -218,10 +218,6 @@
       "72h": "Dane godzinowe dla:",
       "3mo": "Dane dzienne dla:",
       "12mo": "Dane miesięczne dla:",
-<<<<<<< HEAD
-      "all": "Dane roczne dla:"
-    }
-=======
       "all_months": "Dane miesięczne dla:",
       "all_years": "Dane roczne dla:"
     },
@@ -230,7 +226,6 @@
     "12mo": "miesięczne",
     "all_months": "miesięczne",
     "all_years": "roczne"
->>>>>>> 83cbf28b
   },
   "left-panel": {
     "applied-methodologies": {
