{
  "panel-initial-text": {
    "thisproject": "Ten app jest",
    "opensource": "Open Source",
    "see": "zobacz",
    "datasources": "źródła danych",
    "contribute": "Pomóż nam <a href=\"{{link}}\" target=\"_blank\">dodając więcej regionów</a>"
  },
  "mobile-main-menu": {
    "map": "Electricity Maps",
    "areas": "Obszary",
    "about": "O nas"
  },
  "onboarding-modal": {
    "view1": {
      "header": "Obrazujemy wpływ produkcji energii elektrycznej na klimat"
    },
    "view2": {
      "header": "Zobacz ile CO₂ jest aktualnie emitowane podczas produkcji twojej energii elektrycznej, w czasie rzeczywistym",
      "text": "Regiony świata są kolorowane według intensywności emisji CO₂ (uwzględniając wszystkie gazy cieplarniane) zużywanej tam energii elektrycznej. Im bardziej zielony jest kolor, tym bardziej przyjazna jest energia elektryczna dla klimatu."
    },
    "view3": {
      "header": "Dowiedz się skąd pochodzi twój prąd",
      "text": "Strzałki na mapie wskazują przepływy energii elektrycznej pomiędzy różnymi obszarami. Kliknij obszar, aby zobaczyć więcej informacji o pochodzeniu jego energii elektrycznej."
    },
    "view7": {
      "header": "Warunki wiatrowe i słoneczne w czasie rzeczywistym",
      "text": "Produkcja energii wiatrowej i słonecznej zależy od pogody. Naćiśnij przyciski \"wiatr\" i \"słońce\", aby wyświetlić siłę wiatru i nasłonecznienie w czasie rzeczywistym na całym świecie."
    }
  },
  "country-panel": {
    "source": "źródło",
    "carbonintensity": "Emisja CO₂",
    "lowcarbon": "Niskoemisyjne",
    "renewable": "Odnawialne",
    "electricityproduction": "Produkcja energii elektrycznej",
    "emissions": "Emisje CO₂",
    "helpfrom": "z wkładem",
    "electricityconsumption": "Zużycie energii elektrycznej",
    "noDataAtTimestamp": "Dla wybranego okresu dane są tymczasowo niedostępne",
    "noLiveData": "Dane na żywo są tymczasowo niedostępne dla tego obszaru",
    "noParserInfo": "Nie posiadamy jeszcze żadnych informacji o tym obszarze.<br/> Chcesz pomóc? Możesz to zrobić <a href=\"{{link}}\" target=\"_blank\">dodając dane dla obszaru</a>.",
    "estimated": "szacowane",
    "aggregated": "zagregowane",
    "estimatedTooltip": "Dane czasu rzeczywistego dla tego obszaru zostały oszacowane na podstawie danych źródłowych i przyjętych założeń modelu.",
    "aggregatedTooltip": "Dane dla tego obszaru są zagregowane na podstawie historycznych wartości godzinowych.",
    "dataIsEstimated": "Niektóre dane dla tego obszaru zostały oszacowane. Przeczytaj więcej o naszej metodologii szacowania <a href=\"https://github.com/electricityMaps/electricitymaps-contrib/wiki/Estimation-methods\" target=\"_blank\">tutaj</a>.",
    "now": "Obecnie"
  },
  "left-panel": {
    "zone-list-header-title": "Wpływ na klimat według obszaru",
    "zone-list-header-subtitle": "według emisji CO₂ poprzez wytwarzanie energii elektrycznej (gCO₂eq/kWh)",
    "search": "Szukaj"
  },
  "time-controller": {
    "title": "Wyświetl dane historyczne"
  },
  "footer": {
    "foundbugs": "Znalazłeś błąd lub masz własny pomysł? Daj nam znać",
    "here": "tutaj",
    "faq-text": "Coś jest niejasne? Sprawdź nasze",
    "faq": "najczęściej zadawane pytania."
  },
  "legends": {
    "windpotential": "Potencjał wiatrowy",
    "solarpotential": "Potencjał słoneczny",
    "colorblindmode": "tryb bezbarwny",
    "carbonintensity": "Emisja CO₂"
  },
  "tooltips": {
    "carbonintensity": "Emisja CO₂",
    "lowcarbon": "Niskoemisyjne źródła energii",
    "renewable": "Odnawialne źródła energii",
    "crossborderexport": "Eksport",
    "carbonintensityexport": "Emisja CO₂ eksportu",
    "ofinstalled": "zainstalowanej mocy",
    "utilizing": "wykorzystując",
    "representing": "reprezentując",
    "ofemissions": "emisji",
    "withcarbonintensity": "z emisją CO₂ wynoszącą",
    "showWindLayer": "Pokaż wiatr",
    "hideWindLayer": "Schowaj wiatr",
    "showSolarLayer": "Pokaż nasłonecznienie",
    "hideSolarLayer": "Schowaj nasłonecznienie",
    "changeTheme": "Włącz tryb nocny",
    "noParserInfo": "Brak danych",
    "temporaryDataOutage": "Tymczasowy brak danych",
    "production": "produkcja",
    "consumption": "konsumpcja",
    "cpinfo": "<b>konsumpcja</b> uwzględnia import i eksport, <b>produkcja</b> je pomija",
    "selectLanguage": "Wybierz język",
    "lowCarbDescription": "Zawiera niskoemisyjne i jądrowe źródła energii"
  },
  "updatePrompt": {
    "title": "Dostępna aktualizacja",
    "description": "Dostępna jest nowa wersja aplikacji, zaktualizować teraz?",
    "update": "Aktualizuj",
    "dismiss": "Odrzuć"
  },
  "misc": {
    "maintitle": "Emisja CO₂ konsumpcji energii elektrycznej w czasie rzeczywistym",
<<<<<<< HEAD
    "newversion": "Jest dostępna nowa wersja!",
=======
    "oops": "Ups! Mamy problemy z komunikacją z serwerem. Spróbujemy ponownie za kilka sekund.",
    "retrynow": "Spróbuj teraz",
    "database-ad": "Szukasz danych historycznych? <a href=\"https://electricitymaps.com?utm_source=app.electricitymaps.com&utm_medium=referral\" target=\"_blank\">Sprawdź Electricity Map Database!</a>",
    "api-ad": "Chcesz mieć aktualne dane w twojej aplikacji lub na urządzeniu? <a href=\"https://electricitymaps.com?utm_source=app.electricitymaps.com&utm_medium=referral\" target=\"_blank\">Spróbuj Electricity Map API!</a>",
    "legend": "Legenda",
>>>>>>> 6fb64cc8
    "faq": "Najczęściej Zadawane Pytania",
    "dismiss": "Ignoruj",
    "reload": "Odśwież"
  },
  "theMap": {
    "groupName": "Mapa",
    "mapColors-question": "Co oznaczają kolory na mapie?",
    "mapColors-answer": "Obszary na mapie kolorujemy na podstawie ilości emitowanych gazów cieplarnianych przypadających na każdą zużytą jednostkę energii elektrycznej (jej <a href=\"#carbonIntensity\" class=\"entry-link\"> intensywności emisji dwutlenku węgla </a>). Im bardziej zielony jest kolor, tym bardziej przyjazna jest energia elektryczna dla klimatu.",
    "mapArrows-question": "Co oznaczają strzałki między regionami na mapie?",
    "mapArrows-answer": "Strzałki między regionami wskazują fizyczny przepływ (import i eksport) energii elektrycznej między nimi: Im szybciej migają, tym jest on większy. Przepływ energii elektrycznej jest ważny, ponieważ importując energię elektryczną z sąsiednich obszarów importujesz również emisję dwutlenku węgla związaną z jej produkcją.",
    "mapSolarWindButtons-question": "Do czego służą przyciski „słońce” i „wiatr” na mapie?",
    "mapSolarWindButtons-answer": "Te przyciski przełączają wyświetlanie w czasie rzeczywistym prędkości wiatru i intensywności nasłonecznienia, wskazując potencjalną możliwość przejścia na energię słoneczną i wiatrową w różnych obszarach.",
    "mapNuclearColors-question": "Dlaczego kraje zasilane energią jądrową są oznaczone na mapie kolorem zielonym?",
    "mapNuclearColors-answer": "Produkcja energii jądrowej charakteryzuje się bardzo niską emisyjnością (<a href=\"https://en.wikipedia.org/wiki/Life-cycle_greenhouse-gas_emissions_of_energy_sources#2014_IPCC.2C_Global_warming_potential_of_selected_electricity_sources\" target=\"_blank\" >source</a>), i kraje zasilane energią jądrową są zatem zaznaczone kolorem zielonym. To nie oznacza, że nie ma innych wyzwań środowiskowych związanych z energetyką jądrową (jak ma to również miejsce z innymi źródłami), ale te wyzwania nie są związane z emisjią gazów cieplarnianych i dlatego są poza zakresem tej mapy.",
    "mapColorBlind-question": "Mam ślepotę barw. Jak mogę odczytywać waszą mapę?",
    "mapColorBlind-answer": "Możesz zmieniać kolory wyświetlane na mapie, włączając ustawienie „tryb bezbarwny”. Znajduje się on na dole lewego panelu na pulpicie oraz w zakładce informacyjnej w aplikacji mobilnej."
  },
  "mapAreas": {
    "groupName": "Obszary na mapie",
    "noData-question": "Dlaczego dane dla mojego obszaru są niedostępne?",
    "noData-answer": "Albo dlatego, że źródła obszaru są chwilowo niedostępne, albo nie mamy jeszcze skonfigurowanych żadnych źródł dla tego obszaru. Możesz <a href=\"#contribute\" class=\"entry-link\">nam pomóc w dodawaniu nowych źródeł danych</a>.",
    "whySmallAreas-question": "Dlaczego dzielicie państwa na mniejsze obszary, zamiast pokazywać średniej wartości dla danego państwa?",
    "whySmallAreas-answer": "Te obszary to najmniejsze obszary geograficzne, dla których mamy dane. Mając dostęp do informacji o najwyższym poziomie szczegółowości, konsumenci energii elektrycznej w różnych obszarach mogą mieć dokładniejszą wiedzę na temat pochodzenia zużywanej przez nich energii elektrycznej i związanego z tym wpływu na klimat.",
    "divideExistingArea-question": "Czy możecie podzielić mój obszar na mniejsze części?",
    "divideExistingArea-answer": "Oczywiście, jeżeli istnieją oddzielne źródła danych dla każdej części obszaru. Możesz <a href=\"#contribute\" class=\"entry-link\">nam pomóc dodając nowe źródła danych</a>",
    "seeHistoricalData-question": "Czy mogę zobaczyć historię obszaru cofniętą w czasie o więcej niż 24 godziny?",
    "seeHistoricalData-answer": "Możesz zakupić dostęp do naszych wszystkich danych historycznych za pośrednictwem <a href=\"https://electricitymaps.com?utm_source=app.electricitymaps.com&utm_medium=referral\" target=\"_blank\">naszej bazy danych</a>."
  },
  "methodology": {
    "groupName": "Nasze metody",
    "carbonIntensity-question": "Co to jest „Intensywność emisji CO₂”?",
    "carbonIntensity-answer": "Intensywność emisji CO₂ (w gCO₂eq/kWh - gramach ekwiwalentów dwutlenku węgla wyemitowanego na kilowatogodzinę zużytej energii elektrycznej). <br><br>Mierzymy emisje zużycia energii elektrycznej (nie produkcji), co oznacza wszystkie emisje gazów cieplarnianych (zarówno CO₂, jaki i innych gazów cieplarnianych, takich jak metan), które zostały wykorzystane do produkcji energii elektrycznej zużywanej na danym obszarze, biorąc pod uwagę intensywność emisji CO₂ importowanej z innych obszarów. Stosujemy podejście analizy cyklu życia (LCA, life cycle analysis), co oznacza, że bierzemy pod uwagę emisje z całego cyklu życia elektrowni (budowa, produkcja paliw, emisje eksploatacyjne i likwidacja).",
    "renewableLowCarbonDifference-question": "Jaka jest różnica pomiędzy „odnawialne” i „niskoemisyjne”?",
    "renewableLowCarbonDifference-answer": "Produkcja energii odnawialnej opiera się na odnawialnych źródłach energii, takich jak energia wiatrowa, wodna, słoneczna i geotermalna. Niskoemisyjna produkcja energii oznacza, że produkcja wiąże się z bardzo niskim poziomem emisji gazów cieplarnianych, tak jak w przypadku energii jądrowej.",
    "importsAndExports-question": "Czy bierzecie pod uwagę import i eksport energii elektrycznej?",
    "importsAndExports-answer": "Tak. Import i eksport można zobaczyć na mapie jako małe <a href=\"#mapArrows\" class=\"entry-link\">strzałki pomiędzy różnymi obszarami</a>. Szczegółowe informacje można zobaczyć na wykresach wyświetlanych po kliknięciu obszaru.",
    "emissionsOfStored-question": "Co z emisjami pochodzącymi z wytwarzania energii elektrycznej, która jest następnie magazynowana w bateriach lub wykorzystywana do napiełniania zbiorników?",
    "emissionsOfStored-answer": "Ponieważ obecnie magazynowana jest tylko niewielka część energii elektrycznej, niedokładności w modelowaniu tych emisji nie powinny mieć dużego wpływu na obecną łączną wartość.",
    "guaranteesOfOrigin-question": "Co to są zielone certyfikaty, i jak są one brane pod uwagę?",
    "guaranteesOfOrigin-answer": "Kiedy producencji odnawialnych źródeł energii wytwarzają energię elektryczną, mogą stworzyc Gwarancję Pochodzenia (lub Renewable Energy Certificates) - dowód, że energia elektryczna została wyprodukowana i przekazana do sieci elektroenergetycznej. Gwarancję te można następnie sprzedać, dając detalistom energii elektrycznej sposób na potwierdzenie tego, że energia elektryczna, którą oni odsprzedają pochodzi z odnawialnych źródeł energii, niezależnie od rzeczywistego lub fizycznego źródła.",
    "otherSources-question": "Dlaczego nie pokazujecie innych źródeł energii niż produkcja energii elektrycznej?",
    "homeSolarPanel-question": "Co jeśli mam zainstalowany panel słoneczny w swoim domu?",
    "emissionsPerCapita-question": "Dlaczego nie pokazujecie energii na mieszkańca?",
    "emissionsPerCapita-answer": "Część energii elektrycznej zużywanej na danych obszarze jest wykorzystywana do wytwarzania dóbr fizycznych i produktów, które są później eksportowane i zużywane na innych obszarach. Ta produkcja, a także jej zużycie energii elektrycznej i związanie z nią emisje napędzane są przez konsumpcję produktów <em> w obszarach importu</em>, a nie w obszarze, w którym odbywa się produkcja. Uważamy, że ludzie powinni byc odpowiedzialni tylko za to, co konsumują, a nie za produkty wytwarzane na obszarze, na którym żyją, których nie wykorzystują. W tym sensie pokazywanie emisji zużycia energii elektrycznej na mieszkańca dla obszarów jest mylące."
  },
  "data": {
    "groupName": "Nasze dane",
    "dataOrigins-question": "Skąd bierzecie swoje dane?",
    "dataOrigins-answer": "Wszystkie nasze dane obliczamy na podstawie publicznie dostępnych danych, publikowanych przez operatorów sieci elektroenergetycznych, oficjale agencje i innych. Możesz kliknąć na obszar aby zobaczyć więcej szczegółów na temat pochodzenia jego danych.",
    "dataDownload-question": "Czy mogę pobrać wasze dane?",
    "dataDownload-answer": "Możesz wykupić dostęp do naszych wszystkich danych w naszej <a href=\"https://electricitymaps.com?utm_source=app.electricitymaps.com&utm_medium=referral\" target=\"_blank\">bazie danych</a>.",
    "dataIntegration-question": "Czy mogę zintegrować wasze dane w czasie rzeczywistym z moją aplikacją lub urządzeniem?",
    "dataIntegration-answer": "Tak! Sprzdajemy dostęp do <a href=\"https://electricitymaps.com?utm_source=app.electricitymaps.com&utm_medium=referral\" target=\"_blank\">API w czasie rzeczywistym</a>, które zawiera prognozy na przyszłość."
  },
  "aboutUs": {
    "groupName": "O nas",
    "whoAreYou-question": "Kim jesteście?",
    "whoAreYou-answer": "Electricity Map jest rozwijania i zarządzana przez <a href=\"https://electricitymaps.com/\" target=\"_blank\">Electricity Maps</a>, duński start-up. Naszym celem jest pomoc ludzkości w osiągnięciu zrównoważonego stanu egzystencji poprzez ilościowe określanie i udostępnianie wpływu naszych codziennych decyzji na klimat.",
    "feedback-question": "Czy moge przekazać wam opinię?",
    "feedback-answer": "Proszę przekaż! Proszę wypełnić <a href=\"https://forms.gle/VHaeHzXyGodFKZY18\" target=\"_blank\">nasz formularz opinii</a> lub <a href=\"mailto:app@electricitymaps.com\">wyślij do nas e-mail!</a>",
    "contribute-question": "Czy mogę wspomóc wasz projekt?",
    "contribute-answer": " Tak! Electricity Map jest projektem open-source, możliwym dzięki naszym wolontariuszom. Jeżeli chesz pomóc w rozwijaniu mapy, dodając źródła dla nowych obszarów, dodając nowe funkcjionalności lub naprawiając błędy, możesz to zrobić poprzez <a href=\"https://github.com/electricitymaps/electricitymaps-contrib\" target=\"_blank\">github</a>.",
    "workTogether-question": "Czy możemy współpracować?",
    "workTogether-answer": "Aktywnie poszukujemy nowych możliwości współpracy. <a href=\"mailto:app@electricitymaps.com\">Wyślij do nas e-mail!</a>",
    "disclaimer-question": "Zastrzeżenie"
  },
  "wind": "wiatrowa",
  "windDataError": "Dane wiatru są obecnie niedostępne",
  "solar": "słoneczna",
  "solarDataError": "Dane nasłonecznienia obecnie niedostępne",
  "hydro": "wodna",
  "hydro storage": "szczytowo-pompowa",
  "battery storage": "baterie",
  "biomass": "biomasa",
  "nuclear": "jądrowa",
  "geothermal": "geotermalna",
  "gas": "gazowa",
  "coal": "węglowa",
  "oil": "naftowa",
  "unknown": "nieznana",
  "electricityComesFrom": "{{zoneFlag}} <b>{{zoneName}}</b>: produkcja {{selectedLayerKey}} tworzy <b>{{percentageUsage}} %</b> energii elektrycznej",
  "emissionsComeFrom": "{{zoneFlag}} <b>{{zoneName}}</b>: produkcja {{selectedLayerKey}} tworzy <b>{{percentageUsage}} %</b> emisji",
  "electricityStoredUsing": "{{zoneFlag}} <b>{{zoneName}}</b>: {{selectedLayerKey}} przetrzymywują <b>{{percentageUsage}} %</b> energii elektrycznej",
  "emissionsStoredUsing": "{{zoneFlag}} <b>{{zoneName}}</b>: {{selectedLayerKey}} przetrzymywują <b>{{percentageUsage}} %</b> emisji",
  "electricityExportedTo": "{{zoneFlag}} <b>{{zoneName}}</b>: <b>{{percentageUsage}} %</b> energii elektrycznej jest eksportowane do {{selectedZoneFlag}} <b>{{selectedZoneName}}</b>",
  "emissionsExportedTo": "{{zoneFlag}} <b>{{zoneName}}</b>: <b>{{percentageUsage}} %</b> emisji jest eksportowane do {{selectedZoneFlag}} <b>{{selectedZoneName}}</b>",
  "electricityImportedFrom": "{{zoneFlag}} <b>{{zoneName}}</b>: <b>{{percentageUsage}} %</b> energii elektrycznej jest importowane z {{selectedZoneFlag}} <b>{{selectedZoneName}}</b>",
  "emissionsImportedFrom": "{{zoneFlag}} <b>{{zoneName}}</b>: <b>{{percentageUsage}} %</b> emisji jest importowane z {{selectedZoneFlag}} <b>{{selectedZoneName}}</b>",
  "zoneShortName": {
    "AE": {
      "zoneName": "Zjednoczone Emiraty Arabskie"
    },
    "AL": {
      "zoneName": "Albania"
    },
    "AF": {
      "zoneName": "Afganistan"
    },
    "AR": {
      "zoneName": "Argentyna"
    },
    "AT": {
      "zoneName": "Austria"
    },
    "AU-NSW": {
      "countryName": "Australia",
      "zoneName": "Nowa Południowa Walia"
    },
    "AU-NT": {
      "countryName": "Australia",
      "zoneName": "Terytorium Północne"
    },
    "AU-QLD": {
      "countryName": "Australia",
      "zoneName": "Queensland"
    },
    "AU-SA": {
      "countryName": "Australia",
      "zoneName": "Australia Południowa"
    },
    "AU-TAS": {
      "countryName": "Australia",
      "zoneName": "Tasmania"
    },
    "AU-VIC": {
      "countryName": "Australia",
      "zoneName": "Wiktoria"
    },
    "AU-WA": {
      "countryName": "Australia",
      "zoneName": "Australia Zachodnia"
    },
    "AX": {
      "zoneName": "Wyspy Alandzkie"
    },
    "AZ": {
      "zoneName": "Azerbejdżan"
    },
    "BA": {
      "zoneName": "Bośnia i Hercegowina"
    },
    "BD": {
      "zoneName": "Bangladesz"
    },
    "BE": {
      "zoneName": "Belgia"
    },
    "BG": {
      "zoneName": "Bułgaria"
    },
    "BH": {
      "zoneName": "Bahrajn"
    },
    "BO": {
      "zoneName": "Boliwia"
    },
    "BR": {
      "zoneName": "Brazylia"
    },
    "BR-CS": {
      "countryName": "Brazylia",
      "zoneName": "Brazylia centralna"
    },
    "BR-N": {
      "countryName": "Brazylia",
      "zoneName": "Brazylia północna"
    },
    "BR-NE": {
      "countryName": "Brazylia",
      "zoneName": "Brazylia północno-wschodnia"
    },
    "BR-S": {
      "countryName": "Brazylia",
      "zoneName": "Brazylia południowa"
    },
    "BY": {
      "zoneName": "Białoruś"
    },
    "CA-AB": {
      "countryName": "Kanada",
      "zoneName": "Alberta"
    },
    "CA-BC": {
      "countryName": "Kanada",
      "zoneName": "Kolumbia Brytyjska"
    },
    "CA-MB": {
      "countryName": "Kanada",
      "zoneName": "Manitoba"
    },
    "CA-NL": {
      "countryName": "Kanada",
      "zoneName": "Nowa Fundlandia i Labrador"
    },
    "CA-NB": {
      "countryName": "Kanada",
      "zoneName": "Nowy Brunszwik"
    },
    "CA-NT": {
      "countryName": "Kanada",
      "zoneName": "Terytoria Północno-Zachodnie"
    },
    "CA-NS": {
      "countryName": "Kanada",
      "zoneName": "Nowa Szkocja"
    },
    "CA-NU": {
      "countryName": "Kanada",
      "zoneName": "Nunavut"
    },
    "CA-ON": {
      "countryName": "Kanada",
      "zoneName": "Ontario"
    },
    "CA-PE": {
      "countryName": "Kanada",
      "zoneName": "Wyspa Księcia Edwarda"
    },
    "CA-QC": {
      "countryName": "Kanada",
      "zoneName": "Quebec"
    },
    "CA-SK": {
      "countryName": "Kanada",
      "zoneName": "Saskatchewan"
    },
    "CA-YT": {
      "countryName": "Kanada",
      "zoneName": "Jukon"
    },
    "CD": {
      "zoneName": "Demokratyczna Republika Konga"
    },
    "CF": {
      "zoneName": "Republika Środkowoafrykańska"
    },
    "CG": {
      "zoneName": "Kongo"
    },
    "CH": {
      "zoneName": "Szwajcaria"
    },
    "CI": {
      "zoneName": "Wybrzeże Kości Słoniowej"
    },
    "CM": {
      "zoneName": "Kamerun"
    },
    "CN": {
      "zoneName": "Chiny"
    },
    "CO": {
      "zoneName": "Kolumbia"
    },
    "CR": {
      "zoneName": "Kostaryka"
    },
    "CU": {
      "zoneName": "Kuba"
    },
    "CV": {
      "zoneName": "Republika Zielonego Przylądka"
    },
    "CZ": {
      "zoneName": "Czechy"
    },
    "DE": {
      "zoneName": "Niemcy"
    },
    "DJ": {
      "zoneName": "Dżibuti"
    },
    "DK": {
      "zoneName": "Dania"
    },
    "DK-DK1": {
      "countryName": "Dania",
      "zoneName": "Dania zachodnia"
    },
    "DK-DK2": {
      "countryName": "Denmark",
      "zoneName": "Dania wschodnia"
    },
    "DK-BHM": {
      "countryName": "Dania",
      "zoneName": "Bornholm"
    },
    "DO": {
      "zoneName": "Dominikana"
    },
    "DZ": {
      "zoneName": "Algieria"
    },
    "EC": {
      "zoneName": "Ekwador"
    },
    "EE": {
      "zoneName": "Estonia"
    },
    "EG": {
      "zoneName": "Egipt"
    },
    "EH": {
      "zoneName": "Sahara Zachodnia"
    },
    "ER": {
      "zoneName": "Erytrea"
    },
    "ES": {
      "zoneName": "Hiszpania"
    },
    "ES-CE": {
      "countryName": "Hiszpania",
      "zoneName": "Ceuta"
    },
    "ES-CN-FVLZ": {
      "countryName": "Hiszpania",
      "zoneName": "Fuerteventura i Lanzarote"
    },
    "ES-CN-GC": {
      "countryName": "Hiszpania",
      "zoneName": "Gran Canaria"
    },
    "ES-CN-HI": {
      "countryName": "Hiszpania",
      "zoneName": "El Hierro"
    },
    "ES-CN-IG": {
      "countryName": "Hiszpania",
      "zoneName": "La Gomera"
    },
    "ES-CN-LP": {
      "countryName": "Hiszpania",
      "zoneName": "La Palma"
    },
    "ES-CN-TE": {
      "countryName": "Hiszpania",
      "zoneName": "Teneryfa"
    },
    "ES-ML": {
      "countryName": "Hiszpania",
      "zoneName": "Melilla"
    },
    "ET": {
      "zoneName": "Etiopia"
    },
    "FI": {
      "zoneName": "Finlandia"
    },
    "FO": {
      "zoneName": "Wyspy Owcze"
    },
    "FR": {
      "zoneName": "Francja"
    },
    "FR-COR": {
      "countryName": "Francja",
      "zoneName": "Korsyka"
    },
    "GB": {
      "zoneName": "Wielka Brytania"
    },
    "GB-NIR": {
      "zoneName": "Irlandia Północna"
    },
    "GE": {
      "zoneName": "Gruzja"
    },
    "GF": {
      "zoneName": "Gujana Francuska"
    },
    "GL": {
      "zoneName": "Grenlandia"
    },
    "GN": {
      "zoneName": "Gwinea"
    },
    "GQ": {
      "zoneName": "Gwinea Równikowa"
    },
    "GR": {
      "zoneName": "Grecja"
    },
    "GR-IS": {
      "countryName": "Grecja",
      "zoneName": "Wyspy Egejskie"
    },
    "GT": {
      "zoneName": "Gwatemala"
    },
    "GW": {
      "zoneName": "Gwinea Bissau"
    },
    "GY": {
      "zoneName": "Gujana"
    },
    "HN": {
      "zoneName": "Honduras"
    },
    "HR": {
      "zoneName": "Chorwacja"
    },
    "HU": {
      "zoneName": "Węgry"
    },
    "ID": {
      "zoneName": "Indonezja"
    },
    "IE": {
      "zoneName": "Irlandia"
    },
    "IL": {
      "zoneName": "Izrael"
    },
    "IN-AN": {
      "countryName": "Indie",
      "zoneName": "Andamany i Nikobary"
    },
    "IN-AP": {
      "countryName": "Indie",
      "zoneName": "Andhra Pradesh"
    },
    "IN-AR": {
      "countryName": "Indie",
      "zoneName": "Arunachal Pradesh"
    },
    "IN-AS": {
      "countryName": "Indie",
      "zoneName": "Asam"
    },
    "IN-BR": {
      "countryName": "Indie",
      "zoneName": "Bihar"
    },
    "IN-CT": {
      "countryName": "Indie",
      "zoneName": "Chhattisgarh"
    },
    "IN-DL": {
      "countryName": "Indie",
      "zoneName": "Delhi"
    },
    "IN-GA": {
      "countryName": "Indie",
      "zoneName": "Goa"
    },
    "IN-GJ": {
      "countryName": "Indie",
      "zoneName": "Gudźarat"
    },
    "IN-HP": {
      "countryName": "Indie",
      "zoneName": "Himachal Pradesh"
    },
    "IN-HR": {
      "countryName": "Indie",
      "zoneName": "Hariana"
    },
    "IN-JH": {
      "countryName": "Indie",
      "zoneName": "Jharkhand"
    },
    "IN-JK": {
      "countryName": "Indie",
      "zoneName": "Dżammu i Kaszmir"
    },
    "IN-KA": {
      "countryName": "Indie",
      "zoneName": "Karnataka"
    },
    "IN-KL": {
      "countryName": "Indie",
      "zoneName": "Kerala"
    },
    "IN-MH": {
      "countryName": "Indie",
      "zoneName": "Maharasztra"
    },
    "IN-ML": {
      "countryName": "Indie",
      "zoneName": "Meghalaya"
    },
    "IN-MN": {
      "countryName": "Indie",
      "zoneName": "Manipur"
    },
    "IN-MP": {
      "countryName": "Indie",
      "zoneName": "Madhya Pradesh"
    },
    "IN-MZ": {
      "countryName": "Indie",
      "zoneName": "Mizoram"
    },
    "IN-NL": {
      "countryName": "Indie",
      "zoneName": "Nagaland"
    },
    "IN-OR": {
      "countryName": "Indie",
      "zoneName": "Orisa"
    },
    "IN-PB": {
      "countryName": "Indie",
      "zoneName": "Pendżab"
    },
    "IN-PY": {
      "countryName": "Indie",
      "zoneName": "Puducherry"
    },
    "IN-RJ": {
      "countryName": "Indie",
      "zoneName": "Radżastan"
    },
    "IN-SK": {
      "countryName": "Indie",
      "zoneName": "Sikkim"
    },
    "IN-TR": {
      "countryName": "Indie",
      "zoneName": "Tripura"
    },
    "IN-UP": {
      "countryName": "Indie",
      "zoneName": "Uttar Pradesh"
    },
    "IN-UT": {
      "countryName": "Indie",
      "zoneName": "Uttarakhand"
    },
    "IN-WB": {
      "countryName": "Indie",
      "zoneName": "Bengal Zachodni"
    },
    "IO": {
      "zoneName": "Brytyjskie Terytorium Oceanu Indyjskiego"
    },
    "IQ": {
      "zoneName": "Irak"
    },
    "IS": {
      "zoneName": "Islandia"
    },
    "IT": {
      "zoneName": "Włochy"
    },
    "IT-CNO": {
      "countryName": "Włochy",
      "zoneName": "Centralna północ"
    },
    "IT-CSO": {
      "countryName": "Włochy",
      "zoneName": "Centralne południe"
    },
    "IT-NO": {
      "countryName": "Włochy",
      "zoneName": "Północ"
    },
    "IT-SAR": {
      "countryName": "Włochy",
      "zoneName": "Sardynia"
    },
    "IT-SIC": {
      "countryName": "Włochy",
      "zoneName": "Sycylia"
    },
    "IT-SO": {
      "countryName": "Włochy",
      "zoneName": "Południe"
    },
    "JE": {
      "zoneName": "Jersey"
    },
    "JM": {
      "zoneName": "Jamajka"
    },
    "JO": {
      "zoneName": "Jordania"
    },
    "JP": {
      "zoneName": "Japonia"
    },
    "JP-CB": {
      "countryName": "Japonia",
      "zoneName": "Region Chūbu"
    },
    "JP-CG": {
      "countryName": "Japonia",
      "zoneName": "Region Chūgoku"
    },
    "JP-HKD": {
      "countryName": "Japonia",
      "zoneName": "Hokkaido"
    },
    "JP-HR": {
      "countryName": "Japonia",
      "zoneName": "Region Hokuriku"
    },
    "JP-KN": {
      "countryName": "Japonia",
      "zoneName": "Kansai"
    },
    "JP-KY": {
      "countryName": "Japonia",
      "zoneName": "Kiusiu"
    },
    "JP-ON": {
      "countryName": "Japonia",
      "zoneName": "Okinawa"
    },
    "JP-SK": {
      "countryName": "Japonia",
      "zoneName": "Sikoku"
    },
    "JP-TH": {
      "countryName": "Japonia",
      "zoneName": "Region Tōhoku"
    },
    "JP-TK": {
      "countryName": "Japonia",
      "zoneName": "Tokio"
    },
    "KE": {
      "zoneName": "Kenia"
    },
    "KG": {
      "zoneName": "Kirgistan"
    },
    "KH": {
      "zoneName": "Kambodża"
    },
    "KI": {
      "zoneName": "Kiribati"
    },
    "KM": {
      "zoneName": "Komory"
    },
    "KP": {
      "zoneName": "Korea Północna"
    },
    "KR": {
      "zoneName": "Korea Południowa"
    },
    "KW": {
      "zoneName": "Kuwejt"
    },
    "KZ": {
      "zoneName": "Kazachstan"
    },
    "LB": {
      "zoneName": "Liban"
    },
    "LT": {
      "zoneName": "Litwa"
    },
    "LU": {
      "zoneName": "Luksemburg"
    },
    "LV": {
      "zoneName": "Łotwa"
    },
    "LY": {
      "zoneName": "Libia"
    },
    "MA": {
      "zoneName": "Maroko"
    },
    "MD": {
      "zoneName": "Mołdawia"
    },
    "ME": {
      "zoneName": "Czarnogóra"
    },
    "MG": {
      "zoneName": "Madagaskar"
    },
    "MH": {
      "zoneName": "Wyspy Marshalla"
    },
    "MK": {
      "zoneName": "Macedonia Północna"
    },
    "MM": {
      "zoneName": "Mjanma"
    },
    "MO": {
      "zoneName": "Makau"
    },
    "MP": {
      "zoneName": "Martynika"
    },
    "MR": {
      "zoneName": "Mauretania"
    },
    "MT": {
      "zoneName": "Malta"
    },
    "MV": {
      "zoneName": "Malediwy"
    },
    "MX": {
      "zoneName": "Meksyk"
    },
    "MX-BC": {
      "countryName": "Meksyk",
      "zoneName": "Kalifornia Dolna"
    },
    "MX-CE": {
      "countryName": "Meksyk",
      "zoneName": "Meksyk Centralny"
    },
    "MX-NE": {
      "countryName": "Meksyk",
      "zoneName": "Meksyk Północno Wschodni"
    },
    "MX-NO": {
      "countryName": "Meksyk",
      "zoneName": "Meksyk Północny"
    },
    "MX-NW": {
      "countryName": "Meksyk",
      "zoneName": "Meksyk Północno zachodni"
    },
    "MX-OC": {
      "countryName": "Meksyk",
      "zoneName": "Meksyk Zachodni"
    },
    "MX-OR": {
      "countryName": "Meksyk",
      "zoneName": "Meksyk Południowo Zachoni"
    },
    "MX-PN": {
      "countryName": "Meksyk",
      "zoneName": "Meksyk Południowo Wschodni"
    },
    "MY-EM": {
      "countryName": "Malezja",
      "zoneName": "Borneo"
    },
    "MY-WM": {
      "countryName": "Malezja",
      "zoneName": "Malezja zachodnia"
    },
    "MZ": {
      "zoneName": "Mozambik"
    },
    "NC": {
      "zoneName": "Nowa Kaledonia"
    },
    "NF": {
      "zoneName": "Wyspa Norfolk"
    },
    "NI": {
      "zoneName": "Nikaragua"
    },
    "NKR": {
      "zoneName": "Nagorno-Karabakh"
    },
    "NL": {
      "zoneName": "Holandia"
    },
    "NO": {
      "zoneName": "Norwegia"
    },
    "NO-NO1": {
      "countryName": "Norwegia",
      "zoneName": "Norwegia południowo-wschodnia"
    },
    "NO-NO2": {
      "countryName": "Norwegia",
      "zoneName": "Norwegia południowo-zachodnia"
    },
    "NO-NO3": {
      "countryName": "Norwegia",
      "zoneName": "Norwegia środkowa"
    },
    "NO-NO4": {
      "countryName": "Norwegia",
      "zoneName": "Norwegia północna"
    },
    "NO-NO5": {
      "countryName": "Norwegia",
      "zoneName": "Norwegia zachodnia"
    },
    "NZ": {
      "zoneName": "Nowa Zelandia"
    },
    "NZ-NZA": {
      "countryName": "Nowa Zelandia",
      "zoneName": "Wyspy Auckland"
    },
    "NZ-NZC": {
      "countryName": "Nowa Zelandia",
      "zoneName": "Wyspy Chatham"
    },
    "NZ-NZST": {
      "countryName": "Nowa Zelandia",
      "zoneName": "Wyspa Stewart"
    },
    "PA": {
      "zoneName": "Panama"
    },
    "PE": {
      "zoneName": "Peru"
    },
    "PG": {
      "zoneName": "Papua-Nowa Gwinea"
    },
    "PH": {
      "zoneName": "Filipiny"
    },
    "PL": {
      "zoneName": "Polska"
    },
    "PM": {
      "zoneName": "Saint-Pierre i Miquelon"
    },
    "PS": {
      "zoneName": "Palestyna"
    },
    "PT": {
      "zoneName": "Portugalia"
    },
    "PT-AC": {
      "countryName": "Portugalia",
      "zoneName": "Azory"
    },
    "PT-MA": {
      "countryName": "Portugalia",
      "zoneName": "Madera"
    },
    "PY": {
      "zoneName": "Paragwaj"
    },
    "QA": {
      "zoneName": "Katar"
    },
    "RO": {
      "zoneName": "Rumunia"
    },
    "RS": {
      "zoneName": "Serbia"
    },
    "RU": {
      "zoneName": "Rosja"
    },
    "RU-EU": {
      "zoneName": "Rosja"
    },
    "RU-AS": {
      "zoneName": "Rosja"
    },
    "RU-FE": {
      "countryName": "Rosja",
      "zoneName": "Rosyjski Daleki Wschód"
    },
    "RU-1": {
      "countryName": "Rosja",
      "zoneName": "Rosja europejska i Ural"
    },
    "RU-2": {
      "countryName": "Rosja",
      "zoneName": "Syberia"
    },
    "RU-KGD": {
      "countryName": "Rosja",
      "zoneName": "Kaliningrad"
    },
    "SA": {
      "zoneName": "Arabia Saudyjska"
    },
    "SE": {
      "zoneName": "Szwecja"
    },
    "SG": {
      "zoneName": "Singapur"
    },
    "SI": {
      "zoneName": "Słowenia"
    },
    "SJ": {
      "zoneName": "Svalbard i Jan Mayen"
    },
    "SK": {
      "zoneName": "Słowacja"
    },
    "SR": {
      "zoneName": "Surinam"
    },
    "SS": {
      "zoneName": "Sudan Południowy"
    },
    "ST": {
      "zoneName": "Wyspy Świętego Tomasza i Książęca"
    },
    "SV": {
      "zoneName": "Salwador"
    },
    "SZ": {
      "zoneName": "Suazi"
    },
    "TD": {
      "zoneName": "Czad"
    },
    "TJ": {
      "zoneName": "Tadżykistan"
    },
    "TL": {
      "zoneName": "Timor Wschodni"
    },
    "TH": {
      "zoneName": "Tajlandia"
    },
    "TN": {
      "zoneName": "Tunezja"
    },
    "TR": {
      "zoneName": "Turcja"
    },
    "TT": {
      "zoneName": "Trynidad i Tobago"
    },
    "TW": {
      "zoneName": "Tajwan"
    },
    "UA": {
      "zoneName": "Ukraina"
    },
    "UY": {
      "zoneName": "Urugwaj"
    },
    "VE": {
      "zoneName": "Wenezuela"
    },
    "VN": {
      "zoneName": "Wietnam"
    },
    "YE": {
      "zoneName": "Jemen"
    },
    "ZA": {
      "zoneName": "Południowa Afryka"
    },
    "ZM": {
      "zoneName": "Zambia"
    },
    "ZW": {
      "zoneName": "Zimbabwe"
    },
    "AD": {
      "zoneName": "Andora"
    },
    "AG": {
      "zoneName": "Antigua i Barbuda"
    },
    "AI": {
      "zoneName": "Anguilla"
    },
    "AM": {
      "zoneName": "Armenia"
    },
    "AO": {
      "zoneName": "Angola"
    },
    "AQ": {
      "zoneName": "Antarktyka"
    },
    "AS": {
      "zoneName": "Samoa Amerykańskie"
    },
    "AU-TAS-KI": {
      "countryName": "Tasmania"
    },
    "AW": {
      "zoneName": "Aruba"
    },
    "BB": {
      "zoneName": "Barbados"
    },
    "BF": {
      "zoneName": "Burkina Faso"
    },
    "BI": {
      "zoneName": "Burundi"
    },
    "BJ": {
      "zoneName": "Benin"
    },
    "BM": {
      "zoneName": "Bermudy"
    },
    "BN": {
      "zoneName": "Brunei"
    },
    "BQ": {
      "zoneName": "Holandia Karaibska"
    },
    "BS": {
      "zoneName": "Bahamy"
    },
    "BT": {
      "zoneName": "Bhutan"
    },
    "BV": {
      "zoneName": "Wyspa Bouveta"
    },
    "BW": {
      "zoneName": "Botswana"
    },
    "BZ": {
      "zoneName": "Belize"
    }
  }
}<|MERGE_RESOLUTION|>--- conflicted
+++ resolved
@@ -99,15 +99,11 @@
   },
   "misc": {
     "maintitle": "Emisja CO₂ konsumpcji energii elektrycznej w czasie rzeczywistym",
-<<<<<<< HEAD
-    "newversion": "Jest dostępna nowa wersja!",
-=======
     "oops": "Ups! Mamy problemy z komunikacją z serwerem. Spróbujemy ponownie za kilka sekund.",
     "retrynow": "Spróbuj teraz",
     "database-ad": "Szukasz danych historycznych? <a href=\"https://electricitymaps.com?utm_source=app.electricitymaps.com&utm_medium=referral\" target=\"_blank\">Sprawdź Electricity Map Database!</a>",
     "api-ad": "Chcesz mieć aktualne dane w twojej aplikacji lub na urządzeniu? <a href=\"https://electricitymaps.com?utm_source=app.electricitymaps.com&utm_medium=referral\" target=\"_blank\">Spróbuj Electricity Map API!</a>",
     "legend": "Legenda",
->>>>>>> 6fb64cc8
     "faq": "Najczęściej Zadawane Pytania",
     "dismiss": "Ignoruj",
     "reload": "Odśwież"
