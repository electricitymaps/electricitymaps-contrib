{
  "mobile-main-menu": {
    "map": "Electricity Maps",
    "areas": "Zone",
    "about": "Despre"
  },
  "onboarding-modal": {
    "view1": {
      "header": "Cartografierea impactului electricității asupra climei"
    },
    "view2": {
      "header": "Vezi cantitatea de CO₂ emisă pentru a produce electricitate, în timp real.",
      "text": "Colorăm zone de pe glob în funcție de nivelul de gaze cu efect de seră emise pentru producerea electricității consumate în zona respectivă. Cu cât e mai verde zona, cu atât e mai curată electriciatea pentru mediu."
    },
    "view3": {
      "header": "Află de unde provine electricitatea",
      "text": "Săgețile de pe hartă indică transferul de electriciate între diferite zone. Click pe o zonă pentru a afla mai multe informații despre originea electricității."
    },
    "view7": {
      "header": "Condiții în timp real pentru energie solară și eoliană",
      "text": "Producția de energie solară și eoliană depinde de starea vremii. Apăsați butoanele de soare și vânt pentru a afișa în timp real puterea vântului și a soarelui pe planetă."
    }
  },
  "country-panel": {
    "source": "Sursă",
    "carbonintensity": "Concentrația de dioxid de carbon",
    "lowcarbon": "Carbon redus",
    "renewable": "Energie regenerabilă",
    "electricityconsumption": "Electricitate",
    "emissions": "Emisii",
    "helpfrom": "cu ajutor de la",
    "noDataAtTimestamp": "Datele sunt indisponibile pentru perioada aleasă",
    "noLiveData": "Datele în timp real sunt momentan indisponibile pentru această zonă",
    "dataIsDelayed": "Datele pentru această zonă sunt pot fi cu {{hours}} ore întârziere. Date în timp real sunt indisponibile.",
    "noParserInfo": "Încă nu avem informații despre această zonă.<br/> Ai vrea să ajuți? Poți contribui prin <a href='{{link}}' target='_blank'>date pentru zonă</a>.",
    "now": "Acum"
  },
  "time-controller": {
    "title": {
      "3mo": "Date zilnice pentru:",
      "12mo": "Date lunare pentru:",
<<<<<<< HEAD
      "all": "Date anuale pentru:"
    }
=======
      "all_months": "Date lunare pentru:",
      "all_years": "Date anuale pentru:"
    },
    "3mo": "pe zi",
    "12mo": "pe luna",
    "all_months": "pe luna",
    "all_years": "pe an"
>>>>>>> 83cbf28b
  },
  "ranking-panel": {
    "title": "Impact asupra climei în funcție de zonă",
    "subtitle": "În ordinea concentrației de dioxid de carbon a electricității consumate (gCO₂eq/kWh)",
    "search": "Căutați zone"
  },
  "footer": {
    "foundbugs": "Ați găsit defecte sau aveți sugestii? Reportați-le",
    "faq-text": "Neclarități? Verificați",
    "faq": "întrebări frecvente.",
    "here": "aici"
  },
  "legends": {
    "windpotential": "Potențialul energiei eoliene",
    "solarpotential": "Potențialul energiei solare",
    "colorblindmode": "mod daltonism",
    "carbonintensity": "Concentrația de dioxid de carbon"
  },
  "tooltips": {
    "carbonintensity": "Concentrația de dioxid de carbon",
    "zoneHeader": {
      "lowcarbon": "Include energie regenerabilă și nucleară"
    },
    "crossborderexport": "Export peste granițe",
    "carbonintensityexport": "Concentrația de dioxid de carbon a exportului",
    "ofinstalled": "din capacitatea instalată",
    "utilizing": "utilizând",
    "representing": "reprezentând",
    "ofemissions": "din emisii",
    "withcarbonintensity": "cu o concentrație de dioxid de carbon de",
    "zoomIn": "Măriți",
    "zoomOut": "Micșorați",
    "showWindLayer": "Arătați vânt",
    "hideWindLayer": "Ascundeți vânt",
    "showSolarLayer": "Arătați soare",
    "hideSolarLayer": "Ascundeți soare",
    "changeTheme": "Activați modul întunecat",
    "noParserInfo": "Date indisponibile",
    "temporaryDataOutage": "Date în timp real indisponibile",
    "production": "producție",
    "consumption": "consum",
    "cpinfo": "<b>consumul</b> ia în vedere importul și exportul, <b>producția</b> le ignoră",
    "selectLanguage": "Alegeți limba",
    "dataIsDelayed": "Datele sunt întârziate"
  },
  "misc": {
    "maintitle": "Emisii de CO₂ a electricității consumate în timp real",
    "faq": "Întrebări frecvente",
    "dismiss": "închidere",
    "reload": "Reîncărcați"
  },
  "wind": "vânt",
  "windDataError": "Date despre energie eoliană sunt momentan indisponibile",
  "solar": "soare",
  "solarDataError": "Date despre energie solară sunt momentan indisponibile",
  "hydro": "hidro",
  "hydro storage": "hidrocentrală",
  "battery storage": "baterii",
  "biomass": "biomasă",
  "nuclear": "nucleară",
  "geothermal": "geotermală",
  "gas": "gaz natural",
  "coal": "cărbune",
  "oil": "petrol",
  "unknown": "necunoscută",
  "ofCO2eq": "de CO₂echivalent",
  "theMap": {
    "groupName": "Harta",
    "mapColors-question": "Ce semnificație au culorile de pe hartă",
    "mapColors-answer": "Colorăm zone pe hartă în funcție de nivelul de gaze cu efect de seră emise pentru fiecare unitate de electricitate consumată în zona respectivă (its <a href='#carbonIntensity' class='entry-link'>carbon intensity</a>). Cu cât e mai verde zona, cu atât e mai curat pentru mediu consumul de electricitate.",
    "mapArrows-question": "Ce indică săgețile dintre diferite zone pe hartă?",
    "mapArrows-answer": "Săgețile indică fluxul de curent (import și export) între zone: cu cât sclipesc mai repede, cu atât e mai mare cantitatea de curent transferată. Când se importă curent din zone vecine de asemenea se importă și emisiile de gaze cu efect de seră asociate cu producția curentului.",
    "mapSolarWindButtons-question": "Ce fac butoanele de “soare”, și “vânt”, de pe hartă?",
    "mapSolarWindButtons-answer": "Aceste butoane afișează viteza vântului și puterea soarelui. Oferă o indicație a potențialului de transfer la surse regenerabile.",
    "mapNuclearColors-question": "De ce sunt centralele nucleare afișate cu verde pe hartă?",
    "mapNuclearColors-answer": "Producția de energie nucleară are emisii de carbon foarte scăzute (<a href='https://en.wikipedia.org/wiki/Life-cycle_greenhouse-gas_emissions_of_energy_sources#2014_IPCC.2C_Global_warming_potential_of_selected_electricity_sources' target='_blank' >source</a>), de aceea țările care funcționează pe energie nucleară sunt arătate cu verde pe hartă. Asta nu înseamnă că centralele nucleare nu pot dăuna mediului, aceste probleme sunt în afara scopului hărții.",
    "mapColorBlind-question": "Cum pot cei cu daltonism să vizualizeze harta?",
    "mapColorBlind-answer": "Puteți schimba culorile afișate folosind opțiunea “mod daltonism”. Este localizată în stânga jos pentru desktop și în panoul de informații pentru varianta mobil a aplicației."
  },
  "mapAreas": {
    "groupName": "Zone pe hartă",
    "noData-question": "De ce nu am date disponibile pentru zona mea?",
    "noData-answer": "Sursele de date pentru acea zonă sunt momentan indisponibile sau pentru că încă nu am instalat surse de date pentru acea zonă. Puteți <a href='#contribute' class='entry-link'>să ne ajutați cu surse noi de date</a>.",
    "whySmallAreas-question": "De ce Împărțiți harta în zone mici și nu folosiți medii la nivel de țară?",
    "whySmallAreas-answer": "Zonele afișate sunt cele mai mici zone geografice pentru care avem date. Zonele mici oferă mai multe detalii pentru consumatori despre originea electricității și impactul asupra climei.",
    "divideExistingArea-question": "Puteți diviza o zonă în părți mai mici?",
    "divideExistingArea-answer": "Desigur, dacă există surse de date pentru fiecare parte. Ne puteți ajuta cu <a href='#contribute' class='entry-link'>noi surse de date</a>",
    "seeHistoricalData-question": "Pot să văd istoricul unei zone mai mult de 24 de ore în trecut?",
    "seeHistoricalData-answer": "Puteți cumpăra access la întreaga <a href='https://electricitymaps.com?utm_source=app.electricitymaps.com&utm_medium=referral' target='_blank'>colecție de date</a>."
  },
  "methodology": {
    "groupName": "Metodele noastre",
    "carbonIntensity-question": "Ce e 'concentrația de dioxid de carbon'?",
    "carbonIntensity-answer": "Concentrația de dioxid de carbon este o măsură a emisiilor de gaze cu efect de seră asociate cu producția de electricitate pe care o consumi (în gCO₂echivalent/kWh - grame de dioxid de carbon echivalente emise pe kilowatt oră de electricitate consumată). <br><br>Măsurăm emisiile electricității consumate (nu a producției), incluzând gazele cu efect de seră din producția curentului consumat și a curentului importat din alte zone. Luăm în calcul toate emisiile din viața centralelor electrice (construcție, producție de combustibil, emisii din timpul operării și a desființării).",
    "renewableLowCarbonDifference-question": "Care este diferența dintre “energia regenerabilă” și “carbon redus”?",
    "renewableLowCarbonDifference-answer": "Energia regenerabilă se bazează pe surse de energie precum vânt, apă, soare și energie geotermală. Energia generată cu nivel de dioxid de carbon redus înseamnă că din procesul de producție a electricității rezultă o cantitate mică de emisii de gaze cu efect de seră.",
    "importsAndExports-question": "Luați în calcul importuri și exporturi de electricitate?",
    "importsAndExports-answer": "Da, importurile și exporturile sunt reprezentate prin <a href='#mapArrows' class='entry-link'>săgeți între diferite zone</a>. Detalii pot fi văzute când faceți click pe o zonă.",
    "emissionsOfStored-question": "Cum măsurați emisiile din generarea electricității care este stocată în baterii sau folosită pentru umplerea rezervoarelor?",
    "emissionsOfStored-answer": "Deoarece momentan doar o mică proporție din electricitate este stocată, inexactități în aceste emisii nu produc o diferență considerabilă totalului. Având în vedere creșterea importanței stocării, în viitorul apropiat vom lua în calcul aceste emisii.",
    "guaranteesOfOrigin-question": "Ce sunt certificatele verzi și cum sunt luate în calcul?",
    "guaranteesOfOrigin-answer": "Certificatul Verde este un titlu care atestă producerea de energie electrică din surse regenerabile de energie. Certificatul se poate tranzacționa, distinct de cantitatea de energie electrică pe care acesta o reprezintă, pe o piață organizată, în condițiile legii și reprezintă schema suport de promovare a producerii energiei din surse regenerabile. Acest certificat este o dovadă că vânzătorul de electricitate a cumpărat electricitatea de la o sursă regenerabilă.<br><br> Partea problematică e că acest certificat descurajează consumatorii să folosească electricitate la momentul în care sursele regenerabile produc majoritatea curentului din rețea. Această hartă exclude certificatele verzi, oferind în schimb o reprezentare în timp real a rețelei electrice, pentru a împuternici consumatorii.",
    "otherSources-question": "De ce nu arătați și alte surse de emisii în afară de producția electricității?",
    "otherSources-answer": "Ar fi în afara scopului proiectului. În schimb, la electricityMap dezvoltăm <a href='#whoAreYou' class='entry-link'>noi soluții pentru a cuantifica emisiile din deciziile de zi cu zi</a>.",
    "homeSolarPanel-question": "Dacă am panouri solare instalate pe proprietatea mea?",
    "homeSolarPanel-answer": "Măsurăm concentrația de dioxid de carbon din rețeaua electrică, deci orice electricitate consumată din afara rețelei nu este inclusă în măsurătorile noastre. Dacă aveți o instalație care introduce electricitate în rețea și datele din acea zonă sunt publice, acea producție va fi inclusă în statisticile din zona respectivă.",
    "emissionsPerCapita-question": "De ce nu afișați emisii pe cap de locuitor?",
    "emissionsPerCapita-answer": "O parte din electricitatea consumată într-o zonă este folosită pentru manufacturarea produselor care vor fi exportate și consumate în alte zone. Cererea pentru manufacturare împreună cu consumul de electricitate și emisii este decisă de <em>zonele care importă</em>, și nu de către zonele unde are loc producția. Noi credem că oamenii sunt responsabili pentru electricitatea ce o consumă și nu pentru manufacturarea produselor în zonele unde trăiesc și pe care ei nu le consumă. Din acest punct de vedere, afișarea emisiilor pe cap de locuitor poate fi înșelătoare."
  },
  "data": {
    "groupName": "Datele noastre",
    "dataOrigins-question": "De unde obțineți datele?",
    "dataOrigins-answer": "Folosim date făcute publice, publicate de operatori de rețele electrice, agenții oficiale și altele. Dați click pe o zonă pentru a afla mai multe detalii despre originea datelor.",
    "dataDownload-question": "Pot să downloadez datele?",
    "dataDownload-answer": "Puteți cumpăra acces la toată <a href='https://electricitymaps.com?utm_source=app.electricitymaps.com&utm_medium=referral' target='_blank'>colecția noastră de date</a>.",
    "dataIntegration-question": "Pot integra datele voastre în timp real în aplicația / dispozitivul meu?",
    "dataIntegration-answer": "Da! Vindem acces la <a href='https://electricitymaps.com?utm_source=app.electricitymaps.com&utm_medium=referral' target='_blank'>API-ul în timp real</a>, care include predicții pe viitor."
  },
  "aboutUs": {
    "groupName": "Despre noi",
    "whoAreYou-question": "Cine sunteți?",
    "whoAreYou-answer": "Electricity Map e dezvoltat și menținut de <a href='https://electricitymaps.com/' target='_blank'>electricityMap</a>, o companie startup daneză. Scopul nostru este să ajutăm umanitatea să atingă o existență sustenabilă prin cuantificarea și accesibilitatea impactului asupra climei a alegerilor noastre de zi cu zi.",
    "feedback-question": "Pot oferi feedback?",
    "feedback-answer": "Te rugăm! Te rugăm să completezi <a href='https://forms.gle/VHaeHzXyGodFKZY18' target='_blank'>formularul nostru de feedback </a> sau <a href='mailto:app@electricitymaps.com'>trimite-ne un email!</a>",
    "contribute-question": "Pot să contribui la proiect?",
    "contribute-answer": "Da! Electricity Map e un proiect open-source, făcut posibil de voluntarii noștri. Dacă vrei să ajuți să dezvolți harta, fie prin surse noi de date, zone noi, componente noi sau bugfixes, nu ezitați să explorați pagina noastră de <a href='https://github.com/electricitymaps/electricitymaps-contrib' target='_blank'>github</a>.",
    "workTogether-question": "Putem lucra împreună?",
    "workTogether-answer": "Căutăm în mod activ noi oportunități de colaborare. <a href='mailto:app@electricitymaps.com'>Trimite-ne un email!</a>",
    "disclaimer-question": "Disclaimer",
    "disclaimer-answer": "<a href='https://electricitymaps.com/' target='_blank'>Electricity Maps</a> publishes data and images on the <a href='https://www.electricitymaps.com/' target='_blank'>Electricity Maps</a> for information purposes. It makes no claims of correctness nor provides any form of warranties, and reserves the right to change the content at any time or to remove parts without having to inform you of this. Electricity Maps assumes no responsibility for, and shall not be liable for, any damages or expenses you may incur as a result of any inaccuracy, incompleteness, untimeliness or obsolescence of the Electricity Maps, or the information derived from them.  It is not allowed to include this webpage, or any of its individual elements, in another webpage, without formal prior written consent.<br><br> All intellectual property rights belong to the rightful owners and its licensors. Copying, distribution and any other use of these materials, in particular the energy data, is not permitted without the written permission of Electricity Maps, except and only to the extent otherwise provided in regulations of mandatory law (such as the right to quote), unless specified otherwise for specific materials. <br><br>This disclaimer may be updated from time to time."
  },
  "zoneShortName": {
    "AD": {
      "zoneName": "Andorra"
    },
    "AE": {
      "zoneName": "United Arab Emirates"
    },
    "AF": {
      "zoneName": "Afghanistan"
    },
    "AG": {
      "zoneName": "Antigua and Barbuda"
    },
    "AI": {
      "zoneName": "Anguilla"
    },
    "AL": {
      "zoneName": "Albania"
    },
    "AM": {
      "zoneName": "Armenia"
    },
    "AO": {
      "zoneName": "Angola"
    },
    "AQ": {
      "zoneName": "Antarctica"
    },
    "AR": {
      "zoneName": "Argentina"
    },
    "AS": {
      "zoneName": "American Samoa"
    },
    "AT": {
      "zoneName": "Austria"
    },
    "AU-NSW": {
      "countryName": "Australia",
      "zoneName": "New South Wales"
    },
    "AU-NT": {
      "countryName": "Australia",
      "zoneName": "Northern Territory"
    },
    "AU-QLD": {
      "countryName": "Australia",
      "zoneName": "Queensland"
    },
    "AU-SA": {
      "countryName": "Australia",
      "zoneName": "South Australia"
    },
    "AU-TAS": {
      "countryName": "Australia",
      "zoneName": "Tasmania"
    },
    "AU-TAS-CBI": {
      "countryName": "Australia",
      "zoneName": "Cape Barren Island"
    },
    "AU-TAS-KI": {
      "countryName": "Australia",
      "zoneName": "King Island"
    },
    "AU-TAS-FI": {
      "countryName": "Australia",
      "zoneName": "Flinders Island"
    },
    "AU-VIC": {
      "countryName": "Australia",
      "zoneName": "Victoria"
    },
    "AU-WA": {
      "countryName": "Australia",
      "zoneName": "Western Australia"
    },
    "AU-WA-RI": {
      "countryName": "Australia",
      "zoneName": "Rottnest Island"
    },
    "AW": {
      "zoneName": "Aruba"
    },
    "AX": {
      "zoneName": "Åland Islands"
    },
    "AZ": {
      "zoneName": "Azerbaijan"
    },
    "BA": {
      "zoneName": "Bosnia and Herzegovina"
    },
    "BB": {
      "zoneName": "Barbados"
    },
    "BD": {
      "zoneName": "Bangladesh"
    },
    "BE": {
      "zoneName": "Belgium"
    },
    "BF": {
      "zoneName": "Burkina Faso"
    },
    "BG": {
      "zoneName": "Bulgaria"
    },
    "BH": {
      "zoneName": "Bahrain"
    },
    "BI": {
      "zoneName": "Burundi"
    },
    "BJ": {
      "zoneName": "Benin"
    },
    "BM": {
      "zoneName": "Bermuda"
    },
    "BN": {
      "zoneName": "Brunei"
    },
    "BO": {
      "zoneName": "Bolivia"
    },
    "BQ": {
      "zoneName": "Bonaire, Sint Eustatius and Saba"
    },
    "BR": {
      "zoneName": "Brazil"
    },
    "BR-CS": {
      "countryName": "Brazil",
      "zoneName": "Central Brazil"
    },
    "BR-N": {
      "countryName": "Brazil",
      "zoneName": "North Brazil"
    },
    "BR-NE": {
      "countryName": "Brazil",
      "zoneName": "North-East Brazil"
    },
    "BR-S": {
      "countryName": "Brazil",
      "zoneName": "South Brazil"
    },
    "BS": {
      "zoneName": "Bahamas"
    },
    "BT": {
      "zoneName": "Bhutan"
    },
    "BV": {
      "zoneName": "Bouvet Island"
    },
    "BW": {
      "zoneName": "Botswana"
    },
    "BY": {
      "zoneName": "Belarus"
    },
    "BZ": {
      "zoneName": "Belize"
    },
    "CA": {
      "zoneName": "Canada"
    },
    "CA-AB": {
      "countryName": "Canada",
      "zoneName": "Alberta"
    },
    "CA-BC": {
      "countryName": "Canada",
      "zoneName": "British Columbia"
    },
    "CA-MB": {
      "countryName": "Canada",
      "zoneName": "Manitoba"
    },
    "CA-NB": {
      "countryName": "Canada",
      "zoneName": "New Brunswick"
    },
    "CA-NL": {
      "countryName": "Canada",
      "zoneName": "Newfoundland and Labrador"
    },
    "CA-NS": {
      "countryName": "Canada",
      "zoneName": "Nova Scotia"
    },
    "CA-NT": {
      "countryName": "Canada",
      "zoneName": "Northwest Territories"
    },
    "CA-NU": {
      "countryName": "Canada",
      "zoneName": "Nunavut"
    },
    "CA-ON": {
      "countryName": "Canada",
      "zoneName": "Ontario"
    },
    "CA-PE": {
      "countryName": "Canada",
      "zoneName": "Prince Edward Island"
    },
    "CA-QC": {
      "countryName": "Canada",
      "zoneName": "Québec"
    },
    "CA-SK": {
      "countryName": "Canada",
      "zoneName": "Saskatchewan"
    },
    "CA-YT": {
      "countryName": "Canada",
      "zoneName": "Yukon"
    },
    "CC": {
      "zoneName": "Cocos Islands"
    },
    "CD": {
      "zoneName": "Democratic Republic of the Congo"
    },
    "CF": {
      "zoneName": "Central African Republic"
    },
    "CG": {
      "zoneName": "Congo"
    },
    "CH": {
      "zoneName": "Switzerland"
    },
    "CI": {
      "zoneName": "Ivory Coast"
    },
    "CK": {
      "zoneName": "Cook Islands"
    },
    "CL-CHP": {
      "countryName": "Chile",
      "zoneName": "Easter Island"
    },
    "CL-SEA": {
      "countryName": "Chile",
      "zoneName": "Sistema Eléctrico de Aysén"
    },
    "CL-SEM": {
      "countryName": "Chile",
      "zoneName": "Sistema Eléctrico de Magallanes"
    },
    "CL-SEN": {
      "countryName": "Chile",
      "zoneName": "Sistema Eléctrico Nacional"
    },
    "CM": {
      "zoneName": "Cameroon"
    },
    "CN": {
      "zoneName": "China"
    },
    "CO": {
      "zoneName": "Colombia"
    },
    "CR": {
      "zoneName": "Costa Rica"
    },
    "CU": {
      "zoneName": "Cuba"
    },
    "CV": {
      "zoneName": "Cabo Verde"
    },
    "CW": {
      "zoneName": "Curaçao"
    },
    "CX": {
      "zoneName": "Christmas Island"
    },
    "CY": {
      "zoneName": "Cyprus"
    },
    "CZ": {
      "zoneName": "Czechia"
    },
    "DE": {
      "zoneName": "Germany"
    },
    "DJ": {
      "zoneName": "Djibouti"
    },
    "DK": {
      "zoneName": "Denmark"
    },
    "DK-DK1": {
      "countryName": "Denmark",
      "zoneName": "West Denmark"
    },
    "DK-DK2": {
      "countryName": "Denmark",
      "zoneName": "East Denmark"
    },
    "DK-BHM": {
      "countryName": "Denmark",
      "zoneName": "Bornholm"
    },
    "DM": {
      "zoneName": "Dominica"
    },
    "DO": {
      "zoneName": "Dominican Republic"
    },
    "DZ": {
      "zoneName": "Algeria"
    },
    "EC": {
      "zoneName": "Ecuador"
    },
    "EE": {
      "zoneName": "Estonia"
    },
    "EG": {
      "zoneName": "Egypt"
    },
    "EH": {
      "zoneName": "Western Sahara"
    },
    "ER": {
      "zoneName": "Eritrea"
    },
    "ES": {
      "zoneName": "Spain"
    },
    "ES-CE": {
      "countryName": "Spain",
      "zoneName": "Ceuta"
    },
    "ES-IB-FO": {
      "countryName": "Spain",
      "zoneName": "Formentera"
    },
    "ES-IB-IZ": {
      "countryName": "Spain",
      "zoneName": "Ibiza"
    },
    "ES-IB-MA": {
      "countryName": "Spain",
      "zoneName": "Mallorca"
    },
    "ES-IB-ME": {
      "countryName": "Spain",
      "zoneName": "Menorca"
    },
    "ES-CN-FV": {
      "countryName": "Spain",
      "zoneName": "Fuerteventura"
    },
    "ES-CN-LZ": {
      "countryName": "Spain",
      "zoneName": "Lanzarote"
    },
    "ES-CN-GC": {
      "countryName": "Spain",
      "zoneName": "Gran Canaria"
    },
    "ES-CN-HI": {
      "countryName": "Spain",
      "zoneName": "El Hierro"
    },
    "ES-CN-IG": {
      "countryName": "Spain",
      "zoneName": "Isla de la Gomera"
    },
    "ES-CN-LP": {
      "countryName": "Spain",
      "zoneName": "La Palma"
    },
    "ES-CN-TE": {
      "countryName": "Spain",
      "zoneName": "Tenerife"
    },
    "ES-ML": {
      "countryName": "Spain",
      "zoneName": "Melilla"
    },
    "ET": {
      "zoneName": "Ethiopia"
    },
    "FI": {
      "zoneName": "Finland"
    },
    "FJ": {
      "zoneName": "Fiji"
    },
    "FK": {
      "zoneName": "Falkland Islands"
    },
    "FM": {
      "zoneName": "Micronesia"
    },
    "FO": {
      "zoneName": "Faroe Islands"
    },
    "FR": {
      "zoneName": "France"
    },
    "FR-COR": {
      "countryName": "France",
      "zoneName": "Corsica"
    },
    "GA": {
      "zoneName": "Gabon"
    },
    "GB": {
      "zoneName": "Great Britain"
    },
    "GB-NIR": {
      "zoneName": "Northern Ireland"
    },
    "GB-ORK": {
      "countryName": "Great Britain",
      "zoneName": "Orkney Islands"
    },
    "GB-ZET": {
      "countryName": "Great Britain",
      "zoneName": "Shetland Islands"
    },
    "GD": {
      "zoneName": "Grenada"
    },
    "GE": {
      "zoneName": "Georgia"
    },
    "GF": {
      "zoneName": "French Guiana"
    },
    "GG": {
      "zoneName": "Guernsey"
    },
    "GH": {
      "zoneName": "Ghana"
    },
    "GI": {
      "zoneName": "Gibraltar"
    },
    "GL": {
      "zoneName": "Greenland"
    },
    "GM": {
      "zoneName": "Gambia"
    },
    "GN": {
      "zoneName": "Guinea"
    },
    "GP": {
      "zoneName": "Guadeloupe"
    },
    "GQ": {
      "zoneName": "Equatorial Guinea"
    },
    "GR": {
      "zoneName": "Greece"
    },
    "GS": {
      "zoneName": "South Georgia and the South Sandwich Islands"
    },
    "GT": {
      "zoneName": "Guatemala"
    },
    "GU": {
      "zoneName": "Guam"
    },
    "GW": {
      "zoneName": "Guinea-Bissau"
    },
    "GY": {
      "zoneName": "Guyana"
    },
    "HK": {
      "zoneName": "Hong Kong"
    },
    "HM": {
      "zoneName": "Heard Island and McDonald Islands"
    },
    "HN": {
      "zoneName": "Honduras"
    },
    "HR": {
      "zoneName": "Croatia"
    },
    "HT": {
      "zoneName": "Haiti"
    },
    "HU": {
      "zoneName": "Hungary"
    },
    "ID": {
      "zoneName": "Indonesia"
    },
    "IE": {
      "zoneName": "Ireland"
    },
    "IL": {
      "zoneName": "Israel"
    },
    "IM": {
      "zoneName": "Isle of Man"
    },
    "IN-AN": {
      "countryName": "India",
      "zoneName": "Andaman and Nicobar Islands"
    },
    "IN-AP": {
      "countryName": "India",
      "zoneName": "Andhra Pradesh"
    },
    "IN-AR": {
      "countryName": "India",
      "zoneName": "Arunachal Pradesh"
    },
    "IN-AS": {
      "countryName": "India",
      "zoneName": "Assam"
    },
    "IN-BR": {
      "countryName": "India",
      "zoneName": "Bihar"
    },
    "IN-CT": {
      "countryName": "India",
      "zoneName": "Chhattisgarh"
    },
    "IN-DL": {
      "countryName": "India",
      "zoneName": "Delhi"
    },
    "IN-DN": {
      "countryName": "India",
      "zoneName": "Dadra and Nagar Haveli"
    },
    "IN-GA": {
      "countryName": "India",
      "zoneName": "Goa"
    },
    "IN-GJ": {
      "countryName": "India",
      "zoneName": "Gujarat"
    },
    "IN-HP": {
      "countryName": "India",
      "zoneName": "Himachal Pradesh"
    },
    "IN-HR": {
      "countryName": "India",
      "zoneName": "Haryana"
    },
    "IN-JH": {
      "countryName": "India",
      "zoneName": "Jharkhand"
    },
    "IN-JK": {
      "countryName": "India",
      "zoneName": "Jammu and Kashmir"
    },
    "IN-KA": {
      "countryName": "India",
      "zoneName": "Karnataka"
    },
    "IN-KL": {
      "countryName": "India",
      "zoneName": "Kerala"
    },
    "IN-MH": {
      "countryName": "India",
      "zoneName": "Maharashtra"
    },
    "IN-ML": {
      "countryName": "India",
      "zoneName": "Meghalaya"
    },
    "IN-MN": {
      "countryName": "India",
      "zoneName": "Manipur"
    },
    "IN-MP": {
      "countryName": "India",
      "zoneName": "Madhya Pradesh"
    },
    "IN-MZ": {
      "countryName": "India",
      "zoneName": "Mizoram"
    },
    "IN-NL": {
      "countryName": "India",
      "zoneName": "Nagaland"
    },
    "IN-OR": {
      "countryName": "India",
      "zoneName": "Orissa"
    },
    "IN-PB": {
      "countryName": "India",
      "zoneName": "Punjab"
    },
    "IN-PY": {
      "countryName": "India",
      "zoneName": "Pondicherry"
    },
    "IN-RJ": {
      "countryName": "India",
      "zoneName": "Rajasthan"
    },
    "IN-SK": {
      "countryName": "India",
      "zoneName": "Sikkim"
    },
    "IN-TN": {
      "countryName": "India",
      "zoneName": "Tamil Nadu"
    },
    "IN-TR": {
      "countryName": "India",
      "zoneName": "Tripura"
    },
    "IN-UP": {
      "countryName": "India",
      "zoneName": "Uttar Pradesh"
    },
    "IN-UT": {
      "countryName": "India",
      "zoneName": "Uttarakhand"
    },
    "IN-WB": {
      "countryName": "India",
      "zoneName": "West Bengal"
    },
    "IO": {
      "zoneName": "British Indian Ocean Territory"
    },
    "IQ": {
      "zoneName": "Iraq"
    },
    "IQ-KUR": {
      "countryName": "Iraq",
      "zoneName": "Kurdistan"
    },
    "IR": {
      "zoneName": "Iran"
    },
    "IS": {
      "zoneName": "Iceland"
    },
    "IT": {
      "zoneName": "Italy"
    },
    "IT-CNO": {
      "countryName": "Italy",
      "zoneName": "Central North"
    },
    "IT-CSO": {
      "countryName": "Italy",
      "zoneName": "Central South"
    },
    "IT-NO": {
      "countryName": "Italy",
      "zoneName": "North"
    },
    "IT-SAR": {
      "countryName": "Italy",
      "zoneName": "Sardinia"
    },
    "IT-SIC": {
      "countryName": "Italy",
      "zoneName": "Sicily"
    },
    "IT-SO": {
      "countryName": "Italy",
      "zoneName": "South"
    },
    "JE": {
      "zoneName": "Jersey"
    },
    "JM": {
      "zoneName": "Jamaica"
    },
    "JO": {
      "zoneName": "Jordan"
    },
    "JP-CB": {
      "countryName": "Japan",
      "zoneName": "Chūbu"
    },
    "JP-CG": {
      "countryName": "Japan",
      "zoneName": "Chūgoku"
    },
    "JP-HKD": {
      "countryName": "Japan",
      "zoneName": "Hokkaidō"
    },
    "JP-HR": {
      "countryName": "Japan",
      "zoneName": "Hokuriku"
    },
    "JP-KN": {
      "countryName": "Japan",
      "zoneName": "Kansai"
    },
    "JP-KY": {
      "countryName": "Japan",
      "zoneName": "Kyūshū"
    },
    "JP-ON": {
      "countryName": "Japan",
      "zoneName": "Okinawa"
    },
    "JP-SK": {
      "countryName": "Japan",
      "zoneName": "Shikoku"
    },
    "JP-TH": {
      "countryName": "Japan",
      "zoneName": "Tōhoku"
    },
    "JP-TK": {
      "countryName": "Japan",
      "zoneName": "Tōkyō"
    },
    "KE": {
      "zoneName": "Kenya"
    },
    "KG": {
      "zoneName": "Kyrgyzstan"
    },
    "KH": {
      "zoneName": "Cambodia"
    },
    "KI": {
      "zoneName": "Kiribati"
    },
    "KM": {
      "zoneName": "Comoros"
    },
    "KN": {
      "zoneName": "Saint Kitts and Nevis"
    },
    "KP": {
      "zoneName": "North Korea"
    },
    "KR": {
      "zoneName": "South Korea"
    },
    "KW": {
      "zoneName": "Kuwait"
    },
    "KY": {
      "zoneName": "Cayman Islands"
    },
    "KZ": {
      "zoneName": "Kazakhstan"
    },
    "LA": {
      "zoneName": "Laos"
    },
    "LB": {
      "zoneName": "Lebanon"
    },
    "LC": {
      "zoneName": "Saint Lucia"
    },
    "LI": {
      "zoneName": "Liechtenstein"
    },
    "LK": {
      "zoneName": "Sri Lanka"
    },
    "LR": {
      "zoneName": "Liberia"
    },
    "LS": {
      "zoneName": "Lesotho"
    },
    "LT": {
      "zoneName": "Lithuania"
    },
    "LU": {
      "zoneName": "Luxembourg"
    },
    "LV": {
      "zoneName": "Latvia"
    },
    "LY": {
      "zoneName": "Libya"
    },
    "MA": {
      "zoneName": "Morocco"
    },
    "MC": {
      "zoneName": "Monaco"
    },
    "MD": {
      "zoneName": "Moldova"
    },
    "ME": {
      "zoneName": "Montenegro"
    },
    "MF": {
      "countryName": "Saint Martin",
      "zoneName": "French"
    },
    "MG": {
      "zoneName": "Madagascar"
    },
    "MH": {
      "zoneName": "Marshall Islands"
    },
    "MK": {
      "zoneName": "North Macedonia"
    },
    "ML": {
      "zoneName": "Mali"
    },
    "MM": {
      "zoneName": "Myanmar"
    },
    "MN": {
      "zoneName": "Mongolia"
    },
    "MO": {
      "zoneName": "Macao"
    },
    "MP": {
      "zoneName": "Northern Mariana Islands"
    },
    "MQ": {
      "zoneName": "Martinique"
    },
    "MR": {
      "zoneName": "Mauritania"
    },
    "MS": {
      "zoneName": "Montserrat"
    },
    "MT": {
      "zoneName": "Malta"
    },
    "MU": {
      "zoneName": "Mauritius"
    },
    "MV": {
      "zoneName": "Maldives"
    },
    "MW": {
      "zoneName": "Malawi"
    },
    "MX": {
      "zoneName": "Mexico"
    },
    "MX-BC": {
      "countryName": "Mexico",
      "zoneName": "Baja California"
    },
    "MX-CE": {
      "countryName": "Mexico",
      "zoneName": "Central"
    },
    "MX-NE": {
      "countryName": "Mexico",
      "zoneName": "North East"
    },
    "MX-NO": {
      "countryName": "Mexico",
      "zoneName": "North"
    },
    "MX-NW": {
      "countryName": "Mexico",
      "zoneName": "North West"
    },
    "MX-OC": {
      "countryName": "Mexico",
      "zoneName": "Occidental"
    },
    "MX-OR": {
      "countryName": "Mexico",
      "zoneName": "Oriental"
    },
    "MX-PN": {
      "countryName": "Mexico",
      "zoneName": "Peninsula"
    },
    "MY": {
      "zoneName": "Malaysia"
    },
    "MY-EM": {
      "countryName": "Malaysia",
      "zoneName": "Borneo"
    },
    "MY-WM": {
      "countryName": "Malaysia",
      "zoneName": "Peninsula"
    },
    "MZ": {
      "zoneName": "Mozambique"
    },
    "NA": {
      "zoneName": "Namibia"
    },
    "NC": {
      "zoneName": "New Caledonia"
    },
    "NE": {
      "zoneName": "Niger"
    },
    "NF": {
      "zoneName": "Norfolk Island"
    },
    "NG": {
      "zoneName": "Nigeria"
    },
    "NI": {
      "zoneName": "Nicaragua"
    },
    "NL": {
      "zoneName": "Netherlands"
    },
    "NO-NO1": {
      "countryName": "Norway",
      "zoneName": "Southeast Norway"
    },
    "NO-NO2": {
      "countryName": "Norway",
      "zoneName": "Southwest Norway"
    },
    "NO-NO3": {
      "countryName": "Norway",
      "zoneName": "Middle Norway"
    },
    "NO-NO4": {
      "countryName": "Norway",
      "zoneName": "North Norway"
    },
    "NO-NO5": {
      "countryName": "Norway",
      "zoneName": "West Norway"
    },
    "NP": {
      "zoneName": "Nepal"
    },
    "NR": {
      "zoneName": "Nauru"
    },
    "NU": {
      "zoneName": "Niue"
    },
    "NZ": {
      "zoneName": "New Zealand"
    },
    "NZ-NZA": {
      "countryName": "New Zealand",
      "zoneName": "Auckland Islands"
    },
    "NZ-NZC": {
      "countryName": "New Zealand",
      "zoneName": "Chatham Islands"
    },
    "NZ-NZST": {
      "countryName": "New Zealand",
      "zoneName": "Stewart Island"
    },
    "OM": {
      "zoneName": "Oman"
    },
    "PA": {
      "zoneName": "Panama"
    },
    "PE": {
      "zoneName": "Peru"
    },
    "PF": {
      "zoneName": "French Polynesia"
    },
    "PG": {
      "zoneName": "Papua New Guinea"
    },
    "PH": {
      "zoneName": "Philippines"
    },
    "PK": {
      "zoneName": "Pakistan"
    },
    "PL": {
      "zoneName": "Poland"
    },
    "PM": {
      "zoneName": "Saint Pierre and Miquelon"
    },
    "PN": {
      "zoneName": "Pitcairn"
    },
    "PR": {
      "zoneName": "Puerto Rico"
    },
    "PS": {
      "zoneName": "State of Palestine"
    },
    "PT": {
      "zoneName": "Portugal"
    },
    "PT-AC": {
      "countryName": "Portugal",
      "zoneName": "Azores"
    },
    "PT-MA": {
      "countryName": "Portugal",
      "zoneName": "Madeira"
    },
    "PW": {
      "zoneName": "Palau"
    },
    "PY": {
      "zoneName": "Paraguay"
    },
    "QA": {
      "zoneName": "Qatar"
    },
    "RE": {
      "zoneName": "Réunion"
    },
    "RO": {
      "zoneName": "Romania"
    },
    "RS": {
      "zoneName": "Serbia"
    },
    "RU": {
      "zoneName": "Russia"
    },
    "RU-1": {
      "countryName": "Russia",
      "zoneName": "Europe-Ural"
    },
    "RU-2": {
      "countryName": "Russia",
      "zoneName": "Siberia"
    },
    "RU-AS": {
      "countryName": "Russia",
      "zoneName": "East"
    },
    "RU-EU": {
      "countryName": "Russia",
      "zoneName": "Arctic"
    },
    "RU-FE": {
      "countryName": "Russia",
      "zoneName": "Far East"
    },
    "RU-KGD": {
      "countryName": "Russia",
      "zoneName": "Kaliningrad"
    },
    "RW": {
      "zoneName": "Rwanda"
    },
    "SA": {
      "zoneName": "Saudi Arabia"
    },
    "SB": {
      "zoneName": "Solomon Islands"
    },
    "SC": {
      "zoneName": "Seychelles"
    },
    "SD": {
      "zoneName": "Sudan"
    },
    "SE": {
      "zoneName": "Sweden"
    },
    "SG": {
      "zoneName": "Singapore"
    },
    "SH": {
      "zoneName": "Saint Helena, Ascension and Tristan da Cunha"
    },
    "SI": {
      "zoneName": "Slovenia"
    },
    "SJ": {
      "zoneName": "Svalbard and Jan Mayen"
    },
    "SK": {
      "zoneName": "Slovakia"
    },
    "SL": {
      "zoneName": "Sierra Leone"
    },
    "SM": {
      "zoneName": "San Marino"
    },
    "SN": {
      "zoneName": "Senegal"
    },
    "SO": {
      "zoneName": "Somalia"
    },
    "SR": {
      "zoneName": "Suriname"
    },
    "SS": {
      "zoneName": "South Sudan"
    },
    "ST": {
      "zoneName": "Sao Tome and Principe"
    },
    "SV": {
      "zoneName": "El Salvador"
    },
    "SX": {
      "countryName": "Sint Maarten",
      "zoneName": "Dutch"
    },
    "SY": {
      "zoneName": "Syria"
    },
    "SZ": {
      "zoneName": "Swaziland"
    },
    "TC": {
      "zoneName": "Turks and Caicos Islands"
    },
    "TD": {
      "zoneName": "Chad"
    },
    "TF": {
      "zoneName": "French Southern Territories"
    },
    "TG": {
      "zoneName": "Togo"
    },
    "TH": {
      "zoneName": "Thailand"
    },
    "TJ": {
      "zoneName": "Tajikistan"
    },
    "TK": {
      "zoneName": "Tokelau"
    },
    "TL": {
      "zoneName": "Timor-Leste"
    },
    "TM": {
      "zoneName": "Turkmenistan"
    },
    "TN": {
      "zoneName": "Tunisia"
    },
    "TO": {
      "zoneName": "Tonga"
    },
    "TR": {
      "zoneName": "Turkey"
    },
    "TT": {
      "zoneName": "Trinidad and Tobago"
    },
    "TV": {
      "zoneName": "Tuvalu"
    },
    "TW": {
      "zoneName": "Taiwan"
    },
    "TZ": {
      "zoneName": "Tanzania"
    },
    "UA": {
      "zoneName": "Ukraine"
    },
    "UA-CR": {
      "countryName": "Ukraine",
      "zoneName": "Crimea"
    },
    "UG": {
      "zoneName": "Uganda"
    },
    "UM": {
      "zoneName": "United States Minor Outlying Islands"
    },
    "US-HI-HA": {
      "countryName": "United States of America",
      "zoneName": "Hawaii"
    },
    "US-HI-KA": {
      "countryName": "United States of America",
      "zoneName": "Kauai"
    },
    "US-HI-KH": {
      "countryName": "United States of America",
      "zoneName": "Kahoolawe"
    },
    "US-HI-LA": {
      "countryName": "United States of America",
      "zoneName": "Lanai"
    },
    "US-HI-MA": {
      "countryName": "United States of America",
      "zoneName": "Maui"
    },
    "US-HI-MO": {
      "countryName": "United States of America",
      "zoneName": "Molokai"
    },
    "US-HI-NI": {
      "countryName": "United States of America",
      "zoneName": "Niihau"
    },
    "US-HI-OA": {
      "countryName": "United States of America",
      "zoneName": "Oahu"
    },
    "US-CAL-BANC": {
      "countryName": "United States of America",
      "zoneName": "Balancing Authority Of Northern California"
    },
    "US-CAL-CISO": {
      "countryName": "United States of America",
      "zoneName": "California Independent System Operator"
    },
    "US-CAL-IID": {
      "countryName": "United States of America",
      "zoneName": "Imperial Irrigation District"
    },
    "US-CAL-LDWP": {
      "countryName": "United States of America",
      "zoneName": "Los Angeles Department Of Water And Power"
    },
    "US-CAL-TIDC": {
      "countryName": "United States of America",
      "zoneName": "Turlock Irrigation District"
    },
    "US-CAR-CPLE": {
      "countryName": "United States of America",
      "zoneName": "Duke Energy Progress East"
    },
    "US-CAR-CPLW": {
      "countryName": "United States of America",
      "zoneName": "Duke Energy Progress West"
    },
    "US-CAR-DUK": {
      "countryName": "United States of America",
      "zoneName": "Duke Energy Carolinas"
    },
    "US-CAR-SC": {
      "countryName": "United States of America",
      "zoneName": "South Carolina Public Service Authority"
    },
    "US-CAR-SCEG": {
      "countryName": "United States of America",
      "zoneName": "South Carolina Electric & Gas Company"
    },
    "US-CAR-YAD": {
      "countryName": "United States of America",
      "zoneName": "Alcoa Power Generating, Inc. Yadkin Division"
    },
    "US-CENT-SPA": {
      "countryName": "United States of America",
      "zoneName": "Southwestern Power Administration"
    },
    "US-CENT-SWPP": {
      "countryName": "United States of America",
      "zoneName": "Southwest Power Pool"
    },
    "US-FLA-FMPP": {
      "countryName": "United States of America",
      "zoneName": "Florida Municipal Power Pool"
    },
    "US-FLA-FPC": {
      "countryName": "United States of America",
      "zoneName": "Duke Energy Florida Inc"
    },
    "US-FLA-FPL": {
      "countryName": "United States of America",
      "zoneName": "Florida Power & Light Company"
    },
    "US-FLA-GVL": {
      "countryName": "United States of America",
      "zoneName": "Gainesville Regional Utilities"
    },
    "US-FLA-HST": {
      "countryName": "United States of America",
      "zoneName": "City Of Homestead"
    },
    "US-FLA-JEA": {
      "countryName": "United States of America",
      "zoneName": "Jacksonville Electric Authority"
    },
    "US-FLA-SEC": {
      "countryName": "United States of America",
      "zoneName": "Seminole Electric Cooperative"
    },
    "US-FLA-TAL": {
      "countryName": "United States of America",
      "zoneName": "City Of Tallahassee"
    },
    "US-FLA-TEC": {
      "countryName": "United States of America",
      "zoneName": "Tampa Electric Company"
    },
    "US-MIDA-PJM": {
      "countryName": "United States of America",
      "zoneName": "PJM Interconnection, Llc"
    },
    "US-MIDW-AECI": {
      "countryName": "United States of America",
      "zoneName": "Associated Electric Cooperative, Inc."
    },
    "US-MIDW-LGEE": {
      "countryName": "United States of America",
      "zoneName": "Louisville Gas And Electric Company And Kentucky Utilities"
    },
    "US-MIDW-MISO": {
      "countryName": "United States of America",
      "zoneName": "Midcontinent Independent Transmission System Operator, Inc.."
    },
    "US-NE-ISNE": {
      "countryName": "United States of America",
      "zoneName": "Iso New England Inc."
    },
    "US-NW-AVA": {
      "countryName": "United States of America",
      "zoneName": "Avista Corporation"
    },
    "US-NW-BPAT": {
      "countryName": "United States of America",
      "zoneName": "Bonneville Power Administration"
    },
    "US-NW-CHPD": {
      "countryName": "United States of America",
      "zoneName": "PUD No. 1 Of Chelan County"
    },
    "US-NW-DOPD": {
      "countryName": "United States of America",
      "zoneName": "PUD No. 1 Of Douglas County"
    },
    "US-NW-GCPD": {
      "countryName": "United States of America",
      "zoneName": "PUD No. 2 Of Grant County, Washington"
    },
    "US-NW-GRID": {
      "countryName": "United States of America",
      "zoneName": "Gridforce Energy Management, Llc"
    },
    "US-NW-GWA": {
      "countryName": "United States of America",
      "zoneName": "Naturener Power Watch, Llc (Gwa)"
    },
    "US-NW-IPCO": {
      "countryName": "United States of America",
      "zoneName": "Idaho Power Company"
    },
    "US-NW-NEVP": {
      "countryName": "United States of America",
      "zoneName": "Nevada Power Company"
    },
    "US-NW-NWMT": {
      "countryName": "United States of America",
      "zoneName": "Northwestern Energy"
    },
    "US-NW-PACE": {
      "countryName": "United States of America",
      "zoneName": "Pacificorp East"
    },
    "US-NW-PACW": {
      "countryName": "United States of America",
      "zoneName": "Pacificorp West"
    },
    "US-NW-PGE": {
      "countryName": "United States of America",
      "zoneName": "Portland General Electric Company"
    },
    "US-NW-PSCO": {
      "countryName": "United States of America",
      "zoneName": "Public Service Company Of Colorado"
    },
    "US-NW-PSEI": {
      "countryName": "United States of America",
      "zoneName": "Puget Sound Energy"
    },
    "US-NW-SCL": {
      "countryName": "United States of America",
      "zoneName": "Seattle City Light"
    },
    "US-NW-TPWR": {
      "countryName": "United States of America",
      "zoneName": "City Of Tacoma, Department Of Public Utilities, Light Division"
    },
    "US-NW-WACM": {
      "countryName": "United States of America",
      "zoneName": "Western Area Power Administration - Rocky Mountain Region"
    },
    "US-NW-WAUW": {
      "countryName": "United States of America",
      "zoneName": "Western Area Power Administration UGP West"
    },
    "US-NW-WWA": {
      "countryName": "United States of America",
      "zoneName": "Naturener Wind Watch, Llc"
    },
    "US-NY-NYIS": {
      "countryName": "United States of America",
      "zoneName": "New York Independent System Operator"
    },
    "US-SE-SEPA": {
      "countryName": "United States of America",
      "zoneName": "Southeastern Power Administration"
    },
    "US-SE-SOCO": {
      "countryName": "United States of America",
      "zoneName": "Southern Company Services, Inc. - Trans"
    },
    "US-SW-AZPS": {
      "countryName": "United States of America",
      "zoneName": "Arizona Public Service Company"
    },
    "US-SW-EPE": {
      "countryName": "United States of America",
      "zoneName": "El Paso Electric Company"
    },
    "US-SW-GRIF": {
      "countryName": "United States of America",
      "zoneName": "Griffith Energy, LLC"
    },
    "US-SW-PNM": {
      "countryName": "United States of America",
      "zoneName": "Public Service Company Of New Mexico"
    },
    "US-SW-SRP": {
      "countryName": "United States of America",
      "zoneName": "Salt River Project"
    },
    "US-SW-TEPC": {
      "countryName": "United States of America",
      "zoneName": "Tucson Electric Power Company"
    },
    "US-SW-WALC": {
      "countryName": "United States of America",
      "zoneName": "Western Area Power Administration - Desert Southwest Region"
    },
    "US-TEN-TVA": {
      "countryName": "United States of America",
      "zoneName": "Tennessee Valley Authority"
    },
    "US-TEX-ERCO": {
      "countryName": "United States of America",
      "zoneName": "Electric Reliability Council Of Texas, Inc."
    },
    "UY": {
      "zoneName": "Uruguay"
    },
    "UZ": {
      "zoneName": "Uzbekistan"
    },
    "VA": {
      "zoneName": "Vatican City"
    },
    "VC": {
      "zoneName": "Saint Vincent and the Grenadines"
    },
    "VE": {
      "zoneName": "Venezuela"
    },
    "VG": {
      "countryName": "Virgin Islands",
      "zoneName": "Virgin Islands"
    },
    "VI": {
      "countryName": "United States of America",
      "zoneName": "Virgin Islands"
    },
    "VN": {
      "zoneName": "Vietnam"
    },
    "VU": {
      "zoneName": "Vanuatu"
    },
    "WF": {
      "zoneName": "Wallis and Futuna"
    },
    "WS": {
      "zoneName": "Samoa"
    },
    "XK": {
      "zoneName": "Kosovo"
    },
    "XX": {
      "zoneName": "Northern Cyprus"
    },
    "YE": {
      "zoneName": "Yemen"
    },
    "YT": {
      "zoneName": "Mayotte"
    },
    "ZA": {
      "zoneName": "South Africa"
    },
    "ZM": {
      "zoneName": "Zambia"
    },
    "ZW": {
      "zoneName": "Zimbabwe"
    }
  }
}<|MERGE_RESOLUTION|>--- conflicted
+++ resolved
@@ -39,10 +39,6 @@
     "title": {
       "3mo": "Date zilnice pentru:",
       "12mo": "Date lunare pentru:",
-<<<<<<< HEAD
-      "all": "Date anuale pentru:"
-    }
-=======
       "all_months": "Date lunare pentru:",
       "all_years": "Date anuale pentru:"
     },
@@ -50,7 +46,6 @@
     "12mo": "pe luna",
     "all_months": "pe luna",
     "all_years": "pe an"
->>>>>>> 83cbf28b
   },
   "ranking-panel": {
     "title": "Impact asupra climei în funcție de zonă",
