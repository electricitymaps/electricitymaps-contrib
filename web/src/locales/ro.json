{
  "mobile-main-menu": {
    "map": "Electricity Maps",
    "areas": "Zone",
    "about": "Despre"
  },
  "onboarding-modal": {
    "view1": {
      "header": "Cartografierea impactului electricității asupra climei"
    },
    "view2": {
      "header": "Vezi cantitatea de CO₂ emisă pentru a produce electricitate, în timp real.",
      "text": "Colorăm zone de pe glob în funcție de nivelul de gaze cu efect de seră emise pentru producerea electricității consumate în zona respectivă. Cu cât e mai verde zona, cu atât e mai curată electriciatea pentru mediu."
    },
    "view3": {
      "header": "Află de unde provine electricitatea",
      "text": "Săgețile de pe hartă indică transferul de electriciate între diferite zone. Click pe o zonă pentru a afla mai multe informații despre originea electricității."
    },
    "view7": {
      "header": "Condiții în timp real pentru energie solară și eoliană",
      "text": "Producția de energie solară și eoliană depinde de starea vremii. Apăsați butoanele de soare și vânt pentru a afișa în timp real puterea vântului și a soarelui pe planetă."
    }
  },
  "country-panel": {
    "source": "Sursă",
    "carbonintensity": "Concentrația de dioxid de carbon",
    "lowcarbon": "Carbon redus",
    "renewable": "Energie regenerabilă",
    "electricityconsumption": "Electricitate",
    "emissions": "Emisii",
    "helpfrom": "cu ajutor de la",
    "noDataAtTimestamp": "Datele sunt indisponibile pentru perioada aleasă",
    "noLiveData": "Datele în timp real sunt momentan indisponibile pentru această zonă",
    "dataIsDelayed": "Datele pentru această zonă sunt pot fi cu {{hours}} ore întârziere. Date în timp real sunt indisponibile.",
<<<<<<< HEAD
    "noParserInfo": "Încă nu avem informații despre această zonă.<br/> Ai vrea să ajuți? Poți contribui prin <a href=\"{{link}}\" target=\"_blank\">date pentru zonă</a>.",
    "now": "Acum",
    "by-source": {
      "emissions": "Emisii dioxid de carbon",
      "electricity-production": "Electricitate produsă",
      "electricity-consumption": "Electricitate consumată",
      "total-emissions": "Emisii dioxid de carbon (total)",
      "total-electricity-production": "Electricitate produsă (total)",
      "total-electricity-consumption": "Electricitate consumată (total)"
    },
    "graph-legends": {
      "installed-capacity": "Capacitate instalată ",
      "exchange-capacity": "Capacitate import/export ",
      "exported": "Exportată",
      "imported": "Importată",
      "stored": "Depozitată",
      "produced": "Produsă"
    }
=======
    "noParserInfo": "Încă nu avem informații despre această zonă.<br/> Ai vrea să ajuți? Poți contribui prin <a href='{{link}}' target='_blank'>date pentru zonă</a>.",
    "now": "Acum"
>>>>>>> e73e7487
  },
  "time-controller": {
    "title": {
      "3mo": "Date zilnice pentru:",
      "12mo": "Date lunare pentru:",
      "all_months": "Date lunare pentru:",
      "all_years": "Date anuale pentru:"
    },
    "3mo": "pe zi",
    "12mo": "pe luna",
    "all_months": "pe luna",
    "all_years": "pe an"
  },
  "ranking-panel": {
    "title": "Impact asupra climei în funcție de zonă",
    "subtitle": "În ordinea concentrației de dioxid de carbon a electricității consumate (gCO₂eq/kWh)",
    "search": "Căutați zone"
  },
  "footer": {
    "foundbugs": "Ați găsit defecte sau aveți sugestii? Reportați-le",
    "faq-text": "Neclarități? Verificați",
    "faq": "întrebări frecvente.",
    "here": "aici"
  },
  "legends": {
    "windpotential": "Potențialul energiei eoliene",
    "solarpotential": "Potențialul energiei solare",
    "colorblindmode": "mod daltonism",
    "carbonintensity": "Concentrația de dioxid de carbon"
  },
  "tooltips": {
    "carbonintensity": "Concentrația de dioxid de carbon",
    "zoneHeader": {
      "lowcarbon": "Include energie regenerabilă și nucleară"
    },
    "crossborderexport": "Export peste granițe",
    "carbonintensityexport": "Concentrația de dioxid de carbon a exportului",
    "ofinstalled": "din capacitatea instalată",
    "utilizing": "utilizând",
    "representing": "reprezentând",
    "ofemissions": "din emisii",
    "withcarbonintensity": "cu o concentrație de dioxid de carbon de",
    "zoomIn": "Măriți",
    "zoomOut": "Micșorați",
    "showWindLayer": "Arătați vânt",
    "hideWindLayer": "Ascundeți vânt",
    "showSolarLayer": "Arătați soare",
    "hideSolarLayer": "Ascundeți soare",
    "changeTheme": "Activați modul întunecat",
    "noParserInfo": "Date indisponibile",
    "temporaryDataOutage": "Date în timp real indisponibile",
    "production": "producție",
    "consumption": "consum",
    "cpinfo": "<b>consumul</b> ia în vedere importul și exportul, <b>producția</b> le ignoră",
    "selectLanguage": "Alegeți limba",
    "dataIsDelayed": "Datele sunt întârziate"
  },
  "misc": {
    "maintitle": "Emisii de CO₂ a electricității consumate în timp real",
    "faq": "Întrebări frecvente",
    "dismiss": "închidere",
    "reload": "Reîncărcați"
  },
  "wind": "vânt",
  "windDataError": "Date despre energie eoliană sunt momentan indisponibile",
  "solar": "soare",
  "solarDataError": "Date despre energie solară sunt momentan indisponibile",
  "hydro": "hidro",
  "hydro storage": "hidrocentrală",
  "battery storage": "baterii",
  "biomass": "biomasă",
  "nuclear": "nucleară",
  "geothermal": "geotermală",
  "gas": "gaz natural",
  "coal": "cărbune",
  "oil": "petrol",
  "unknown": "necunoscută",
  "ofCO2eq": "de CO₂echivalent",
  "theMap": {
    "groupName": "Harta",
    "mapColors-question": "Ce semnificație au culorile de pe hartă",
    "mapColors-answer": "Colorăm zone pe hartă în funcție de nivelul de gaze cu efect de seră emise pentru fiecare unitate de electricitate consumată în zona respectivă (its <a href='#carbonIntensity' class='entry-link'>carbon intensity</a>). Cu cât e mai verde zona, cu atât e mai curat pentru mediu consumul de electricitate.",
    "mapArrows-question": "Ce indică săgețile dintre diferite zone pe hartă?",
    "mapArrows-answer": "Săgețile indică fluxul de curent (import și export) între zone: cu cât sclipesc mai repede, cu atât e mai mare cantitatea de curent transferată. Când se importă curent din zone vecine de asemenea se importă și emisiile de gaze cu efect de seră asociate cu producția curentului.",
    "mapSolarWindButtons-question": "Ce fac butoanele de “soare”, și “vânt”, de pe hartă?",
    "mapSolarWindButtons-answer": "Aceste butoane afișează viteza vântului și puterea soarelui. Oferă o indicație a potențialului de transfer la surse regenerabile.",
    "mapNuclearColors-question": "De ce sunt centralele nucleare afișate cu verde pe hartă?",
    "mapNuclearColors-answer": "Producția de energie nucleară are emisii de carbon foarte scăzute (<a href='https://en.wikipedia.org/wiki/Life-cycle_greenhouse-gas_emissions_of_energy_sources#2014_IPCC.2C_Global_warming_potential_of_selected_electricity_sources' target='_blank' >source</a>), de aceea țările care funcționează pe energie nucleară sunt arătate cu verde pe hartă. Asta nu înseamnă că centralele nucleare nu pot dăuna mediului, aceste probleme sunt în afara scopului hărții.",
    "mapColorBlind-question": "Cum pot cei cu daltonism să vizualizeze harta?",
    "mapColorBlind-answer": "Puteți schimba culorile afișate folosind opțiunea “mod daltonism”. Este localizată în stânga jos pentru desktop și în panoul de informații pentru varianta mobil a aplicației."
  },
  "mapAreas": {
    "groupName": "Zone pe hartă",
    "noData-question": "De ce nu am date disponibile pentru zona mea?",
    "noData-answer": "Sursele de date pentru acea zonă sunt momentan indisponibile sau pentru că încă nu am instalat surse de date pentru acea zonă. Puteți <a href='#contribute' class='entry-link'>să ne ajutați cu surse noi de date</a>.",
    "whySmallAreas-question": "De ce Împărțiți harta în zone mici și nu folosiți medii la nivel de țară?",
    "whySmallAreas-answer": "Zonele afișate sunt cele mai mici zone geografice pentru care avem date. Zonele mici oferă mai multe detalii pentru consumatori despre originea electricității și impactul asupra climei.",
    "divideExistingArea-question": "Puteți diviza o zonă în părți mai mici?",
    "divideExistingArea-answer": "Desigur, dacă există surse de date pentru fiecare parte. Ne puteți ajuta cu <a href='#contribute' class='entry-link'>noi surse de date</a>",
    "seeHistoricalData-question": "Pot să văd istoricul unei zone mai mult de 24 de ore în trecut?",
    "seeHistoricalData-answer": "Puteți cumpăra access la întreaga <a href='https://electricitymaps.com?utm_source=app.electricitymaps.com&utm_medium=referral' target='_blank'>colecție de date</a>."
  },
  "methodology": {
    "groupName": "Metodele noastre",
    "carbonIntensity-question": "Ce e 'concentrația de dioxid de carbon'?",
    "carbonIntensity-answer": "Concentrația de dioxid de carbon este o măsură a emisiilor de gaze cu efect de seră asociate cu producția de electricitate pe care o consumi (în gCO₂echivalent/kWh - grame de dioxid de carbon echivalente emise pe kilowatt oră de electricitate consumată). <br><br>Măsurăm emisiile electricității consumate (nu a producției), incluzând gazele cu efect de seră din producția curentului consumat și a curentului importat din alte zone. Luăm în calcul toate emisiile din viața centralelor electrice (construcție, producție de combustibil, emisii din timpul operării și a desființării).",
    "renewableLowCarbonDifference-question": "Care este diferența dintre “energia regenerabilă” și “carbon redus”?",
    "renewableLowCarbonDifference-answer": "Energia regenerabilă se bazează pe surse de energie precum vânt, apă, soare și energie geotermală. Energia generată cu nivel de dioxid de carbon redus înseamnă că din procesul de producție a electricității rezultă o cantitate mică de emisii de gaze cu efect de seră.",
    "importsAndExports-question": "Luați în calcul importuri și exporturi de electricitate?",
    "importsAndExports-answer": "Da, importurile și exporturile sunt reprezentate prin <a href='#mapArrows' class='entry-link'>săgeți între diferite zone</a>. Detalii pot fi văzute când faceți click pe o zonă.",
    "emissionsOfStored-question": "Cum măsurați emisiile din generarea electricității care este stocată în baterii sau folosită pentru umplerea rezervoarelor?",
    "emissionsOfStored-answer": "Deoarece momentan doar o mică proporție din electricitate este stocată, inexactități în aceste emisii nu produc o diferență considerabilă totalului. Având în vedere creșterea importanței stocării, în viitorul apropiat vom lua în calcul aceste emisii.",
    "guaranteesOfOrigin-question": "Ce sunt certificatele verzi și cum sunt luate în calcul?",
    "guaranteesOfOrigin-answer": "Certificatul Verde este un titlu care atestă producerea de energie electrică din surse regenerabile de energie. Certificatul se poate tranzacționa, distinct de cantitatea de energie electrică pe care acesta o reprezintă, pe o piață organizată, în condițiile legii și reprezintă schema suport de promovare a producerii energiei din surse regenerabile. Acest certificat este o dovadă că vânzătorul de electricitate a cumpărat electricitatea de la o sursă regenerabilă.<br><br> Partea problematică e că acest certificat descurajează consumatorii să folosească electricitate la momentul în care sursele regenerabile produc majoritatea curentului din rețea. Această hartă exclude certificatele verzi, oferind în schimb o reprezentare în timp real a rețelei electrice, pentru a împuternici consumatorii.",
    "otherSources-question": "De ce nu arătați și alte surse de emisii în afară de producția electricității?",
    "otherSources-answer": "Ar fi în afara scopului proiectului. În schimb, la electricityMap dezvoltăm <a href='#whoAreYou' class='entry-link'>noi soluții pentru a cuantifica emisiile din deciziile de zi cu zi</a>.",
    "homeSolarPanel-question": "Dacă am panouri solare instalate pe proprietatea mea?",
    "homeSolarPanel-answer": "Măsurăm concentrația de dioxid de carbon din rețeaua electrică, deci orice electricitate consumată din afara rețelei nu este inclusă în măsurătorile noastre. Dacă aveți o instalație care introduce electricitate în rețea și datele din acea zonă sunt publice, acea producție va fi inclusă în statisticile din zona respectivă.",
    "emissionsPerCapita-question": "De ce nu afișați emisii pe cap de locuitor?",
    "emissionsPerCapita-answer": "O parte din electricitatea consumată într-o zonă este folosită pentru manufacturarea produselor care vor fi exportate și consumate în alte zone. Cererea pentru manufacturare împreună cu consumul de electricitate și emisii este decisă de <em>zonele care importă</em>, și nu de către zonele unde are loc producția. Noi credem că oamenii sunt responsabili pentru electricitatea ce o consumă și nu pentru manufacturarea produselor în zonele unde trăiesc și pe care ei nu le consumă. Din acest punct de vedere, afișarea emisiilor pe cap de locuitor poate fi înșelătoare."
  },
  "data": {
    "groupName": "Datele noastre",
    "dataOrigins-question": "De unde obțineți datele?",
    "dataOrigins-answer": "Folosim date făcute publice, publicate de operatori de rețele electrice, agenții oficiale și altele. Dați click pe o zonă pentru a afla mai multe detalii despre originea datelor.",
    "dataDownload-question": "Pot să downloadez datele?",
    "dataDownload-answer": "Puteți cumpăra acces la toată <a href='https://electricitymaps.com?utm_source=app.electricitymaps.com&utm_medium=referral' target='_blank'>colecția noastră de date</a>.",
    "dataIntegration-question": "Pot integra datele voastre în timp real în aplicația / dispozitivul meu?",
    "dataIntegration-answer": "Da! Vindem acces la <a href='https://electricitymaps.com?utm_source=app.electricitymaps.com&utm_medium=referral' target='_blank'>API-ul în timp real</a>, care include predicții pe viitor."
  },
  "aboutUs": {
    "groupName": "Despre noi",
    "whoAreYou-question": "Cine sunteți?",
    "whoAreYou-answer": "Electricity Map e dezvoltat și menținut de <a href='https://electricitymaps.com/' target='_blank'>electricityMap</a>, o companie startup daneză. Scopul nostru este să ajutăm umanitatea să atingă o existență sustenabilă prin cuantificarea și accesibilitatea impactului asupra climei a alegerilor noastre de zi cu zi.",
    "feedback-question": "Pot oferi feedback?",
    "feedback-answer": "Te rugăm! Te rugăm să completezi <a href='https://forms.gle/VHaeHzXyGodFKZY18' target='_blank'>formularul nostru de feedback </a> sau <a href='mailto:app@electricitymaps.com'>trimite-ne un email!</a>",
    "contribute-question": "Pot să contribui la proiect?",
    "contribute-answer": "Da! Electricity Map e un proiect open-source, făcut posibil de voluntarii noștri. Dacă vrei să ajuți să dezvolți harta, fie prin surse noi de date, zone noi, componente noi sau bugfixes, nu ezitați să explorați pagina noastră de <a href='https://github.com/electricitymaps/electricitymaps-contrib' target='_blank'>github</a>.",
    "workTogether-question": "Putem lucra împreună?",
    "workTogether-answer": "Căutăm în mod activ noi oportunități de colaborare. <a href='mailto:app@electricitymaps.com'>Trimite-ne un email!</a>",
    "disclaimer-question": "Disclaimer",
    "disclaimer-answer": "<a href='https://electricitymaps.com/' target='_blank'>Electricity Maps</a> publishes data and images on the <a href='https://www.electricitymaps.com/' target='_blank'>Electricity Maps</a> for information purposes. It makes no claims of correctness nor provides any form of warranties, and reserves the right to change the content at any time or to remove parts without having to inform you of this. Electricity Maps assumes no responsibility for, and shall not be liable for, any damages or expenses you may incur as a result of any inaccuracy, incompleteness, untimeliness or obsolescence of the Electricity Maps, or the information derived from them.  It is not allowed to include this webpage, or any of its individual elements, in another webpage, without formal prior written consent.<br><br> All intellectual property rights belong to the rightful owners and its licensors. Copying, distribution and any other use of these materials, in particular the energy data, is not permitted without the written permission of Electricity Maps, except and only to the extent otherwise provided in regulations of mandatory law (such as the right to quote), unless specified otherwise for specific materials. <br><br>This disclaimer may be updated from time to time."
  },
  "zoneShortName": {
    "AD": {
      "zoneName": "Andorra"
    },
    "AE": {
      "zoneName": "United Arab Emirates"
    },
    "AF": {
      "zoneName": "Afghanistan"
    },
    "AG": {
      "zoneName": "Antigua and Barbuda"
    },
    "AI": {
      "zoneName": "Anguilla"
    },
    "AL": {
      "zoneName": "Albania"
    },
    "AM": {
      "zoneName": "Armenia"
    },
    "AO": {
      "zoneName": "Angola"
    },
    "AQ": {
      "zoneName": "Antarctica"
    },
    "AR": {
      "zoneName": "Argentina"
    },
    "AS": {
      "zoneName": "American Samoa"
    },
    "AT": {
      "zoneName": "Austria"
    },
    "AU-NSW": {
      "countryName": "Australia",
      "zoneName": "New South Wales"
    },
    "AU-NT": {
      "countryName": "Australia",
      "zoneName": "Northern Territory"
    },
    "AU-QLD": {
      "countryName": "Australia",
      "zoneName": "Queensland"
    },
    "AU-SA": {
      "countryName": "Australia",
      "zoneName": "South Australia"
    },
    "AU-TAS": {
      "countryName": "Australia",
      "zoneName": "Tasmania"
    },
    "AU-TAS-CBI": {
      "countryName": "Australia",
      "zoneName": "Cape Barren Island"
    },
    "AU-TAS-KI": {
      "countryName": "Australia",
      "zoneName": "King Island"
    },
    "AU-TAS-FI": {
      "countryName": "Australia",
      "zoneName": "Flinders Island"
    },
    "AU-VIC": {
      "countryName": "Australia",
      "zoneName": "Victoria"
    },
    "AU-WA": {
      "countryName": "Australia",
      "zoneName": "Western Australia"
    },
    "AU-WA-RI": {
      "countryName": "Australia",
      "zoneName": "Rottnest Island"
    },
    "AW": {
      "zoneName": "Aruba"
    },
    "AX": {
      "zoneName": "Åland Islands"
    },
    "AZ": {
      "zoneName": "Azerbaijan"
    },
    "BA": {
      "zoneName": "Bosnia and Herzegovina"
    },
    "BB": {
      "zoneName": "Barbados"
    },
    "BD": {
      "zoneName": "Bangladesh"
    },
    "BE": {
      "zoneName": "Belgium"
    },
    "BF": {
      "zoneName": "Burkina Faso"
    },
    "BG": {
      "zoneName": "Bulgaria"
    },
    "BH": {
      "zoneName": "Bahrain"
    },
    "BI": {
      "zoneName": "Burundi"
    },
    "BJ": {
      "zoneName": "Benin"
    },
    "BM": {
      "zoneName": "Bermuda"
    },
    "BN": {
      "zoneName": "Brunei"
    },
    "BO": {
      "zoneName": "Bolivia"
    },
    "BQ": {
      "zoneName": "Bonaire, Sint Eustatius and Saba"
    },
    "BR": {
      "zoneName": "Brazil"
    },
    "BR-CS": {
      "countryName": "Brazil",
      "zoneName": "Central Brazil"
    },
    "BR-N": {
      "countryName": "Brazil",
      "zoneName": "North Brazil"
    },
    "BR-NE": {
      "countryName": "Brazil",
      "zoneName": "North-East Brazil"
    },
    "BR-S": {
      "countryName": "Brazil",
      "zoneName": "South Brazil"
    },
    "BS": {
      "zoneName": "Bahamas"
    },
    "BT": {
      "zoneName": "Bhutan"
    },
    "BV": {
      "zoneName": "Bouvet Island"
    },
    "BW": {
      "zoneName": "Botswana"
    },
    "BY": {
      "zoneName": "Belarus"
    },
    "BZ": {
      "zoneName": "Belize"
    },
    "CA": {
      "zoneName": "Canada"
    },
    "CA-AB": {
      "countryName": "Canada",
      "zoneName": "Alberta"
    },
    "CA-BC": {
      "countryName": "Canada",
      "zoneName": "British Columbia"
    },
    "CA-MB": {
      "countryName": "Canada",
      "zoneName": "Manitoba"
    },
    "CA-NB": {
      "countryName": "Canada",
      "zoneName": "New Brunswick"
    },
    "CA-NL": {
      "countryName": "Canada",
      "zoneName": "Newfoundland and Labrador"
    },
    "CA-NS": {
      "countryName": "Canada",
      "zoneName": "Nova Scotia"
    },
    "CA-NT": {
      "countryName": "Canada",
      "zoneName": "Northwest Territories"
    },
    "CA-NU": {
      "countryName": "Canada",
      "zoneName": "Nunavut"
    },
    "CA-ON": {
      "countryName": "Canada",
      "zoneName": "Ontario"
    },
    "CA-PE": {
      "countryName": "Canada",
      "zoneName": "Prince Edward Island"
    },
    "CA-QC": {
      "countryName": "Canada",
      "zoneName": "Québec"
    },
    "CA-SK": {
      "countryName": "Canada",
      "zoneName": "Saskatchewan"
    },
    "CA-YT": {
      "countryName": "Canada",
      "zoneName": "Yukon"
    },
    "CC": {
      "zoneName": "Cocos Islands"
    },
    "CD": {
      "zoneName": "Democratic Republic of the Congo"
    },
    "CF": {
      "zoneName": "Central African Republic"
    },
    "CG": {
      "zoneName": "Congo"
    },
    "CH": {
      "zoneName": "Switzerland"
    },
    "CI": {
      "zoneName": "Ivory Coast"
    },
    "CK": {
      "zoneName": "Cook Islands"
    },
    "CL-CHP": {
      "countryName": "Chile",
      "zoneName": "Easter Island"
    },
    "CL-SEA": {
      "countryName": "Chile",
      "zoneName": "Sistema Eléctrico de Aysén"
    },
    "CL-SEM": {
      "countryName": "Chile",
      "zoneName": "Sistema Eléctrico de Magallanes"
    },
    "CL-SEN": {
      "countryName": "Chile",
      "zoneName": "Sistema Eléctrico Nacional"
    },
    "CM": {
      "zoneName": "Cameroon"
    },
    "CN": {
      "zoneName": "China"
    },
    "CO": {
      "zoneName": "Colombia"
    },
    "CR": {
      "zoneName": "Costa Rica"
    },
    "CU": {
      "zoneName": "Cuba"
    },
    "CV": {
      "zoneName": "Cabo Verde"
    },
    "CW": {
      "zoneName": "Curaçao"
    },
    "CX": {
      "zoneName": "Christmas Island"
    },
    "CY": {
      "zoneName": "Cyprus"
    },
    "CZ": {
      "zoneName": "Czechia"
    },
    "DE": {
      "zoneName": "Germany"
    },
    "DJ": {
      "zoneName": "Djibouti"
    },
    "DK": {
      "zoneName": "Denmark"
    },
    "DK-DK1": {
      "countryName": "Denmark",
      "zoneName": "West Denmark"
    },
    "DK-DK2": {
      "countryName": "Denmark",
      "zoneName": "East Denmark"
    },
    "DK-BHM": {
      "countryName": "Denmark",
      "zoneName": "Bornholm"
    },
    "DM": {
      "zoneName": "Dominica"
    },
    "DO": {
      "zoneName": "Dominican Republic"
    },
    "DZ": {
      "zoneName": "Algeria"
    },
    "EC": {
      "zoneName": "Ecuador"
    },
    "EE": {
      "zoneName": "Estonia"
    },
    "EG": {
      "zoneName": "Egypt"
    },
    "EH": {
      "zoneName": "Western Sahara"
    },
    "ER": {
      "zoneName": "Eritrea"
    },
    "ES": {
      "zoneName": "Spain"
    },
    "ES-CE": {
      "countryName": "Spain",
      "zoneName": "Ceuta"
    },
    "ES-IB-FO": {
      "countryName": "Spain",
      "zoneName": "Formentera"
    },
    "ES-IB-IZ": {
      "countryName": "Spain",
      "zoneName": "Ibiza"
    },
    "ES-IB-MA": {
      "countryName": "Spain",
      "zoneName": "Mallorca"
    },
    "ES-IB-ME": {
      "countryName": "Spain",
      "zoneName": "Menorca"
    },
    "ES-CN-FV": {
      "countryName": "Spain",
      "zoneName": "Fuerteventura"
    },
    "ES-CN-LZ": {
      "countryName": "Spain",
      "zoneName": "Lanzarote"
    },
    "ES-CN-GC": {
      "countryName": "Spain",
      "zoneName": "Gran Canaria"
    },
    "ES-CN-HI": {
      "countryName": "Spain",
      "zoneName": "El Hierro"
    },
    "ES-CN-IG": {
      "countryName": "Spain",
      "zoneName": "Isla de la Gomera"
    },
    "ES-CN-LP": {
      "countryName": "Spain",
      "zoneName": "La Palma"
    },
    "ES-CN-TE": {
      "countryName": "Spain",
      "zoneName": "Tenerife"
    },
    "ES-ML": {
      "countryName": "Spain",
      "zoneName": "Melilla"
    },
    "ET": {
      "zoneName": "Ethiopia"
    },
    "FI": {
      "zoneName": "Finland"
    },
    "FJ": {
      "zoneName": "Fiji"
    },
    "FK": {
      "zoneName": "Falkland Islands"
    },
    "FM": {
      "zoneName": "Micronesia"
    },
    "FO": {
      "zoneName": "Faroe Islands"
    },
    "FR": {
      "zoneName": "France"
    },
    "FR-COR": {
      "countryName": "France",
      "zoneName": "Corsica"
    },
    "GA": {
      "zoneName": "Gabon"
    },
    "GB": {
      "zoneName": "Great Britain"
    },
    "GB-NIR": {
      "zoneName": "Northern Ireland"
    },
    "GB-ORK": {
      "countryName": "Great Britain",
      "zoneName": "Orkney Islands"
    },
    "GB-ZET": {
      "countryName": "Great Britain",
      "zoneName": "Shetland Islands"
    },
    "GD": {
      "zoneName": "Grenada"
    },
    "GE": {
      "zoneName": "Georgia"
    },
    "GF": {
      "zoneName": "French Guiana"
    },
    "GG": {
      "zoneName": "Guernsey"
    },
    "GH": {
      "zoneName": "Ghana"
    },
    "GI": {
      "zoneName": "Gibraltar"
    },
    "GL": {
      "zoneName": "Greenland"
    },
    "GM": {
      "zoneName": "Gambia"
    },
    "GN": {
      "zoneName": "Guinea"
    },
    "GP": {
      "zoneName": "Guadeloupe"
    },
    "GQ": {
      "zoneName": "Equatorial Guinea"
    },
    "GR": {
      "zoneName": "Greece"
    },
    "GS": {
      "zoneName": "South Georgia and the South Sandwich Islands"
    },
    "GT": {
      "zoneName": "Guatemala"
    },
    "GU": {
      "zoneName": "Guam"
    },
    "GW": {
      "zoneName": "Guinea-Bissau"
    },
    "GY": {
      "zoneName": "Guyana"
    },
    "HK": {
      "zoneName": "Hong Kong"
    },
    "HM": {
      "zoneName": "Heard Island and McDonald Islands"
    },
    "HN": {
      "zoneName": "Honduras"
    },
    "HR": {
      "zoneName": "Croatia"
    },
    "HT": {
      "zoneName": "Haiti"
    },
    "HU": {
      "zoneName": "Hungary"
    },
    "ID": {
      "zoneName": "Indonesia"
    },
    "IE": {
      "zoneName": "Ireland"
    },
    "IL": {
      "zoneName": "Israel"
    },
    "IM": {
      "zoneName": "Isle of Man"
    },
    "IN-AN": {
      "countryName": "India",
      "zoneName": "Andaman and Nicobar Islands"
    },
    "IN-AP": {
      "countryName": "India",
      "zoneName": "Andhra Pradesh"
    },
    "IN-AR": {
      "countryName": "India",
      "zoneName": "Arunachal Pradesh"
    },
    "IN-AS": {
      "countryName": "India",
      "zoneName": "Assam"
    },
    "IN-BR": {
      "countryName": "India",
      "zoneName": "Bihar"
    },
    "IN-CT": {
      "countryName": "India",
      "zoneName": "Chhattisgarh"
    },
    "IN-DL": {
      "countryName": "India",
      "zoneName": "Delhi"
    },
    "IN-DN": {
      "countryName": "India",
      "zoneName": "Dadra and Nagar Haveli"
    },
    "IN-GA": {
      "countryName": "India",
      "zoneName": "Goa"
    },
    "IN-GJ": {
      "countryName": "India",
      "zoneName": "Gujarat"
    },
    "IN-HP": {
      "countryName": "India",
      "zoneName": "Himachal Pradesh"
    },
    "IN-HR": {
      "countryName": "India",
      "zoneName": "Haryana"
    },
    "IN-JH": {
      "countryName": "India",
      "zoneName": "Jharkhand"
    },
    "IN-JK": {
      "countryName": "India",
      "zoneName": "Jammu and Kashmir"
    },
    "IN-KA": {
      "countryName": "India",
      "zoneName": "Karnataka"
    },
    "IN-KL": {
      "countryName": "India",
      "zoneName": "Kerala"
    },
    "IN-MH": {
      "countryName": "India",
      "zoneName": "Maharashtra"
    },
    "IN-ML": {
      "countryName": "India",
      "zoneName": "Meghalaya"
    },
    "IN-MN": {
      "countryName": "India",
      "zoneName": "Manipur"
    },
    "IN-MP": {
      "countryName": "India",
      "zoneName": "Madhya Pradesh"
    },
    "IN-MZ": {
      "countryName": "India",
      "zoneName": "Mizoram"
    },
    "IN-NL": {
      "countryName": "India",
      "zoneName": "Nagaland"
    },
    "IN-OR": {
      "countryName": "India",
      "zoneName": "Orissa"
    },
    "IN-PB": {
      "countryName": "India",
      "zoneName": "Punjab"
    },
    "IN-PY": {
      "countryName": "India",
      "zoneName": "Pondicherry"
    },
    "IN-RJ": {
      "countryName": "India",
      "zoneName": "Rajasthan"
    },
    "IN-SK": {
      "countryName": "India",
      "zoneName": "Sikkim"
    },
    "IN-TN": {
      "countryName": "India",
      "zoneName": "Tamil Nadu"
    },
    "IN-TR": {
      "countryName": "India",
      "zoneName": "Tripura"
    },
    "IN-UP": {
      "countryName": "India",
      "zoneName": "Uttar Pradesh"
    },
    "IN-UT": {
      "countryName": "India",
      "zoneName": "Uttarakhand"
    },
    "IN-WB": {
      "countryName": "India",
      "zoneName": "West Bengal"
    },
    "IO": {
      "zoneName": "British Indian Ocean Territory"
    },
    "IQ": {
      "zoneName": "Iraq"
    },
    "IR": {
      "zoneName": "Iran"
    },
    "IS": {
      "zoneName": "Iceland"
    },
    "IT": {
      "zoneName": "Italy"
    },
    "IT-CNO": {
      "countryName": "Italy",
      "zoneName": "Central North"
    },
    "IT-CSO": {
      "countryName": "Italy",
      "zoneName": "Central South"
    },
    "IT-NO": {
      "countryName": "Italy",
      "zoneName": "North"
    },
    "IT-SAR": {
      "countryName": "Italy",
      "zoneName": "Sardinia"
    },
    "IT-SIC": {
      "countryName": "Italy",
      "zoneName": "Sicily"
    },
    "IT-SO": {
      "countryName": "Italy",
      "zoneName": "South"
    },
    "JE": {
      "zoneName": "Jersey"
    },
    "JM": {
      "zoneName": "Jamaica"
    },
    "JO": {
      "zoneName": "Jordan"
    },
    "JP-CB": {
      "countryName": "Japan",
      "zoneName": "Chūbu"
    },
    "JP-CG": {
      "countryName": "Japan",
      "zoneName": "Chūgoku"
    },
    "JP-HKD": {
      "countryName": "Japan",
      "zoneName": "Hokkaidō"
    },
    "JP-HR": {
      "countryName": "Japan",
      "zoneName": "Hokuriku"
    },
    "JP-KN": {
      "countryName": "Japan",
      "zoneName": "Kansai"
    },
    "JP-KY": {
      "countryName": "Japan",
      "zoneName": "Kyūshū"
    },
    "JP-ON": {
      "countryName": "Japan",
      "zoneName": "Okinawa"
    },
    "JP-SK": {
      "countryName": "Japan",
      "zoneName": "Shikoku"
    },
    "JP-TH": {
      "countryName": "Japan",
      "zoneName": "Tōhoku"
    },
    "JP-TK": {
      "countryName": "Japan",
      "zoneName": "Tōkyō"
    },
    "KE": {
      "zoneName": "Kenya"
    },
    "KG": {
      "zoneName": "Kyrgyzstan"
    },
    "KH": {
      "zoneName": "Cambodia"
    },
    "KI": {
      "zoneName": "Kiribati"
    },
    "KM": {
      "zoneName": "Comoros"
    },
    "KN": {
      "zoneName": "Saint Kitts and Nevis"
    },
    "KP": {
      "zoneName": "North Korea"
    },
    "KR": {
      "zoneName": "South Korea"
    },
    "KW": {
      "zoneName": "Kuwait"
    },
    "KY": {
      "zoneName": "Cayman Islands"
    },
    "KZ": {
      "zoneName": "Kazakhstan"
    },
    "LA": {
      "zoneName": "Laos"
    },
    "LB": {
      "zoneName": "Lebanon"
    },
    "LC": {
      "zoneName": "Saint Lucia"
    },
    "LI": {
      "zoneName": "Liechtenstein"
    },
    "LK": {
      "zoneName": "Sri Lanka"
    },
    "LR": {
      "zoneName": "Liberia"
    },
    "LS": {
      "zoneName": "Lesotho"
    },
    "LT": {
      "zoneName": "Lithuania"
    },
    "LU": {
      "zoneName": "Luxembourg"
    },
    "LV": {
      "zoneName": "Latvia"
    },
    "LY": {
      "zoneName": "Libya"
    },
    "MA": {
      "zoneName": "Morocco"
    },
    "MC": {
      "zoneName": "Monaco"
    },
    "MD": {
      "zoneName": "Moldova"
    },
    "ME": {
      "zoneName": "Montenegro"
    },
    "MG": {
      "zoneName": "Madagascar"
    },
    "MH": {
      "zoneName": "Marshall Islands"
    },
    "MK": {
      "zoneName": "North Macedonia"
    },
    "ML": {
      "zoneName": "Mali"
    },
    "MM": {
      "zoneName": "Myanmar"
    },
    "MN": {
      "zoneName": "Mongolia"
    },
    "MO": {
      "zoneName": "Macao"
    },
    "MP": {
      "zoneName": "Northern Mariana Islands"
    },
    "MQ": {
      "zoneName": "Martinique"
    },
    "MR": {
      "zoneName": "Mauritania"
    },
    "MS": {
      "zoneName": "Montserrat"
    },
    "MT": {
      "zoneName": "Malta"
    },
    "MU": {
      "zoneName": "Mauritius"
    },
    "MV": {
      "zoneName": "Maldives"
    },
    "MW": {
      "zoneName": "Malawi"
    },
    "MX": {
      "zoneName": "Mexico"
    },
    "MX-BC": {
      "countryName": "Mexico",
      "zoneName": "Baja California"
    },
    "MX-CE": {
      "countryName": "Mexico",
      "zoneName": "Central"
    },
    "MX-NE": {
      "countryName": "Mexico",
      "zoneName": "North East"
    },
    "MX-NO": {
      "countryName": "Mexico",
      "zoneName": "North"
    },
    "MX-NW": {
      "countryName": "Mexico",
      "zoneName": "North West"
    },
    "MX-OC": {
      "countryName": "Mexico",
      "zoneName": "Occidental"
    },
    "MX-OR": {
      "countryName": "Mexico",
      "zoneName": "Oriental"
    },
    "MX-PN": {
      "countryName": "Mexico",
      "zoneName": "Peninsula"
    },
    "MY": {
      "zoneName": "Malaysia"
    },
    "MY-EM": {
      "countryName": "Malaysia",
      "zoneName": "Borneo"
    },
    "MY-WM": {
      "countryName": "Malaysia",
      "zoneName": "Peninsula"
    },
    "MZ": {
      "zoneName": "Mozambique"
    },
    "NA": {
      "zoneName": "Namibia"
    },
    "NC": {
      "zoneName": "New Caledonia"
    },
    "NE": {
      "zoneName": "Niger"
    },
    "NF": {
      "zoneName": "Norfolk Island"
    },
    "NG": {
      "zoneName": "Nigeria"
    },
    "NI": {
      "zoneName": "Nicaragua"
    },
    "NL": {
      "zoneName": "Netherlands"
    },
    "NO-NO1": {
      "countryName": "Norway",
      "zoneName": "Southeast Norway"
    },
    "NO-NO2": {
      "countryName": "Norway",
      "zoneName": "Southwest Norway"
    },
    "NO-NO3": {
      "countryName": "Norway",
      "zoneName": "Middle Norway"
    },
    "NO-NO4": {
      "countryName": "Norway",
      "zoneName": "North Norway"
    },
    "NO-NO5": {
      "countryName": "Norway",
      "zoneName": "West Norway"
    },
    "NP": {
      "zoneName": "Nepal"
    },
    "NR": {
      "zoneName": "Nauru"
    },
    "NU": {
      "zoneName": "Niue"
    },
    "NZ": {
      "zoneName": "New Zealand"
    },
    "NZ-NZA": {
      "countryName": "New Zealand",
      "zoneName": "Auckland Islands"
    },
    "NZ-NZC": {
      "countryName": "New Zealand",
      "zoneName": "Chatham Islands"
    },
    "NZ-NZST": {
      "countryName": "New Zealand",
      "zoneName": "Stewart Island"
    },
    "OM": {
      "zoneName": "Oman"
    },
    "PA": {
      "zoneName": "Panama"
    },
    "PE": {
      "zoneName": "Peru"
    },
    "PF": {
      "zoneName": "French Polynesia"
    },
    "PG": {
      "zoneName": "Papua New Guinea"
    },
    "PH": {
      "zoneName": "Philippines"
    },
    "PK": {
      "zoneName": "Pakistan"
    },
    "PL": {
      "zoneName": "Poland"
    },
    "PM": {
      "zoneName": "Saint Pierre and Miquelon"
    },
    "PN": {
      "zoneName": "Pitcairn"
    },
    "PR": {
      "zoneName": "Puerto Rico"
    },
    "PS": {
      "zoneName": "State of Palestine"
    },
    "PT": {
      "zoneName": "Portugal"
    },
    "PT-AC": {
      "countryName": "Portugal",
      "zoneName": "Azores"
    },
    "PT-MA": {
      "countryName": "Portugal",
      "zoneName": "Madeira"
    },
    "PW": {
      "zoneName": "Palau"
    },
    "PY": {
      "zoneName": "Paraguay"
    },
    "QA": {
      "zoneName": "Qatar"
    },
    "RE": {
      "zoneName": "Réunion"
    },
    "RO": {
      "zoneName": "Romania"
    },
    "RS": {
      "zoneName": "Serbia"
    },
    "RU": {
      "zoneName": "Russia"
    },
    "RU-1": {
      "countryName": "Russia",
      "zoneName": "Europe-Ural"
    },
    "RU-2": {
      "countryName": "Russia",
      "zoneName": "Siberia"
    },
    "RU-AS": {
      "countryName": "Russia",
      "zoneName": "East"
    },
    "RU-EU": {
      "countryName": "Russia",
      "zoneName": "Arctic"
    },
    "RU-FE": {
      "countryName": "Russia",
      "zoneName": "Far East"
    },
    "RU-KGD": {
      "countryName": "Russia",
      "zoneName": "Kaliningrad"
    },
    "RW": {
      "zoneName": "Rwanda"
    },
    "SA": {
      "zoneName": "Saudi Arabia"
    },
    "SB": {
      "zoneName": "Solomon Islands"
    },
    "SC": {
      "zoneName": "Seychelles"
    },
    "SD": {
      "zoneName": "Sudan"
    },
    "SE": {
      "zoneName": "Sweden"
    },
    "SG": {
      "zoneName": "Singapore"
    },
    "SH": {
      "zoneName": "Saint Helena, Ascension and Tristan da Cunha"
    },
    "SI": {
      "zoneName": "Slovenia"
    },
    "SJ": {
      "zoneName": "Svalbard and Jan Mayen"
    },
    "SK": {
      "zoneName": "Slovakia"
    },
    "SL": {
      "zoneName": "Sierra Leone"
    },
    "SM": {
      "zoneName": "San Marino"
    },
    "SN": {
      "zoneName": "Senegal"
    },
    "SO": {
      "zoneName": "Somalia"
    },
    "SR": {
      "zoneName": "Suriname"
    },
    "SS": {
      "zoneName": "South Sudan"
    },
    "ST": {
      "zoneName": "Sao Tome and Principe"
    },
    "SV": {
      "zoneName": "El Salvador"
    },
    "SX": {
      "countryName": "Sint Maarten",
      "zoneName": "Dutch"
    },
    "SY": {
      "zoneName": "Syria"
    },
    "SZ": {
      "zoneName": "Swaziland"
    },
    "TC": {
      "zoneName": "Turks and Caicos Islands"
    },
    "TD": {
      "zoneName": "Chad"
    },
    "TF": {
      "zoneName": "French Southern Territories"
    },
    "TG": {
      "zoneName": "Togo"
    },
    "TH": {
      "zoneName": "Thailand"
    },
    "TJ": {
      "zoneName": "Tajikistan"
    },
    "TK": {
      "zoneName": "Tokelau"
    },
    "TL": {
      "zoneName": "Timor-Leste"
    },
    "TM": {
      "zoneName": "Turkmenistan"
    },
    "TN": {
      "zoneName": "Tunisia"
    },
    "TO": {
      "zoneName": "Tonga"
    },
    "TR": {
      "zoneName": "Turkey"
    },
    "TT": {
      "zoneName": "Trinidad and Tobago"
    },
    "TV": {
      "zoneName": "Tuvalu"
    },
    "TW": {
      "zoneName": "Taiwan"
    },
    "TZ": {
      "zoneName": "Tanzania"
    },
    "UA": {
      "zoneName": "Ukraine"
    },
    "UA-CR": {
      "countryName": "Ukraine",
      "zoneName": "Crimea"
    },
    "UG": {
      "zoneName": "Uganda"
    },
    "UM": {
      "zoneName": "United States Minor Outlying Islands"
    },
    "US-CAL-BANC": {
      "countryName": "United States of America",
      "zoneName": "Balancing Authority Of Northern California"
    },
    "US-CAL-CISO": {
      "countryName": "United States of America",
      "zoneName": "California Independent System Operator"
    },
    "US-CAL-IID": {
      "countryName": "United States of America",
      "zoneName": "Imperial Irrigation District"
    },
    "US-CAL-LDWP": {
      "countryName": "United States of America",
      "zoneName": "Los Angeles Department Of Water And Power"
    },
    "US-CAL-TIDC": {
      "countryName": "United States of America",
      "zoneName": "Turlock Irrigation District"
    },
    "US-CAR-CPLE": {
      "countryName": "United States of America",
      "zoneName": "Duke Energy Progress East"
    },
    "US-CAR-CPLW": {
      "countryName": "United States of America",
      "zoneName": "Duke Energy Progress West"
    },
    "US-CAR-DUK": {
      "countryName": "United States of America",
      "zoneName": "Duke Energy Carolinas"
    },
    "US-CAR-SC": {
      "countryName": "United States of America",
      "zoneName": "South Carolina Public Service Authority"
    },
    "US-CAR-SCEG": {
      "countryName": "United States of America",
      "zoneName": "South Carolina Electric & Gas Company"
    },
    "US-CAR-YAD": {
      "countryName": "United States of America",
      "zoneName": "Alcoa Power Generating, Inc. Yadkin Division"
    },
    "US-CENT-SPA": {
      "countryName": "United States of America",
      "zoneName": "Southwestern Power Administration"
    },
    "US-CENT-SWPP": {
      "countryName": "United States of America",
      "zoneName": "Southwest Power Pool"
    },
    "US-FLA-FMPP": {
      "countryName": "United States of America",
      "zoneName": "Florida Municipal Power Pool"
    },
    "US-FLA-FPC": {
      "countryName": "United States of America",
      "zoneName": "Duke Energy Florida Inc"
    },
    "US-FLA-FPL": {
      "countryName": "United States of America",
      "zoneName": "Florida Power & Light Company"
    },
    "US-FLA-GVL": {
      "countryName": "United States of America",
      "zoneName": "Gainesville Regional Utilities"
    },
    "US-FLA-HST": {
      "countryName": "United States of America",
      "zoneName": "City Of Homestead"
    },
    "US-FLA-JEA": {
      "countryName": "United States of America",
      "zoneName": "Jacksonville Electric Authority"
    },
    "US-FLA-SEC": {
      "countryName": "United States of America",
      "zoneName": "Seminole Electric Cooperative"
    },
    "US-FLA-TAL": {
      "countryName": "United States of America",
      "zoneName": "City Of Tallahassee"
    },
    "US-FLA-TEC": {
      "countryName": "United States of America",
      "zoneName": "Tampa Electric Company"
    },
    "US-MIDA-PJM": {
      "countryName": "United States of America",
      "zoneName": "PJM Interconnection, Llc"
    },
    "US-MIDW-AECI": {
      "countryName": "United States of America",
      "zoneName": "Associated Electric Cooperative, Inc."
    },
    "US-MIDW-LGEE": {
      "countryName": "United States of America",
      "zoneName": "Louisville Gas And Electric Company And Kentucky Utilities"
    },
    "US-MIDW-MISO": {
      "countryName": "United States of America",
      "zoneName": "Midcontinent Independent Transmission System Operator, Inc.."
    },
    "US-NE-ISNE": {
      "countryName": "United States of America",
      "zoneName": "Iso New England Inc."
    },
    "US-NW-AVA": {
      "countryName": "United States of America",
      "zoneName": "Avista Corporation"
    },
    "US-NW-BPAT": {
      "countryName": "United States of America",
      "zoneName": "Bonneville Power Administration"
    },
    "US-NW-CHPD": {
      "countryName": "United States of America",
      "zoneName": "PUD No. 1 Of Chelan County"
    },
    "US-NW-DOPD": {
      "countryName": "United States of America",
      "zoneName": "PUD No. 1 Of Douglas County"
    },
    "US-NW-GCPD": {
      "countryName": "United States of America",
      "zoneName": "PUD No. 2 Of Grant County, Washington"
    },
    "US-NW-GRID": {
      "countryName": "United States of America",
      "zoneName": "Gridforce Energy Management, Llc"
    },
    "US-NW-GWA": {
      "countryName": "United States of America",
      "zoneName": "Naturener Power Watch, Llc (Gwa)"
    },
    "US-NW-IPCO": {
      "countryName": "United States of America",
      "zoneName": "Idaho Power Company"
    },
    "US-NW-NEVP": {
      "countryName": "United States of America",
      "zoneName": "Nevada Power Company"
    },
    "US-NW-NWMT": {
      "countryName": "United States of America",
      "zoneName": "Northwestern Energy"
    },
    "US-NW-PACE": {
      "countryName": "United States of America",
      "zoneName": "Pacificorp East"
    },
    "US-NW-PACW": {
      "countryName": "United States of America",
      "zoneName": "Pacificorp West"
    },
    "US-NW-PGE": {
      "countryName": "United States of America",
      "zoneName": "Portland General Electric Company"
    },
    "US-NW-PSCO": {
      "countryName": "United States of America",
      "zoneName": "Public Service Company Of Colorado"
    },
    "US-NW-PSEI": {
      "countryName": "United States of America",
      "zoneName": "Puget Sound Energy"
    },
    "US-NW-SCL": {
      "countryName": "United States of America",
      "zoneName": "Seattle City Light"
    },
    "US-NW-TPWR": {
      "countryName": "United States of America",
      "zoneName": "City Of Tacoma, Department Of Public Utilities, Light Division"
    },
    "US-NW-WACM": {
      "countryName": "United States of America",
      "zoneName": "Western Area Power Administration - Rocky Mountain Region"
    },
    "US-NW-WAUW": {
      "countryName": "United States of America",
      "zoneName": "Western Area Power Administration UGP West"
    },
    "US-NW-WWA": {
      "countryName": "United States of America",
      "zoneName": "Naturener Wind Watch, Llc"
    },
    "US-NY-NYIS": {
      "countryName": "United States of America",
      "zoneName": "New York Independent System Operator"
    },
    "US-SE-SEPA": {
      "countryName": "United States of America",
      "zoneName": "Southeastern Power Administration"
    },
    "US-SE-SOCO": {
      "countryName": "United States of America",
      "zoneName": "Southern Company Services, Inc. - Trans"
    },
    "US-SW-AZPS": {
      "countryName": "United States of America",
      "zoneName": "Arizona Public Service Company"
    },
    "US-SW-EPE": {
      "countryName": "United States of America",
      "zoneName": "El Paso Electric Company"
    },
    "US-SW-GRIF": {
      "countryName": "United States of America",
      "zoneName": "Griffith Energy, LLC"
    },
    "US-SW-PNM": {
      "countryName": "United States of America",
      "zoneName": "Public Service Company Of New Mexico"
    },
    "US-SW-SRP": {
      "countryName": "United States of America",
      "zoneName": "Salt River Project"
    },
    "US-SW-TEPC": {
      "countryName": "United States of America",
      "zoneName": "Tucson Electric Power Company"
    },
    "US-SW-WALC": {
      "countryName": "United States of America",
      "zoneName": "Western Area Power Administration - Desert Southwest Region"
    },
    "US-TEN-TVA": {
      "countryName": "United States of America",
      "zoneName": "Tennessee Valley Authority"
    },
    "US-TEX-ERCO": {
      "countryName": "United States of America",
      "zoneName": "Electric Reliability Council Of Texas, Inc."
    },
    "UY": {
      "zoneName": "Uruguay"
    },
    "UZ": {
      "zoneName": "Uzbekistan"
    },
    "VA": {
      "zoneName": "Vatican City"
    },
    "VC": {
      "zoneName": "Saint Vincent and the Grenadines"
    },
    "VE": {
      "zoneName": "Venezuela"
    },
    "VG": {
      "countryName": "Virgin Islands",
      "zoneName": "Virgin Islands"
    },
    "VI": {
      "countryName": "United States of America",
      "zoneName": "Virgin Islands"
    },
    "VN": {
      "zoneName": "Vietnam"
    },
    "VU": {
      "zoneName": "Vanuatu"
    },
    "WF": {
      "zoneName": "Wallis and Futuna"
    },
    "WS": {
      "zoneName": "Samoa"
    },
    "XK": {
      "zoneName": "Kosovo"
    },
    "XX": {
      "zoneName": "Northern Cyprus"
    },
    "YE": {
      "zoneName": "Yemen"
    },
    "YT": {
      "zoneName": "Mayotte"
    },
    "ZA": {
      "zoneName": "South Africa"
    },
    "ZM": {
      "zoneName": "Zambia"
    },
    "ZW": {
      "zoneName": "Zimbabwe"
    }
  }
}<|MERGE_RESOLUTION|>--- conflicted
+++ resolved
@@ -32,7 +32,6 @@
     "noDataAtTimestamp": "Datele sunt indisponibile pentru perioada aleasă",
     "noLiveData": "Datele în timp real sunt momentan indisponibile pentru această zonă",
     "dataIsDelayed": "Datele pentru această zonă sunt pot fi cu {{hours}} ore întârziere. Date în timp real sunt indisponibile.",
-<<<<<<< HEAD
     "noParserInfo": "Încă nu avem informații despre această zonă.<br/> Ai vrea să ajuți? Poți contribui prin <a href=\"{{link}}\" target=\"_blank\">date pentru zonă</a>.",
     "now": "Acum",
     "by-source": {
@@ -51,10 +50,6 @@
       "stored": "Depozitată",
       "produced": "Produsă"
     }
-=======
-    "noParserInfo": "Încă nu avem informații despre această zonă.<br/> Ai vrea să ajuți? Poți contribui prin <a href='{{link}}' target='_blank'>date pentru zonă</a>.",
-    "now": "Acum"
->>>>>>> e73e7487
   },
   "time-controller": {
     "title": {
