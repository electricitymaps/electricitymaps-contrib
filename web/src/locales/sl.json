{
  "info-modal": {
    "title": "Info",
    "intro-text": "Aplikacija Electricity Maps zagotavlja vpoglede v realnem času na spletu in mobilnih napravah za državljane, energetske strokovnjake, nevladne organizacije in oblikovalce politik, ki spodbujajo globlje razumevanje izzivov energetskega prehoda.",
    "open-source-text": "Ta aplikacija je <a href=\"{{link}}\" target=\"_blank\">odprtokodna</a> (<a href=\"{{sourcesLink}}\" target= '_blank'>glej vire podatkov</a>) .",
    "feedback-button": "Deli povratne informacije",
    "github-button": "Oglejte si naš GitHub",
    "twitter-button": "Deli na Twitterju",
    "slack-button": "Pridruži se skupnosti Slack",
    "privacy-policy": "Politika zasebnosti",
    "legal-notice": "Pravno obvestilo"
  },
  "settings-modal": {
    "title": "Nastavitve"
  },
  "panel-initial-text": {
    "thisproject": "Ta aplikacija je",
    "opensource": "Odprtokodna",
    "see": "poglej",
    "datasources": "Viri podatkov",
    "contribute": "Prispevaj in <a href=\"{{link}}\" target=\"_blank\">dodaj svoj teritorij</a>"
  },
  "mobile-main-menu": {
    "map": "Mapa elektrike",
    "areas": "Območja",
    "about": "O nas"
  },
  "onboarding-modal": {
    "view1": {
      "header": "Kartiranje vpliva električne energije na podnebje"
    },
    "view2": {
      "header": "Sprotno si oglejte, koliko CO₂ se izpusti za proizvodnjo vaše električne energije.",
      "text": "Območja po vsem svetu obarvamo glede na njihovo ogljično intenzivnost (vključuje vse toplogredne pline) tam porabljene električne energije. Bolj kot je barva bližje zeleni, podnebju prijaznejša je elektrika."
    },
    "view3": {
      "header": "Vedite, od kod prihaja vaša elektrika",
      "text": "Puščice na zemljevidu označujejo pretok električne energije med različnimi območji. Kliknite na območje, da vidite več informacij o izvoru električne energije."
    },
    "view7": {
      "header": "Vetrne in sončne razmere v realnem času",
      "text": "Proizvodnja vetrne in sončne energije je odvisna od vremena. Pritisnite gumba za sonce in veter, da prikažete moč vetra in sonca po vsem svetu v realnem času."
    }
  },
  "country-panel": {
    "source": "Vir",
    "carbonintensity": "Intenzivnost ogljika",
    "lowcarbon": "nizkoogljična",
    "renewable": "obnovljiva",
    "electricityproduction": "Proizvodnja električne energije",
    "electricityconsumption": "Poraba električne energije",
    "by-source": {
      "emissions": "Izpusti ogljika po virih",
      "electricity-production": "Proizvodnja električne energije po virih",
      "electricity-consumption": "Poraba električne energije po virih",
      "total-emissions": "Skupni izpusti ogljika po virih",
      "total-electricity-production": "Skupna proizvodnja električne energije po virih",
      "total-electricity-consumption": "Skupna poraba električne energije po virih"
    },
    "emissions": "ogljične emisije",
    "helpfrom": "s pomočjo od",
    "noDataAtTimestamp": "Podatki za izbrani čas začasno niso na voljo",
    "noLiveData": "Podatki v živo za to območje začasno niso na voljo",
    "dataIsDelayed": "Podatki za to regijo lahko zamujajo do {{hours}} ur. Podatkov v živo ni mogoče prikazati.",
    "estimated": "ocenjeno",
    "aggregated": "zbrano",
    "dataIsEstimated": "Nekateri podatki za to regijo so ocenjeni. Preberite več o naši metodologiji ocenjevanja <a href=\"https://github.com/electricityMaps/electricitymaps-contrib/wiki/Estimation-methods\" target= \"_blank\">tukaj</a>.",
    "exchangesAreMissing": "Izmenjave so upoštevane v izračunih, vendar trenutno niso prikazane. Preberite več o naših zgodovinskih združevanjih <a href=\"https://github.com/electricityMaps/electricitymaps-contrib/wiki/Historical-aggregates\" target=\"_blank\">tukaj</a>..",
    "estimatedTooltip": "Podatki v realnem času za to območje so ocenjeni na podlagi podatkov iz vira in predpostavk modela.",
    "aggregatedTooltip": "Podatki za to območje so združeni na podlagi zgodovinskih urnih vrednosti",
    "helpUs": "Pomagajte nam prepoznati težavo tako, da si ogledate <a href=\"{{link}}\" target=\"_blank\">dnevnike izvajalnega časa</a> ali se obrnete na ponudnika podatkov.",
    "noParserInfo": "Nimamo še nobenih informacij o tem območju.<br/> Želite pomagati popraviti to? Lahko prispevate tako, da <a href=\"{{link}}\" target=\"_blank\">dodate območje podatki</a>.",
    "now": "Zdaj"
  },
  "time-controller": {
    "title": "Prikaži podatke iz preteklosti"
  },
  "left-panel": {
    "zone-list-header-title": "Vpliv na podnebje glede na območje",
    "zone-list-header-subtitle": "Razvrščeno glede na ogljično intenzivnost porabljene električne energije (gCO₂eq/kWh)",
    "search": "Območja iskanja"
  },
  "footer": {
    "foundbugs": "Ste našli hrošča, ali imate idejo? Pišite nam.",
    "faq-text": "Nejasnosti? Oglejte si naša",
    "faq": "pogosto postavljena vprašanja",
    "here": "tukaj"
  },
  "legends": {
    "windpotential": "Potencial vetrne energije",
    "solarpotential": "Potencial sončne energije",
    "colorblindmode": "Barvno slep način",
    "carbonintensity": "Intenzivnost ogljika"
  },
  "tooltips": {
    "carbonintensity": "Intenzivnost ogljika",
    "lowcarbon": "Nizkoogljična",
    "renewable": "Obnovljivo",
    "crossborderexport": "Čezmejni izvoz",
    "carbonintensityexport": "Ogljična intenzivnost izvoza",
    "ofinstalled": "inštalirane moči",
    "utilizing": "uporaba",
    "representing": "zastopanje",
    "ofemissions": "izpustov",
    "withcarbonintensity": "z ogljično intenzivnostjo",
    "zoomIn": "Približaj",
    "zoomOut": "Pomanjšaj",
    "showWindLayer": "Prikaži sloj vetra",
    "hideWindLayer": "Skrij sloj vetra",
    "showSolarLayer": "Prikaži sončno plast",
    "hideSolarLayer": "Skrij sončno plast",
    "weatherDisabled": "Vremenski podatki trenutno niso na voljo",
    "changeTheme": "Preklopi na temni način",
    "noParserInfo": "Ni podatkov",
    "temporaryDataOutage": "Podatki v živo trenutno niso na voljo",
    "production": "Proizvodnja",
    "consumption": "Poraba",
    "cpinfo": "<b>Potrošnja</b> upošteva uvoz in izvoz, <b>proizvodnja</b> ju ne upošteva",
    "aggregateInfo": "Države se združijo, ko je letna zmogljivost cone večja od 90 % celotne zmogljivosti",
    "selectLanguage": "Izberi jezik",
    "lowCarbDescription": "Vključuje obnovljive vire in jedrsko energijo",
    "dataIsDelayed": "Podatki zamujajo"
  },
  "aggregateButtons": {
    "country": "država",
    "zone": "območje"
  },
  "updatePrompt": {
    "title": "Posodobitev na voljo",
    "description": "Na voljo je nova različica aplikacije, želite zdaj posodobiti?",
    "update": "Posodobi",
    "dismiss": "Zavrni"
  },
  "misc": {
    "maintitle": "Trenutne 24/7 emisije CO₂ porabe električne energije",
<<<<<<< HEAD
    "newversion": "Na voljo je nova različica!",
=======
    "oops": "Ups! Imamo težave pri doseganju strežnika. Poskusili bomo znova čez nekaj sekund.",
    "webgl-not-supported": "Zemljevida ni mogoče upodobiti, ker ta brskalnik ne podpira WebGL.",
    "retrynow": "Poskusi ponovno",
    "database-ad": "Iščete zgodovinske podatke? <a href=\"https://electricitymaps.com?utm_source=app.electricitymaps.com&utm_medium=referral\" target=\"_blank\">Preverite našo bazo podatkov!</a>",
    "api-ad": "želite podatke v živo v svoji aplikaciji? <a href=\"https://electricitymaps.com?utm_source=app.electricitymaps.com&utm_medium=referral\" target=\"_blank\">Preizkusi naš API!</a>",
    "legend": "Legenda",
>>>>>>> 6fb64cc8
    "faq": "Pogosto postavljena vprašanja",
    "dismiss": "Opusti",
    "reload": "Znova naloži"
  },
  "wind": "veter",
  "windDataError": "Podatki o vetrni energiji trenutno niso na voljo",
  "solar": "sončna energija",
  "solarDataError": "Podatki o sončni energiji trenutno niso na voljo",
  "hydro": "vodna energija",
  "hydro storage": "hidro shranjevanje",
  "battery storage": "shranjeno v baterijah",
  "biomass": "biomasa",
  "nuclear": "nuklearna",
  "geothermal": "geotermalna",
  "gas": "plin",
  "coal": "premog",
  "oil": "olje",
  "unknown": "neznano",
  "electricityComesFrom": "<b>{{percentageUsage}} %</b> električne energije, ki je na voljo v <img id=\"country-flag\"></img> <b>{{zoneName}}</b> prihaja iz {{selectedLayerKey}}",
  "emissionsComeFrom": "<b>{{percentageUsage}} %</b> emisij iz električne energije, ki je na voljo v <img id=\"country-flag\"></img> <b>{{zoneName}}</b> prihaja iz {{selectedLayerKey}}",
  "electricityStoredUsing": "<b>{{percentageUsage}} %</b> električne energije, ki je na voljo v <img id=\"country-flag\"></img> <b>{{zoneName}}</b>, je shranjena z {{selectedLayerKey}}",
  "emissionsStoredUsing": "<b>{{percentageUsage}} %</b> emisij iz električne energije, ki je na voljo v <img id=\"country-flag\"></img> <b>{{zoneName}}</b>, so shranjene z {{selectedLayerKey}}",
  "electricityExportedTo": "<b>{{percentageUsage}} %</b> električne energije, ki je na voljo v <img id=\"country-flag\"></img> <b>{{zoneName}}</b>, se izvozi v <img id=\"country-exchange-flag\"></img> <b>{{selectedZoneName}}</b>",
  "emissionsExportedTo": "<b>{{percentageUsage}} %</b> emisij iz električne energije, ki je na voljo v <img id=\"country-flag\"></img> <b>{{zoneName}}</b>, se izvozi v <img id=\"country-exchange-flag\"></img> <b>{{selectedZoneName}}</b>",
  "electricityImportedFrom": "<b>{{percentageUsage}} %</b> električne energije, ki je na voljo v <img id=\"country-flag\"></img> <b>{{zoneName}}</b>, se uvozi iz <img id=\"country-exchange-flag\"></img> <b>{{selectedZoneName}}</b>",
  "emissionsImportedFrom": "<b>{{percentageUsage}} %</b> emisij električne energije, ki je na voljo v <img id=\"country-flag\"></img> <b>{{zoneName}}</b>, so uvožene iz<img id=\"country-exchange-flag\"></img> <b>{{selectedZoneName}}</b>",
  "theMap": {
    "groupName": "Mapa",
    "mapColors-question": "Kaj pomenijo barve na zemljevidu?",
    "mapColors-answer": "Območja na zemljevidu obarvamo glede na količine toplogrednih plinov, ki se izpustijo za vsako tam porabljeno enoto električne energije (njena <a href=\"#carbonIntensity\" class=\"entry-link\">ogljična intenzivnost</a> ). Bolj kot je zelena barva, podnebju prijaznejša je poraba električne energije",
    "mapArrows-question": "Kaj označujejo puščice med območji na zemljevidu?",
    "mapArrows-answer": "Puščice med območji označujejo fizični pretok (uvoz in izvoz) električne energije med območji: hitreje utripajo, hitrejši je pretok. Pretok električne energije je pomemben, saj ko nekaj električne energije uvozite iz sosednjih območij, uvozite tudi emisije ogljika, povezane z njeno proizvodnjo.",
    "mapSolarWindButtons-question": "kaj počneta gumba 'sonce' in 'veter' na zemljevidu?",
    "mapSolarWindButtons-answer": "Ti gumbi preklapljajo med prikazovanjem hitrosti vetra in moči sonca v realnem času, kar kaže na možnost prehoda na alternativne vire energije iz sonca in vetra na različnih območjih. Upoštevajte, da je to le površen pokazatelj, saj je dejanski potencial pri namestitvi vetrnih turbin in sončnih celic odvisen tudi od številnih drugih dejavnikov.",
    "mapNuclearColors-question": "Zakaj so države z jedrsko energijo na zemljevidu označene z zeleno?",
    "mapNuclearColors-answer": "Proizvodnja jedrske energije ima zelo nizko intenzivnost ogljika (<a href=\"https://en.wikipedia.org/wiki/Life-cycle_greenhouse-gas_emissions_of_energy_sources#2014_IPCC.2C_Global_warming_potential_of_selected_electricity_sources\" target=\"_blank\" >vir</ a>), zato so države z jedrsko energijo na zemljevidu prikazane z zeleno barvo. To ne pomeni, da z jedrsko energijo ni povezanih drugih okoljskih izzivov (kot velja tudi za druge oblike proizvodnje energije), vendar ti izzivi niso povezani z izpusti toplogrednih plinov in so zato izven obsega tega zemljevida.",
    "mapColorBlind-question": "Sem barvno slep(a), kako lahko berem vašo mapo?",
    "mapColorBlind-answer": "Barve, prikazane na zemljevidu, lahko spremenite tako, da omogočite nastavitev »barvno slepi način«. Nahaja se na dnu leve plošče na namizju in v zavihku z informacijami v mobilni aplikaciji."
  },
  "mapAreas": {
    "groupName": "Območja na mapi",
    "noData-question": "Zakaj podatki za moje območje niso na voljo?",
    "noData-answer": " Bodisi zato, ker viri podatkov za območje začasno niso na voljo, bodisi zato, ker še nimamo nastavljenih virov podatkov za to območje. Lahko nam <a href=\"#contribute\" class=\"entry-link\">pomagate pri dodajanju novih virov podatkov.",
    "whySmallAreas-question": "Zakaj delite svet na manjša območja in ne prikazujete le povprečja držav?",
    "whySmallAreas-answer": "Območja so najmanjša geografska območja, za katera imamo podatke. Z dostopom do informacij na najvišji stopnji razdrobljenosti lahko odjemalci električne energije na različnih območjih natančneje vedo o izvoru električne energije, ki jo porabijo.",
    "divideExistingArea-question": "Ali lahko moje območje razdelite na manjše dele?",
    "divideExistingArea-answer": "Seveda, če obstajajo ločeni viri podatkov za vsak del območja. Lahko <a href=\"#contribute\" class=\"entry-link\">pomagate nam pri dodajanju novih podatkovnih virov</a>",
    "seeHistoricalData-question": "Ali lahko vidim zgodovino za obmmočje starejše od 24 ur?",
    "seeHistoricalData-answer": "Dostop do vseh naših zgodovinskih podatkov lahko kupite prek naše <a href=\"https://electricitymaps.com?utm_source=app.electricitymaps.com&utm_medium=referral\" target=\"_blank\">zbirke podatkov</a>."
  },
  "methodology": {
    "groupName": "Our methods",
    "carbonIntensity-question": "Kaj je \"ogljična intenzivnost\"?",
    "carbonIntensity-answer": "Intenzivnost ogljika je merilo emisij toplogrednih plinov, povezanih s proizvodnjo električne energije, ki jo porabite (v gCO₂eq/kWh – gramih ekvivalentov ogljikovega dioksida, izpuščenih na kilovatno uro porabljene električne energije). <br><br>Merimo emisije porabe električne energije (ne proizvodnje), kar pomeni vse emisije toplogrednih plinov (tako CO₂ kot drugih toplogrednih plinov, kot je metan), ki so šli v proizvodnjo električne energije, ki se porablja na območju, ob upoštevanju upoštevati ogljične intenzivnosti električne energije, uvožene z drugih območij. Uporabljamo pristop analize življenjskega cikla (LCA), kar pomeni, da upoštevamo emisije, ki izhajajo iz celotnega življenjskega cikla elektrarn (gradnja, proizvodnja goriva, obratovalne emisije in razgradnja).",
    "renewableLowCarbonDifference-question": "Kakšna je razlika med 'obnovljivo' in 'nizkoogljičnio' energijo?",
    "renewableLowCarbonDifference-answer": "Proizvodnja obnovljive energije temelji na obnovljivih virih energije, kot so veter in vodni tokovi, sonce in geotermalna energija. Nizkoogljična proizvodnja energije pomeni, da proizvodnja vključuje zelo nizko raven emisij toplogrednih plinov, na primer pri proizvodnji jedrske energije.",
    "importsAndExports-question": "Ali upoštevate uvoz in izvoz električne energije?",
    "importsAndExports-answer": "Da. Uvoze in izvoze lahko na zemljevidu vidite kot majhne <a href=\"#mapArrows\" class=\"entry-link\">puščice med različnimi območji</a>. Podrobne informacije si lahko ogledate v grafikonih, prikazanih, ko kliknete na območje.",
    "emissionsOfStored-question": "Kaj pa emisije pri proizvodnji električne energije, ki se nato shrani v baterije ali uporabi za polnjenje rezervoarjev?",
    "emissionsOfStored-answer": "Ker je trenutno shranjen le majhen delež električne energije, netočnosti pri modeliranju teh emisij ne bi smele bistveno vplivati ​​na sedanje skupne vrednosti. Vendar glede na vse večji pomen shranjevanja upamo, da ga bomo v našem modelu kmalu bolj upoštevali.",
    "guaranteesOfOrigin-question": "Kaj so zeleni certifikati in kako se upoštevajo?",
    "guaranteesOfOrigin-answer": "Ko proizvajalci obnovljive energije proizvajajo električno energijo, lahko ustvarijo garancije o izvoru (ali potrdila o obnovljivi energiji) - dokaz, da je bila električna energija iz obnovljivih virov proizvedena in distribuirana v električno omrežje. Ta jamstva je nato mogoče prodati, kar trgovcem z električno energijo na drobno omogoči, da trdijo, da električna energija, ki jo preprodajajo, prihaja iz obnovljivih virov, ne glede na njen dejanski, fizični vir.<br><br> To pomeni, da lahko potrošnikom električne energije povedo, da njihova električna energija prihaja pred soncem in vetrom, tudi v brezvetrju. To je problematično, saj odpravlja spodbude potrošnikov za porabo električne energije ob najboljšem času (na primer, ko je količina obnovljive električne energije v omrežju dejansko največja). Ta zemljevid torej izključuje jamstva o izvoru, namesto tega ponuja lokacijsko fizično sliko električnega omrežja, da bi okrepili moč potrošnikov.",
    "otherSources-question": "Zakaj ne prikažete drugih virov emisij poleg proizvodnje električne energije?",
    "otherSources-answer": "To bi bilo izven obsega tega projekta. Vendar pri Electricity Maps aktivno delamo na razvoju <a href=\"#whoAreYou\" class=\"entry-link\">novih rešitev za količinsko opredelitev vpliva vaših vsakodnevnih odločitev na podnebje</a>.",
    "homeSolarPanel-question": "Kaj pa če imam na svojem domu nameščene sončne celice?",
    "homeSolarPanel-answer": "Intenzivnost ogljika merimo v lokalnem električnem omrežju, zato električna energija, ki jo porabite neposredno iz sončne celice (izven omrežja), ni del naših meritev. Če pa vaša sončna plošča napaja vaše lokalno električno omrežje, je njena proizvodnja vključena v naše statistike na območjih, kjer so ocene lokalne proizvodnje sončne energije javno dostopne (na primer v Franciji in Združenem kraljestvu).",
    "emissionsPerCapita-question": "Zakaj ne prikažete količine emisij na prebivalca?",
    "emissionsPerCapita-answer": "Nekaj ​električne energije, porabljene na območju, se porabi za proizvodnjo fizičnega blaga in izdelkov, ki se kasneje izvozijo in porabijo na drugih območjih. To proizvodnjo ter s tem tudi njeno porabo električne energije in z njo povezane emisije poganja poraba izdelkov na <em>območjih uvoza</em>, ne na območju, kjer poteka proizvodnja. Verjamemo, da bi morali biti ljudje odgovorni le za tisto, kar zaužijejo, ne pa za izdelke, proizvedene na območju, kjer živijo, ki pa jih sami ne zaužijejo. V tem smislu je prikaz emisij porabe električne energije na prebivalca za območja zavajajoč."
  },
  "data": {
    "groupName": "Naši podatki",
    "dataOrigins-question": "Kako dobite vaše podatke?",
    "dataOrigins-answer": "Vse naše podatke izračunavamo iz javno dostopnih podatkov, ki jih objavljajo operaterji elektroenergetskega omrežja, uradne agencije in drugi. Lahko kliknete območje, če si želite ogledati več podrobnosti o izvoru njegovih podatkov.",
    "dataDownload-question": "Ali imam dostop do vaših popdat?",
    "dataDownload-answer": "Imate možnost kupiti dostop do vseh naših podatkov v <a href=\"https://electricitymaps.com?utm_source=app.electricitymaps.com&utm_medium=referral\" target=\"_blank\">bazi</a>.",
    "dataIntegration-question": "Ali lahko vaše podatke v realnem času integriram v svojo aplikacijo ali napravo?",
    "dataIntegration-answer": "Da! Prodajamo dostop do <a href=\"https://electricitymaps.com?utm_source=app.electricitymaps.com&utm_medium=referral\" target=\"_blank\">real-time API-ja</a>, kateri vključuje prihodnje napovedi."
  },
  "aboutUs": {
    "groupName": "O nas",
    "whoAreYou-question": "Kdo ste?",
    "whoAreYou-answer": "Aplikacijo razvija in vzdržuje <a href=\"https://electricitymaps.com/\" target=\"_blank\">Električni zemljevidi</a>, dansko startup podjetje. Naš cilj je pomagati človeštvu doseči trajnostno stanje obstoja, tako, da kvalificiramo vpliv vsakodnevnih odločitev na podnebje it podatke naredimo široko dostopne.",
    "feedback-question": "Vam lahko dam nekaj povratnih informacij?",
    "feedback-answer": "Da! Prosim izpolnite <a href=\"https://forms.gle/VHaeHzXyGodFKZY18\" target=\"_blank\">our feedback form</a> or <a href=\"mailto:app@electricitymaps.com\">Pošlji mail!</a>",
    "contribute-question": "Ali lahko pomagam pri vašem projektu?",
    "contribute-answer": "Aplikacija je odprtokodni projekt, ki so ga omogočili naši prostovoljci. Če želite pomagati pri razvoju zemljevida, bodisi z dodajanjem virov podatkov za nova območja, dodajanjem novih funkcij ali odpravljanjem napak, se nam pridružite v našem <a href=\"https://github.com/electricityMaps/electricitymaps-contrib/\" target=\"_blank\">github</a>.",
    "workTogether-question": "Lahko delamo skupaj?",
    "workTogether-answer": "Aktivno iščemo nove priložnosti za sodelovanje. <a href=\"mailto:app@electricitymaps.com\">Pošlji mail!</a>",
    "disclaimer-question": "Disclaimer",
    "disclaimer-answer": "<a href=\"https://electricitymaps.com/\" target=\"_blank\">Electricity Maps</a> publishes data and images on the <a href=\"https://www.electricitymaps.com/\" target=\"_blank\">Električni zemljevidi</a> v informativne namene. Ne garantiramo pravilnosti in ne zagotavljamo nobenih jamstev o podatkih. Pridružujemo si pravico, da lahko kadarkoli spremenimo ali odstranimo dele vsebine, ne da bi vas o tem obvestili. Električni zemljevidi ne prevzemajo nobene odgovornosti za kakršno koli škodo ali stroške, kateri bi lahko nastali zaradi netočnosti, nepopolnosti, neažurnosti ali zastarelosti informacij pridobljenih iz zemljevidov. Te spletne strani ali katerega koli njenega posameznega elementa ni dovoljeno vključiti v drugo spletno stran brez uradnega predhodnega pisnega soglasja.<br><br> Vse pravice intelektualne lastnine pripadajo zakonitim lastnikom in dajalcem licence. Kopiranje, distribucija in kakršna koli druga uporaba teh materialov, zlasti energetskih podatkov, ni dovoljena brez pisnega dovoljenja Elektrokarte, razen in samo v obsegu, ki je drugače določen s predpisi prisilnega prava (kot je pravica do citiranja), razen če je za določene materiale določeno drugače.  <br><br> Ta izjava se lahko občasno posodobi."
  },
  "zoneShortName": {
    "AD": {
      "zoneName": "Andora"
    },
    "AE": {
      "zoneName": "Združeni Arabski Emirati"
    },
    "AF": {
      "zoneName": "Afghanistan"
    },
    "AG": {
      "zoneName": "Antigua in Barbuda"
    },
    "AI": {
      "zoneName": "Angvila"
    },
    "AL": {
      "zoneName": "Albanija"
    },
    "AM": {
      "zoneName": "Armenija"
    },
    "AO": {
      "zoneName": "Angola"
    },
    "AQ": {
      "zoneName": "Antarktika"
    },
    "AR": {
      "zoneName": "Argentina"
    },
    "AS": {
      "zoneName": "Ameriška Samoa"
    },
    "AT": {
      "zoneName": "Avstrija"
    },
    "AU-NSW": {
      "countryName": "Avstralija",
      "zoneName": "Novi Južni Wales"
    },
    "AU-NT": {
      "countryName": "Avstralija",
      "zoneName": "Severni teritoriji"
    },
    "AU-QLD": {
      "countryName": "Avstralija",
      "zoneName": "Queensland"
    },
    "AU-SA": {
      "countryName": "Avstralija",
      "zoneName": "Južna Avstralija"
    },
    "AU-TAS": {
      "countryName": "Avstralija",
      "zoneName": "Tasmanija"
    },
    "AU-TAS-CBI": {
      "countryName": "Avstralija",
      "zoneName": "Cape Barren otok"
    },
    "AU-TAS-KI": {
      "countryName": "Avstralija",
      "zoneName": "King otok"
    },
    "AU-TAS-FI": {
      "countryName": "Avstralija",
      "zoneName": "Flinders otok"
    },
    "AU-VIC": {
      "countryName": "Avstralija",
      "zoneName": "Victoria"
    },
    "AU-WA": {
      "countryName": "Avstralija",
      "zoneName": "Zahodna Avstralija"
    },
    "AU-WA-RI": {
      "countryName": "Avstralija",
      "zoneName": "Rottnest Otoki"
    },
    "AW": {
      "zoneName": "Aruba"
    },
    "AX": {
      "zoneName": "Åland otoki"
    },
    "AZ": {
      "zoneName": "Arzejbajžan"
    },
    "BA": {
      "zoneName": "Bosna in Hercegovina"
    },
    "BB": {
      "zoneName": "Barbados"
    },
    "BD": {
      "zoneName": "Bangladeš"
    },
    "BE": {
      "zoneName": "Belgija"
    },
    "BF": {
      "zoneName": "Burkina Faso"
    },
    "BG": {
      "zoneName": "Bulgarija"
    },
    "BH": {
      "zoneName": "Bahrajn"
    },
    "BI": {
      "zoneName": "Burundi"
    },
    "BJ": {
      "zoneName": "Benin"
    },
    "BM": {
      "zoneName": "Bermuda"
    },
    "BN": {
      "zoneName": "Brunej"
    },
    "BO": {
      "zoneName": "Bolivija"
    },
    "BQ": {
      "zoneName": "Bonaire, Sint Eustatius in Saba"
    },
    "BR-CS": {
      "countryName": "Brazilija",
      "zoneName": "Centralna Brazilija"
    },
    "BR-N": {
      "countryName": "Brazilija",
      "zoneName": "Severna Brazilija"
    },
    "BR-NE": {
      "countryName": "Brazilija",
      "zoneName": "Severno-vzhodna Brazilija"
    },
    "BR-S": {
      "countryName": "Brazilija",
      "zoneName": "Južna Brazilija"
    },
    "BS": {
      "zoneName": "Bahami"
    },
    "BT": {
      "zoneName": "Butan"
    },
    "BV": {
      "zoneName": "Bouvet Otok"
    },
    "BW": {
      "zoneName": "Botsvana"
    },
    "BY": {
      "zoneName": "Belorusija"
    },
    "BZ": {
      "zoneName": "Belize"
    },
    "CA-AB": {
      "countryName": "Kanada",
      "zoneName": "Alberta"
    },
    "CA-BC": {
      "countryName": "Kanada",
      "zoneName": "British Columbia"
    },
    "CA-MB": {
      "countryName": "Kanada",
      "zoneName": "Manitoba"
    },
    "CA-NB": {
      "countryName": "Kanada",
      "zoneName": "New Brunswick"
    },
    "CA-NL": {
      "countryName": "Kanada",
      "zoneName": "Newfoundland in Labrador"
    },
    "CA-NL-LB": {
      "countryName": "Kanada",
      "zoneName": "Labrador"
    },
    "CA-NL-NF": {
      "countryName": "Kanada",
      "zoneName": "Newfoundland"
    },
    "CA-NS": {
      "countryName": "Kanada",
      "zoneName": "Nova Scotia"
    },
    "CA-NT": {
      "countryName": "Kanada",
      "zoneName": "Northwest Territories"
    },
    "CA-NU": {
      "countryName": "Kanada",
      "zoneName": "Nunavut"
    },
    "CA-ON": {
      "countryName": "Kanada",
      "zoneName": "Ontario"
    },
    "CA-PE": {
      "countryName": "Kanada",
      "zoneName": "Prince Edward Island"
    },
    "CA-QC": {
      "countryName": "Kanada",
      "zoneName": "Québec"
    },
    "CA-SK": {
      "countryName": "Kanada",
      "zoneName": "Saskatchewan"
    },
    "CA-YT": {
      "countryName": "Kanada",
      "zoneName": "Yukon"
    },
    "CC": {
      "zoneName": "Kokosovi otoki"
    },
    "CD": {
      "zoneName": "Demokratična republika Kongo"
    },
    "CF": {
      "zoneName": "Centralnoafriška republika"
    },
    "CG": {
      "zoneName": "Kongo"
    },
    "CH": {
      "zoneName": "Švica"
    },
    "CI": {
      "zoneName": "Slonokoščena obala"
    },
    "CK": {
      "zoneName": "Cookovi otoki"
    },
    "CL-CHP": {
      "countryName": "Čile",
      "zoneName": "Easter Island"
    },
    "CL-SEA": {
      "countryName": "Čile",
      "zoneName": "Sistema Eléctrico de Aysén"
    },
    "CL-SEM": {
      "countryName": "Čile",
      "zoneName": "Sistema Eléctrico de Magallanes"
    },
    "CL-SEN": {
      "countryName": "Čile",
      "zoneName": "Sistema Eléctrico Nacional"
    },
    "CM": {
      "zoneName": "Kameruj"
    },
    "CN": {
      "zoneName": "Kitajska"
    },
    "CO": {
      "zoneName": "Kolumbija"
    },
    "CR": {
      "zoneName": "Kostarika"
    },
    "CU": {
      "zoneName": "Kuba"
    },
    "CV": {
      "zoneName": "Republika Cabo Verde"
    },
    "CW": {
      "zoneName": "Curacao"
    },
    "CX": {
      "zoneName": "Božični otoki"
    },
    "CY": {
      "zoneName": "Ciper"
    },
    "CZ": {
      "zoneName": "Češka"
    },
    "DE": {
      "zoneName": "Nemčija"
    },
    "DJ": {
      "zoneName": "Džibuti"
    },
    "DK": {
      "zoneName": "Danska"
    },
    "DK-DK1": {
      "countryName": "Danska",
      "zoneName": "Zahodna Danska"
    },
    "DK-DK2": {
      "countryName": "Danska",
      "zoneName": "Vzhodna Danska"
    },
    "DK-BHM": {
      "countryName": "Danska",
      "zoneName": "Bornholm"
    },
    "DM": {
      "zoneName": "Dominika"
    },
    "DO": {
      "zoneName": "Dominikanska republika"
    },
    "DZ": {
      "zoneName": "Alžirija"
    },
    "EC": {
      "zoneName": "Ekvadorr"
    },
    "EE": {
      "zoneName": "Estonija"
    },
    "EG": {
      "zoneName": "Egipt"
    },
    "EH": {
      "zoneName": "Zahodna Sahara"
    },
    "ER": {
      "zoneName": "Eritreja"
    },
    "ES": {
      "zoneName": "Španija"
    },
    "ES-CE": {
      "countryName": "Španija",
      "zoneName": "Ceuta"
    },
    "ES-IB-FO": {
      "countryName": "Španija",
      "zoneName": "Formentera"
    },
    "ES-IB-IZ": {
      "countryName": "Španija",
      "zoneName": "Ibiza"
    },
    "ES-IB-MA": {
      "countryName": "Španija",
      "zoneName": "Mallorca"
    },
    "ES-IB-ME": {
      "countryName": "Španija",
      "zoneName": "Menorca"
    },
    "ES-CN-FVLZ": {
      "countryName": "Španija",
      "zoneName": "Fuerteventura/Lanzarote"
    },
    "ES-CN-GC": {
      "countryName": "Španija",
      "zoneName": "Kanarski otoki"
    },
    "ES-CN-HI": {
      "countryName": "Španija",
      "zoneName": "El Hierro"
    },
    "ES-CN-IG": {
      "countryName": "Španija",
      "zoneName": "Isla de la Gomera"
    },
    "ES-CN-LP": {
      "countryName": "Španija",
      "zoneName": "La Palma"
    },
    "ES-CN-TE": {
      "countryName": "Španija",
      "zoneName": "Tenerifi"
    },
    "ES-ML": {
      "countryName": "Španija",
      "zoneName": "Melila"
    },
    "ET": {
      "zoneName": "Etiopija"
    },
    "FI": {
      "zoneName": "Finska"
    },
    "FJ": {
      "zoneName": "Fidži"
    },
    "FK": {
      "zoneName": "Falklandski otoki"
    },
    "FM": {
      "zoneName": "Mikronezija"
    },
    "FO": {
      "zoneName": "Ferski otoki"
    },
    "FO-MI": {
      "countryName": "Ferski otoki",
      "zoneName": "glavni otoki"
    },
    "FO-SI": {
      "countryName": "Ferski otoki",
      "zoneName": "severni otok"
    },
    "FR": {
      "zoneName": "Francija"
    },
    "FR-COR": {
      "countryName": "Francija",
      "zoneName": "Korzika"
    },
    "GA": {
      "zoneName": "Gabon"
    },
    "GB": {
      "zoneName": "Velika Britanija"
    },
    "GB-NIR": {
      "zoneName": "Severna Irska"
    },
    "GB-ORK": {
      "countryName": "Velika Britanija",
      "zoneName": "Orkneyjski otoki"
    },
    "GB-ZET": {
      "countryName": "Velika Britanija",
      "zoneName": "Šetlandski otoki"
    },
    "GD": {
      "zoneName": "Grenada"
    },
    "GE": {
      "zoneName": "Georgia"
    },
    "GF": {
      "zoneName": "Francoska Gvajana"
    },
    "GG": {
      "zoneName": "Guernsey"
    },
    "GH": {
      "zoneName": "Gana"
    },
    "GI": {
      "zoneName": "Gibraltar"
    },
    "GL": {
      "zoneName": "Grenlandija"
    },
    "GM": {
      "zoneName": "Gambija"
    },
    "GN": {
      "zoneName": "Gvineja"
    },
    "GP": {
      "zoneName": "Guadeloupe"
    },
    "GQ": {
      "zoneName": "Ekvatorialna Gvineja"
    },
    "GR": {
      "zoneName": "Grčija"
    },
    "GR-IS": {
      "countryName": "Grčija",
      "zoneName": "Egejski Otoki"
    },
    "GS": {
      "zoneName": "Južna Georgia in Južni Sandwichevi otoki"
    },
    "GT": {
      "zoneName": "Gvatemala"
    },
    "GU": {
      "zoneName": "Guam"
    },
    "GW": {
      "zoneName": "Gvineja Bissau"
    },
    "GY": {
      "zoneName": "Gvajana"
    },
    "HK": {
      "zoneName": "Hong Kong"
    },
    "HM": {
      "zoneName": "Otok Heard in otočje McDonald"
    },
    "HN": {
      "zoneName": "Honduras"
    },
    "HR": {
      "zoneName": "Hrvaška"
    },
    "HT": {
      "zoneName": "Haiti"
    },
    "HU": {
      "zoneName": "Madžarska"
    },
    "ID": {
      "zoneName": "Indonezija"
    },
    "IE": {
      "zoneName": "Irska"
    },
    "IL": {
      "zoneName": "Izrael"
    },
    "IM": {
      "zoneName": "Otok Man"
    },
    "IN-AN": {
      "countryName": "Indija",
      "zoneName": "Andaman in Nicobar otoki"
    },
    "IN-AP": {
      "countryName": "Indija",
      "zoneName": "Andhra Pradesh"
    },
    "IN-AR": {
      "countryName": "Indija",
      "zoneName": "Arunachal Pradesh"
    },
    "IN-AS": {
      "countryName": "Indija",
      "zoneName": "Assam"
    },
    "IN-BR": {
      "countryName": "Indija",
      "zoneName": "Bihar"
    },
    "IN-CT": {
      "countryName": "Indija",
      "zoneName": "Chhattisgarh"
    },
    "IN-DL": {
      "countryName": "Indija",
      "zoneName": "Delhi"
    },
    "IN-DN": {
      "countryName": "Indija",
      "zoneName": "Dadra and Nagar Haveli"
    },
    "IN-GA": {
      "countryName": "Indija",
      "zoneName": "Goa"
    },
    "IN-GJ": {
      "countryName": "Indija",
      "zoneName": "Gujarat"
    },
    "IN-HP": {
      "countryName": "Indija",
      "zoneName": "Himachal Pradesh"
    },
    "IN-HR": {
      "countryName": "Indija",
      "zoneName": "Haryana"
    },
    "IN-JH": {
      "countryName": "Indija",
      "zoneName": "Jharkhand"
    },
    "IN-JK": {
      "countryName": "Indija",
      "zoneName": "Jammu and Kashmir"
    },
    "IN-KA": {
      "countryName": "Indija",
      "zoneName": "Karnataka"
    },
    "IN-KL": {
      "countryName": "Indija",
      "zoneName": "Kerala"
    },
    "IN-MH": {
      "countryName": "Indija",
      "zoneName": "Maharashtra"
    },
    "IN-ML": {
      "countryName": "Indija",
      "zoneName": "Meghalaya"
    },
    "IN-MN": {
      "countryName": "Indija",
      "zoneName": "Manipur"
    },
    "IN-MP": {
      "countryName": "Indija",
      "zoneName": "Madhya Pradesh"
    },
    "IN-MZ": {
      "countryName": "Indija",
      "zoneName": "Mizoram"
    },
    "IN-NL": {
      "countryName": "Indija",
      "zoneName": "Nagaland"
    },
    "IN-OR": {
      "countryName": "Indija",
      "zoneName": "Orissa"
    },
    "IN-PB": {
      "countryName": "Indija",
      "zoneName": "Punjab"
    },
    "IN-PY": {
      "countryName": "Indija",
      "zoneName": "Pondicherry"
    },
    "IN-RJ": {
      "countryName": "Indija",
      "zoneName": "Rajasthan"
    },
    "IN-SK": {
      "countryName": "Indija",
      "zoneName": "Sikkim"
    },
    "IN-TN": {
      "countryName": "Indija",
      "zoneName": "Tamil Nadu"
    },
    "IN-TR": {
      "countryName": "Indija",
      "zoneName": "Tripura"
    },
    "IN-UP": {
      "countryName": "Indija",
      "zoneName": "Uttar Pradesh"
    },
    "IN-UT": {
      "countryName": "Indija",
      "zoneName": "Uttarakhand"
    },
    "IN-WB": {
      "countryName": "Indija",
      "zoneName": "Zahodni Bengal"
    },
    "IO": {
      "zoneName": "Britansko ozemlje Indijskega oceana"
    },
    "IQ": {
      "zoneName": "Irak"
    },
    "IQ-KUR": {
      "countryName": "Irak",
      "zoneName": "Kurdistan"
    },
    "IR": {
      "zoneName": "Iran"
    },
    "IS": {
      "zoneName": "Islandija"
    },
    "IT": {
      "zoneName": "Italija"
    },
    "IT-CNO": {
      "countryName": "Italija",
      "zoneName": "Osrednji sever"
    },
    "IT-CSO": {
      "countryName": "Italija",
      "zoneName": "Osrednji jug"
    },
    "IT-NO": {
      "countryName": "Italija",
      "zoneName": "Sever"
    },
    "IT-SAR": {
      "countryName": "Italija",
      "zoneName": "Sardinija"
    },
    "IT-SIC": {
      "countryName": "Italija",
      "zoneName": "Sicilija"
    },
    "IT-SO": {
      "countryName": "Italija",
      "zoneName": "Jug"
    },
    "JE": {
      "zoneName": "Jersey"
    },
    "JM": {
      "zoneName": "Jamajka"
    },
    "JO": {
      "zoneName": "Jordania"
    },
    "JP-CB": {
      "countryName": "Japonska",
      "zoneName": "Chūbu"
    },
    "JP-CG": {
      "countryName": "Japonska",
      "zoneName": "Chūgoku"
    },
    "JP-HKD": {
      "countryName": "Japonska",
      "zoneName": "Hokkaidō"
    },
    "JP-HR": {
      "countryName": "Japonska",
      "zoneName": "Hokuriku"
    },
    "JP-KN": {
      "countryName": "Japonska",
      "zoneName": "Kansai"
    },
    "JP-KY": {
      "countryName": "Japonska",
      "zoneName": "Kyūshū"
    },
    "JP-ON": {
      "countryName": "Japonska",
      "zoneName": "Okinawa"
    },
    "JP-SK": {
      "countryName": "Japonska",
      "zoneName": "Shikoku"
    },
    "JP-TH": {
      "countryName": "Japonska",
      "zoneName": "Tōhoku"
    },
    "JP-TK": {
      "countryName": "Japonska",
      "zoneName": "Tōkyō"
    },
    "KE": {
      "zoneName": "Kenija"
    },
    "KG": {
      "zoneName": "Kirgizistan"
    },
    "KH": {
      "zoneName": "Kambodža"
    },
    "KI": {
      "zoneName": "Kiribati"
    },
    "KM": {
      "zoneName": "Komori"
    },
    "KN": {
      "zoneName": "Sveti Kitts in Nevis"
    },
    "KP": {
      "zoneName": "Severna Koreja"
    },
    "KR": {
      "zoneName": "Južna Koreja"
    },
    "KW": {
      "zoneName": "Kuvajt"
    },
    "KY": {
      "zoneName": "Kajmanski otoki"
    },
    "KZ": {
      "zoneName": "Kazahstan"
    },
    "LA": {
      "zoneName": "Laos"
    },
    "LB": {
      "zoneName": "Lebanon"
    },
    "LC": {
      "zoneName": "Sveta Lucija"
    },
    "LI": {
      "zoneName": "Lihtenštajn"
    },
    "LK": {
      "zoneName": "Šrilanka"
    },
    "LR": {
      "zoneName": "Liberija"
    },
    "LS": {
      "zoneName": "Lesoto"
    },
    "LT": {
      "zoneName": "Litva"
    },
    "LU": {
      "zoneName": "Luksembourg"
    },
    "LV": {
      "zoneName": "Latvija"
    },
    "LY": {
      "zoneName": "Libija"
    },
    "MA": {
      "zoneName": "Maroko"
    },
    "MC": {
      "zoneName": "Monako"
    },
    "MD": {
      "zoneName": "Moldavija"
    },
    "ME": {
      "zoneName": "Črna Gora"
    },
    "MF": {
      "countryName": "Sveti Martin",
      "zoneName": "Francoski del"
    },
    "MG": {
      "zoneName": "Madagaskar"
    },
    "MH": {
      "zoneName": "Marshallovi otoki"
    },
    "MK": {
      "zoneName": "Severna Makedonija"
    },
    "ML": {
      "zoneName": "Mali"
    },
    "MM": {
      "zoneName": "Mjanmar"
    },
    "MN": {
      "zoneName": "Mongolija"
    },
    "MO": {
      "zoneName": "Makav"
    },
    "MP": {
      "zoneName": "Severni Marijanski otoki"
    },
    "MQ": {
      "zoneName": "Martinik"
    },
    "MR": {
      "zoneName": "Mavretanija"
    },
    "MS": {
      "zoneName": "Montserrat"
    },
    "MT": {
      "zoneName": "Malta"
    },
    "MU": {
      "zoneName": "Mauricius"
    },
    "MV": {
      "zoneName": "Maldivi"
    },
    "MW": {
      "zoneName": "Malavi"
    },
    "MX": {
      "zoneName": "Mehika"
    },
    "MX-BC": {
      "countryName": "Mehika",
      "zoneName": "Kalifornijski polotok"
    },
    "MX-CE": {
      "countryName": "Mehika",
      "zoneName": "Centralna"
    },
    "MX-NE": {
      "countryName": "Mehika",
      "zoneName": "Severno-vzhodna"
    },
    "MX-NO": {
      "countryName": "Mehika",
      "zoneName": "Severna"
    },
    "MX-NW": {
      "countryName": "Mehika",
      "zoneName": "Severno-zahodna"
    },
    "MX-OC": {
      "countryName": "Mehika",
      "zoneName": "Zahodna"
    },
    "MX-OR": {
      "countryName": "Mehika",
      "zoneName": "Oriental"
    },
    "MX-PN": {
      "countryName": "Mehika",
      "zoneName": "Polotok Jukatan"
    },
    "MY-EM": {
      "countryName": "Malezija",
      "zoneName": "Borneo"
    },
    "MY-WM": {
      "countryName": "Malezija",
      "zoneName": "Malajski polotok"
    },
    "MZ": {
      "zoneName": "Mozambik"
    },
    "NA": {
      "zoneName": "Namibija"
    },
    "NC": {
      "zoneName": "Nova Kaledonija"
    },
    "NE": {
      "zoneName": "Nigerija"
    },
    "NF": {
      "zoneName": "Otok Norfolk"
    },
    "NG": {
      "zoneName": "Nigerija"
    },
    "NI": {
      "zoneName": "Nikaragva"
    },
    "NKR": {
      "zoneName": "Gorski Karabah"
    },
    "NL": {
      "zoneName": "Nizozemska"
    },
    "NO": {
      "zoneName": "Norveška"
    },
    "NO-NO1": {
      "countryName": "Norveška",
      "zoneName": "Jugo-vzhodna Norveška"
    },
    "NO-NO2": {
      "countryName": "Norveška",
      "zoneName": "Jugo-zahodna Norveška"
    },
    "NO-NO3": {
      "countryName": "Norveška",
      "zoneName": "Srednja Norveška"
    },
    "NO-NO4": {
      "countryName": "Norveška",
      "zoneName": "Severna Norveška"
    },
    "NO-NO5": {
      "countryName": "Norveška",
      "zoneName": "Zahodna Norveška"
    },
    "NP": {
      "zoneName": "Nepal"
    },
    "NR": {
      "zoneName": "Nauru"
    },
    "NU": {
      "zoneName": "Niue"
    },
    "NZ": {
      "zoneName": "Nova Zelandija"
    },
    "NZ-NZA": {
      "countryName": "Nova Zelandija",
      "zoneName": "Aucklandski Otoki"
    },
    "NZ-NZC": {
      "countryName": "Nova Zelandija",
      "zoneName": "Chatmanski Otoki"
    },
    "NZ-NZST": {
      "countryName": "Nova Zelandija",
      "zoneName": "Otok Stewart"
    },
    "OM": {
      "zoneName": "Oman"
    },
    "PA": {
      "zoneName": "Panama"
    },
    "PE": {
      "zoneName": "Peru"
    },
    "PF": {
      "zoneName": "Francoska Polinezija"
    },
    "PG": {
      "zoneName": "Papua Nova Gvineja"
    },
    "PH": {
      "zoneName": "Filipini"
    },
    "PK": {
      "zoneName": "Pakistan"
    },
    "PL": {
      "zoneName": "Poljska"
    },
    "PM": {
      "zoneName": "Sveti Pierre in Miquelon"
    },
    "PN": {
      "zoneName": "Pitcairnovi Otoki"
    },
    "PR": {
      "zoneName": "Portoriko"
    },
    "PS": {
      "zoneName": "Palestina"
    },
    "PT": {
      "zoneName": "Portugalska"
    },
    "PT-AC": {
      "countryName": "Portugalska",
      "zoneName": "Azori"
    },
    "PT-MA": {
      "countryName": "Portugalska",
      "zoneName": "Madeira"
    },
    "PW": {
      "zoneName": "Palau"
    },
    "PY": {
      "zoneName": "Paragvaj"
    },
    "QA": {
      "zoneName": "Katar"
    },
    "RE": {
      "zoneName": "Réunion"
    },
    "RO": {
      "zoneName": "Romunija"
    },
    "RS": {
      "zoneName": "Srbija"
    },
    "RU": {
      "zoneName": "Rusija"
    },
    "RU-1": {
      "countryName": "Rusija",
      "zoneName": "Europa-Ural"
    },
    "RU-2": {
      "countryName": "Rusija",
      "zoneName": "Sibirija"
    },
    "RU-AS": {
      "countryName": "Rusija",
      "zoneName": "Vzhod"
    },
    "RU-EU": {
      "countryName": "Rusija",
      "zoneName": "Arktika"
    },
    "RU-FE": {
      "countryName": "Rusija",
      "zoneName": "Daljni Vzhod"
    },
    "RU-KGD": {
      "countryName": "Rusija",
      "zoneName": "Kaliningrad"
    },
    "RW": {
      "zoneName": "ROvanda"
    },
    "SA": {
      "zoneName": "Savdska Arabija"
    },
    "SB": {
      "zoneName": "Solomonovi Otoki"
    },
    "SC": {
      "zoneName": "Sejšeli"
    },
    "SD": {
      "zoneName": "Sudan"
    },
    "SE": {
      "zoneName": "Švedska"
    },
    "SE-SE1": {
      "countryName": "Švedska",
      "zoneName": "Severna Švedska"
    },
    "SE-SE2": {
      "countryName": "Švedska",
      "zoneName": "Osrednje-Severna Švedska"
    },
    "SE-SE3": {
      "countryName": "Švedska",
      "zoneName": "Osrednje-Južna Švedska"
    },
    "SE-SE4": {
      "countryName": "Švedska",
      "zoneName": "Južna Švedska"
    },
    "SG": {
      "zoneName": "Singapur"
    },
    "SH": {
      "zoneName": "Sveta Helena, Vnebohod in Tristan da Cunha"
    },
    "SI": {
      "zoneName": "Slovenija"
    },
    "SJ": {
      "zoneName": "Svalbard in Jan Mayen"
    },
    "SK": {
      "zoneName": "Slovaška"
    },
    "SL": {
      "zoneName": "Sierra Leone"
    },
    "SM": {
      "zoneName": "San Marino"
    },
    "SN": {
      "zoneName": "Senegal"
    },
    "SO": {
      "zoneName": "Somalija"
    },
    "SR": {
      "zoneName": "Surinam"
    },
    "SS": {
      "zoneName": "Južni Sudan"
    },
    "ST": {
      "zoneName": "Sao Tome in Principe"
    },
    "SV": {
      "zoneName": "Salvador"
    },
    "SX": {
      "countryName": "Sveti Martin",
      "zoneName": "Nizozemska"
    },
    "SY": {
      "zoneName": "Sirija"
    },
    "SZ": {
      "zoneName": "Svazi"
    },
    "TC": {
      "zoneName": "Otoki Turks in Caicos"
    },
    "TD": {
      "zoneName": "Čad"
    },
    "TF": {
      "zoneName": "Francoska južna ozemlja"
    },
    "TG": {
      "zoneName": "Togo"
    },
    "TH": {
      "zoneName": "Tajska"
    },
    "TJ": {
      "zoneName": "Tadžikistan"
    },
    "TK": {
      "zoneName": "Tokelau"
    },
    "TL": {
      "zoneName": "Timor-Leste"
    },
    "TM": {
      "zoneName": "Turkmenistan"
    },
    "TN": {
      "zoneName": "Tunizija"
    },
    "TO": {
      "zoneName": "Tonga"
    },
    "TR": {
      "zoneName": "Turčija"
    },
    "TT": {
      "zoneName": "Trinidad in Tobago"
    },
    "TV": {
      "zoneName": "Tuvalu"
    },
    "TW": {
      "zoneName": "Tajvan"
    },
    "TZ": {
      "zoneName": "Tanzanija"
    },
    "UA": {
      "zoneName": "Ukrajina"
    },
    "UA-CR": {
      "countryName": "Ukrajina",
      "zoneName": "Krim"
    },
    "UG": {
      "zoneName": "Uganda"
    },
    "UM": {
      "zoneName": "Manjši oddaljeni otoki Združenih Držav"
    },
    "US": {
      "zoneName": "Celinske Združene Države"
    },
    "US-AK": {
      "countryName": "ZDA",
      "zoneName": "Aljaska"
    },
    "US-HI-HA": {
      "countryName": "ZDA",
      "zoneName": "Havaji"
    },
    "US-HI-KA": {
      "countryName": "ZDA",
      "zoneName": "Kauai"
    },
    "US-HI-KH": {
      "countryName": "ZDA",
      "zoneName": "Kahoolawe"
    },
    "US-HI-LA": {
      "countryName": "ZDA",
      "zoneName": "Lanai"
    },
    "US-HI-MA": {
      "countryName": "ZDA",
      "zoneName": "Maui"
    },
    "US-HI-MO": {
      "countryName": "ZDA",
      "zoneName": "Molokai"
    },
    "US-HI-NI": {
      "countryName": "ZDA",
      "zoneName": "Niihau"
    },
    "US-HI-OA": {
      "countryName": "ZDA",
      "zoneName": "Oahu"
    },
    "US-CAL-BANC": {
      "countryName": "ZDA",
      "zoneName": "Balancing Authority Of Northern California"
    },
    "US-CAL-CISO": {
      "countryName": "ZDA",
      "zoneName": "California Independent System Operator"
    },
    "US-CAL-IID": {
      "countryName": "ZDA",
      "zoneName": "Imperial Irrigation District"
    },
    "US-CAL-LDWP": {
      "countryName": "ZDA",
      "zoneName": "Los Angeles Department Of Water And Power"
    },
    "US-CAL-TIDC": {
      "countryName": "ZDA",
      "zoneName": "Turlock Irrigation District"
    },
    "US-CAR-CPLE": {
      "countryName": "ZDA",
      "zoneName": "Duke Energy Progress East"
    },
    "US-CAR-CPLW": {
      "countryName": "ZDA",
      "zoneName": "Duke Energy Progress West"
    },
    "US-CAR-DUK": {
      "countryName": "ZDA",
      "zoneName": "Duke Energy Carolinas"
    },
    "US-CAR-SC": {
      "countryName": "ZDA",
      "zoneName": "South Carolina Public Service Authority"
    },
    "US-CAR-SCEG": {
      "countryName": "ZDA",
      "zoneName": "South Carolina Electric & Gas Company"
    },
    "US-CAR-YAD": {
      "countryName": "ZDA",
      "zoneName": "Alcoa Power Generating, Inc. Yadkin Division"
    },
    "US-CENT-SPA": {
      "countryName": "ZDA",
      "zoneName": "Southwestern Power Administration"
    },
    "US-CENT-SWPP": {
      "countryName": "ZDA",
      "zoneName": "Southwest Power Pool"
    },
    "US-FLA-FMPP": {
      "countryName": "ZDA",
      "zoneName": "Florida Municipal Power Pool"
    },
    "US-FLA-FPC": {
      "countryName": "ZDA",
      "zoneName": "Duke Energy Florida Inc"
    },
    "US-FLA-FPL": {
      "countryName": "ZDA",
      "zoneName": "Florida Power & Light Company"
    },
    "US-FLA-GVL": {
      "countryName": "ZDA",
      "zoneName": "Gainesville Regional Utilities"
    },
    "US-FLA-HST": {
      "countryName": "ZDA",
      "zoneName": "City Of Homestead"
    },
    "US-FLA-JEA": {
      "countryName": "ZDA",
      "zoneName": "Jacksonville Electric Authority"
    },
    "US-FLA-SEC": {
      "countryName": "ZDA",
      "zoneName": "Seminole Electric Cooperative"
    },
    "US-FLA-TAL": {
      "countryName": "ZDA",
      "zoneName": "City Of Tallahassee"
    },
    "US-FLA-TEC": {
      "countryName": "ZDA",
      "zoneName": "Tampa Electric Company"
    },
    "US-MIDA-PJM": {
      "countryName": "ZDA",
      "zoneName": "PJM Interconnection, Llc"
    },
    "US-MIDW-AECI": {
      "countryName": "ZDA",
      "zoneName": "Associated Electric Cooperative, Inc."
    },
    "US-MIDW-LGEE": {
      "countryName": "ZDA",
      "zoneName": "Louisville Gas And Electric Company And Kentucky Utilities"
    },
    "US-MIDW-MISO": {
      "countryName": "ZDA",
      "zoneName": "Midcontinent Independent Transmission System Operator, Inc."
    },
    "US-NE-ISNE": {
      "countryName": "ZDA",
      "zoneName": "Iso New England Inc."
    },
    "US-NW-AVA": {
      "countryName": "ZDA",
      "zoneName": "Avista Corporation"
    },
    "US-NW-BPAT": {
      "countryName": "ZDA",
      "zoneName": "Bonneville Power Administration"
    },
    "US-NW-CHPD": {
      "countryName": "ZDA",
      "zoneName": "PUD No. 1 Of Chelan County"
    },
    "US-NW-DOPD": {
      "countryName": "ZDA",
      "zoneName": "PUD No. 1 Of Douglas County"
    },
    "US-NW-GCPD": {
      "countryName": "ZDA",
      "zoneName": "PUD No. 2 Of Grant County, Washington"
    },
    "US-NW-GRID": {
      "countryName": "ZDA",
      "zoneName": "Gridforce Energy Management, Llc"
    },
    "US-NW-GWA": {
      "countryName": "ZDA",
      "zoneName": "Naturener Power Watch, Llc (Gwa)"
    },
    "US-NW-IPCO": {
      "countryName": "ZDA",
      "zoneName": "Idaho Power Company"
    },
    "US-NW-NEVP": {
      "countryName": "ZDA",
      "zoneName": "Nevada Power Company"
    },
    "US-NW-NWMT": {
      "countryName": "ZDA",
      "zoneName": "Northwestern Energy"
    },
    "US-NW-PACE": {
      "countryName": "ZDA",
      "zoneName": "Pacificorp East"
    },
    "US-NW-PACW": {
      "countryName": "ZDA",
      "zoneName": "Pacificorp West"
    },
    "US-NW-PGE": {
      "countryName": "ZDA",
      "zoneName": "Portland General Electric Company"
    },
    "US-NW-PSCO": {
      "countryName": "ZDA",
      "zoneName": "Public Service Company Of Colorado"
    },
    "US-NW-PSEI": {
      "countryName": "ZDA",
      "zoneName": "Puget Sound Energy"
    },
    "US-NW-SCL": {
      "countryName": "ZDA",
      "zoneName": "Seattle City Light"
    },
    "US-NW-TPWR": {
      "countryName": "ZDA",
      "zoneName": "City Of Tacoma, Department Of Public Utilities, Light Division"
    },
    "US-NW-WACM": {
      "countryName": "ZDA",
      "zoneName": "Western Area Power Administration - Rocky Mountain Region"
    },
    "US-NW-WAUW": {
      "countryName": "ZDA",
      "zoneName": "Western Area Power Administration UGP West"
    },
    "US-NW-WWA": {
      "countryName": "ZDA",
      "zoneName": "Naturener Wind Watch, Llc"
    },
    "US-NY-NYIS": {
      "countryName": "ZDA",
      "zoneName": "New York Independent System Operator"
    },
    "US-SE-SEPA": {
      "countryName": "ZDA",
      "zoneName": "Southeastern Power Administration"
    },
    "US-SE-SOCO": {
      "countryName": "ZDA",
      "zoneName": "Southern Company Services, Inc. - Trans"
    },
    "US-SW-AZPS": {
      "countryName": "ZDA",
      "zoneName": "Arizona Public Service Company"
    },
    "US-SW-EPE": {
      "countryName": "ZDA",
      "zoneName": "El Paso Electric Company"
    },
    "US-SW-GRIF": {
      "countryName": "ZDA",
      "zoneName": "Griffith Energy, LLC"
    },
    "US-SW-PNM": {
      "countryName": "ZDA",
      "zoneName": "Public Service Company Of New Mexico"
    },
    "US-SW-SRP": {
      "countryName": "ZDA",
      "zoneName": "Salt River Project"
    },
    "US-SW-TEPC": {
      "countryName": "ZDA",
      "zoneName": "Tucson Electric Power Company"
    },
    "US-SW-WALC": {
      "countryName": "ZDA",
      "zoneName": "Western Area Power Administration - Desert Southwest Region"
    },
    "US-TEN-TVA": {
      "countryName": "ZDA",
      "zoneName": "Tennessee Valley Authority"
    },
    "US-TEX-ERCO": {
      "countryName": "ZDA",
      "zoneName": "Electric Reliability Council Of Texas, Inc."
    },
    "UY": {
      "zoneName": "Urugvaj"
    },
    "UZ": {
      "zoneName": "Uzbekistan"
    },
    "VA": {
      "zoneName": "Vatikan"
    },
    "VC": {
      "zoneName": "Sveti Vincent in Grenadini"
    },
    "VE": {
      "zoneName": "Venezuela"
    },
    "VG": {
      "countryName": "Deviški Otoki",
      "zoneName": "Deviški Otoki"
    },
    "VI": {
      "countryName": "ZDA",
      "zoneName": "Deviški Otoki"
    },
    "VN": {
      "zoneName": "Vietnam"
    },
    "VU": {
      "zoneName": "Vanuatu"
    },
    "WF": {
      "zoneName": "Wallis in Futuna"
    },
    "WS": {
      "zoneName": "Samoa"
    },
    "XK": {
      "zoneName": "Kosovo"
    },
    "XX": {
      "zoneName": "Severni Ciper"
    },
    "YE": {
      "zoneName": "Jemen"
    },
    "YT": {
      "zoneName": "Mayotte"
    },
    "ZA": {
      "zoneName": "Južna Afrika"
    },
    "ZM": {
      "zoneName": "Zambia"
    },
    "ZW": {
      "zoneName": "Zimbabve"
    }
  }
}<|MERGE_RESOLUTION|>--- conflicted
+++ resolved
@@ -133,16 +133,13 @@
   },
   "misc": {
     "maintitle": "Trenutne 24/7 emisije CO₂ porabe električne energije",
-<<<<<<< HEAD
+    "oops": "Ups! Imamo težave pri doseganju strežnika. Poskusili bomo znova čez nekaj sekund.",
     "newversion": "Na voljo je nova različica!",
-=======
-    "oops": "Ups! Imamo težave pri doseganju strežnika. Poskusili bomo znova čez nekaj sekund.",
     "webgl-not-supported": "Zemljevida ni mogoče upodobiti, ker ta brskalnik ne podpira WebGL.",
     "retrynow": "Poskusi ponovno",
     "database-ad": "Iščete zgodovinske podatke? <a href=\"https://electricitymaps.com?utm_source=app.electricitymaps.com&utm_medium=referral\" target=\"_blank\">Preverite našo bazo podatkov!</a>",
     "api-ad": "želite podatke v živo v svoji aplikaciji? <a href=\"https://electricitymaps.com?utm_source=app.electricitymaps.com&utm_medium=referral\" target=\"_blank\">Preizkusi naš API!</a>",
     "legend": "Legenda",
->>>>>>> 6fb64cc8
     "faq": "Pogosto postavljena vprašanja",
     "dismiss": "Opusti",
     "reload": "Znova naloži"
