--- conflicted
+++ resolved
@@ -183,16 +183,13 @@
   },
   "misc": {
     "maintitle": "Emisiones de CO₂ del consumo eléctrico en tiempo real",
-<<<<<<< HEAD
+    "oops": "¡Ups! Estamos teniendo problemas con el servidor. Lo intentaremos de nuevo en unos segundos.",
     "newversion": "¡Hay disponible una nueva versión!",
-=======
-    "oops": "¡Ups! Estamos teniendo problemas con el servidor. Lo intentaremos de nuevo en unos segundos.",
     "webgl-not-supported": "No se puede mostrar el mapa porque este navegador no es compatible con WebGL.",
     "retrynow": "Vuelve a intentarlo",
     "database-ad": "¿Buscas datos históricos? <a href=\"https://electricitymaps.com?utm_source=app.electricitymaps.com&utm_medium=referral\" target=\"_blank\">Echa un vistazo a nuestra Base de Datos!</a>",
     "api-ad": "¿Quieres datos en tiempo real en tu app o dispositivo? <a href=\"https://electricitymaps.com?utm_source=app.electricitymaps.com&utm_medium=referral\" target=\"_blank\">Prueba nuestra API!</a>",
     "legend": "Leyenda",
->>>>>>> 6fb64cc8
     "faq": "Preguntas frecuentes",
     "dismiss": "Descartar",
     "reload": "Recargar"
