--- conflicted
+++ resolved
@@ -75,15 +75,12 @@
   },
   "misc": {
     "maintitle": "Эмиссии CO₂ производства электроенергии в реальном времени",
-<<<<<<< HEAD
+    "oops": "Ой! У нас возникли проблемы с доступом к серверу. Подождите несколько секунд.",
     "newversion": "Доступна новая версия!",
-=======
-    "oops": "Ой! У нас возникли проблемы с доступом к серверу. Подождите несколько секунд.",
     "retrynow": "Повторить попытку",
     "database-ad": "Ищите исторические данные? <a href=\"https://electricitymaps.com?utm_source=app.electricitymaps.com&utm_medium=referral\" target=\"_blank\">Посетите нашу базу данных!</a>",
     "api-ad": "Хотите получать данные в реальном времени для своего приложения или устройства? <a href=\"https://electricitymaps.com?utm_source=app.electricitymaps.com&utm_medium=referral\" target=\"_blank\">Посетите наш API!</a>",
     "legend": "Легенда",
->>>>>>> 6fb64cc8
     "faq": "Часто Задаваемые Вопросы",
     "dismiss": "Закрыть",
     "reload": "Перезагрузить"
