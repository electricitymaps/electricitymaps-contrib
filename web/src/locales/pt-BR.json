{
  "panel-initial-text": {
    "thisproject": "Este é um app de",
    "opensource": "Código Aberto",
    "see": "acessar",
    "datasources": "fonte de dados",
    "contribute": "Contribua <a href=\"{{link}}\" target=\"_blank\">adicionando seu país ou território</a>"
  },
  "mobile-main-menu": {
    "map": "Electricity Maps",
    "areas": "Áreas",
    "about": "Sobre"
  },
  "onboarding-modal": {
    "view1": {
      "header": "Mapeando o impacto climático da eletricidade"
    },
    "view2": {
      "header": "Veja o quanto de CO₂ é emitido para produzir sua eletricidade em tempo real.",
      "text": "As áreas através do mundo são coloridas pela sua Intensidade de Carbono (incluindo todos os gases de efeito estufa) da eletricidade consumida. Quanto mais verde a cor, mais ecológica é a eletricidade."
    },
    "view3": {
      "header": "Saiba de onde sua eletricidade vem",
      "text": "As setas no mapa indicam fluxos de eletricidade entre áreas diferentes. Clique em uma área para ver mais informações sobre as origens de sua eletricidade."
    },
    "view7": {
      "header": "Condições eólicas e solares em tempo real",
      "text": " A produção de energias eólicas e solares dependem do tempo. Para ver dados em tempo real em todo mundo sobre luminosidade e força do vento, pressione o botão do Sol para ver dados sobre a luz do Sol e pressione o botão do Vento para ver dados sobre a força do vento."
    }
  },
  "country-panel": {
    "source": "Fonte",
    "carbonintensity": "Intensidade de emissão de carbono",
    "lowcarbon": "Baixo carbono",
    "renewable": "Renovável",
    "electricityproduction": "Produção de eletricidade",
    "electricityconsumption": "Consumo de eletricidade",
    "by-source": {
      "emissions": "Emissões de carbono por fonte",
      "electricity-production": "Produção de eletricidade por fonte",
      "electricity-consumption": "Consumo de eletricidade por fonte",
      "total-emissions": "Emissões totais de carbono por fonte",
      "total-electricity-production": "Produção total de eletricidade por fonte",
      "total-electricity-consumption": "Consumo total de eletricidade por fonte"
    },
    "emissions": "Emissões de carbono",
    "helpfrom": "com ajuda de",
    "noDataAtTimestamp": "Os dados estão temporariamente indisponíveis para a data selecionada",
    "noLiveData": "Os dados em tempo real estão temporariamente indisponíveis para esta área",
    "noParserInfo": "Nós não temos nenhuma informação sobre essa área.<br/> Gostaria de corrigir isso? Você pode contribuir <a href=\"{{link}}\" target=\"_blank\">adicionando dados da área</a>.",
    "now": "Agora",
    "dataIsDelayed": "Dados para essa região podem estar até {{hours}} horas atrasados. Dados em tempo real estão indisponíveis.",
    "estimated": "estimado",
    "aggregated": "agregado",
    "dataIsEstimated": "Parte dos dados dessa região são estimados. Leia mais sobre nossa metodologia de estimativas <a href=\"https://github.com/electricityMaps/electricitymaps-contrib/wiki/Estimation-methods\" target=\"_blank\">aqui</a>.",
    "exchangesAreMissing": "Trocas são consideradas para os cálculos mas não estão sendo mostradas. Leia mais sobre nossas agregações históricas <a href=\"https://github.com/electricityMaps/electricitymaps-contrib/wiki/Historical-aggregates\" target=\"_blank\">aqui</a>.",
    "estimatedTooltip": "Os dados em tempo-real para essa zona são estimados e baseados na origem e em suposições do modelo.",
    "aggregatedTooltip": "Os dados para essa zona são agregados e baseados em valores históricos de hora em hora.",
    "helpUs": "Nos ajude a identificar o problema dando uma olhada nos <a href=\"{{link}}\" target=\"_blank\">registros</a> ou contactando o provedor de dados."
  },
  "left-panel": {
    "zone-list-header-title": "Impacto climático",
    "zone-list-header-subtitle": "Áreas ranqueadas pela intensidade de carbono que a eletricidade consome (gCO₂eq/kWh)",
    "search": "Pesquise por país ou área"
  },
  "footer": {
    "foundbugs": "Encontrou erros ou tem alguma sugestão? Contate-nos",
    "faq-text": "Algo não está claro? Acesse nossas",
    "faq": "questões frequentes.",
    "here": "aqui"
  },
  "legends": {
    "windpotential": "Potencial da força do vento",
    "solarpotential": "Potencial solar",
    "colorblindmode": "Modo para daltônicos",
    "carbonintensity": "Intensidade de carbono"
  },
  "time-controller": {
    "title": "Exibir dados do passado"
  },
  "tooltips": {
    "carbonintensity": "Intensidade de emissões de CO₂",
    "lowcarbon": "Baixo carbono",
    "renewable": "Renovável",
    "crossborderexport": "Exportação transfronteiriça",
    "carbonintensityexport": "Intensidade de emissões de CO₂ na exportação",
    "ofinstalled": "da capacidade instalada",
    "utilizing": "utilizando",
    "withcarbonintensity": "com uma intensidade de emissão de CO₂ de",
    "showWindLayer": "Mostrar a camada de vento",
    "hideWindLayer": "Esconder a camada de vento",
    "showSolarLayer": "Mostrar a camada solar",
    "hideSolarLayer": "Esconder a camada solar",
    "changeTheme": "Alternar modo escuro",
    "noParserInfo": "Nenhum dado disponível",
    "temporaryDataOutage": "Dados temporariamente indisponíveis",
    "production": "produção",
    "consumption": "consumo",
    "cpinfo": "<b>consumo</b> leva em consideração importações e exportações, <b>produção</b> as ignora",
    "selectLanguage": "Selecione a linguagem",
    "lowCarbDescription": "Inclui renováveis e nucleares",
    "representing": "representando",
    "ofemissions": "de emissões",
    "zoomIn": "Aumentar zoom",
    "zoomOut": "Diminuir zoom",
    "dataIsDelayed": "Dados estão atrasados",
    "weatherDisabled": "Dados meteorológicos não disponíveis no momento",
    "aggregateInfo": "Países são agregados quando a capacidade anual da zona é maior que 90% da capacidade total"
  },
  "misc": {
    "maintitle": "Emissões de CO₂ do consumo elétrico em tempo real",
<<<<<<< HEAD
    "newversion": "Uma nova versão está disponível!",
=======
    "oops": "Epa! Estamos tendo problemas com o servidor. Tentaremos novamente em alguns segundos.",
    "webgl-not-supported": "O mapa não pode ser renderizado porque este navegador não oferece suporte a WebGL.",
    "retrynow": "Tentar novamente",
    "database-ad": "Procurando por dados históricos? <a href=\"https://electricitymaps.com?utm_source=app.electricitymaps.com&utm_medium=referral\" target=\"_blank\">Olhe nosso banco de dados!</a>",
    "api-ad": "Gostaria de dados em tempo real no seu app ou no seu dispositivo? <a href=\"https://electricitymaps.com?utm_source=app.electricitymaps.com&utm_medium=referral\" target=\"_blank\">Tente nossa API!</a>",
    "legend": "Legenda",
>>>>>>> 6fb64cc8
    "faq": "Questões frequentes",
    "dismiss": "Descartar",
    "reload": "Recarregar"
  },
  "wind": "eólica",
  "solar": "solar",
  "hydro": "hidroelétrica",
  "hydro storage": "armazenamento hidroelétrico",
  "battery storage": "armazenamento de bateria",
  "biomass": "biomassa",
  "nuclear": "nuclear",
  "geothermal": "geotérmica",
  "gas": "gás",
  "coal": "carvão",
  "oil": "petróleo",
  "unknown": "desconhecida",
  "electricityComesFrom": "<b>{{percentageUsage}} %</b> da eletricidade em {{zoneFlag}} <b>{{zoneName}}</b> provém de energia {{selectedLayerKey}}",
  "emissionsComeFrom": "<b>{{percentageUsage}} %</b> das emissões em {{zoneFlag}} <b>{{zoneName}}</b> provêm de energia {{selectedLayerKey}}",
  "electricityStoredUsing": "<b>{{percentageUsage}} %</b> da eletricidade em {{zoneFlag}} <b>{{zoneName}}</b> é armazenada utilizando {{selectedLayerKey}}",
  "emissionsStoredUsing": "<b>{{percentageUsage}} %</b> das emissões em {{zoneFlag}} <b>{{zoneName}}</b> são armazenadas utilizando {{selectedLayerKey}}",
  "electricityExportedTo": "<b>{{percentageUsage}} %</b> da eletricidade em {{zoneFlag}} <b>{{zoneName}}</b> é exportada para {{selectedZoneFlag}} <b>{{selectedZoneName}}</b>",
  "emissionsExportedTo": "<b>{{percentageUsage}} %</b> das emissões em {{zoneFlag}} <b>{{zoneName}}</b> são exportadas para {{selectedZoneFlag}} <b>{{selectedZoneName}}</b>",
  "electricityImportedFrom": "<b>{{percentageUsage}} %</b> da eletricidade em {{zoneFlag}} <b>{{zoneName}}</b> é importada de {{selectedZoneFlag}} <b>{{selectedZoneName}}</b>",
  "emissionsImportedFrom": "<b>{{percentageUsage}} %</b> das emissões em {{zoneFlag}} <b>{{zoneName}}</b> são importadas de {{selectedZoneFlag}} <b>{{selectedZoneName}}</b>",
  "ofCO2eq": "de CO₂eq",
  "theMap": {
    "groupName": "O mapa",
    "mapColors-question": "O que significam as cores no mapa?",
    "mapColors-answer": "Colorimos as áreas no mapa pelas quantidades de gases de efeito estufa emitidas para cada unidade de eletricidade consumida no local (sua <a href=\"#carbonIntensity\" class=\"entry-link\"> intensidade de carbono </a> ) Quanto mais verde a cor, mais favorável ao clima é o consumo de eletricidade.",
    "mapArrows-question": "O que indicam as setas entre as áreas do mapa?",
    "mapArrows-answer": "As setas entre as áreas indicam o fluxo físico (importações e exportações) de eletricidade entre as áreas: quanto mais rápido elas piscam, mais rápido o fluxo. O fluxo de eletricidade é importante, porque quando você importa parte de sua eletricidade de áreas vizinhas, também está importando as emissões de carbono associadas à sua produção.",
    "mapSolarWindButtons-question": "O que os botões \"sol\" e \"vento\" fazem no mapa?",
    "mapSolarWindButtons-answer": "Esses botões alternam a exibição das velocidades do vento em tempo real e da força do sol, fornecendo uma indicação do potencial de transição para alternativas de energia solar e eólica em diferentes áreas. Observe que isso é apenas uma indicação superficial, pois o potencial real na instalação de turbinas eólicas e células solares também depende de muitos outros fatores.",
    "mapNuclearColors-question": "Por que os países movidos a energia nuclear são mostrados em verde no mapa?",
    "mapNuclearColors-answer": "A produção de energia nuclear possui uma intensidade muito baixa de carbono (<a href=\"https://en.wikipedia.org/wiki/Life-cycle_greenhouse-gas_emissions_of_energy_sources#2014_IPCC.2C_Global_warming_potential_of_selected_electricity_sources\" target=\"_blank\" >source</a>), e os países movidos a energia nuclear são mostrados em verde no mapa. Isso não significa que não haja outros desafios ambientais associados à energia nuclear (como também ocorre com outras formas de produção de energia), mas esses desafios não estão relacionados às emissões de gases de efeito estufa e, portanto, estão fora do escopo deste mapa.",
    "mapColorBlind-question": "Eu sou daltônico. Como posso ler seu mapa?",
    "mapColorBlind-answer": "Você pode alterar as cores exibidas no mapa ativando a configuração \"modo daltônico\". Ele está localizado na parte inferior do painel esquerdo da área de trabalho e na guia informações no aplicativo móvel"
  },
  "mapAreas": {
    "groupName": "Áreas no mapa",
    "noData-question": "Por que os dados da minha área não estão disponíveis?",
    "noData-answer": "Ou porque as fontes de dados da área estão temporariamente indisponíveis ou porque ainda não temos nenhuma fonte de dados configurada para a área. Você pode <a href=\"#contribute\" class=\"entry-link\"> nos ajudar com a adição de novas fontes de dados </a>.",
    "whySmallAreas-question": "Por que você divide o mundo em áreas menores e não mostra simplesmente as médias dos países?",
    "whySmallAreas-answer": "As áreas são as menores áreas geográficas para as quais temos dados. Ao ter acesso a informações no mais alto nível de granularidade, os consumidores de eletricidade em diferentes áreas podem ter um conhecimento mais preciso sobre a origem da eletricidade que estão consumindo e o clima associado. impacto.",
    "divideExistingArea-question": "Você pode dividir minha área em partes menores?",
    "divideExistingArea-answer": "Claro, se houver fontes de dados separadas para cada parte da área. Você pode <a href=\"#contribute\" class=\"entry-link\"> nos ajudar a adicionar novas fontes de dados </a>",
    "seeHistoricalData-question": "Posso ver o histórico de uma área mais atrasada do que 24 horas?",
    "seeHistoricalData-answer": "Você pode adquirir acesso a todos os nossos dados históricos através de nosso <a href=\"https://electricitymaps.com?utm_source=app.electricitymaps.com&utm_medium=referral\" target=\"_blank\"> banco de dados </ a >."
  },
  "methodology": {
    "groupName": "Nossos métodos",
    "carbonIntensity-question": "O que é \"intensidade de carbono\"?",
    "carbonIntensity-answer": "A intensidade do carbono é uma medida das emissões de gases de efeito estufa associadas à produção de eletricidade que você consome (em gCO₂eq / kWh - gramas de equivalente de dióxido de carbono emitido por quilowatt-hora de eletricidade consumida). <br> <br> Medimos as emissões do consumo de eletricidade (não a produção), ou seja, todas as emissões de gases de efeito estufa (CO₂ e outros gases de efeito estufa, como o metano) que foram produzidas para a eletricidade que está sendo consumida em uma área, levando em consideração as intensidades de carbono do gás. a eletricidade importada de outras áreas. Utilizamos uma abordagem de análise do ciclo de vida (ACV), o que significa que levamos em consideração as emissões decorrentes de todo o ciclo de vida das usinas (construção, produção de combustível, emissões operacionais e desativação).",
    "renewableLowCarbonDifference-question": "Qual é a diferença entre \"renovável \"e \"baixo carbono\"?",
    "renewableLowCarbonDifference-answer": "A produção de energia renovável se baseia em fontes de energia renováveis, como fluxo de vento e água, sol e energia geotérmica. Produção de energia com baixo teor de carbono significa que a produção envolve um nível muito baixo de emissões de gases de efeito estufa, como na produção de energia nuclear.",
    "importsAndExports-question": "Você considera importações e exportações de eletricidade?",
    "importsAndExports-answer": "Sim. Sim. Importações e exportações podem ser vistas no mapa como pequenas <a href=\"#mapArrows\" class=\"entry-link\"> setas entre áreas diferentes </ a >. Informações detalhadas podem ser vistas nas tabelas mostradas quando você clica em uma área.",
    "emissionsOfStored-question": "E as emissões provenientes da geração de eletricidade, que são armazenadas nas baterias ou usadas para encher reservatórios?",
    "emissionsOfStored-answer": "Como atualmente apenas uma pequena proporção de eletricidade é armazenada, imprecisões na modelagem dessas emissões não devem fazer muita diferença para o total no momento. No entanto, dada a crescente importância do armazenamento, esperamos levá-lo em consideração. em mais detalhes em nosso modelo em breve.",
    "guaranteesOfOrigin-answer": "Quando os produtores de energia renovável produzem eletricidade, eles podem criar Garantias de Origem (ou Certificados de Energia Renovável) - uma prova de que a eletricidade renovável foi produzida e distribuída na rede elétrica. Essas garantias podem ser vendidas, dando aos varejistas de eletricidade uma maneira de afirmar que a eletricidade que eles revendem vem de fontes renováveis, independentemente de sua fonte física real. <br> <br> Isso significa que os consumidores de eletricidade podem ser informados de que sua eletricidade vem da energia solar e eólica, mesmo em uma noite sem vento, o que é problemático, pois remove os incentivos dos consumidores para consumir eletricidade no melhor momento (por exemplo, quando a quantidade de eletricidade renovável na rede é realmente a mais alta). Portanto, este mapa exclui as garantias de origem, oferecendo quadro físico baseado na localização da rede elétrica, a fim de capacitar os consumidores. ",
    "otherSources-question": "Por que você não mostra outras fontes de emissão além da produção de eletricidade?",
    "otherSources-answer": "Isso estaria fora do escopo deste projeto. No entanto, amanhã, estamos trabalhando ativamente no desenvolvimento de <a href=\"#whoAreYou\" class=\"entry-link\"> novas soluções para quantificar o impacto climático de suas decisões diárias </a>.",
    "homeSolarPanel-question": "E se eu tiver um painel solar instalado em minha casa?",
    "homeSolarPanel-answer": "Medimos a intensidade de carbono da rede elétrica local, portanto, qualquer eletricidade que você consome diretamente do seu painel solar (fora da rede) não faz parte de nossas medições. No entanto, se o seu painel solar estiver fornecendo energia na sua rede de energia local, sua produção está incluída em nossas estatísticas em áreas nas quais as estimativas da produção local de energia solar são disponibilizadas publicamente (como na França e no Reino Unido).",
    "emissionsPerCapita-question": "Por que você não mostra emissões per capita?",
    "emissionsPerCapita-answer": "Parte da eletricidade consumida em uma área é usada na fabricação de bens e produtos físicos que são posteriormente exportados e consumidos em outras áreas. Essa fabricação, e, portanto, também o consumo de eletricidade e as emissões associadas, são impulsionados pelo consumo de produtos nas <em> áreas de importação </em>, e não na área em que a produção está ocorrendo.Nós acreditamos que as pessoas devem ser responsáveis ​​apenas pelo que consomem, não pelos produtos fabricados na área em que vivem. não consumam eles mesmos. Nesse sentido, mostrar emissões per capita de consumo de eletricidade para áreas é enganoso.",
    "guaranteesOfOrigin-question": "O que são certificados verdes e como eles são levados em conta?"
  },
  "data": {
    "groupName": "Nossos dados",
    "dataOrigins-question": "Como você obtém seus dados?",
    "dataOrigins-answer": "Computamos todos os nossos dados a partir de dados publicamente disponíveis, publicados por operadores de rede elétrica, agências oficiais e outros. Você pode clicar em uma área para ver mais detalhes sobre a origem de seus dados.",
    "dataDownload-question": "Posso baixar seus dados?",
    "dataDownload-answer": "Você pode adquirir acesso a todos os nossos dados em nosso <a href=\"https://electricitymaps.com?utm_source=app.electricitymaps.com&utm_medium=referral\" target=\"_blank\">banco de dados </a>.",
    "dataIntegration-question": "Posso integrar seus dados em tempo real ao meu aplicativo ou dispositivo?",
    "dataIntegration-answer": "Sim! Nós vendemos acesso a nossa API <a href=\"https://electricitymaps.com?utm_source=app.electricitymaps.com&utm_medium=referral\" target=\"_blank\"> em tempo real</a>, que inclui previsões futuras."
  },
  "aboutUs": {
    "groupName": "Sobre nós",
    "whoAreYou-question": "Quem são vocês?",
    "whoAreYou-answer": "O Mapa da Eletricidade é desenvolvido e mantido por <a href=\"https://electricitymaps.com/\" target=\"_blank\">electricityMap</a>, uma pequena empresa dinamarquesa/francesa iniciante. Nosso objetivo é ajudar a humanidade a alcançar um estado sustentável de existência, quantificando e tornando amplamente acessível o impacto climático das escolhas diárias que fazemos.",
    "feedback-question": "Posso dar algum feedback?",
    "feedback-answer": "Por favor, faça! Por favor, preencha <a href=\"https://forms.gle/VHaeHzXyGodFKZY18\" target=\"_ blank\"> nosso formulário de comentários </a>ou <a href=\"mailto:app@electricitymaps.com\"> envie-nos um email!</a>",
    "workTogether-question": "Podemos trabalhar juntos?",
    "workTogether-answer": "Estamos buscando ativamente novas oportunidades de colaboração. <a href=\"mailto:app@electricitymaps.com\">Envie-nos um email!</a>",
    "disclaimer-question": "Aviso legal",
    "disclaimer-answer": "<a href=\"https://electricitymaps.com/\" target=\"_blank\">Electricity Maps</a> publica dados e imagens no <a href = \"https://www.electricitymaps.com/\"target=\"_blank\">Electricity Maps</a> para fins informativos. Não faz reivindicações de correção nem fornece qualquer forma de garantia e reserva-se o direito de alterar o conteúdo a qualquer momento ou para remover peças sem precisar informá-lo disso. A Electricity Maps não assume nenhuma responsabilidade e não será responsável por quaisquer danos ou despesas que você possa incorrer como resultado de qualquer imprecisão, incompletude, falta de tempo ou obsolescência da Electricity Maps, ou as informações derivadas. Não é permitido incluir esta página da Web ou qualquer de seus elementos individuais em outra página da Web sem o consentimento prévio e formal por escrito. <br><br>Todos os direitos de propriedade intelectual pertencem aos legítimos proprietários e cópia, distribuição e qualquer outro uso desses materiais, em particular os dados energéticos, não é permitido sem a permissão por escrito da Electricity Maps, exceto e somente na medida em que seja estabelecido de outra forma nos regulamentos da lei obrigatória (como o direito de cotação), a menos que especificado de outra forma para materiais específicos.<br><br> Este aviso pode ser atualizado periodicamente.",
    "contribute-question": "Como posso contribuir com o projeto?",
    "contribute-answer": "Sim! O Electricity Maps é um projeto de código aberto, possibilitado apenas por nossos colaboradores voluntários. Se você quer ajudar a desenvolver o mapa, adicionando fontes de dados para novas áreas, criando novas funcionalidades ou corrigindo bugs, fique à vontade para se juntar a nós no <a href=\"https://github.com/electricitymaps/electricitymaps-contrib\" target=\"_blank\">github</a>."
  },
  "zoneShortName": {
    "AD": {
      "zoneName": "Andorra"
    },
    "AE": {
      "zoneName": "Emirados Árabes Unidos"
    },
    "AF": {
      "zoneName": "Afeganistão"
    },
    "AG": {
      "zoneName": "Antigua e Barbudas"
    },
    "AI": {
      "zoneName": "Anguilla"
    },
    "AL": {
      "zoneName": "Albânia"
    },
    "AM": {
      "zoneName": "Armênia"
    },
    "AO": {
      "zoneName": "Angola"
    },
    "AQ": {
      "zoneName": "Antártica"
    },
    "AS": {
      "zoneName": "Samoa Americana"
    },
    "AT": {
      "zoneName": "Áustria"
    },
    "AR": {
      "zoneName": "Argentina"
    },
    "AU-NSW": {
      "countryName": "Austrália",
      "zoneName": "Nova Gales do Sul"
    },
    "AU-NT": {
      "countryName": "Austrália",
      "zoneName": "Território do Norte"
    },
    "AU-QLD": {
      "countryName": "Austrália",
      "zoneName": "Queensland"
    },
    "AU-SA": {
      "countryName": "Austrália",
      "zoneName": "Austrália do Sul"
    },
    "AU-TAS": {
      "countryName": "Austrália",
      "zoneName": "Tasmânia"
    },
    "AU-TAS-KI": {
      "countryName": "Tasmânia",
      "zoneName": "King Island"
    },
    "AU-VIC": {
      "countryName": "Austrália",
      "zoneName": "Victoria"
    },
    "AU-WA": {
      "countryName": "Austrália",
      "zoneName": "Austrália Ocidental"
    },
    "AW": {
      "zoneName": "Aruba"
    },
    "AX": {
      "zoneName": "Ilhas de Aland"
    },
    "AZ": {
      "zoneName": "Azerbaijão"
    },
    "BA": {
      "zoneName": "Bósnia e Herzegovina"
    },
    "BB": {
      "zoneName": "Barbados"
    },
    "BD": {
      "zoneName": "Bangladesh"
    },
    "BE": {
      "zoneName": "Bélgica"
    },
    "BF": {
      "zoneName": "Burkina Faso"
    },
    "BG": {
      "zoneName": "Bulgária"
    },
    "BH": {
      "zoneName": "Bahrain"
    },
    "BI": {
      "zoneName": "Burundi"
    },
    "BJ": {
      "zoneName": "Benin"
    },
    "BM": {
      "zoneName": "Bermudas"
    },
    "BN": {
      "zoneName": "Brunei"
    },
    "BO": {
      "zoneName": "Bolívia"
    },
    "BQ": {
      "zoneName": "Bonaire, Santo Eustáquio e Saba"
    },
    "BR": {
      "zoneName": "Brasil"
    },
    "BR-CS": {
      "countryName": "Brasil",
      "zoneName": "Central"
    },
    "BR-N": {
      "countryName": "Brasil",
      "zoneName": "Norte"
    },
    "BR-NE": {
      "countryName": "Brasil",
      "zoneName": "Nordeste"
    },
    "BR-S": {
      "countryName": "Brasil",
      "zoneName": "Sul"
    },
    "BS": {
      "zoneName": "Bahamas"
    },
    "BT": {
      "zoneName": "Butão"
    },
    "BV": {
      "zoneName": "Ilha Bouvet"
    },
    "BW": {
      "zoneName": "Botswana"
    },
    "BY": {
      "zoneName": "Bielorrússia"
    },
    "BZ": {
      "zoneName": "Belize"
    },
    "CA-AB": {
      "countryName": "Canadá",
      "zoneName": "Alberta"
    },
    "CA-BC": {
      "countryName": "Canadá",
      "zoneName": "Colúmbia Britânica"
    },
    "CA-MB": {
      "countryName": "Canadá",
      "zoneName": "Manitoba"
    },
    "CA-NL": {
      "countryName": "Canadá",
      "zoneName": "Terra Nova e Labrador"
    },
    "CA-NB": {
      "countryName": "Canadá",
      "zoneName": "Nova Brunswick"
    },
    "CA-NT": {
      "countryName": "Canadá",
      "zoneName": "Territórios do Noroeste"
    },
    "CA-NS": {
      "countryName": "Canadá",
      "zoneName": "Nova Escócia"
    },
    "CA-NU": {
      "countryName": "Canadá",
      "zoneName": "Nunavut"
    },
    "CA-ON": {
      "countryName": "Canadá",
      "zoneName": "Ontário"
    },
    "CA-PE": {
      "countryName": "Canadá",
      "zoneName": "Ilha do Príncipe Eduardo"
    },
    "CA-QC": {
      "countryName": "Canadá",
      "zoneName": "Québec"
    },
    "CA-SK": {
      "countryName": "Canadá",
      "zoneName": "Saskatchewan"
    },
    "CA-YT": {
      "countryName": "Canadá",
      "zoneName": "Yukon"
    },
    "CC": {
      "zoneName": "Ilhas Cocos"
    },
    "CD": {
      "zoneName": "República Democrática do Congo"
    },
    "CF": {
      "zoneName": "República Centro-Africana"
    },
    "CG": {
      "zoneName": "Congo"
    },
    "CH": {
      "zoneName": "Suíça"
    },
    "CI": {
      "zoneName": "Ivory Coast"
    },
    "CK": {
      "zoneName": "Cook Islands"
    },
    "CL-SEA": {
      "countryName": "Chile",
      "zoneName": "Sistema Eléctrico de Aysén"
    },
    "CL-SEM": {
      "countryName": "Chile",
      "zoneName": "Sistema Eléctrico de Magallanes"
    },
    "CL-SEN": {
      "countryName": "Chile",
      "zoneName": "Sistema Eléctrico Nacional"
    },
    "CM": {
      "zoneName": "Camarões"
    },
    "CN": {
      "zoneName": "China"
    },
    "CO": {
      "zoneName": "Colômbia"
    },
    "CR": {
      "zoneName": "Costa Rica"
    },
    "CU": {
      "zoneName": "Cuba"
    },
    "CV": {
      "zoneName": "Cabo Verde"
    },
    "CW": {
      "zoneName": "Curaçao"
    },
    "CX": {
      "zoneName": "Ilha do Natal"
    },
    "CY": {
      "zoneName": "Chipre"
    },
    "CZ": {
      "zoneName": "Chéquia"
    },
    "DE": {
      "zoneName": "Alemanha"
    },
    "DJ": {
      "zoneName": "Djibouti"
    },
    "DK": {
      "zoneName": "Dinamarca"
    },
    "DK-DK1": {
      "countryName": "Dinamarca",
      "zoneName": "Dinamarca ocidental"
    },
    "DK-DK2": {
      "countryName": "Dinamarca",
      "zoneName": "Dinamarca oriental"
    },
    "DK-BHM": {
      "countryName": "Dinamarca",
      "zoneName": "Bornholm"
    },
    "DM": {
      "zoneName": "Dominica"
    },
    "DO": {
      "zoneName": "República Dominicana"
    },
    "DZ": {
      "zoneName": "Argélia"
    },
    "EC": {
      "zoneName": "Ecuador"
    },
    "EE": {
      "zoneName": "Estônia"
    },
    "EG": {
      "zoneName": "Egito"
    },
    "EH": {
      "zoneName": "Saara Ocidental"
    },
    "ER": {
      "zoneName": "Eritreia"
    },
    "ES": {
      "zoneName": "Espanha"
    },
    "ES-CE": {
      "countryName": "Espanha",
      "zoneName": "Ceuta"
    },
    "ES-IB-FO": {
      "countryName": "Espanha",
      "zoneName": "Formentera"
    },
    "ES-IB-IZ": {
      "countryName": "Espanha",
      "zoneName": "Ibiza"
    },
    "ES-IB-MA": {
      "countryName": "Espanha",
      "zoneName": "Maiorca"
    },
    "ES-IB-ME": {
      "countryName": "Espanha",
      "zoneName": "Menorca"
    },
    "ES-CN-FVLZ": {
      "countryName": "Espanha",
      "zoneName": "Fuerteventura/Lanzarote"
    },
    "ES-CN-GC": {
      "countryName": "Espanha",
      "zoneName": "Grã-Canária"
    },
    "ES-CN-HI": {
      "countryName": "Espanha",
      "zoneName": "El Hierro"
    },
    "ES-CN-IG": {
      "countryName": "Espanha",
      "zoneName": "Ilha de La Gomera"
    },
    "ES-CN-LP": {
      "countryName": "Espanha",
      "zoneName": "La Palma"
    },
    "ES-CN-TE": {
      "countryName": "Espanha",
      "zoneName": "Tenerife"
    },
    "ES-ML": {
      "countryName": "Espanha",
      "zoneName": "Melilla"
    },
    "ET": {
      "zoneName": "Etiópia"
    },
    "FI": {
      "zoneName": "Finlândia"
    },
    "FJ": {
      "zoneName": "Fiji"
    },
    "FK": {
      "zoneName": "Ilhas Falkland"
    },
    "FM": {
      "zoneName": "Micronésia"
    },
    "FO": {
      "zoneName": "Ilhas Faroé"
    },
    "FR": {
      "zoneName": "França"
    },
    "FR-COR": {
      "countryName": "França",
      "zoneName": "Corsica"
    },
    "GA": {
      "zoneName": "Gabão"
    },
    "GB": {
      "zoneName": "Grã-Bretanha"
    },
    "GB-NIR": {
      "zoneName": "Irlanda do Norte"
    },
    "GB-ORK": {
      "countryName": "Grã-Bretanha",
      "zoneName": "Ilhas Orkney"
    },
    "GB-ZET": {
      "countryName": "Grã-Bretanha",
      "zoneName": "Ilhas Shetland"
    },
    "GD": {
      "zoneName": "Grenada"
    },
    "GE": {
      "zoneName": "Geórgia"
    },
    "GF": {
      "zoneName": "Guiana Francesa"
    },
    "GG": {
      "zoneName": "Guernsey"
    },
    "GH": {
      "zoneName": "Gana"
    },
    "GI": {
      "zoneName": "Gibraltar"
    },
    "GL": {
      "zoneName": "Groenlândia"
    },
    "GM": {
      "zoneName": "Gâmbia"
    },
    "GN": {
      "zoneName": "Guiné"
    },
    "GP": {
      "zoneName": "Guadalupe"
    },
    "GQ": {
      "zoneName": "Guiné Equatorial"
    },
    "GR": {
      "zoneName": "Grécia"
    },
    "GR-IS": {
      "countryName": "Grécia",
      "zoneName": "Ilhas do mar Egeu"
    },
    "GS": {
      "zoneName": "Geórgia do Sul e Ilhas Sandwich do Sul"
    },
    "GT": {
      "zoneName": "Guatemala"
    },
    "GU": {
      "zoneName": "Guam"
    },
    "GW": {
      "zoneName": "Guiné-bissau"
    },
    "GY": {
      "zoneName": "Guiana"
    },
    "HK": {
      "zoneName": "Hong Kong"
    },
    "HM": {
      "zoneName": "Ilha Heard e Ilhas McDonald"
    },
    "HN": {
      "zoneName": "Honduras"
    },
    "HR": {
      "zoneName": "Croácia"
    },
    "HT": {
      "zoneName": "Haiti"
    },
    "HU": {
      "zoneName": "Hungria"
    },
    "ID": {
      "zoneName": "Indonésia"
    },
    "IE": {
      "zoneName": "Irlanda"
    },
    "IL": {
      "zoneName": "Israel"
    },
    "IM": {
      "zoneName": "Ilha de Man"
    },
    "IN-AN": {
      "countryName": "Índia",
      "zoneName": "Ilhas Andaman e Nicobar"
    },
    "IN-AP": {
      "countryName": "Índia",
      "zoneName": "Andhra Pradesh"
    },
    "IN-AR": {
      "countryName": "Índia",
      "zoneName": "Arunachal Pradesh"
    },
    "IN-AS": {
      "countryName": "Índia",
      "zoneName": "Assam"
    },
    "IN-BR": {
      "countryName": "Índia",
      "zoneName": "Bihar"
    },
    "IN-CT": {
      "countryName": "Índia",
      "zoneName": "Chhattisgarh"
    },
    "IN-DL": {
      "countryName": "Índia",
      "zoneName": "Delhi"
    },
    "IN-DN": {
      "countryName": "Índia",
      "zoneName": "Dadra e Nagar Haveli"
    },
    "IN-GA": {
      "countryName": "Índia",
      "zoneName": "Goa"
    },
    "IN-GJ": {
      "countryName": "Índia",
      "zoneName": "Gujarat"
    },
    "IN-HP": {
      "countryName": "Índia",
      "zoneName": "Himachal Pradesh"
    },
    "IN-HR": {
      "countryName": "Índia",
      "zoneName": "Haryana"
    },
    "IN-JH": {
      "countryName": "Índia",
      "zoneName": "Jharkhand"
    },
    "IN-JK": {
      "countryName": "Índia",
      "zoneName": "Jammu e Caxemira"
    },
    "IN-KA": {
      "countryName": "Índia",
      "zoneName": "Karnataka"
    },
    "IN-KL": {
      "countryName": "Índia",
      "zoneName": "Kerala"
    },
    "IN-MH": {
      "countryName": "Índia",
      "zoneName": "Maharashtra"
    },
    "IN-ML": {
      "countryName": "Índia",
      "zoneName": "Meghalaya"
    },
    "IN-MN": {
      "countryName": "Índia",
      "zoneName": "Manipur"
    },
    "IN-MP": {
      "countryName": "Índia",
      "zoneName": "Madhya Pradesh"
    },
    "IN-MZ": {
      "countryName": "Índia",
      "zoneName": "Mizoram"
    },
    "IN-NL": {
      "countryName": "Índia",
      "zoneName": "Nagaland"
    },
    "IN-OR": {
      "countryName": "Índia",
      "zoneName": "Orissa"
    },
    "IN-PB": {
      "countryName": "Índia",
      "zoneName": "Punjab"
    },
    "IN-PY": {
      "countryName": "Índia",
      "zoneName": "Pondicherry"
    },
    "IN-RJ": {
      "countryName": "Índia",
      "zoneName": "Rajasthan"
    },
    "IN-SK": {
      "countryName": "Índia",
      "zoneName": "Sikkim"
    },
    "IN-TR": {
      "countryName": "Índia",
      "zoneName": "Tripura"
    },
    "IN-UP": {
      "countryName": "Índia",
      "zoneName": "Uttar Pradesh"
    },
    "IN-UT": {
      "countryName": "Índia",
      "zoneName": "Uttarakhand"
    },
    "IN-WB": {
      "countryName": "Índia",
      "zoneName": "Bengala Ocidental"
    },
    "IO": {
      "zoneName": "Território Britânico do Oceano Índico"
    },
    "IQ": {
      "zoneName": "Iraque"
    },
    "IQ-KUR": {
      "countryName": "Iraque",
      "zoneName": "Curdistão"
    },
    "IR": {
      "zoneName": "Irã"
    },
    "IS": {
      "zoneName": "Islândia"
    },
    "IT": {
      "zoneName": "Itália"
    },
    "IT-CNO": {
      "countryName": "Itália",
      "zoneName": "Norte Central"
    },
    "IT-CSO": {
      "countryName": "Itália",
      "zoneName": "Centro sul"
    },
    "IT-NO": {
      "countryName": "Itália",
      "zoneName": "Norte"
    },
    "IT-SAR": {
      "countryName": "Itália",
      "zoneName": "Sardenha"
    },
    "IT-SIC": {
      "countryName": "Itália",
      "zoneName": "Sicilia"
    },
    "IT-SO": {
      "countryName": "Itália",
      "zoneName": "Sul"
    },
    "JE": {
      "zoneName": "Jersey"
    },
    "JM": {
      "zoneName": "Jamaica"
    },
    "JO": {
      "zoneName": "Jordânia"
    },
    "JP-CB": {
      "countryName": "Japão",
      "zoneName": "Chūbu"
    },
    "JP-CG": {
      "countryName": "Japão",
      "zoneName": "Chūgoku"
    },
    "JP-HKD": {
      "countryName": "Japão",
      "zoneName": "Hokkaidō"
    },
    "JP-HR": {
      "countryName": "Japão",
      "zoneName": "Hokuriku"
    },
    "JP-KN": {
      "countryName": "Japão",
      "zoneName": "Kansai"
    },
    "JP-KY": {
      "countryName": "Japão",
      "zoneName": "Kyūshū"
    },
    "JP-ON": {
      "countryName": "Japão",
      "zoneName": "Okinawa"
    },
    "JP-SK": {
      "countryName": "Japão",
      "zoneName": "Shikoku"
    },
    "JP-TH": {
      "countryName": "Japão",
      "zoneName": "Tōhoku"
    },
    "JP-TK": {
      "countryName": "Japão",
      "zoneName": "Tóquio"
    },
    "KE": {
      "zoneName": "Quênia"
    },
    "KG": {
      "zoneName": "Quirguistão"
    },
    "KH": {
      "zoneName": "Camboja"
    },
    "KI": {
      "zoneName": "Kiribati"
    },
    "KM": {
      "zoneName": "Comoros"
    },
    "KN": {
      "zoneName": "São Cristóvão e Neves"
    },
    "KP": {
      "zoneName": "Coreia do Norte"
    },
    "KR": {
      "zoneName": "Coreia do Sul"
    },
    "KW": {
      "zoneName": "Kuwait"
    },
    "KY": {
      "zoneName": "Ilhas Cayman"
    },
    "KZ": {
      "zoneName": "Cazaquistão"
    },
    "LA": {
      "zoneName": "Laos"
    },
    "LB": {
      "zoneName": "Líbano"
    },
    "LC": {
      "zoneName": "Santa Lúcia"
    },
    "LI": {
      "zoneName": "Liechtenstein"
    },
    "LK": {
      "zoneName": "Sri Lanka"
    },
    "LR": {
      "zoneName": "Libéria"
    },
    "LS": {
      "zoneName": "Lesoto"
    },
    "LT": {
      "zoneName": "Lituânia"
    },
    "LU": {
      "zoneName": "Luxemburgo"
    },
    "LV": {
      "zoneName": "Letônia"
    },
    "LY": {
      "zoneName": "Líbia"
    },
    "MA": {
      "zoneName": "Marrocos"
    },
    "MC": {
      "zoneName": "Mônaco"
    },
    "MD": {
      "zoneName": "Moldávia"
    },
    "ME": {
      "zoneName": "Montenegro"
    },
    "MF": {
      "countryName": "são Martinho",
      "zoneName": "Francesa"
    },
    "MG": {
      "zoneName": "Madagáscar"
    },
    "MH": {
      "zoneName": "Ilhas Marshall"
    },
    "MK": {
      "zoneName": "Macedônia do Norte"
    },
    "ML": {
      "zoneName": "Mali"
    },
    "MM": {
      "zoneName": "Birmânia"
    },
    "MN": {
      "zoneName": "Mongólia"
    },
    "MO": {
      "zoneName": "Macau"
    },
    "MP": {
      "zoneName": "Ilhas Marianas do Norte"
    },
    "MQ": {
      "zoneName": "Martinica"
    },
    "MR": {
      "zoneName": "Mauritânia"
    },
    "MS": {
      "zoneName": "Montserrat"
    },
    "MT": {
      "zoneName": "Malta"
    },
    "MU": {
      "zoneName": "Maurícia"
    },
    "MV": {
      "zoneName": "Maldivas"
    },
    "MW": {
      "zoneName": "Malawi"
    },
    "MX": {
      "zoneName": "México"
    },
    "MX-BC": {
      "countryName": "México",
      "zoneName": "Baja California"
    },
    "MX-CE": {
      "countryName": "México",
      "zoneName": "Central"
    },
    "MX-NE": {
      "countryName": "México",
      "zoneName": "Nordeste"
    },
    "MX-NO": {
      "countryName": "México",
      "zoneName": "Norte"
    },
    "MX-NW": {
      "countryName": "México",
      "zoneName": "Noroeste"
    },
    "MX-OC": {
      "countryName": "México",
      "zoneName": "Ocidental"
    },
    "MX-OR": {
      "countryName": "México",
      "zoneName": "Oriental"
    },
    "MX-PN": {
      "countryName": "México",
      "zoneName": "Península"
    },
    "MY-EM": {
      "countryName": "Malaysia",
      "zoneName": "Borneo"
    },
    "MY-WM": {
      "countryName": "Malaysia",
      "zoneName": "Península"
    },
    "MZ": {
      "zoneName": "Moçambique"
    },
    "NA": {
      "zoneName": "Namibia"
    },
    "NC": {
      "zoneName": "Nova Caledônia"
    },
    "NE": {
      "zoneName": "Niger"
    },
    "NF": {
      "zoneName": "Ilha Norfolk"
    },
    "NG": {
      "zoneName": "Nigéria"
    },
    "NI": {
      "zoneName": "Nicarágua"
    },
    "NKR": {
      "zoneName": "Nagorno-Karabakh"
    },
    "NL": {
      "zoneName": "Países Baixos"
    },
    "NO-NO1": {
      "countryName": "Noruega",
      "zoneName": "Sudeste da Noruega"
    },
    "NO-NO2": {
      "countryName": "Noruega",
      "zoneName": "Sudeste da Noruega"
    },
    "NO-NO3": {
      "countryName": "Noruega",
      "zoneName": "Noruega média"
    },
    "NO-NO4": {
      "countryName": "Noruega",
      "zoneName": "Noruega do Norte"
    },
    "NO-NO5": {
      "countryName": "Noruega",
      "zoneName": "Noruega Ocidental"
    },
    "NP": {
      "zoneName": "Nepal"
    },
    "NR": {
      "zoneName": "Nauru"
    },
    "NU": {
      "zoneName": "Niue"
    },
    "NZ": {
      "zoneName": "Nova Zelândia"
    },
    "NZ-NZA": {
      "countryName": "Nova Zelândia",
      "zoneName": "Ilhas de Auckland"
    },
    "NZ-NZC": {
      "countryName": "Nova Zelândia",
      "zoneName": "Ilhas Chatham"
    },
    "OM": {
      "zoneName": "Omã"
    },
    "PA": {
      "zoneName": "Panamá"
    },
    "PE": {
      "zoneName": "Peru"
    },
    "PF": {
      "zoneName": "Polinésia Francesa"
    },
    "PG": {
      "zoneName": "Papua Nova Guiné"
    },
    "PH": {
      "zoneName": "Filipinas"
    },
    "PK": {
      "zoneName": "Paquistão"
    },
    "PL": {
      "zoneName": "Polônia"
    },
    "PM": {
      "zoneName": "São Pedro e Miquelão"
    },
    "PN": {
      "zoneName": "Pitcairn"
    },
    "PR": {
      "zoneName": "Puerto Rico"
    },
    "PS": {
      "zoneName": "Estado da Palestina"
    },
    "PT": {
      "zoneName": "Portugal"
    },
    "PT-AC": {
      "countryName": "Portugal",
      "zoneName": "Açores"
    },
    "PT-MA": {
      "countryName": "Portugal",
      "zoneName": "Madeira"
    },
    "PW": {
      "zoneName": "Palau"
    },
    "PY": {
      "zoneName": "Paraguai"
    },
    "QA": {
      "zoneName": "Catar"
    },
    "RE": {
      "zoneName": "Reunião"
    },
    "RO": {
      "zoneName": "Romênia"
    },
    "RS": {
      "zoneName": "Sérvia"
    },
    "RU": {
      "zoneName": "Rússia"
    },
    "RU-1": {
      "countryName": "Rússia",
      "zoneName": "Rússia e Ural europeus"
    },
    "RU-2": {
      "countryName": "Rússia",
      "zoneName": "Sibéria"
    },
    "RU-EU": {
      "zoneName": "Rússia",
      "countryName": "Rússia"
    },
    "RU-AS": {
      "zoneName": "Rússia",
      "countryName": "Rússia"
    },
    "RU-KGD": {
      "countryName": "Rússia",
      "zoneName": "Kaliningrado"
    },
    "RW": {
      "zoneName": "Ruanda"
    },
    "SA": {
      "zoneName": "Arábia Saudita"
    },
    "SB": {
      "zoneName": "Ilhas Salomão"
    },
    "SC": {
      "zoneName": "Seychelles"
    },
    "SD": {
      "zoneName": "Sudão"
    },
    "SE": {
      "zoneName": "Suécia"
    },
    "SG": {
      "zoneName": "Singapura"
    },
    "SH": {
      "zoneName": "Santa Helena, Ascensão e Tristão da Cunha"
    },
    "SI": {
      "zoneName": "Eslovênia"
    },
    "SJ": {
      "zoneName": "Svalbard and Jan Mayen"
    },
    "SK": {
      "zoneName": "Eslováquia"
    },
    "SL": {
      "zoneName": "Serra Leoa"
    },
    "SM": {
      "zoneName": "San Marino"
    },
    "SN": {
      "zoneName": "Senegal"
    },
    "SO": {
      "zoneName": "Somália"
    },
    "SR": {
      "zoneName": "Suriname"
    },
    "SS": {
      "zoneName": "Sudão do Sul"
    },
    "ST": {
      "zoneName": "São Tomé e Príncipe"
    },
    "SV": {
      "zoneName": "El Salvador"
    },
    "SX": {
      "countryName": "Sint Maarten",
      "zoneName": "Holandês"
    },
    "SY": {
      "zoneName": "Síria"
    },
    "SZ": {
      "zoneName": "Suazilândia"
    },
    "TC": {
      "zoneName": "Ilhas Turcas e Caicos"
    },
    "TD": {
      "zoneName": "Chade"
    },
    "TF": {
      "zoneName": "Territórios Franceses do Sul"
    },
    "TG": {
      "zoneName": "Togo"
    },
    "TH": {
      "zoneName": "Tailândia"
    },
    "TJ": {
      "zoneName": "Tajiquistão"
    },
    "TK": {
      "zoneName": "Tokelau"
    },
    "TL": {
      "zoneName": "Timor-Leste"
    },
    "TM": {
      "zoneName": "Turcomenistão"
    },
    "TN": {
      "zoneName": "Tunísia"
    },
    "TO": {
      "zoneName": "Tonga"
    },
    "TR": {
      "zoneName": "Turquia"
    },
    "TT": {
      "zoneName": "Trinidad e Tobago"
    },
    "TV": {
      "zoneName": "Tuvalu"
    },
    "TW": {
      "zoneName": "Taiwan"
    },
    "TZ": {
      "zoneName": "Tanzânia"
    },
    "UA": {
      "zoneName": "Ucrânia"
    },
    "UA-CR": {
      "countryName": "Crimea",
      "zoneName": "Ucrânia"
    },
    "UG": {
      "zoneName": "Uganda"
    },
    "UM": {
      "zoneName": "Ilhas Menores Distantes dos Estados Unidos"
    },
    "US": {
      "zoneName": "Estados Unidos da América Contíguos"
    },
    "US-HI-HA": {
      "countryName": "Estados Unidos da América",
      "zoneName": "Havaí"
    },
    "US-HI-KA": {
      "countryName": "Estados Unidos da América",
      "zoneName": "Kauai"
    },
    "US-HI-KH": {
      "countryName": "Estados Unidos da América",
      "zoneName": "Kahoolawe"
    },
    "US-HI-LA": {
      "countryName": "Estados Unidos da América",
      "zoneName": "Lanai"
    },
    "US-HI-MA": {
      "countryName": "Estados Unidos da América",
      "zoneName": "Maui"
    },
    "US-HI-MO": {
      "countryName": "Estados Unidos da América",
      "zoneName": "Molokai"
    },
    "US-HI-NI": {
      "countryName": "Estados Unidos da América",
      "zoneName": "Niihau"
    },
    "US-HI-OA": {
      "countryName": "Estados Unidos da América",
      "zoneName": "Oahu"
    },
    "US-CAL-BANC": {
      "countryName": "Estados Unidos da América",
      "zoneName": "Autoridade de equilíbrio do norte da Califórnia"
    },
    "US-CAL-CISO": {
      "countryName": "Estados Unidos da América",
      "zoneName": "Operador de sistema independente da Califórnia"
    },
    "US-CAL-IID": {
      "countryName": "Estados Unidos da América",
      "zoneName": "Distrito Imperial de Irrigação"
    },
    "US-CAL-LDWP": {
      "countryName": "Estados Unidos da América",
      "zoneName": "Departamento de Água e Energia de Los Angeles"
    },
    "US-CAL-TIDC": {
      "countryName": "Estados Unidos da América",
      "zoneName": "Distrito de Irrigação de Turlock"
    },
    "US-CAR-CPLE": {
      "countryName": "Estados Unidos da América",
      "zoneName": "Duke Energy Progresso Leste"
    },
    "US-CAR-CPLW": {
      "countryName": "Estados Unidos da América",
      "zoneName": "Duke Energy Progress Oeste"
    },
    "US-CAR-DUK": {
      "countryName": "Estados Unidos da América",
      "zoneName": "Duke Energy Carolinas"
    },
    "US-CAR-SC": {
      "countryName": "Estados Unidos da América",
      "zoneName": "Autoridade de serviço público da Carolina do Sul"
    },
    "US-CAR-SCEG": {
      "countryName": "Estados Unidos da América",
      "zoneName": "Companhia Elétrica e Gás da Carolina do Sul"
    },
    "US-CAR-YAD": {
      "countryName": "Estados Unidos da América",
      "zoneName": "Alcoa Power Generating, Inc. Divisão Yadkin"
    },
    "US-CENT-SPA": {
      "countryName": "Estados Unidos da América",
      "zoneName": "Administração de energia do sudoeste"
    },
    "US-CENT-SWPP": {
      "countryName": "Estados Unidos da América",
      "zoneName": "Power Pool do sudoeste"
    },
    "US-FLA-FMPP": {
      "countryName": "Estados Unidos da América",
      "zoneName": "Power Pool do Florida Municipal"
    },
    "US-FLA-FPC": {
      "countryName": "Estados Unidos da América",
      "zoneName": "Duke Energy Florida Inc"
    },
    "US-FLA-FPL": {
      "countryName": "Estados Unidos da América",
      "zoneName": "Florida Power & Light Company"
    },
    "US-FLA-GVL": {
      "countryName": "Estados Unidos da América",
      "zoneName": "Gainesville Regional Utilities"
    },
    "US-FLA-HST": {
      "countryName": "Estados Unidos da América",
      "zoneName": "City Of Homestead"
    },
    "US-FLA-JEA": {
      "countryName": "Estados Unidos da América",
      "zoneName": "JEA"
    },
    "US-FLA-SEC": {
      "countryName": "Estados Unidos da América",
      "zoneName": "Seminole Electric Cooperative"
    },
    "US-FLA-TAL": {
      "countryName": "Estados Unidos da América",
      "zoneName": "Cidade de Tallahassee"
    },
    "US-FLA-TEC": {
      "countryName": "Estados Unidos da América",
      "zoneName": "Companhia elétrica de Tampa"
    },
    "US-MIDA-PJM": {
      "countryName": "Estados Unidos da América",
      "zoneName": "PJM Interconnection, Llc"
    },
    "US-MIDW-AECI": {
      "countryName": "Estados Unidos da América",
      "zoneName": "Associated Electric Cooperative, Inc."
    },
    "US-MIDW-LGEE": {
      "countryName": "Estados Unidos da América",
      "zoneName": "Louisville Gas And Electric Company And Kentucky Utilities"
    },
    "US-MIDW-MISO": {
      "countryName": "Estados Unidos da América",
      "zoneName": "Operador Independente do Sistema de Transmissão Midcontinent, Inc."
    },
    "US-NE-ISNE": {
      "countryName": "Estados Unidos da América",
      "zoneName": "Iso New England Inc."
    },
    "US-NW-AVA": {
      "countryName": "Estados Unidos da América",
      "zoneName": "Avista Corporation"
    },
    "US-NW-BPAT": {
      "countryName": "Estados Unidos da América",
      "zoneName": "Administração de energia de Bonneville"
    },
    "US-NW-CHPD": {
      "countryName": "Estados Unidos da América",
      "zoneName": "PUD No. 1 do Condado de Chelan"
    },
    "US-NW-DOPD": {
      "countryName": "Estados Unidos da América",
      "zoneName": "PUD No. 1 do Condado de Chelan"
    },
    "US-NW-GCPD": {
      "countryName": "Estados Unidos da América",
      "zoneName": "PUD No. 2 de Grant County, Washington"
    },
    "US-NW-GRID": {
      "countryName": "Estados Unidos da América",
      "zoneName": "Gridforce Energy Management, Llc"
    },
    "US-NW-GWA": {
      "countryName": "Estados Unidos da América",
      "zoneName": "Naturener Power Watch, Llc (Gwa)"
    },
    "US-NW-IPCO": {
      "countryName": "Estados Unidos da América",
      "zoneName": "Idaho Power Company"
    },
    "US-NW-NEVP": {
      "countryName": "Estados Unidos da América",
      "zoneName": "Nevada Power Company"
    },
    "US-NW-NWMT": {
      "countryName": "Estados Unidos da América",
      "zoneName": "Energia do Noroeste"
    },
    "US-NW-PACE": {
      "countryName": "Estados Unidos da América",
      "zoneName": "Pacificorp East"
    },
    "US-NW-PACW": {
      "countryName": "Estados Unidos da América",
      "zoneName": "Pacificorp West"
    },
    "US-NW-PGE": {
      "countryName": "Estados Unidos da América",
      "zoneName": "Portland General Electric Company"
    },
    "US-NW-PSCO": {
      "countryName": "Estados Unidos da América",
      "zoneName": "Empresa de serviço público do Colorado"
    },
    "US-NW-PSEI": {
      "countryName": "Estados Unidos da América",
      "zoneName": "Puget Sound Energy"
    },
    "US-NW-SCL": {
      "countryName": "Estados Unidos da América",
      "zoneName": "Seattle City Light"
    },
    "US-NW-TPWR": {
      "countryName": "Estados Unidos da América",
      "zoneName": "Cidade de Tacoma, Departamento de Serviços Públicos, Divisão de Iluminação"
    },
    "US-NW-WACM": {
      "countryName": "Estados Unidos da América",
      "zoneName": "Western Area Power Administration - Região das Montanhas Rochosas"
    },
    "US-NW-WAUW": {
      "countryName": "Estados Unidos da América",
      "zoneName": "Western Area Power Administration UGP West"
    },
    "US-NW-WWA": {
      "countryName": "Estados Unidos da América",
      "zoneName": "Naturener Wind Watch, Llc"
    },
    "US-NY-NYIS": {
      "countryName": "Estados Unidos da América",
      "zoneName": "Operador de sistema independente de Nova York"
    },
    "US-SE-SEPA": {
      "countryName": "Estados Unidos da América",
      "zoneName": "Southeastern Power Administration"
    },
    "US-SE-SOCO": {
      "countryName": "Estados Unidos da América",
      "zoneName": "Southern Company Services, Inc. - Trans"
    },
    "US-SW-AZPS": {
      "countryName": "Estados Unidos da América",
      "zoneName": "Arizona Public Service Company"
    },
    "US-SW-EPE": {
      "countryName": "Estados Unidos da América",
      "zoneName": "El Paso Electric Company"
    },
    "US-SW-GRIF": {
      "countryName": "Estados Unidos da América",
      "zoneName": "Griffith Energy, LLC"
    },
    "US-SW-PNM": {
      "countryName": "Estados Unidos da América",
      "zoneName": "Empresa de serviço público do Novo México"
    },
    "US-SW-SRP": {
      "countryName": "Estados Unidos da América",
      "zoneName": "Projeto Salt River"
    },
    "US-SW-TEPC": {
      "countryName": "Estados Unidos da América",
      "zoneName": "Tucson Electric Power Company"
    },
    "US-SW-WALC": {
      "countryName": "Estados Unidos da América",
      "zoneName": "Administração de energia da área oeste - Região do deserto do sudoeste"
    },
    "US-TEN-TVA": {
      "countryName": "Estados Unidos da América",
      "zoneName": "Autoridade do Vale do Tennessee"
    },
    "US-TEX-ERCO": {
      "countryName": "Estados Unidos da América",
      "zoneName": "Electric Reliability Council Of Texas, Inc."
    },
    "UY": {
      "zoneName": "Uruguai"
    },
    "UZ": {
      "zoneName": "Uzbequistão"
    },
    "VA": {
      "zoneName": "Cidade do Vaticano"
    },
    "VC": {
      "zoneName": "São Vicente e Granadinas"
    },
    "VE": {
      "zoneName": "Venezuela"
    },
    "VG": {
      "countryName": "Ilhas virgens",
      "zoneName": "Ilhas virgens"
    },
    "VI": {
      "countryName": "Estados Unidos da América",
      "zoneName": "Ilhas virgens"
    },
    "VN": {
      "zoneName": "Vietnã"
    },
    "VU": {
      "zoneName": "Vanuatu"
    },
    "WF": {
      "zoneName": "Wallis e Futuna"
    },
    "WS": {
      "zoneName": "Samoa"
    },
    "XX": {
      "zoneName": "Norte do Chipre"
    },
    "YE": {
      "zoneName": "Iémen"
    },
    "YT": {
      "zoneName": "Mayotte"
    },
    "ZA": {
      "zoneName": "África do Sul"
    },
    "ZM": {
      "zoneName": "Zâmbia"
    },
    "ZW": {
      "zoneName": "Zimbábue"
    },
    "AU-TAS-CBI": {
      "countryName": "Austrália",
      "zoneName": "Ilha Cape Barren"
    },
    "AU-TAS-FI": {
      "countryName": "Austrália",
      "zoneName": "Ilha Flinders"
    },
    "AU-WA-RI": {
      "countryName": "Austrália",
      "zoneName": "Ilha Rottnest"
    },
    "CA-NL-LB": {
      "countryName": "Canadá",
      "zoneName": "Labrador"
    },
    "CA-NL-NF": {
      "countryName": "Canadá",
      "zoneName": "Newfoundland"
    },
    "CL-CHP": {
      "countryName": "Chile",
      "zoneName": "Ilha de Páscoa"
    },
    "IN-TN": {
      "countryName": "Índia",
      "zoneName": "Tamil Nadu"
    },
    "NZ-NZST": {
      "countryName": "Nova Zelândia",
      "zoneName": "Ilha Stewart"
    },
    "RU-FE": {
      "countryName": "Rússia",
      "zoneName": "Extremo Oriente"
    },
    "XK": {
      "zoneName": "Kosovo"
    },
    "FO-MI": {
      "countryName": "Ilhas Faroe",
      "zoneName": "Ilhas Principais"
    },
    "FO-SI": {
      "countryName": "Ilhas Faroe",
      "zoneName": "Ilha Sul"
    },
    "NO": {
      "zoneName": "Noruega"
    },
    "SE-SE1": {
      "countryName": "Suécia",
      "zoneName": "Norte da Suécia"
    },
    "SE-SE2": {
      "countryName": "Suécia",
      "zoneName": "Centro-Norte da Suécia"
    },
    "SE-SE3": {
      "countryName": "Suécia",
      "zoneName": "Centro-Sul da Suécia"
    },
    "SE-SE4": {
      "countryName": "Suécia",
      "zoneName": "Sul da Suécia"
    }
  },
  "windDataError": "Dados eólicos estão indisponíveis",
  "solarDataError": "Dados solares estão indisponíveis",
  "info-modal": {
    "title": "Info",
    "intro-text": "O Mapa da Eletricidade fornece informações em tempo-real na web e no celular para cidadãos, especialistas em energia, ONGs e legisladores promovendo um entendimento mais profundo sobre os desafios de transição de energia.",
    "open-source-text": "Esse aplicativo é <a href=\"{{link}}\" target=\"_blank\">de código aberto</a> (<a href=\"{{sourcesLink}}\" target=\"_blank\">veja fontes de dados</a>) e apoiado pela comunidade.",
    "feedback-button": "Compartilhar Feedback",
    "github-button": "Ver nosso GitHub",
    "twitter-button": "Compartilhar no Twitter",
    "slack-button": "Entrar na comunidade do Slack",
    "privacy-policy": "Política de Privacidade",
    "legal-notice": "Aviso Legal"
  },
  "settings-modal": {
    "title": "Configurações"
  },
  "aggregateButtons": {
    "country": "País",
    "zone": "zona"
  }
}<|MERGE_RESOLUTION|>--- conflicted
+++ resolved
@@ -109,16 +109,13 @@
   },
   "misc": {
     "maintitle": "Emissões de CO₂ do consumo elétrico em tempo real",
-<<<<<<< HEAD
+    "oops": "Epa! Estamos tendo problemas com o servidor. Tentaremos novamente em alguns segundos.",
     "newversion": "Uma nova versão está disponível!",
-=======
-    "oops": "Epa! Estamos tendo problemas com o servidor. Tentaremos novamente em alguns segundos.",
     "webgl-not-supported": "O mapa não pode ser renderizado porque este navegador não oferece suporte a WebGL.",
     "retrynow": "Tentar novamente",
     "database-ad": "Procurando por dados históricos? <a href=\"https://electricitymaps.com?utm_source=app.electricitymaps.com&utm_medium=referral\" target=\"_blank\">Olhe nosso banco de dados!</a>",
     "api-ad": "Gostaria de dados em tempo real no seu app ou no seu dispositivo? <a href=\"https://electricitymaps.com?utm_source=app.electricitymaps.com&utm_medium=referral\" target=\"_blank\">Tente nossa API!</a>",
     "legend": "Legenda",
->>>>>>> 6fb64cc8
     "faq": "Questões frequentes",
     "dismiss": "Descartar",
     "reload": "Recarregar"
