--- conflicted
+++ resolved
@@ -73,8 +73,6 @@
     "noParserInfo": "Non abbiamo ancora informazioni per quest'area.<br/> Vuoi aiutarci a sistemare questo problema? Puoi contribuire <a href=\"{{link}}\" target=\"_blank\">aggiungendo i dati dell'area</a>.",
     "now": "Ora"
   },
-<<<<<<< HEAD
-=======
   "time-controller": {
     "title": {
       "hourly": "Dati orari per:",
@@ -87,7 +85,6 @@
     "monthly": "mensile",
     "yearly": "annuale"
   },
->>>>>>> 88846cbb
   "left-panel": {
     "zone-list-header-title": "Impatto climatico per area",
     "zone-list-header-subtitle": "Classificazione per intensità di carbonio dell'elettricità consumata (gCO₂eq/kWh)",
