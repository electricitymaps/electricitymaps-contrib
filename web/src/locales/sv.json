--- conflicted
+++ resolved
@@ -195,10 +195,6 @@
       "72h": "Timvis data för:",
       "3mo": "Dagsvis data för:",
       "12mo": "Månadsvis data för:",
-<<<<<<< HEAD
-      "all": "Årsvis data för:"
-    }
-=======
       "all_months": "Månadsvis data för:",
       "all_years": "Årsvis data för:"
     },
@@ -207,7 +203,6 @@
     "12mo": "månadsvis",
     "all_months": "månadsvis",
     "all_years": "årsvis"
->>>>>>> 83cbf28b
   },
   "ranking-panel": {
     "title": "Klimatpåverkan per region",
