--- conflicted
+++ resolved
@@ -85,16 +85,13 @@
   },
   "misc": {
     "maintitle": "電力消費による二酸化炭素排出のライブ地図",
-<<<<<<< HEAD
+    "oops": "すみません!サーバーにの接続に問題がありました、数秒後にまた試します",
     "newversion": "新しいバージョンが使える!",
-=======
-    "oops": "すみません!サーバーにの接続に問題がありました、数秒後にまた試します",
     "webgl-not-supported": "ブラウザがWebGLをサポートしていないため、マップを表示できません。",
     "retrynow": "今すぐリトライ",
     "database-ad": "過去のデータをお探しですか? <a href=\"https://electricitymaps.com?utm_source=app.electricitymaps.com&utm_medium=referral\" target=\"_blank\">データベースをチェックしてください!</a>",
     "api-ad": "あなたのアプリやデバイスにデータを取り込みたいですか? <a href=\"https://electricitymaps.com?utm_source=app.electricitymaps.com&utm_medium=referral\" target=\"_blank\">私たちのAPIをお試しください!</a>",
     "legend": "Legend",
->>>>>>> 6fb64cc8
     "faq": "よくある質問",
     "dismiss": "閉じる"
   },
