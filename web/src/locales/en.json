--- conflicted
+++ resolved
@@ -334,16 +334,13 @@
   },
   "misc": {
     "maintitle": "Live 24/7 CO₂ emissions of electricity consumption",
-<<<<<<< HEAD
+    "oops": "Oops! We are having trouble reaching the server. We will try again in a few seconds.",
     "newversion": "A new app version is available!",
-=======
-    "oops": "Oops! We are having trouble reaching the server. We will try again in a few seconds.",
     "webgl-not-supported": "The map can't be rendered because this browser does not support WebGL.",
     "retrynow": "Retry now",
     "database-ad": "Looking for historical data? <a href=\"https://electricitymaps.com?utm_source=app.electricitymaps.com&utm_medium=referral\" target=\"_blank\">Check out our Database!</a>",
     "api-ad": "Want live data in your app or on your device? <a href=\"https://electricitymaps.com?utm_source=app.electricitymaps.com&utm_medium=referral\" target=\"_blank\">Try our API!</a>",
     "legend": "Legend",
->>>>>>> 6fb64cc8
     "faq": "Frequently Asked Questions",
     "dismiss": "Dismiss",
     "reload": "Reload",
