{
  "info": {
    "title": "About the app",
    "text": "The Electricity Maps app provides real-time insights on web and mobile for citizens, energy experts, NGOs and policymakers promoting a deeper understanding of energy transition challenges.",
    "open-source-text": "This app is <a href='{{link}}' target='_blank'>Open Source</a> and powered by the community.",
    "version": "App version: {{version}}"
  },
  "settings-modal": {
    "title": "Settings"
  },
  "ranking-panel": {
    "title": "Climate Impact by Area",
    "subtitle": "Ranked by carbon intensity of electricity consumed (gCO₂eq/kWh)",
    "search": "Search areas"
  },
  "button": {
    "github": "Contribute on GitHub",
    "twitter": "Follow us on Twitter",
    "twitter-share": "Share on Twitter",
    "slack": "Join our Slack community",
    "linkedin": "Follow us on LinkedIn",
    "linkedin-share": "Share on LinkedIn",
    "facebook": "Follow us on Facebook",
    "facebook-share": "Share on Facebook",
    "feedback": "Share feedback",
    "faq": "FAQ",
    "privacy-policy": "Privacy Policy",
    "legal-notice": "Legal Notice"
  },
  "mobile-main-menu": {
    "map": "Electricity Maps",
    "areas": "Areas",
    "about": "About"
  },
  "onboarding-modal": {
    "view1": {
      "header": "Welcome to Electricity Maps",
      "text": "Here you can explore the climate impact of electricity for many countries globally. <br/><br/>Let us guide you through our map in a few simple steps!"
    },
    "view2": {
      "header": "See how much CO2 is emitted to produce your electricity, in real-time",
      "text": "We color areas around the world by the carbon intensity of consumed electricity (includes all greenhouse gases). The greener the color, the more climate-friendly the electricity."
    },
    "view3": {
      "header": "Know where your electricity comes from",
      "text": "Arrows on the map indicate flows of electricity between different areas. Click on an area to see more information about the origins of its electricity."
    },
    "view4": {
      "header": "Switch between different views",
      "text": "Toggle between Electricity Production and Consumption, as well as Country or Zone views and discover real-time insights into global energy dynamics and make informed choices for a sustainable future."
    },
    "view5": {
      "header": "Switch between electricity and emissions views",
      "text": "Toggle to alternate between charts that display a zone's electricity information or carbon emissions. The values shown represent the total for the selected period, and the information aligns with the chosen production or consumption mode."
    },
    "view6": {
      "header": "Explore the past",
      "text": "In the bottom left, you can view both real-time and past emission and electricity data all around the world. Change the aggregated data using the toggles or browse through the timeline to see the changes over time."
    },
    "view7": {
      "header": "Real-time wind and solar conditions",
      "text": "Wind and solar energy production depend on the weather. Press the sun and wind buttons to display the real-time strength of wind and sunshine throughout the world."
    }
  },
  "data-sources": {
    "title": "Data sources",
    "capacity": "Installed capacity data",
    "power": "Power generation data",
    "exchange": "Exchange data",
    "emission": "Emission factor data"
  },
  "country-panel": {
    "source": "Source",
    "carbonintensity": "Carbon Intensity",
    "lowcarbon": "Low-carbon",
    "renewable": "Renewable",
<<<<<<< HEAD
    "electricityproduction": "Electricity production",
    "electricityconsumption": "Electricity consumption",
    "emissions": "Carbon emissions",
=======
    "electricityproduction": "Production",
    "electricityconsumption": "Consumption",
    "emissions": "Emissions",
    "contribute": "Contribute on GitHub",
>>>>>>> dabbc1db
    "helpfrom": "With help from:",
    "noDataAtTimestamp": "Data is temporarily unavailable for the selected time",
    "noLiveData": "Live data is temporarily unavailable for this area",
    "disabledPriceReasons": {
      "licensing": "Electricity prices are unavailable for this area due to licensing terms"
    },
    "emissionFactorDataSourcesTooltip": "Electricity production emission factors can originate from multiple sources. This happens as several factors, like plant-specific data, generation and sometimes fallback sources, are considered in emission calculations.",
    "disabledBreakdownChartReason": "Disabled for the consumption view. Please switch to the production view to enable the origin chart",
    "dataIsDelayed": "Data for this region can be up to {{hours}} hours delayed. Live data cannot be displayed.",
    "estimated": "estimated",
    "aggregated": "aggregated",
    "dataIsEstimated": "Some of the data for this region is estimated. Read more about our estimation methodology <a href=\"https://github.com/electricityMaps/electricitymaps-contrib/wiki/Estimation-methods\" target=\"_blank\">here</a>.",
    "exchangesAreMissing": "Exchanges are accounted for in the calculations but not currently shown. Read more about our historical aggregations <a href=\"https://github.com/electricityMaps/electricitymaps-contrib/wiki/Historical-aggregates\" target=\"_blank\">here</a>.",
    "estimatedTooltip": "The real-time data for this zone is estimated based on data from the source and the assumptions of the model.",
    "aggregatedTooltip": "The data for this zone is aggregated based on historical hourly values",
    "helpUs": "Help us identify the problem by taking a look at the <a href=\"{{link}}\" target=\"_blank\">runtime logs</a> or contact the data provider.",
    "noParserInfo": "We do not yet have any information about this area.<br/> Want to help fix this? You can contribute by <a href=\"{{link}}\" target=\"_blank\">adding area data</a>.",
    "aggregationDisabled": "Data is not available for the selected time period due to missing granular breakdown. Try a broader time period.",
    "fullyDisabled": "The data we have available for this zone is insufficient and therefore not shown. If you are aware of data sources for this area, please <a href=\"{{link}}\" target=\"_blank\">let us know</a>.",
    "now": "Now",
    "by-source": {
      "emissions": "Carbon emissions",
      "electricity-production": "Electricity production",
      "electricity-consumption": "Electricity consumption",
      "total-emissions": "Total carbon emissions",
      "total-electricity-production": "Total electricity production",
      "total-electricity-consumption": "Total electricity consumption"
    },
    "graph-legends": {
      "installed-capacity": "Installed capacity ",
      "exchange-capacity": "Available exchange capacity ",
      "exported": "Exported",
      "imported": "Imported",
      "stored": "Stored",
      "produced": "Produced"
    }
  },
  "feedback-card": {
    "title": "Help us improve!",
    "success-message": "Your response helps us understand and improve the quality of our app.",
    "success-subtitle": "Thank you for your feedback!",
    "estimations": {
      "subtitle": "Please rate the following statement.",
      "secondary-question": "Anything we can do to improve it?",
      "primary-question": "The description of the data estimation was easy to understand:"
    },

    "primary-question": "How satisfied are you with your experience using the Electricity Maps app?",
    "secondary-question-low": "What can we do better?",
    "secondary-question-high": "What improvements would you like to see next?",

    "optional": "Optional:",
    "input-question": "Let us know any features you'd like to see?",
    "agree": "Strongly agree",
    "disagree": "Strongly disagree",
    "placeholder": "Let us know in a few words...",
    "submit": "Submit"
  },
  "estimation-badge": {
    "partially-estimated": "Partially estimated",
    "fully-estimated": "Estimated",
    "outage": "Unavailable"
  },
  "estimation-card": {
    "link": "Read about our estimation models",
    "outage-details": "See details",
    "ESTIMATED_FORECASTS_HIERARCHY": {
      "title": "Data is estimated",
      "pill": "Estimated",
      "body": "The data for this zone is estimated using a combination of internal and external production forecasts and Time Slicer Averages. This aims to provide a more accurate representation than Time Slicer Average alone but the data may still be subject to inaccuracies. The data will be updated as soon as real-time data becomes available."
    },
    "ESTIMATED_TIME_SLICER_AVERAGE": {
      "title": "Data is preliminary",
      "pill": "Preliminary",
      "body": "The data provider is not reporting data for this hour. The displayed values are estimated based on historical measurements and will be updated once measured data is available. Note that estimated values may not account for real-time weather events."
    },
    "ESTIMATED_MODE_BREAKDOWN": {
      "title": "Data is partially estimated",
      "pill": "Incomplete",
      "body": "Electricity generation data for this zone is incomplete; missing values have been calculated using an estimation model."
    },
    "ESTIMATED_RECONSTRUCT_BREAKDOWN": {
      "title": "Data is always estimated",
      "pill": "Imprecise",
      "body": "The published data for this zone only provides the total production. Renewable sources are estimated using live weather data, while the fossil sources are deducted based on historical data for each production source."
    },
    "estimated_generic_method": {
      "title": "Data is estimated",
      "pill": "Imprecise",
      "body": "The published data for this zone is unavailable or incomplete. The data shown on the map is estimated using our best effort, but might differ from the actual values."
    },
    "ESTIMATED_CONSTRUCT_BREAKDOWN": {
      "title": "Data is always estimated",
      "pill": "Not realtime",
      "body": "The data for this zone is not published in realtime and only provides the total production. Both hourly production and production sources are estimated based on historical data for each production source."
    },
    "ESTIMATED_CONSTRUCT_ZERO_BREAKDOWN": {
      "title": "Data is always estimated",
      "pill": "Not realtime",
      "body": "The data for this zone is not published in realtime and only provides the total production. Both hourly production and production sources are estimated based on historical data for each production source."
    },
    "threshold_filtered": {
      "title": "Missing data",
      "pill": "Data outage",
      "body": "The data provider for this zone has been missing data for a prolonged period. We are monitoring the issue and will update the zone as soon as the data meets our quality threshold again."
    },
    "outage": {
      "title": "Ongoing issues",
      "pill": "Unavailable"
    },
    "aggregated": {
      "title": "Data is aggregated",
      "body": "The data consists of an aggregation of hourly values."
    },
    "aggregated_estimated": {
      "title": "Data is aggregated",
      "pill": " {{percentage}}% estimated",
      "body": "The data consists of an aggregation of hourly values. {{percentage}}% of the production values are estimated."
    }
  },
  "time-controller": {
    "title": "Display data from the past",
    "daily": "daily",
    "hourly": "hourly",
    "monthly": "monthly",
    "yearly": "yearly"
  },
  "left-panel": {
    "get-data": "See our commercial API offerings",
    "applied-methodologies": {
      "title": "Applied methodologies",
      "estimations": "Electricity Maps - Estimations",
      "flowtracing": "Electricity Maps - Flow-tracing",
      "carbonintensity": "Electricity Maps - Carbon intensity"
    }
  },
  "header": {
    "get-data": "Get our data",
    "blog": "Blog",
    "open-source": "Open Source",
    "hiring": "We're hiring!",
    "methodology": "Methodology",
    "faq": "FAQ"
  },
  "country-history": {
    "carbonintensity": {
      "hourly": "Hourly carbon intensity",
      "daily": "Daily carbon intensity",
      "monthly": "Monthly carbon intensity",
      "yearly": "Yearly carbon intensity"
    },
    "emissions": {
      "hourly": "Hourly carbon emissions",
      "daily": "Daily carbon emissions",
      "monthly": "Monthly carbon emissions",
      "yearly": "Yearly carbon emissions"
    },
    "emissionsorigin": {
      "hourly": "Hourly carbon emission origin",
      "daily": "Daily carbon emission origin",
      "monthly": "Monthly carbon emission origin",
      "yearly": "Yearly carbon emission origin"
    },
    "emissionsproduction": {
      "hourly": "Hourly production emissions",
      "daily": "Daily production emissions",
      "monthly": "Monthly production emissions",
      "yearly": "Yearly production emissions"
    },
    "electricityorigin": {
      "hourly": "Hourly electricity origin",
      "daily": "Daily electricity origin",
      "monthly": "Monthly electricity origin",
      "yearly": "Yearly electricity origin"
    },
    "electricityproduction": {
      "hourly": "Hourly electricity production",
      "daily": "Daily electricity production",
      "monthly": "Monthly electricity production",
      "yearly": "Yearly electricity production"
    },
    "electricityprices": {
      "hourly": "Hourly electricity prices",
      "daily": "Daily electricity prices",
      "monthly": "Monthly electricity prices",
      "yearly": "Yearly electricity prices"
    },
    "netExchange": {
      "hourly": "Hourly net exchange",
      "daily": "Daily net exchange",
      "monthly": "Monthly net exchange",
      "yearly": "Yearly net exchange"
    },
    "not-enough-data": "Not enough data available to display chart"
  },
  "footer": {
    "foundbugs": "Found bugs or have ideas? Report them",
    "faq-text": "Anything unclear? Check out our",
    "faq": "frequently asked questions.",
    "here": "here"
  },
  "legends": {
    "windpotential": "Wind power potential",
    "solarpotential": "Solar power potential",
    "colorblindmode": "color blind mode",
    "carbonintensity": "Carbon intensity"
  },
  "tooltips": {
    "carbonintensity": "Carbon intensity",
    "lowcarbon": "Low-carbon",
    "renewable": "Renewable",
    "crossborderexport": "Cross-border export",
    "carbonintensityexport": "Carbon intensity of export",
    "ofinstalled": "of installed capacity",
    "utilizing": "utilizing",
    "representing": "representing",
    "ofemissions": "of emissions",
    "withcarbonintensity": "with a carbon intensity of",
    "zoomIn": "Zoom in",
    "zoomOut": "Zoom out",
    "showWindLayer": "Show wind layer",
    "hideWindLayer": "Hide wind layer",
    "showSolarLayer": "Show solar layer",
    "hideSolarLayer": "Hide solar layer",
    "weatherDisabled": "Weather data is not available at this time",
    "changeTheme": "Change theme",
    "noParserInfo": "No data available",
    "temporaryDataOutage": "Live data temporarily unavailable",
    "temporarilyUnavailable": "Temporarily unavailable",
    "production": "production",
    "consumption": "consumption",
    "cpinfo": "<b>consumption</b> takes imports and exports into account, <b>production</b> ignores them",
    "aggregateInfo": "Toggle between a granular zone view and an aggregated country view",
    "selectLanguage": "Select language",
    "lowCarbDescription": "Includes renewables and nuclear",
    "dataIsDelayed": "Data is delayed",
    "price": "Price",
    "netExchange": "Net exchange",
    "importing": "Importing",
    "exporting": "Exporting"
  },
  "aria": {
    "label": {
      "selectLanguage": "Select language",
      "colorBlindMode": "Color blind mode",
      "windLayer": "Wind layer",
      "solarLayer": "Solar layer",
      "changeTheme": "Change theme",
      "hideSidePanel": "Hide side panel",
      "showSidePanel": "Show side panel"
    }
  },
  "aggregateButtons": {
    "country": "country",
    "zone": "zone"
  },
  "themeOptions": {
    "dark": "Dark",
    "light": "Light",
    "system": "System"
  },
  "updatePrompt": {
    "title": "Update available",
    "description": "A new version of the app is available, update now?",
    "update": "Update",
    "dismiss": "Dismiss"
  },
  "misc": {
    "maintitle": "Live 24/7 CO₂ emissions of electricity consumption",
    "faq": "Frequently Asked Questions",
    "dismiss": "Dismiss",
    "reload": "Reload",
    "slow-loading-text": "Still loading, if this continues try reloading..."
  },
  "wind": "wind",
  "windDataError": "Wind data is currently unavailable",
  "solar": "solar",
  "solarDataError": "Solar data is currently unavailable",
  "hydro": "hydro",
  "hydro storage": "hydro storage",
  "battery storage": "battery storage",
  "biomass": "biomass",
  "nuclear": "nuclear",
  "geothermal": "geothermal",
  "gas": "gas",
  "coal": "coal",
  "oil": "oil",
  "unknown": "unknown",
  "electricityStoredUsing": "is stored using",
  "emissionsStoredUsing": "are stored using",
  "electricityExportedTo": "is exported to",
  "emissionsExportedTo": "are exported to",
  "electricityImportedFrom": "is imported from",
  "emissionsImportedFrom": "are imported from",
  "electricityAvailableIn": "of electricity available in",
  "emissionsAvailableIn": "of emissions from electricity available in",
  "comesFrom": "comes from",
  "ofCO2eq": "of CO₂eq",
  "theMap": {
    "groupName": "The map",
    "mapColors-question": "What do the colors on the map mean?",
    "mapColors-answer": "We color areas on the map by the amounts of greenhouse gases that is emitted for each unit of electricity consumed there (its carbon intensity). The greener the colour, the more climate-friendly the electricity consumption.",
    "mapArrows-question": "What do the arrows between areas on the map indicate?",
    "mapArrows-answer": "Arrows between the areas indicate the physical flow (imports and exports) of electricity between areas: the faster they blink, the faster the flow. The flow of electricity is important, because when you import some of your electricity from neighboring areas, you are also importing the carbon emissions associated with its production.",
    "mapSolarWindButtons-question": "What do “sun” and “wind” buttons on the map do?",
    "mapSolarWindButtons-answer": "These buttons toggle the display of real-time wind speeds and sunshine strength, giving an indication of the potential for transitioning to solar and wind based energy alternatives in different areas. Note that this is just a superficial indication, as the actual potential in installing wind turbines and solar cells is also dependent on many other factors.",
    "mapNuclearColors-question": "Why are nuclear-powered countries shown as green on the map?",
    "mapNuclearColors-answer": "Nuclear energy production has a very low carbon intensity (<a href=\"https://en.wikipedia.org/wiki/Life-cycle_greenhouse-gas_emissions_of_energy_sources#2014_IPCC.2C_Global_warming_potential_of_selected_electricity_sources\" target=\"_blank\" >source</a>), and nuclear-powered countries are therefore shown as green on the map. This does not mean that there are not other environmental challenges associated with nuclear energy (as is also the case with other forms of energy production), but these challenges are unrelated to the emissions of greenhouse gases and are therefore outside the scope of this map.",
    "mapColorBlind-question": "I am color blind. How can I read your map?",
    "mapColorBlind-answer": "You can change the colours displayed in the map by enabling the “color blind mode” setting. It is located on right side of the app on desktop and in the settings panel on the mobile app."
  },
  "mapAreas": {
    "groupName": "Areas in the map",
    "noData-question": "Why is data for my area not available?",
    "noData-answer": " Either because the area's data sources are temporarily unavailable, or because we do not yet have any data sources setup for the area. You can <a href=\"https://github.com/electricitymaps/electricitymaps-contrib/wiki/Find-data-sources\">help us find new data sources</a>.",
    "whySmallAreas-question": "Why do you divide the world into smaller areas and not simply show country averages?",
    "whySmallAreas-answer": "The areas are the smallest geographical areas we have data for. By having access to information at the highest level of granularity, electricity consumers in different areas can have a more precise knowledge about the origin of the electricity they are consuming, and its associated climate impact.",
    "divideExistingArea-question": "Can you divide my area into smaller parts?",
    "divideExistingArea-answer": "Sure, if there exists separate data sources for each part of the area. You can <a href=\"#contribute\" class=\"entry-link\">help us with adding new data sources</a>",
    "seeHistoricalData-question": "Can I see the history for an area further back in time than 24 hours?",
    "seeHistoricalData-answer": "You can purchase access to all of our historical data through our <a href=\"https://electricitymaps.com?utm_source=app.electricitymaps.com&utm_medium=referral\" target=\"_blank\">database</a>."
  },
  "methodology": {
    "groupName": "Our methods",
    "carbonIntensity-question": "What is \"carbon intensity\"?",
    "carbonIntensity-answer": "Carbon intensity is a measure of the greenhouse gas emissions associated with producing the electricity you consume (in gCO₂eq/kWh - grams of carbon dioxide equivalents emitted per kilowatt hour of electricity consumed). <br><br>We measure the emissions of electricity consumption (not production), meaning all greenhouse gas emissions (both CO₂ and other greenhouse gases such as methane) that has gone into producing the electricity which is being consumed in an area, taking into account the carbon intensities of the electricity imported from other areas. We use a life cycle analysis (LCA) approach, meaning that we take into account emissions arising from the whole life cycle of power plants (construction, fuel production, operational emissions, and decommissioning).",
    "methodology-question": "How did you calculate the numbers?",
    "methodology-answer": "We have detailed our full methodology on <a href=\"https://www.electricitymaps.com/methodology\">electricitymaps.com/methodology</a>, with additional documentation in <a href=\"https://github.com/electricitymaps/electricitymaps-contrib/wiki/Carbon-intensity-calculations\">our GitHub Wiki</a>.",
    "regionalEmissionFactors-question": "Why are the emission factors changing for different areas?",
    "regionalEmissionFactors-answer": "For some zones, we are able to source more precise emission factors than the global average used as a fallback. For example, for the US and the EU direct power plant emissions are publicly available. We then match these emissions with power plant generation data and compute per power plant emission factors, which is aggregated at a zone level. See <a href=\"https://github.com/electricitymaps/electricitymaps-contrib/wiki/EU-emission-factors\">details on the Wiki</a>.",
    "renewableLowCarbonDifference-question": "What is the difference between “renewable” and “low-carbon”?",
    "renewableLowCarbonDifference-answer": "Renewable energy production is based on renewable energy sources such as wind and water flow, sunshine, and geothermal energy. Low-carbon energy production means that the production involves a very low level of greenhouse gas emissions, such as in nuclear power production.",
    "importsAndExports-question": "Do you take into account imports and exports of electricity?",
    "importsAndExports-answer": "Yes, we do. Imports and exports can be seen on the map as small arrows between different areas when <strong>consumption</strong> mode is selected. Detailed information can be seen in the charts shown when you click on an area.",
    "emissionsOfStored-question": "What about emissions from generating electricity which is then stored in batteries or used to fill reservoirs?",
    "emissionsOfStored-answer": "As currently only a small proportion of electricity is stored, inaccuracies in the modelling of these emissions should not make much difference to the total at present. However given the increasing importance of storage we hope to take it into account more fully in our model shortly.",
    "guaranteesOfOrigin-question": "What are green certificates, and how are they taken into account?",
    "guaranteesOfOrigin-answer": "When producers of renewable energy produce electricity, they can create Guarantees of Origin (or Renewable Energy Certificates) - a proof that renewable electricity has been produced and distributed into the power grid. These guarantees can then be sold, giving electricity retailers a way to claim that the electricity they resell comes from renewable sources, regardless of its actual, physical source.<br><br> This means that electricity consumers can be told that their electricity comes from solar and wind, even in a windless night. This is problematic, as it removes consumer incentives to consume electricity at the best time (for instance when the amount of renewable electricity in the grid is actually at its highest). This map therefore excludes Guarantees of Origin, instead offering a location-based physical picture of the power grid, in order to empower consumers.",
    "otherSources-question": "Why don’t you show other sources of emissions than electricity production?",
    "otherSources-answer": "We only focus on electricity production for now, as this is <a href=\"https://ourworldindata.org/emissions-by-sector#energy-electricity-heat-and-transport-73-2\" target=\"_blank\">the largest source of emissions</a> and the one that can be most easily decarbonized.",

    "homeSolarPanel-question": "What if I have a solar panel installed in my home?",
    "homeSolarPanel-answer": "We measure the carbon intensity of the local power grid, so any electricity you consume directly from your solar panel (off-grid) is not a part of our measurements. However, if your solar panel is providing power to your local power grid, its production is included in our statistics in areas where estimations of local solar energy production is made publically available (such as in France and in the UK).",
    "emissionsPerCapita-question": "Why don't you show emissions per capita?",
    "emissionsPerCapita-answer": "Some of the electricity consumed in an area is used for manufacturing physical goods and products which are later exported and consumed in other areas. This manufacturing, and therefore also its electricity consumption and associated emissions, are driven by the consumption of products in the <em>importing areas</em>, not in the area where the production is taking place. We believe people should only be responsible for what they consume, not for products manufactured in the area they live in that they do not consume it themselves. In this sense, showing per capita emissions of electricity consumption for areas is misleading."
  },
  "data": {
    "groupName": "Our data",
    "dataOrigins-question": "How do you get your data?",
    "dataOrigins-answer": "We compute all of our data from publically available data, published by electricity grid operators, official agencies, and others. You can click on an area to see more specifics on the origins of its data.",
    "dataDownload-question": "Can I download your data?",
    "dataDownload-answer": "We publish data for the past years for free at our <a href=\"https://electricitymaps.com/data-portal?utm_source=app.electricitymaps.com&utm_medium=referral\" target=\"_blank\">Data Portal</a>. For more recent and real-time data you can use <a href=\"https://www.electricitymaps.com/pricing?utm_source=app.electricitymaps.com&utm_medium=referral\">our API</a>, which is free for non-commercial use and available for purchase for commercial use.",
    "dataIntegration-question": "Can I integrate your data real-time into my application or device?",
    "dataIntegration-answer": "Yes! We provide a free API for non-commercial uses, and sell access to a <a href=\"https://electricitymaps.com?utm_source=app.electricitymaps.com&utm_medium=referral\" target=\"_blank\">real-time API</a> for commercial use, which includes forecasts and more."
  },
  "aboutUs": {
    "groupName": "About us",
    "whoAreYou-question": "Who are you?",
    "whoAreYou-answer": "The app is developed and maintained by <a href=\"https://electricitymaps.com/\" target=\"_blank\">Electricity Maps</a>, a Danish startup company. Our mission is to organise the world's electricity data to drive the transition towards a truly decarbonised electricity system.",
    "feedback-question": "Can I give you some feedback?",
    "feedback-answer": "We would love that! Please fill out <a href=\"https://forms.gle/VHaeHzXyGodFKZY18\" target=\"_blank\">our feedback form</a>.",
    "contribute-question": "Can I contribute to your project?",
    "contribute-answer": "Yes! The app is an open-source project, made possible by our volunteer contributors. If you want to help develop the map, either by adding data sources for new areas, adding new features or fixing bugs, feel free to join us in our <a href=\"https://github.com/electricityMaps/electricitymaps-contrib/\" target=\"_blank\">GitHub</a>.",
    "workTogether-question": "Can we work together?",
    "workTogether-answer": "We are always looking for new opportunities to collaborate. <a href=\"mailto:app@electricitymaps.com\">Send us an email!</a>",
    "disclaimer-question": "Disclaimer",
    "disclaimer-answer": "<a href=\"https://electricitymaps.com/\" target=\"_blank\">Electricity Maps</a> publishes data and images on the <a href=\"https://app.electricitymaps.com/\" target=\"_blank\">Electricity Maps App</a> for information purposes. It makes no claims of correctness nor provides any form of warranties, and reserves the right to change the content at any time or to remove parts without having to inform you of this. Electricity Maps assumes no responsibility for, and shall not be liable for, any damages or expenses you may incur as a result of any inaccuracy, incompleteness, untimeliness or obsolescence of the Electricity Maps App, or the information derived from them.  It is not allowed to include this webpage, or any of its individual elements, in another webpage, without formal prior written consent.<br><br> All intellectual property rights belong to the rightful owners and its licensors. Copying, distribution and any other use of these materials, in particular the energy data, is not permitted without the written permission of Electricity Maps, except and only to the extent otherwise provided in regulations of mandatory law (such as the right to quote), unless specified otherwise for specific materials. <br><br>This disclaimer may be updated from time to time."
  },
  "zoneShortName": {
    "AD": {
      "zoneName": "Andorra"
    },
    "AE": {
      "zoneName": "United Arab Emirates"
    },
    "AF": {
      "zoneName": "Afghanistan"
    },
    "AG": {
      "zoneName": "Antigua and Barbuda"
    },
    "AI": {
      "zoneName": "Anguilla"
    },
    "AL": {
      "zoneName": "Albania"
    },
    "AM": {
      "zoneName": "Armenia"
    },
    "AO": {
      "zoneName": "Angola"
    },
    "AQ": {
      "zoneName": "Antarctica"
    },
    "AR": {
      "zoneName": "Argentina"
    },
    "AS": {
      "zoneName": "American Samoa"
    },
    "AT": {
      "zoneName": "Austria"
    },
    "AU": {
      "zoneName": "Australia"
    },
    "AU-LH": {
      "countryName": "Australia",
      "zoneName": "Lord Howe Island"
    },
    "AU-NSW": {
      "countryName": "Australia",
      "zoneName": "New South Wales"
    },
    "AU-NT": {
      "countryName": "Australia",
      "zoneName": "Northern Territory"
    },
    "AU-QLD": {
      "countryName": "Australia",
      "zoneName": "Queensland"
    },
    "AU-SA": {
      "countryName": "Australia",
      "zoneName": "South Australia"
    },
    "AU-TAS": {
      "countryName": "Australia",
      "zoneName": "Tasmania"
    },
    "AU-TAS-CBI": {
      "countryName": "Australia",
      "zoneName": "Cape Barren Island"
    },
    "AU-TAS-KI": {
      "countryName": "Australia",
      "zoneName": "King Island"
    },
    "AU-TAS-FI": {
      "countryName": "Australia",
      "zoneName": "Flinders Island"
    },
    "AU-VIC": {
      "countryName": "Australia",
      "zoneName": "Victoria"
    },
    "AU-WA": {
      "countryName": "Australia",
      "zoneName": "Western Australia"
    },
    "AU-WA-RI": {
      "countryName": "Australia",
      "zoneName": "Rottnest Island"
    },
    "AW": {
      "zoneName": "Aruba"
    },
    "AX": {
      "zoneName": "Åland Islands"
    },
    "AZ": {
      "zoneName": "Azerbaijan"
    },
    "BA": {
      "zoneName": "Bosnia and Herzegovina"
    },
    "BB": {
      "zoneName": "Barbados"
    },
    "BD": {
      "zoneName": "Bangladesh"
    },
    "BE": {
      "zoneName": "Belgium"
    },
    "BF": {
      "zoneName": "Burkina Faso"
    },
    "BG": {
      "zoneName": "Bulgaria"
    },
    "BH": {
      "zoneName": "Bahrain"
    },
    "BI": {
      "zoneName": "Burundi"
    },
    "BJ": {
      "zoneName": "Benin"
    },
    "BM": {
      "zoneName": "Bermuda"
    },
    "BN": {
      "zoneName": "Brunei"
    },
    "BO": {
      "zoneName": "Bolivia"
    },
    "BQ": {
      "zoneName": "Bonaire, Sint Eustatius and Saba"
    },
    "BR": {
      "zoneName": "Brazil"
    },
    "BR-CS": {
      "countryName": "Brazil",
      "zoneName": "Central Brazil"
    },
    "BR-N": {
      "countryName": "Brazil",
      "zoneName": "North Brazil"
    },
    "BR-NE": {
      "countryName": "Brazil",
      "zoneName": "North-East Brazil"
    },
    "BR-S": {
      "countryName": "Brazil",
      "zoneName": "South Brazil"
    },
    "BS": {
      "zoneName": "Bahamas"
    },
    "BT": {
      "zoneName": "Bhutan"
    },
    "BV": {
      "zoneName": "Bouvet Island"
    },
    "BW": {
      "zoneName": "Botswana"
    },
    "BY": {
      "zoneName": "Belarus"
    },
    "BZ": {
      "zoneName": "Belize"
    },
    "CA-AB": {
      "countryName": "Canada",
      "zoneName": "Alberta"
    },
    "CA-BC": {
      "countryName": "Canada",
      "zoneName": "British Columbia"
    },
    "CA-MB": {
      "countryName": "Canada",
      "zoneName": "Manitoba"
    },
    "CA-NB": {
      "countryName": "Canada",
      "zoneName": "New Brunswick"
    },
    "CA-NL": {
      "countryName": "Canada",
      "zoneName": "Newfoundland and Labrador"
    },
    "CA-NL-LB": {
      "countryName": "Canada",
      "zoneName": "Labrador"
    },
    "CA-NL-NF": {
      "countryName": "Canada",
      "zoneName": "Newfoundland"
    },
    "CA-NS": {
      "countryName": "Canada",
      "zoneName": "Nova Scotia"
    },
    "CA-NT": {
      "countryName": "Canada",
      "zoneName": "Northwest Territories"
    },
    "CA-NU": {
      "countryName": "Canada",
      "zoneName": "Nunavut"
    },
    "CA-ON": {
      "countryName": "Canada",
      "zoneName": "Ontario"
    },
    "CA-PE": {
      "countryName": "Canada",
      "zoneName": "Prince Edward Island"
    },
    "CA-QC": {
      "countryName": "Canada",
      "zoneName": "Québec"
    },
    "CA-SK": {
      "countryName": "Canada",
      "zoneName": "Saskatchewan"
    },
    "CA-YT": {
      "countryName": "Canada",
      "zoneName": "Yukon"
    },
    "CC": {
      "zoneName": "Cocos Islands"
    },
    "CD": {
      "zoneName": "Democratic Republic of the Congo"
    },
    "CF": {
      "zoneName": "Central African Republic"
    },
    "CG": {
      "zoneName": "Congo"
    },
    "CH": {
      "zoneName": "Switzerland"
    },
    "CI": {
      "zoneName": "Ivory Coast"
    },
    "CK": {
      "zoneName": "Cook Islands"
    },
    "CL-CHP": {
      "countryName": "Chile",
      "zoneName": "Easter Island"
    },
    "CL-SEA": {
      "countryName": "Chile",
      "zoneName": "Sistema Eléctrico de Aysén"
    },
    "CL-SEM": {
      "countryName": "Chile",
      "zoneName": "Sistema Eléctrico de Magallanes"
    },
    "CL-SEN": {
      "countryName": "Chile",
      "zoneName": "Sistema Eléctrico Nacional"
    },
    "CM": {
      "zoneName": "Cameroon"
    },
    "CN": {
      "zoneName": "China"
    },
    "CO": {
      "zoneName": "Colombia"
    },
    "CR": {
      "zoneName": "Costa Rica"
    },
    "CU": {
      "zoneName": "Cuba"
    },
    "CV": {
      "zoneName": "Cabo Verde"
    },
    "CW": {
      "zoneName": "Curaçao"
    },
    "CX": {
      "zoneName": "Christmas Island"
    },
    "CY": {
      "zoneName": "Cyprus"
    },
    "CZ": {
      "zoneName": "Czechia"
    },
    "DE": {
      "zoneName": "Germany"
    },
    "DJ": {
      "zoneName": "Djibouti"
    },
    "DK": {
      "zoneName": "Denmark"
    },
    "DK-DK1": {
      "countryName": "Denmark",
      "zoneName": "West Denmark"
    },
    "DK-DK2": {
      "countryName": "Denmark",
      "zoneName": "East Denmark"
    },
    "DK-BHM": {
      "countryName": "Denmark",
      "zoneName": "Bornholm"
    },
    "DM": {
      "zoneName": "Dominica"
    },
    "DO": {
      "zoneName": "Dominican Republic"
    },
    "DZ": {
      "zoneName": "Algeria"
    },
    "EC": {
      "zoneName": "Ecuador"
    },
    "EE": {
      "zoneName": "Estonia"
    },
    "EG": {
      "zoneName": "Egypt"
    },
    "EH": {
      "zoneName": "Western Sahara"
    },
    "ER": {
      "zoneName": "Eritrea"
    },
    "ES": {
      "zoneName": "Spain"
    },
    "ES-CE": {
      "countryName": "Spain",
      "zoneName": "Ceuta"
    },
    "ES-IB-FO": {
      "countryName": "Spain",
      "zoneName": "Formentera"
    },
    "ES-IB-IZ": {
      "countryName": "Spain",
      "zoneName": "Ibiza"
    },
    "ES-IB-MA": {
      "countryName": "Spain",
      "zoneName": "Mallorca"
    },
    "ES-IB-ME": {
      "countryName": "Spain",
      "zoneName": "Menorca"
    },
    "ES-CN-FVLZ": {
      "countryName": "Spain",
      "zoneName": "Fuerteventura/Lanzarote"
    },
    "ES-CN-GC": {
      "countryName": "Spain",
      "zoneName": "Gran Canaria"
    },
    "ES-CN-HI": {
      "countryName": "Spain",
      "zoneName": "El Hierro"
    },
    "ES-CN-IG": {
      "countryName": "Spain",
      "zoneName": "Isla de la Gomera"
    },
    "ES-CN-LP": {
      "countryName": "Spain",
      "zoneName": "La Palma"
    },
    "ES-CN-TE": {
      "countryName": "Spain",
      "zoneName": "Tenerife"
    },
    "ES-ML": {
      "countryName": "Spain",
      "zoneName": "Melilla"
    },
    "ET": {
      "zoneName": "Ethiopia"
    },
    "FI": {
      "zoneName": "Finland"
    },
    "FJ": {
      "zoneName": "Fiji"
    },
    "FK": {
      "zoneName": "Falkland Islands"
    },
    "FM": {
      "zoneName": "Micronesia"
    },
    "FO": {
      "zoneName": "Faroe Islands"
    },
    "FO-MI": {
      "countryName": "Faroe Islands",
      "zoneName": "Main Islands"
    },
    "FO-SI": {
      "countryName": "Faroe Islands",
      "zoneName": "South Island"
    },
    "FR": {
      "zoneName": "France"
    },
    "FR-COR": {
      "countryName": "France",
      "zoneName": "Corsica"
    },
    "GA": {
      "zoneName": "Gabon"
    },
    "GB": {
      "zoneName": "Great Britain"
    },
    "GB-NIR": {
      "zoneName": "Northern Ireland"
    },
    "GB-ORK": {
      "countryName": "Great Britain",
      "zoneName": "Orkney Islands"
    },
    "GB-ZET": {
      "countryName": "Great Britain",
      "zoneName": "Shetland Islands"
    },
    "GD": {
      "zoneName": "Grenada"
    },
    "GE": {
      "zoneName": "Georgia"
    },
    "GF": {
      "zoneName": "French Guiana"
    },
    "GG": {
      "zoneName": "Guernsey"
    },
    "GH": {
      "zoneName": "Ghana"
    },
    "GI": {
      "zoneName": "Gibraltar"
    },
    "GL": {
      "zoneName": "Greenland"
    },
    "GM": {
      "zoneName": "Gambia"
    },
    "GN": {
      "zoneName": "Guinea"
    },
    "GP": {
      "zoneName": "Guadeloupe"
    },
    "GQ": {
      "zoneName": "Equatorial Guinea"
    },
    "GR": {
      "zoneName": "Greece"
    },
    "GS": {
      "zoneName": "South Georgia and the South Sandwich Islands"
    },
    "GT": {
      "zoneName": "Guatemala"
    },
    "GU": {
      "zoneName": "Guam"
    },
    "GW": {
      "zoneName": "Guinea-Bissau"
    },
    "GY": {
      "zoneName": "Guyana"
    },
    "HK": {
      "zoneName": "Hong Kong"
    },
    "HM": {
      "zoneName": "Heard Island and McDonald Islands"
    },
    "HN": {
      "zoneName": "Honduras"
    },
    "HR": {
      "zoneName": "Croatia"
    },
    "HT": {
      "zoneName": "Haiti"
    },
    "HU": {
      "zoneName": "Hungary"
    },
    "ID": {
      "zoneName": "Indonesia"
    },
    "IE": {
      "zoneName": "Ireland"
    },
    "IL": {
      "zoneName": "Israel"
    },
    "IM": {
      "zoneName": "Isle of Man"
    },
    "IN": {
      "zoneName": "Mainland India"
    },
    "IN-EA": {
      "countryName": "India",
      "zoneName": "Eastern India"
    },
    "IN-NE": {
      "countryName": "India",
      "zoneName": "North Eastern India"
    },
    "IN-NO": {
      "countryName": "India",
      "zoneName": "Northern India"
    },
    "IN-SO": {
      "countryName": "India",
      "zoneName": "Southern India"
    },
    "IN-WE": {
      "countryName": "India",
      "zoneName": "Western India"
    },
    "IN-AN": {
      "countryName": "India",
      "zoneName": "Andaman and Nicobar Islands"
    },
    "IN-AP": {
      "countryName": "India",
      "zoneName": "Andhra Pradesh"
    },
    "IN-AR": {
      "countryName": "India",
      "zoneName": "Arunachal Pradesh"
    },
    "IN-AS": {
      "countryName": "India",
      "zoneName": "Assam"
    },
    "IN-BR": {
      "countryName": "India",
      "zoneName": "Bihar"
    },
    "IN-CT": {
      "countryName": "India",
      "zoneName": "Chhattisgarh"
    },
    "IN-DL": {
      "countryName": "India",
      "zoneName": "Delhi"
    },
    "IN-DN": {
      "countryName": "India",
      "zoneName": "Dadra and Nagar Haveli"
    },
    "IN-GA": {
      "countryName": "India",
      "zoneName": "Goa"
    },
    "IN-GJ": {
      "countryName": "India",
      "zoneName": "Gujarat"
    },
    "IN-HP": {
      "countryName": "India",
      "zoneName": "Himachal Pradesh"
    },
    "IN-HR": {
      "countryName": "India",
      "zoneName": "Haryana"
    },
    "IN-JH": {
      "countryName": "India",
      "zoneName": "Jharkhand"
    },
    "IN-JK": {
      "countryName": "India",
      "zoneName": "Jammu and Kashmir"
    },
    "IN-KA": {
      "countryName": "India",
      "zoneName": "Karnataka"
    },
    "IN-KL": {
      "countryName": "India",
      "zoneName": "Kerala"
    },
    "IN-MH": {
      "countryName": "India",
      "zoneName": "Maharashtra"
    },
    "IN-ML": {
      "countryName": "India",
      "zoneName": "Meghalaya"
    },
    "IN-MN": {
      "countryName": "India",
      "zoneName": "Manipur"
    },
    "IN-MP": {
      "countryName": "India",
      "zoneName": "Madhya Pradesh"
    },
    "IN-MZ": {
      "countryName": "India",
      "zoneName": "Mizoram"
    },
    "IN-NL": {
      "countryName": "India",
      "zoneName": "Nagaland"
    },
    "IN-OR": {
      "countryName": "India",
      "zoneName": "Orissa"
    },
    "IN-PB": {
      "countryName": "India",
      "zoneName": "Punjab"
    },
    "IN-PY": {
      "countryName": "India",
      "zoneName": "Pondicherry"
    },
    "IN-RJ": {
      "countryName": "India",
      "zoneName": "Rajasthan"
    },
    "IN-SK": {
      "countryName": "India",
      "zoneName": "Sikkim"
    },
    "IN-TN": {
      "countryName": "India",
      "zoneName": "Tamil Nadu"
    },
    "IN-TR": {
      "countryName": "India",
      "zoneName": "Tripura"
    },
    "IN-UP": {
      "countryName": "India",
      "zoneName": "Uttar Pradesh"
    },
    "IN-UT": {
      "countryName": "India",
      "zoneName": "Uttarakhand"
    },
    "IN-WB": {
      "countryName": "India",
      "zoneName": "West Bengal"
    },
    "IO": {
      "zoneName": "British Indian Ocean Territory"
    },
    "IQ": {
      "zoneName": "Iraq"
    },
    "IQ-KUR": {
      "countryName": "Iraq",
      "zoneName": "Kurdistan"
    },
    "IR": {
      "zoneName": "Iran"
    },
    "IS": {
      "zoneName": "Iceland"
    },
    "IT": {
      "zoneName": "Italy"
    },
    "IT-CNO": {
      "countryName": "Italy",
      "zoneName": "Central North Italy"
    },
    "IT-CSO": {
      "countryName": "Italy",
      "zoneName": "Central South Italy"
    },
    "IT-NO": {
      "countryName": "Italy",
      "zoneName": "North Italy"
    },
    "IT-SAR": {
      "countryName": "Italy",
      "zoneName": "Sardinia"
    },
    "IT-SIC": {
      "countryName": "Italy",
      "zoneName": "Sicily"
    },
    "IT-SO": {
      "countryName": "Italy",
      "zoneName": "South Italy"
    },
    "JE": {
      "zoneName": "Jersey"
    },
    "JM": {
      "zoneName": "Jamaica"
    },
    "JO": {
      "zoneName": "Jordan"
    },
    "JP": {
      "zoneName": "Japan"
    },
    "JP-CB": {
      "countryName": "Japan",
      "zoneName": "Chūbu"
    },
    "JP-CG": {
      "countryName": "Japan",
      "zoneName": "Chūgoku"
    },
    "JP-HKD": {
      "countryName": "Japan",
      "zoneName": "Hokkaidō"
    },
    "JP-HR": {
      "countryName": "Japan",
      "zoneName": "Hokuriku"
    },
    "JP-KN": {
      "countryName": "Japan",
      "zoneName": "Kansai"
    },
    "JP-KY": {
      "countryName": "Japan",
      "zoneName": "Kyūshū"
    },
    "JP-ON": {
      "countryName": "Japan",
      "zoneName": "Okinawa"
    },
    "JP-SK": {
      "countryName": "Japan",
      "zoneName": "Shikoku"
    },
    "JP-TH": {
      "countryName": "Japan",
      "zoneName": "Tōhoku"
    },
    "JP-TK": {
      "countryName": "Japan",
      "zoneName": "Tōkyō"
    },
    "KE": {
      "zoneName": "Kenya"
    },
    "KG": {
      "zoneName": "Kyrgyzstan"
    },
    "KH": {
      "zoneName": "Cambodia"
    },
    "KI": {
      "zoneName": "Kiribati"
    },
    "KM": {
      "zoneName": "Comoros"
    },
    "KN": {
      "zoneName": "Saint Kitts and Nevis"
    },
    "KP": {
      "zoneName": "North Korea"
    },
    "KR": {
      "zoneName": "South Korea"
    },
    "KW": {
      "zoneName": "Kuwait"
    },
    "KY": {
      "zoneName": "Cayman Islands"
    },
    "KZ": {
      "zoneName": "Kazakhstan"
    },
    "LA": {
      "zoneName": "Laos"
    },
    "LB": {
      "zoneName": "Lebanon"
    },
    "LC": {
      "zoneName": "Saint Lucia"
    },
    "LI": {
      "zoneName": "Liechtenstein"
    },
    "LK": {
      "zoneName": "Sri Lanka"
    },
    "LR": {
      "zoneName": "Liberia"
    },
    "LS": {
      "zoneName": "Lesotho"
    },
    "LT": {
      "zoneName": "Lithuania"
    },
    "LU": {
      "zoneName": "Luxembourg"
    },
    "LV": {
      "zoneName": "Latvia"
    },
    "LY": {
      "zoneName": "Libya"
    },
    "MA": {
      "zoneName": "Morocco"
    },
    "MC": {
      "zoneName": "Monaco"
    },
    "MD": {
      "zoneName": "Moldova"
    },
    "ME": {
      "zoneName": "Montenegro"
    },
    "MF": {
      "countryName": "Saint Martin",
      "zoneName": "French"
    },
    "MG": {
      "zoneName": "Madagascar"
    },
    "MH": {
      "zoneName": "Marshall Islands"
    },
    "MK": {
      "zoneName": "North Macedonia"
    },
    "ML": {
      "zoneName": "Mali"
    },
    "MM": {
      "zoneName": "Myanmar"
    },
    "MN": {
      "zoneName": "Mongolia"
    },
    "MO": {
      "zoneName": "Macao"
    },
    "MP": {
      "zoneName": "Northern Mariana Islands"
    },
    "MQ": {
      "zoneName": "Martinique"
    },
    "MR": {
      "zoneName": "Mauritania"
    },
    "MS": {
      "zoneName": "Montserrat"
    },
    "MT": {
      "zoneName": "Malta"
    },
    "MU": {
      "zoneName": "Mauritius"
    },
    "MV": {
      "zoneName": "Maldives"
    },
    "MW": {
      "zoneName": "Malawi"
    },
    "MX": {
      "zoneName": "Mexico"
    },
    "MX-BC": {
      "countryName": "Mexico",
      "zoneName": "Baja California"
    },
    "MX-BCS": {
      "countryName": "Mexico",
      "zoneName": "Baja California Sur"
    },
    "MX-CE": {
      "countryName": "Mexico",
      "zoneName": "Central"
    },
    "MX-NE": {
      "countryName": "Mexico",
      "zoneName": "North East"
    },
    "MX-NO": {
      "countryName": "Mexico",
      "zoneName": "North"
    },
    "MX-NW": {
      "countryName": "Mexico",
      "zoneName": "North West"
    },
    "MX-OC": {
      "countryName": "Mexico",
      "zoneName": "Occidental"
    },
    "MX-OR": {
      "countryName": "Mexico",
      "zoneName": "Oriental"
    },
    "MX-PN": {
      "countryName": "Mexico",
      "zoneName": "Peninsula"
    },
    "MY-EM": {
      "countryName": "Malaysia",
      "zoneName": "Borneo"
    },
    "MY-WM": {
      "countryName": "Malaysia",
      "zoneName": "Peninsula"
    },
    "MZ": {
      "zoneName": "Mozambique"
    },
    "NA": {
      "zoneName": "Namibia"
    },
    "NC": {
      "zoneName": "New Caledonia"
    },
    "NE": {
      "zoneName": "Niger"
    },
    "NF": {
      "zoneName": "Norfolk Island"
    },
    "NG": {
      "zoneName": "Nigeria"
    },
    "NI": {
      "zoneName": "Nicaragua"
    },
    "NKR": {
      "zoneName": "Nagorno-Karabakh"
    },
    "NL": {
      "zoneName": "Netherlands"
    },
    "NO": {
      "zoneName": "Norway"
    },
    "NO-NO1": {
      "countryName": "Norway",
      "zoneName": "Southeast Norway"
    },
    "NO-NO2": {
      "countryName": "Norway",
      "zoneName": "Southwest Norway"
    },
    "NO-NO3": {
      "countryName": "Norway",
      "zoneName": "Middle Norway"
    },
    "NO-NO4": {
      "countryName": "Norway",
      "zoneName": "North Norway"
    },
    "NO-NO5": {
      "countryName": "Norway",
      "zoneName": "West Norway"
    },
    "NP": {
      "zoneName": "Nepal"
    },
    "NR": {
      "zoneName": "Nauru"
    },
    "NU": {
      "zoneName": "Niue"
    },
    "NZ": {
      "zoneName": "New Zealand"
    },
    "NZ-NZA": {
      "countryName": "New Zealand",
      "zoneName": "Auckland Islands"
    },
    "NZ-NZC": {
      "countryName": "New Zealand",
      "zoneName": "Chatham Islands"
    },
    "NZ-NZST": {
      "countryName": "New Zealand",
      "zoneName": "Stewart Island"
    },
    "OM": {
      "zoneName": "Oman"
    },
    "PA": {
      "zoneName": "Panama"
    },
    "PE": {
      "zoneName": "Peru"
    },
    "PF": {
      "zoneName": "French Polynesia"
    },
    "PG": {
      "zoneName": "Papua New Guinea"
    },
    "PH": {
      "zoneName": "Philippines"
    },
    "PH-LU": {
      "countryName": "Philippines",
      "zoneName": "Luzon"
    },
    "PH-MI": {
      "countryName": "Philippines",
      "zoneName": "Mindanao"
    },
    "PH-VI": {
      "countryName": "Philippines",
      "zoneName": "Visayas"
    },
    "PK": {
      "zoneName": "Pakistan"
    },
    "PL": {
      "zoneName": "Poland"
    },
    "PM": {
      "zoneName": "Saint Pierre and Miquelon"
    },
    "PN": {
      "zoneName": "Pitcairn"
    },
    "PR": {
      "zoneName": "Puerto Rico"
    },
    "PS": {
      "zoneName": "State of Palestine"
    },
    "PT": {
      "zoneName": "Portugal"
    },
    "PT-AC": {
      "countryName": "Portugal",
      "zoneName": "Azores"
    },
    "PT-MA": {
      "countryName": "Portugal",
      "zoneName": "Madeira"
    },
    "PW": {
      "zoneName": "Palau"
    },
    "PY": {
      "zoneName": "Paraguay"
    },
    "QA": {
      "zoneName": "Qatar"
    },
    "RE": {
      "zoneName": "Réunion"
    },
    "RO": {
      "zoneName": "Romania"
    },
    "RS": {
      "zoneName": "Serbia"
    },
    "RU": {
      "zoneName": "Russia"
    },
    "RU-1": {
      "countryName": "Russia",
      "zoneName": "Europe-Ural"
    },
    "RU-2": {
      "countryName": "Russia",
      "zoneName": "Siberia"
    },
    "RU-AS": {
      "countryName": "Russia",
      "zoneName": "East"
    },
    "RU-EU": {
      "countryName": "Russia",
      "zoneName": "Arctic"
    },
    "RU-FE": {
      "countryName": "Russia",
      "zoneName": "Far East"
    },
    "RU-KGD": {
      "countryName": "Russia",
      "zoneName": "Kaliningrad"
    },
    "RW": {
      "zoneName": "Rwanda"
    },
    "SA": {
      "zoneName": "Saudi Arabia"
    },
    "SB": {
      "zoneName": "Solomon Islands"
    },
    "SC": {
      "zoneName": "Seychelles"
    },
    "SD": {
      "zoneName": "Sudan"
    },
    "SE": {
      "zoneName": "Sweden"
    },
    "SE-SE1": {
      "countryName": "Sweden",
      "zoneName": "North Sweden"
    },
    "SE-SE2": {
      "countryName": "Sweden",
      "zoneName": "North Central Sweden"
    },
    "SE-SE3": {
      "countryName": "Sweden",
      "zoneName": "South Central Sweden"
    },
    "SE-SE4": {
      "countryName": "Sweden",
      "zoneName": "South Sweden"
    },
    "SG": {
      "zoneName": "Singapore"
    },
    "SH": {
      "zoneName": "Saint Helena, Ascension and Tristan da Cunha"
    },
    "SI": {
      "zoneName": "Slovenia"
    },
    "SJ": {
      "zoneName": "Svalbard and Jan Mayen"
    },
    "SK": {
      "zoneName": "Slovakia"
    },
    "SL": {
      "zoneName": "Sierra Leone"
    },
    "SM": {
      "zoneName": "San Marino"
    },
    "SN": {
      "zoneName": "Senegal"
    },
    "SO": {
      "zoneName": "Somalia"
    },
    "SR": {
      "zoneName": "Suriname"
    },
    "SS": {
      "zoneName": "South Sudan"
    },
    "ST": {
      "zoneName": "São Tomé and Príncipe"
    },
    "SV": {
      "zoneName": "El Salvador"
    },
    "SX": {
      "countryName": "Sint Maarten",
      "zoneName": "Dutch"
    },
    "SY": {
      "zoneName": "Syria"
    },
    "SZ": {
      "zoneName": "Eswatini"
    },
    "TC": {
      "zoneName": "Turks and Caicos Islands"
    },
    "TD": {
      "zoneName": "Chad"
    },
    "TF": {
      "zoneName": "French Southern Territories"
    },
    "TG": {
      "zoneName": "Togo"
    },
    "TH": {
      "zoneName": "Thailand"
    },
    "TJ": {
      "zoneName": "Tajikistan"
    },
    "TK": {
      "zoneName": "Tokelau"
    },
    "TL": {
      "zoneName": "Timor-Leste"
    },
    "TM": {
      "zoneName": "Turkmenistan"
    },
    "TN": {
      "zoneName": "Tunisia"
    },
    "TO": {
      "zoneName": "Tonga"
    },
    "TR": {
      "zoneName": "Turkey"
    },
    "TT": {
      "zoneName": "Trinidad and Tobago"
    },
    "TV": {
      "zoneName": "Tuvalu"
    },
    "TW": {
      "zoneName": "Taiwan"
    },
    "TZ": {
      "zoneName": "Tanzania"
    },
    "UA": {
      "zoneName": "Ukraine"
    },
    "UA-CR": {
      "countryName": "Ukraine",
      "zoneName": "Crimea"
    },
    "UG": {
      "zoneName": "Uganda"
    },
    "UM": {
      "zoneName": "United States Minor Outlying Islands"
    },
    "US": {
      "zoneName": "Contiguous United States"
    },
    "US-AK": {
      "countryName": "USA",
      "zoneName": "Alaska"
    },
    "US-AK-SEAPA": {
      "countryName": "USA",
      "zoneName": "Southeast Alaska Power Agency"
    },
    "US-HI-HA": {
      "countryName": "USA",
      "zoneName": "Hawaii"
    },
    "US-HI-KA": {
      "countryName": "USA",
      "zoneName": "Kauai"
    },
    "US-HI-KH": {
      "countryName": "USA",
      "zoneName": "Kahoolawe"
    },
    "US-HI-LA": {
      "countryName": "USA",
      "zoneName": "Lanai"
    },
    "US-HI-MA": {
      "countryName": "USA",
      "zoneName": "Maui"
    },
    "US-HI-MO": {
      "countryName": "USA",
      "zoneName": "Molokai"
    },
    "US-HI-NI": {
      "countryName": "USA",
      "zoneName": "Niihau"
    },
    "US-HI-OA": {
      "countryName": "USA",
      "zoneName": "Oahu"
    },
    "US-CAL-BANC": {
      "countryName": "USA",
      "displayName": "BANC",
      "zoneName": "Balancing Authority of Northern California"
    },
    "US-CAL-CISO": {
      "countryName": "USA",
      "displayName": "CAISO",
      "zoneName": "California ISO"
    },
    "US-CAL-IID": {
      "countryName": "USA",
      "zoneName": "Imperial Irrigation District"
    },
    "US-CAL-LDWP": {
      "countryName": "USA",
      "zoneName": "Los Angeles Department of Water and Power"
    },
    "US-CAL-TIDC": {
      "countryName": "USA",
      "zoneName": "Turlock Irrigation District"
    },
    "US-CAR-CPLE": {
      "countryName": "USA",
      "zoneName": "Duke Energy Progress East"
    },
    "US-CAR-CPLW": {
      "countryName": "USA",
      "zoneName": "Duke Energy Progress West"
    },
    "US-CAR-DUK": {
      "countryName": "USA",
      "zoneName": "Duke Energy Carolinas"
    },
    "US-CAR-SC": {
      "countryName": "USA",
      "zoneName": "South Carolina Public Service Authority"
    },
    "US-CAR-SCEG": {
      "countryName": "USA",
      "zoneName": "South Carolina Electric & Gas Company"
    },
    "US-CAR-YAD": {
      "countryName": "USA",
      "displayName": "Alcoa Power Generating",
      "zoneName": "Alcoa Power Generating, Inc. Yadkin Division"
    },
    "US-CENT-SPA": {
      "countryName": "USA",
      "zoneName": "Southwestern Power Administration"
    },
    "US-CENT-SWPP": {
      "countryName": "USA",
      "displayName": "SPP",
      "zoneName": "Southwest Power Pool"
    },
    "US-FLA-FMPP": {
      "countryName": "USA",
      "zoneName": "Florida Municipal Power Pool"
    },
    "US-FLA-FPC": {
      "countryName": "USA",
      "zoneName": "Duke Energy Florida"
    },
    "US-FLA-FPL": {
      "countryName": "USA",
      "zoneName": "Florida Power and Light Company"
    },
    "US-FLA-GVL": {
      "countryName": "USA",
      "zoneName": "Gainesville Regional Utilities"
    },
    "US-FLA-HST": {
      "countryName": "USA",
      "zoneName": "City of Homestead"
    },
    "US-FLA-JEA": {
      "countryName": "USA",
      "zoneName": "Jacksonville Electric Authority"
    },
    "US-FLA-SEC": {
      "countryName": "USA",
      "zoneName": "Seminole Electric Cooperative"
    },
    "US-FLA-TAL": {
      "countryName": "USA",
      "zoneName": "City of Tallahassee"
    },
    "US-FLA-TEC": {
      "countryName": "USA",
      "zoneName": "Tampa Electric Company"
    },
    "US-MIDA-PJM": {
      "countryName": "USA",
      "displayName": "PJM",
      "zoneName": "PJM Interconnection"
    },
    "US-MIDW-AECI": {
      "countryName": "USA",
      "zoneName": "Associated Electric Cooperative"
    },
    "US-MIDW-LGEE": {
      "countryName": "USA",
      "displayName": "Louisville Gas And Electric Company",
      "zoneName": "Louisville Gas and Electric Company and Kentucky Utilities"
    },
    "US-MIDW-MISO": {
      "countryName": "USA",
      "displayName": "MISO",
      "zoneName": "Midcontinent ISO"
    },
    "US-NE-ISNE": {
      "countryName": "USA",
      "zoneName": "New England ISO"
    },
    "US-NW-AVA": {
      "countryName": "USA",
      "zoneName": "Avista Corporation"
    },
    "US-NW-BPAT": {
      "countryName": "USA",
      "zoneName": "Bonneville Power Administration"
    },
    "US-NW-CHPD": {
      "countryName": "USA",
      "zoneName": "Chelan County"
    },
    "US-NW-DOPD": {
      "countryName": "USA",
      "zoneName": "Douglas County"
    },
    "US-NW-GCPD": {
      "countryName": "USA",
      "zoneName": "Grant County"
    },
    "US-NW-GRID": {
      "countryName": "USA",
      "zoneName": "Gridforce Energy Management"
    },
    "US-NW-GWA": {
      "countryName": "USA",
      "zoneName": "Naturener Power Watch"
    },
    "US-NW-IPCO": {
      "countryName": "USA",
      "zoneName": "Idaho Power Company"
    },
    "US-NW-NEVP": {
      "countryName": "USA",
      "zoneName": "Nevada Power Company"
    },
    "US-NW-NWMT": {
      "countryName": "USA",
      "zoneName": "Northwestern Energy"
    },
    "US-NW-PACE": {
      "countryName": "USA",
      "zoneName": "Pacificorp East"
    },
    "US-NW-PACW": {
      "countryName": "USA",
      "zoneName": "Pacificorp West"
    },
    "US-NW-PGE": {
      "countryName": "USA",
      "zoneName": "Portland General Electric Company"
    },
    "US-NW-PSCO": {
      "countryName": "USA",
      "displayName": "PSCo",
      "zoneName": "Public Service Company of Colorado"
    },
    "US-NW-PSEI": {
      "countryName": "USA",
      "zoneName": "Puget Sound Energy"
    },
    "US-NW-SCL": {
      "countryName": "USA",
      "zoneName": "Seattle City Light"
    },
    "US-NW-TPWR": {
      "countryName": "USA",
      "zoneName": "City of Tacoma"
    },
    "US-NW-WACM": {
      "countryName": "USA",
      "displayName": "WAPA Rocky Mountains",
      "zoneName": "Western Area Power Administration - Rocky Mountain Region"
    },
    "US-NW-WAUW": {
      "countryName": "USA",
      "displayName": "WAPA Upper Great Plains",
      "zoneName": "Western Area Power Administration - Upper Great Plains West"
    },
    "US-NW-WWA": {
      "countryName": "USA",
      "zoneName": "Naturener Wind Watch"
    },
    "US-NY-NYIS": {
      "countryName": "USA",
      "zoneName": "New York ISO"
    },
    "US-SE-SEPA": {
      "countryName": "USA",
      "zoneName": "Southeastern Power Administration"
    },
    "US-SE-SOCO": {
      "countryName": "USA",
      "zoneName": "Southern Company Services"
    },
    "US-SW-AZPS": {
      "countryName": "USA",
      "zoneName": "Arizona Public Service Company"
    },
    "US-SW-EPE": {
      "countryName": "USA",
      "zoneName": "El Paso Electric Company"
    },
    "US-SW-GRIF": {
      "countryName": "USA",
      "zoneName": "Griffith Energy"
    },
    "US-SW-PNM": {
      "countryName": "USA",
      "zoneName": "Public Service Company of New Mexico"
    },
    "US-SW-SRP": {
      "countryName": "USA",
      "zoneName": "Salt River Project"
    },
    "US-SW-TEPC": {
      "countryName": "USA",
      "zoneName": "Tucson Electric Power Company"
    },
    "US-SW-WALC": {
      "countryName": "USA",
      "displayName": "WAPA Desert Southwest",
      "zoneName": "Western Area Power Administration - Desert Southwest Region"
    },
    "US-TEN-TVA": {
      "countryName": "USA",
      "displayName": "TVA",
      "zoneName": "Tennessee Valley Authority"
    },
    "US-TEX-ERCO": {
      "countryName": "USA",
      "displayName": "ERCOT",
      "zoneName": "Electric Reliability Council of Texas"
    },
    "UY": {
      "zoneName": "Uruguay"
    },
    "UZ": {
      "zoneName": "Uzbekistan"
    },
    "VA": {
      "zoneName": "Vatican City"
    },
    "VC": {
      "zoneName": "Saint Vincent and the Grenadines"
    },
    "VE": {
      "zoneName": "Venezuela"
    },
    "VG": {
      "countryName": "Virgin Islands",
      "zoneName": "Virgin Islands"
    },
    "VI": {
      "countryName": "USA",
      "zoneName": "Virgin Islands"
    },
    "VN": {
      "zoneName": "Vietnam"
    },
    "VN-C": {
      "countryName": "Vietnam",
      "zoneName": "Central Vietnam"
    },
    "VN-N": {
      "countryName": "Vietnam",
      "zoneName": "Northern Vietnam"
    },
    "VN-S": {
      "countryName": "Vietnam",
      "zoneName": "Southern Vietnam"
    },
    "VU": {
      "zoneName": "Vanuatu"
    },
    "WF": {
      "zoneName": "Wallis and Futuna"
    },
    "WS": {
      "zoneName": "Samoa"
    },
    "XK": {
      "zoneName": "Kosovo"
    },
    "XX": {
      "zoneName": "Northern Cyprus"
    },
    "YE": {
      "zoneName": "Yemen"
    },
    "YT": {
      "zoneName": "Mayotte"
    },
    "ZA": {
      "zoneName": "South Africa"
    },
    "ZM": {
      "zoneName": "Zambia"
    },
    "ZW": {
      "zoneName": "Zimbabwe"
    }
  }
}<|MERGE_RESOLUTION|>--- conflicted
+++ resolved
@@ -74,16 +74,9 @@
     "carbonintensity": "Carbon Intensity",
     "lowcarbon": "Low-carbon",
     "renewable": "Renewable",
-<<<<<<< HEAD
-    "electricityproduction": "Electricity production",
-    "electricityconsumption": "Electricity consumption",
-    "emissions": "Carbon emissions",
-=======
     "electricityproduction": "Production",
     "electricityconsumption": "Consumption",
     "emissions": "Emissions",
-    "contribute": "Contribute on GitHub",
->>>>>>> dabbc1db
     "helpfrom": "With help from:",
     "noDataAtTimestamp": "Data is temporarily unavailable for the selected time",
     "noLiveData": "Live data is temporarily unavailable for this area",
