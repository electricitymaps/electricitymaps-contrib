--- conflicted
+++ resolved
@@ -151,14 +151,9 @@
   "misc": {
     "faq": "Ofte stilte spørsmål",
     "maintitle": "Sanntids CO₂-utslipp fra strømforbruket",
-<<<<<<< HEAD
-    "newversion": "En ny version er tilgjengelig!",
-=======
     "oops": "Ka farsken! Vi får ikke kontakt med serverne. Vi prøver igjen om noen sekund!",
-    "privacyPolicy": "Personvern",
     "retrynow": "Prøv igjen nå",
     "webgl-not-supported": "Kartet vises ikke riktig fordi nettleseren din mangler støtte for WebGL.",
->>>>>>> 6fb64cc8
     "dismiss": "Avbryt",
     "reload": "Last på nytt"
   },
