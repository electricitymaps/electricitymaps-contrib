--- conflicted
+++ resolved
@@ -32,11 +32,8 @@
   },
   "misc": {
     "maintitle": "生活用電二氧化碳排放量",
-<<<<<<< HEAD
+    "oops": "哎呀！ 我們無法連線到服務器。 我們會在幾秒鐘後再試一次。",
     "newversion": "有新版本可用!",
-=======
-    "oops": "哎呀！ 我們無法連線到服務器。 我們會在幾秒鐘後再試一次。",
->>>>>>> 6fb64cc8
     "dismiss": "移除",
     "reload": "重新載入"
   },
