--- conflicted
+++ resolved
@@ -83,15 +83,12 @@
   },
   "misc": {
     "maintitle": "Sähkönkulutuksen reaaliaikiaset hiilidioksidipäästöt",
-<<<<<<< HEAD
+    "oops": "Meillä on vaikeuksia palvelimen saavuttamisessa. Yritämme uudelleen muutamassa sekunnissa.",
     "newversion": "Uusi versio saatavilla!",
-=======
-    "oops": "Meillä on vaikeuksia palvelimen saavuttamisessa. Yritämme uudelleen muutamassa sekunnissa.",
     "retrynow": "Yritä uudelleen nyt",
     "database-ad": "Etsitkö historiallista tietoa? <a href=\"https://electricitymaps.com?utm_source=app.electricitymaps.com&utm_medium=referral\" target=\"_blank\">Tutustu tietokantaamme!</a>",
     "api-ad": "Haluatko live-tietoja sovelluksessasi tai laitteessasi? <a href=\"https://electricitymaps.com?utm_source=app.electricitymaps.com&utm_medium=referral\" target=\"_blank\">Kokeile meidän API:ta!</a>",
     "legend": "Selite",
->>>>>>> 6fb64cc8
     "faq": "Usein Kysytyt Kysymykset",
     "dismiss": "Ohita",
     "reload": "Lataa uudelleen"
