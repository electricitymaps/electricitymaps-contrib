/* eslint-env node */
module.exports = {
  parser: '@babel/eslint-parser',
  extends: [
    'eslint:recommended',
    'plugin:you-dont-need-lodash-underscore/all',
    'plugin:react/recommended',
    'plugin:import/errors',
    'plugin:jsx-a11y/recommended',
    'plugin:prettier/recommended',
  ],
  plugins: ['@babel', 'react-hooks'],
  "globals": {
    "ELECTRICITYMAP_PUBLIC_TOKEN": "readonly",
    "VERSION": "readonly",
    "codePush": "readonly",
    "device": "readonly",
    "cordova": "readonly",
    "resolvePath": "readonly",
    "universalLinks": "readonly",
    "InstallMode": "readonly",
  },
  env: {
    es6: true,
    browser: true,
    node: true,
  },
  root: true,
  ignorePatterns: ['dist', 'build', '**/node_modules', '!.eslintrc.js', 'coverage'],
  settings: {
    react: {
      version: 'detect',
    },
    'import/resolver': {
      node: {
        extensions: ['.js', '.jsx', '.ts', '.tsx', '.json', '.ios.js', '.android.js'],
      },
    },
  },
  parserOptions: {
    requireConfigFile: false,
    ecmaFeatures: {
      jsx: true,
    },
    ecmaVersion: 2018,
    sourceType: 'module',
    createDefaultProgram: true,
  },
  rules: {
    'prefer-destructuring': [
      'error',
      {
        array: false,
        object: true,
      },
    ],
    'dot-notation': 'error',
    'no-await-in-loop': 'error',
    'no-duplicate-imports': 'error',
    'no-implicit-coercion': 'error',
    'no-param-reassign': 'error',
    'no-unused-vars': [
      'error',
      { args: 'after-used', argsIgnorePattern: '^_', varsIgnorePattern: '^_' },
    ],
    'no-use-before-define': ['error', { variables: true, functions: false, classes: true }],
    'prefer-const': 'error',
    'prefer-template': 'error',
    'react/jsx-filename-extension': ['error'],

    'react/self-closing-comp': 'error',
    'import/newline-after-import': 'error',
    'object-shorthand': 'error',
    'react-hooks/exhaustive-deps': 'error',
    'react-hooks/rules-of-hooks': 'error',
    'curly': 'error',
    'no-nested-ternary': 'error',
    'no-underscore-dangle': ['error',
        {
        "allowAfterThis": true,
        "allow": ["__", "__REDUX_DEVTOOLS_EXTENSION__"]
        }
    ],
    'no-console': ['error', {'allow': ['error', 'warn']}], // if .log is intended, use disable line.
    // Rules we want to enable soon!
    'jsx-a11y/anchor-is-valid': 'off',
    'jsx-a11y/click-events-have-key-events': 'off',
    'jsx-a11y/no-noninteractive-element-interactions': 'off',
    'jsx-a11y/no-static-element-interactions': 'off',

<<<<<<< HEAD
    // Rules we want to enable one day
    'no-nested-ternary': 'off',
    'no-underscore-dangle': 'off',

=======
>>>>>>> ebd58139
    // Rules that doesn't make sense for us:
    'import/prefer-default-export': 'off',
    'import/named': 'off',
    'react/prop-types': 'off',
    'react/display-name': 'off',
    'import/order': 'off',
  },
};<|MERGE_RESOLUTION|>--- conflicted
+++ resolved
@@ -88,13 +88,6 @@
     'jsx-a11y/no-noninteractive-element-interactions': 'off',
     'jsx-a11y/no-static-element-interactions': 'off',
 
-<<<<<<< HEAD
-    // Rules we want to enable one day
-    'no-nested-ternary': 'off',
-    'no-underscore-dangle': 'off',
-
-=======
->>>>>>> ebd58139
     // Rules that doesn't make sense for us:
     'import/prefer-default-export': 'off',
     'import/named': 'off',
