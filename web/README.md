# Electricity Maps

**This documentation is specifically for the frontend web/mobile app.**

_If you're looking for more info on the parsers, check out [how to setup Python development environment](https://github.com/electricityMaps/electricitymaps-contrib/wiki/Set-up-local-environment#setup-python-development-environment) and [how to fix a broken parser (and test it locally)](https://github.com/electricityMaps/electricitymaps-contrib/wiki/Fixing-a-broken-parser)._

## Local development

Prerequisites:

- Ensure you have `NodeJS` and `pnpm` installed locally (`brew install pnpm`)
- Run `pnpm install` in both the web and mockserver directories
<<<<<<< HEAD
=======

1. Start the mockserver: `pnpm run mockserver`
2. Run app in another tab: `pnpm dev`
>>>>>>> 4e7fffab

## Scripts

- `pnpm mockserver` - starts the mockserver.
- `pnpm dev` - start a development server with hot reload.
- `pnpm build` - build for production. The generated files will be in the `dist` folder.
- `pnpm preview` - locally preview the production build.
- `pnpm test` - run unit and integration tests related to changed files based on git.
- `pnpm cy:e2e` - work with integration tests. Remember to run `pnpm dev` before!
- `pnpm cy:components` - work with component tests.
  <!-- - `pnpm test:ci` - run all unit and integration tests in CI mode. -->
  <!-- - `pnpm test:e2e` - run all e2e tests with the Cypress Test Runner. -->
  <!-- - `pnpm test:e2e:headless` - run all e2e tests headlessly. -->
- `pnpm format` - format all files with Prettier.
- `pnpm lint` - runs TypeScript and ESLint.
- `pnpm validate` - runs `lint`, `test:ci` and `test:e2e:ci`.

### TODO: Scripts currently disabled until we're ready

```
    "test:e2e": "pnpm preview:test 'cypress open'",
    "test:e2e:headless": "pnpm preview:test 'cypress run'",
    "test:e2e:ci": "vite build && pnpm preview:test 'cypress run --record'",
```

## Scripts

- `pnpm dev` - start a development server with hot reload.
- `pnpm build` - build for production. The generated files will be on the `dist` folder.
- `pnpm preview` - locally preview the production build.
- `pnpm test` - run unit and integration tests related to changed files based on git.
- `pnpm cy:e2e` - work with integration tests. Remember to run `pnpm dev` before!
- `pnpm cy:components` - work with component tests.
  <!-- - `pnpm test:ci` - run all unit and integration tests in CI mode. -->
  <!-- - `pnpm test:e2e` - run all e2e tests with the Cypress Test Runner. -->
  <!-- - `pnpm test:e2e:headless` - run all e2e tests headlessly. -->
- `pnpm format` - format all files with Prettier.
- `pnpm lint` - runs TypeScript and ESLint.
- `pnpm validate` - runs `lint`, `test:ci` and `test:e2e:ci`.

### TODO: Scripts currently disabled until we're ready

```
    "test:e2e": "pnpm preview:test 'cypress open'",
    "test:e2e:headless": "pnpm preview:test 'cypress run'",
    "test:e2e:ci": "vite build && pnpm preview:test 'cypress run --record'",
```

### Using production API (internal eMap team only)

As an eMap internal team member, you can also run the app connected to production API instead of the mockserver:

- Run `VITE_PUBLIC_ELECTRICITYMAP_PUBLIC_TOKEN='YOUR TOKEN' pnpm dev`
- Add a `?remote=true` query parameter

### Building for production

- Add an environment variable for `SENTRY_AUTH_TOKEN="find it here => https://sentry.io/settings/account/api/auth-tokens/"`
- Add an environment variable for `VITE_PUBLIC_ELECTRICITYMAP_PUBLIC_TOKEN='YOUR TOKEN'`

## Geometries development

See [how to edit world geometries](https://github.com/electricityMaps/electricitymaps-contrib/wiki/Edit-world-geometries).

## Icon usage

We use [react-icons](https://github.com/react-icons/react-icons) and by default the app uses the "Heroicons 2" library with "Outline" variants.

If an icon should be missing, then feel free to look into other libraries to find an icon that matches the style. An important rule here is that we ideally want to use only outlined icons (and no filled/solid icons).

Search for icons here: [https://react-icons.github.io/react-icons/](https://react-icons.github.io/react-icons/)

## State Management

We use [jotai](https://jotai.org/) for global UI state management, [TanStack Query](https://tanstack.com/query/v4/docs/overview) for data state management and React's setState() for local component state.

### Do I have to put all my state into jotai? Should I ever use React's setState()?

> There is no “right” answer for this. Some users prefer to keep every single piece of data in jotai, to maintain a fully serializable and controlled version of their application at all times. Others prefer to keep non-critical or UI state, such as “is this dropdown currently open”, inside a component's internal state. (Original [link](https://redux.js.org/faq/organizing-state#do-i-have-to-put-all-my-state-into-redux-should-i-ever-use-reacts-setstate), visited 2022)

The following list can be used to determine whether to store in atom or setState.

- Do other parts of the application care about this data?
- Do you need to be able to create further derived data based on this original data?
- Is the same data being used to drive multiple components?
- Do you want to persist the data for another session?
- Do you want to cache the data (ie, use what's in state if it's already there instead of re-requesting it)?

**Choosing atoms**

1. States that drastically changes the behavior of the map and is important when sharing with other people. Examples could be production/consumption and country/zones view. This state should be stored in the URL and localstorage. Use atomWithCustomStorage.

2. States that personalizes the app but is not essential to be shared. For example dark-mode and color-blind mode. This state should be stored in localstorage. use atomWithStorage

3. State that changes the viewer experience and may be disrupted by a reload but is not essential to be shared. This state should be stored in sessionStorage. Use atomWithStorage.

4. All other global state should be able to use the basic atom.

**Avoid prop drilling with global state**

In general all global atoms should be accessed through useAtom and not through prop drilling. This allows our components to be more modular and takes full advantage of the global nature of atoms. In general we want to avoid transporting props multiple levels down.

If the components are very closely related it may make sense to pass down derived values instead.

- ButtonGroup.tsx
- Button1.tsx
- Button2.tsx
- Button3.tsx

Here the buttonGroup may retrieve a state 'globalSelectedValue' from the global state. Instead of passing down 'globalSelectedValue' to the buttons, the buttonGroup can pass down a 'isSelected' boolean prop which depends on 'globalSelectedValue' and the value of the individual buttons.<|MERGE_RESOLUTION|>--- conflicted
+++ resolved
@@ -10,12 +10,9 @@
 
 - Ensure you have `NodeJS` and `pnpm` installed locally (`brew install pnpm`)
 - Run `pnpm install` in both the web and mockserver directories
-<<<<<<< HEAD
-=======
 
 1. Start the mockserver: `pnpm run mockserver`
 2. Run app in another tab: `pnpm dev`
->>>>>>> 4e7fffab
 
 ## Scripts
 
