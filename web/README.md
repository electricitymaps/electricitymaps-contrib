# electricityMap app

**This documentation is specifically for the frontend web/mobile app.**

_If you're looking for more info on the parsers, check out [how to setup Python development environment](https://github.com/electricitymap/electricitymap-contrib/wiki/Set-up-local-environment#setup-python-development-environment) and [how to fix a broken parser (and test it locally)](https://github.com/electricityMap/electricitymap-contrib/wiki/Fixing-a-broken-parser)._

## Local development

Prerequisites:

- Ensure you have `NodeJS` and `yarn` installed locally
- Run `yarn install`

After the above steps, simply run the following steps:

1. Start the mockserver: `docker-compose up -d mockserver`
2. Run `yarn develop`

### Using production API (internal eMap team only)

As an eMap internal team member, you can also run the app connected to production API instead of the mockserver:

- Run `SNOWPACK_PUBLIC_ELECTRICITYMAP_PUBLIC_TOKEN='YOUR_TOKEN' yarn develop`
- Add a `?remote=true` query parameter

## Geometries development

<<<<<<< HEAD
See [how to edit world geometries](https://github.com/electricitymap/electricitymap-contrib/wiki/Edit-world-geometries).
=======
- [geojson.io](https://geojson.io) is a great tool for visualizing and editing coordinates
- We currently can't generate coordinates for small islands --> any PRs for fixing this without compromising too much on bundle size is very welcome!


## Translating strings missing in your locale

We wrote a little tool for this task:

```bash
node translation-helper.js
```

You will be asked to select a language to translate.

Running the tool looks like this:

```
Languages you can translate: ar, da, de, es, fr, hr, it, ja, nl, pl, pt-br, ru, sv, zh-cn, zh-hk, zh-tw
Which language do you want to translate: de

country-panel.electricity [Electricity]: Elektrizität
zoneShortName.IQ-KUR.countryName [Iraq]: Irak
...
```
>>>>>>> 49acf8be
<|MERGE_RESOLUTION|>--- conflicted
+++ resolved
@@ -25,31 +25,4 @@
 
 ## Geometries development
 
-<<<<<<< HEAD
-See [how to edit world geometries](https://github.com/electricitymap/electricitymap-contrib/wiki/Edit-world-geometries).
-=======
-- [geojson.io](https://geojson.io) is a great tool for visualizing and editing coordinates
-- We currently can't generate coordinates for small islands --> any PRs for fixing this without compromising too much on bundle size is very welcome!
-
-
-## Translating strings missing in your locale
-
-We wrote a little tool for this task:
-
-```bash
-node translation-helper.js
-```
-
-You will be asked to select a language to translate.
-
-Running the tool looks like this:
-
-```
-Languages you can translate: ar, da, de, es, fr, hr, it, ja, nl, pl, pt-br, ru, sv, zh-cn, zh-hk, zh-tw
-Which language do you want to translate: de
-
-country-panel.electricity [Electricity]: Elektrizität
-zoneShortName.IQ-KUR.countryName [Iraq]: Irak
-...
-```
->>>>>>> 49acf8be
+See [how to edit world geometries](https://github.com/electricitymap/electricitymap-contrib/wiki/Edit-world-geometries).