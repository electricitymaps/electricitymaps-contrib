steps:

  prepare:
    image: node:10.15.3
    inputs:
      # packages
      - package.json
      - yarn.lock
    commands:
      - yarn

  build:
    environment:
<<<<<<< HEAD
      ELECTRICITYMAP_PUBLIC_TOKEN: ${ELECTRICITYMAP_PUBLIC_TOKEN}
=======
      ELECTRICITYMAP_PUBLIC_TOKEN: ${BRICK_ELECTRICITYMAP_PUBLIC_TOKEN}
>>>>>>> 7357ef04
    inputs:
      # geometries
      - generate-geometries.js
      - topogen.sh
      - third_party_maps
      # source code
      - ../config/{exchanges,zones}.json
      - locales
      - ./{locales-config.json,translation-status.js}
      - public/{css,fonts,images,apple-app-site-association,browserconfig.xml,manifest.json}
      - src
      - views
      - ./{.babelrc,.eslintrc,server.js,webpack.config.js}
    commands:
      - mkdir -p public/dist
      - bash topogen.sh
      - yarn build-release
    outputs:
      - src/world.json
      - public/dist
    tag: eu.gcr.io/tmrow-152415/electricitymap_web

  deploy:
    image: google/cloud-sdk:243.0.0
    commands:
      - gsutil -m cp -a public-read -r public/* gs://static.electricitymap.org/public_web
    secrets:
      gcloud:
        src: ~/.config/gcloud
        target: /root/.config/gcloud<|MERGE_RESOLUTION|>--- conflicted
+++ resolved
@@ -11,11 +11,7 @@
 
   build:
     environment:
-<<<<<<< HEAD
-      ELECTRICITYMAP_PUBLIC_TOKEN: ${ELECTRICITYMAP_PUBLIC_TOKEN}
-=======
       ELECTRICITYMAP_PUBLIC_TOKEN: ${BRICK_ELECTRICITYMAP_PUBLIC_TOKEN}
->>>>>>> 7357ef04
     inputs:
       # geometries
       - generate-geometries.js
