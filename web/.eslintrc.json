--- conflicted
+++ resolved
@@ -142,11 +142,7 @@
         "ignore": [".*[pP]rops"]
       }
     ],
-<<<<<<< HEAD
-    "unicorn/no-nested-ternary": "off", // TODO: Change back to error when we upgrade prettier to v3+
-=======
     "unicorn/no-nested-ternary": "error",
->>>>>>> 8744775d
     "unicorn/no-useless-undefined": "off",
     "unicorn/no-null": "off",
     "simple-import-sort/imports": "error",
