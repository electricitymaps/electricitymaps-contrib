/* eslint-disable @typescript-eslint/no-unsafe-member-access */
// TODO: Convert to component test
describe('Country Panel', () => {
  beforeEach(() => {
    cy.interceptAPI('v9/state/hourly');
    cy.interceptAPI('v9/meta');
  });

  it('interacts with details', () => {
    cy.interceptAPI('v9/details/hourly/DK-DK2');

    cy.visit('/zone/DK-DK2?lang=en-GB', {
      onBeforeLoad(win) {
        delete win.navigator.__proto__.serviceWorker;
      },
    });
    cy.get('[data-test-id=close-modal]').click();
    cy.waitForAPISuccess('v9/state/hourly');
    cy.waitForAPISuccess('v9/details/hourly/DK-DK2');
    cy.get('[data-test-id=loading-overlay]').should('not.exist');
    cy.contains('East Denmark');
    cy.contains('Carbon Intensity');
    cy.get('[data-test-id=left-panel] [data-test-id=co2-square-value]').contains('73');
    // cy.get('[data-test-id=zone-header-lowcarbon-gauge]').trigger('mouseover');
    // cy.contains('Includes renewables and nuclear');
    cy.get('[data-test-id=zone-header-lowcarbon-gauge]').trigger('mouseout');

    cy.get('[data-test-id=toggle-button-emissions]').should(
      'have.attr',
      'aria-checked',
      'false'
    );
    cy.get('[data-test-id=toggle-button-emissions]')
      .click()
      .should('have.attr', 'aria-checked', 'true');
    cy.contains('0 t');
    cy.get('[data-test-id=toggle-button-electricity]').click();

    // // test graph tooltip
    // cy.get('[data-test-id=details-carbon-graph]').trigger('mousemove', 'left');
    // // ensure hovering the graph does not change underlying data
    // cy.get('[data-test-id=left-panel] [data-test-id=co2-square-value]').should(
    //   'have.text',
    //   '232'
    // );
    cy.get('[data-test-id=time-slider-input] ').should(
      'have.attr',
      'aria-valuenow',
      '24'
    );
    // ensure tooltip is shown and changes depending on where on the graph is being hovered
    cy.get('[data-test-id=details-carbon-graph]').trigger('mousemove', 'left');
    cy.get('[data-test-id=carbon-chart-tooltip]').should('be.visible');
    cy.get('[data-test-id=carbon-chart-tooltip] ').should('contain.text', '72');

    cy.get('[data-test-id=details-carbon-graph]').trigger('mouseout');
    cy.get('[data-test-id=details-carbon-graph]').trigger('mousemove', 'center');
    cy.get('[data-test-id=carbon-chart-tooltip]').should('contain.text', '64');
    cy.get('[data-test-id=details-carbon-graph]').trigger('mouseout');

    // cy.get('[data-test-id=time-slider-input] ').setSliderValue(1_661_306_400_000);
    cy.get('[data-test-id=left-panel] [data-test-id=co2-square-value]').should(
      'contain.text',
      '73'
    );

    cy.get('[data-test-id=left-panel-back-button]').click();
  });

  // TODO bring back when we have a no recent data message
  it.skip('asserts countryPanel contains "no-recent-data" message', () => {
    cy.interceptAPI('v9/details/hourly/UA');
    cy.visit('/zone/UA?lang=en-GB', {
      onBeforeLoad(win) {
        delete win.navigator.__proto__.serviceWorker;
      },
    });
    cy.waitForAPISuccess('v9/state/hourly');
    cy.waitForAPISuccess('v9/details/hourly/UA');

    cy.get('[data-test-id=no-data-overlay-message]')
      .should('exist')
      .contains('Data is temporarily unavailable for the selected time');
  });

  it('asserts countryPanel contains no parser message when zone has no data', () => {
    // Add all required API intercepts
    cy.interceptAPI('v9/state/hourly');
    cy.interceptAPI('v9/details/hourly/CN');
    cy.interceptAPI('v9/meta'); // Add this if needed

    cy.visit('/zone/CN/24h?lang=en-GB', {
      onBeforeLoad(win) {
        delete win.navigator.__proto__.serviceWorker;
      },
    });

    cy.waitForAPISuccess('v9/state/hourly');
    cy.waitForAPISuccess('v9/details/hourly/CN');

    cy.get('[data-test-id=no-parser-message]').should('exist');
  });

<<<<<<< HEAD
  it('scrolls to anchor element if provided a hash in url', () => {
    cy.interceptAPI('v9/details/hourly/DK-DK2');
=======
  // TODO(AVO-659): fix flaky tests
  it.skip('scrolls to anchor element if provided a hash in url', () => {
    cy.interceptAPI('v8/details/hourly/DK-DK2');
>>>>>>> d432f609

    cy.visit('/zone/DK-DK2?lang=en-GB#origin_chart', {
      onBeforeLoad(win) {
        delete win.navigator.__proto__.serviceWorker;
      },
    });
    cy.get('[data-test-id=close-modal]').click();
    cy.waitForAPISuccess('v9/state/hourly');
    cy.waitForAPISuccess('v9/details/hourly/DK-DK2');
    // eslint-disable-next-line cypress/require-data-selectors
    cy.get('#origin_chart').should('be.visible');
  });

<<<<<<< HEAD
  it('scrolls to anchor element if provided a hash with caps in url', () => {
    cy.interceptAPI('v9/details/hourly/DK-DK2');
=======
  it.skip('scrolls to anchor element if provided a hash with caps in url', () => {
    cy.interceptAPI('v8/details/hourly/DK-DK2');
>>>>>>> d432f609

    cy.visit('/zone/DK-DK2?lang=en-GB#oRiGiN_ChArT', {
      onBeforeLoad(win) {
        delete win.navigator.__proto__.serviceWorker;
      },
    });
    cy.get('[data-test-id=close-modal]').click();
    cy.waitForAPISuccess('v9/state/hourly');
    cy.waitForAPISuccess('v9/details/hourly/DK-DK2');
    // eslint-disable-next-line cypress/require-data-selectors
    cy.get('#origin_chart').should('be.visible');
  });

  it('does not scroll or error if provided a non-sensical hash in url', () => {
    cy.interceptAPI('v9/details/hourly/DK-DK2');

    cy.visit('/zone/DK-DK2?lang=en-GB##not-a-thing', {
      onBeforeLoad(win) {
        delete win.navigator.__proto__.serviceWorker;
      },
    });
    cy.get('[data-test-id=close-modal]').click();
    cy.waitForAPISuccess('v9/state/hourly');
    cy.waitForAPISuccess('v9/details/hourly/DK-DK2');
    cy.get('[data-test-id=left-panel] [data-test-id=co2-square-value]').should(
      'be.visible'
    );
  });
});<|MERGE_RESOLUTION|>--- conflicted
+++ resolved
@@ -101,14 +101,10 @@
     cy.get('[data-test-id=no-parser-message]').should('exist');
   });
 
-<<<<<<< HEAD
-  it('scrolls to anchor element if provided a hash in url', () => {
-    cy.interceptAPI('v9/details/hourly/DK-DK2');
-=======
+
   // TODO(AVO-659): fix flaky tests
   it.skip('scrolls to anchor element if provided a hash in url', () => {
     cy.interceptAPI('v8/details/hourly/DK-DK2');
->>>>>>> d432f609
 
     cy.visit('/zone/DK-DK2?lang=en-GB#origin_chart', {
       onBeforeLoad(win) {
@@ -122,13 +118,10 @@
     cy.get('#origin_chart').should('be.visible');
   });
 
-<<<<<<< HEAD
-  it('scrolls to anchor element if provided a hash with caps in url', () => {
-    cy.interceptAPI('v9/details/hourly/DK-DK2');
-=======
+
   it.skip('scrolls to anchor element if provided a hash with caps in url', () => {
     cy.interceptAPI('v8/details/hourly/DK-DK2');
->>>>>>> d432f609
+
 
     cy.visit('/zone/DK-DK2?lang=en-GB#oRiGiN_ChArT', {
       onBeforeLoad(win) {
