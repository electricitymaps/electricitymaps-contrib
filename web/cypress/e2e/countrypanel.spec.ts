// TODO: Convert to component test
describe('Country Panel', () => {
  // beforeEach(() => {

  // });

  it('interacts with details', () => {
<<<<<<< HEAD
    cy.interceptAPI('v6/state/hourly');
=======
    cy.interceptAPI('v6/details/hourly/DK-DK2');

    cy.visit('/zone/DK-DK2?skip-onboarding=true&lang=en-GB');
>>>>>>> 8f54a79a
    cy.waitForAPISuccess('v6/state/hourly');
    cy.interceptAPI('v6/details/hourly/DK-DK2');
    cy.waitForAPISuccess('v6/details/hourly/DK-DK2');

    cy.visit('/zone/DK-DK2?skip-onboarding=true&lang=en-GB');
    cy.contains('East Denmark');
    cy.contains('Carbon Intensity');
    cy.get('[data-test-id=left-panel] [data-test-id=co2-square-value]').contains('232');
    // cy.get('[data-test-id=zone-header-lowcarbon-gauge]').trigger('mouseover');
    // cy.contains('Includes renewables and nuclear');
    cy.get('[data-test-id=zone-header-lowcarbon-gauge]').trigger('mouseout');

    cy.contains('Carbon emissions').should('have.attr', 'aria-checked', 'false');
    cy.contains('Carbon emissions').click().should('have.attr', 'aria-checked', 'true');
    cy.contains('0 t/min');
    cy.contains('Electricity consumption').click();

    // // test graph tooltip
    // cy.get('[data-test-id=details-carbon-graph]').trigger('mousemove', 'left');
    // // ensure hovering the graph does not change underlying data
    // cy.get('[data-test-id=left-panel] [data-test-id=co2-square-value]').should(
    //   'have.text',
    //   '232'
    // );
    cy.get('[data-test-id=time-slider-input] ').should(
      'have.attr',
      'aria-valuenow',
      '24'
    );
    // ensure tooltip is shown and changes depending on where on the graph is being hovered
    cy.get('[data-test-id=details-carbon-graph]').trigger('mousemove', 'left');
    cy.get('[data-test-id=carbon-chart-tooltip]').should('be.visible');
    cy.get('[data-test-id=carbon-chart-tooltip] ').should('contain.text', '234');

    cy.get('[data-test-id=details-carbon-graph]').trigger('mouseout');
    cy.get('[data-test-id=details-carbon-graph]').trigger('mousemove', 'center');
    cy.get('[data-test-id=carbon-chart-tooltip]').should('contain.text', '206');
    cy.get('[data-test-id=details-carbon-graph]').trigger('mouseout');

    // cy.get('[data-test-id=time-slider-input] ').setSliderValue(1_661_306_400_000);
    cy.get('[data-test-id=left-panel] [data-test-id=co2-square-value]').should(
      'contain.text',
      '232'
    );

    cy.get('[data-test-id=left-panel-back-button]').click();
  });

<<<<<<< HEAD
  // it('asserts countryPanel contains "no-recent-data" message', () => { TODO bring back when we have a no recent data message
  //   cy.interceptAPI('v6/details/hourly/UA');
  //   cy.visit('/zone/UA?lang=en-GB');
  //   cy.waitForAPISuccess('v6/state/hourly');
  //   cy.waitForAPISuccess('v6/details/hourly/UA');
=======
  // TODO bring back when we have a no recent data message
  it.skip('asserts countryPanel contains "no-recent-data" message', () => {
    cy.interceptAPI('v6/details/hourly/UA');
    cy.visit('/zone/UA?lang=en-GB');
    cy.waitForAPISuccess('v6/state/hourly');
    cy.waitForAPISuccess('v6/details/hourly/UA');
>>>>>>> 8f54a79a

  //   cy.get('[data-test-id=no-data-overlay-message]')
  //     .should('exist')
  //     .contains('Data is temporarily unavailable for the selected time');
  // });

  // it('asserts countryPanel contains no parser message when zone has no data', () => {
  //   cy.visit('/zone/CN?lang=en-GB');
  //   cy.waitForAPISuccess('v6/state/hourly');
  //   cy.get('[data-test-id=no-parser-message]').should('exist');
  // });
});<|MERGE_RESOLUTION|>--- conflicted
+++ resolved
@@ -5,13 +5,9 @@
   // });
 
   it('interacts with details', () => {
-<<<<<<< HEAD
-    cy.interceptAPI('v6/state/hourly');
-=======
     cy.interceptAPI('v6/details/hourly/DK-DK2');
 
     cy.visit('/zone/DK-DK2?skip-onboarding=true&lang=en-GB');
->>>>>>> 8f54a79a
     cy.waitForAPISuccess('v6/state/hourly');
     cy.interceptAPI('v6/details/hourly/DK-DK2');
     cy.waitForAPISuccess('v6/details/hourly/DK-DK2');
@@ -60,29 +56,22 @@
     cy.get('[data-test-id=left-panel-back-button]').click();
   });
 
-<<<<<<< HEAD
-  // it('asserts countryPanel contains "no-recent-data" message', () => { TODO bring back when we have a no recent data message
-  //   cy.interceptAPI('v6/details/hourly/UA');
-  //   cy.visit('/zone/UA?lang=en-GB');
-  //   cy.waitForAPISuccess('v6/state/hourly');
-  //   cy.waitForAPISuccess('v6/details/hourly/UA');
-=======
   // TODO bring back when we have a no recent data message
   it.skip('asserts countryPanel contains "no-recent-data" message', () => {
     cy.interceptAPI('v6/details/hourly/UA');
     cy.visit('/zone/UA?lang=en-GB');
     cy.waitForAPISuccess('v6/state/hourly');
     cy.waitForAPISuccess('v6/details/hourly/UA');
->>>>>>> 8f54a79a
 
-  //   cy.get('[data-test-id=no-data-overlay-message]')
-  //     .should('exist')
-  //     .contains('Data is temporarily unavailable for the selected time');
-  // });
+    //   cy.get('[data-test-id=no-data-overlay-message]')
+    //     .should('exist')
+    //     .contains('Data is temporarily unavailable for the selected time');
+    // });
 
-  // it('asserts countryPanel contains no parser message when zone has no data', () => {
-  //   cy.visit('/zone/CN?lang=en-GB');
-  //   cy.waitForAPISuccess('v6/state/hourly');
-  //   cy.get('[data-test-id=no-parser-message]').should('exist');
-  // });
+    // it('asserts countryPanel contains no parser message when zone has no data', () => {
+    //   cy.visit('/zone/CN?lang=en-GB');
+    //   cy.waitForAPISuccess('v6/state/hourly');
+    //   cy.get('[data-test-id=no-parser-message]').should('exist');
+    // });
+  });
 });