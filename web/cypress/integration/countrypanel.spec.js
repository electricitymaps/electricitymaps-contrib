--- conflicted
+++ resolved
@@ -24,22 +24,19 @@
     // test graph tooltip
     cy.get('[data-test-id=history-carbon-graph]').trigger('mousemove', 'left');
     // ensure hovering the graph does not change underlying data
-    cy.get('.left-panel-zone-details .country-col').contains('152');
+    cy.get('.left-panel-zone-details [data-test-id=co2-square-value').should('have.text', '152');
     cy.get('input.time-slider-input-new').should('have.value', '1655874000000');
     // ensure tooltip is shown and changes depending on where on the graph is being hovered
     cy.get('#country-tooltip').should('be.visible');
-    cy.get('#country-tooltip .country-col').contains('86');
+    cy.get('#country-tooltip [data-test-id=co2-square-value').should('have.text', '86');
+
     cy.get('[data-test-id=history-carbon-graph]').trigger('mouseout');
     cy.get('[data-test-id=history-carbon-graph]').trigger('mousemove', 'center');
-    cy.get('#country-tooltip .country-col').contains('122');
+    cy.get('#country-tooltip [data-test-id=co2-square-value').should('have.text', '122');
     cy.get('[data-test-id=history-carbon-graph]').trigger('mouseout');
 
-<<<<<<< HEAD
-=======
-    cy.get('[data-test-id=co2-square-value').should('have.text', '152');
->>>>>>> 386f5a70
     cy.get('input.time-slider-input-new').setSliderValue('1655823600000');
-    cy.get('[data-test-id=co2-square-value').should('have.text', '84');
+    cy.get('.left-panel-zone-details [data-test-id=co2-square-value').should('have.text', '84');
 
     cy.get('.left-panel-back-button').click();
   });
