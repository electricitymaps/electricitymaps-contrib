{
  "panel-initial-text": {
    "thisproject": "Este é um app de",
    "opensource": "Código Aberto",
    "see": "acessar",
    "datasources": "fonte de dados",
    "contribute": "Contribua <a href=\"%s\" target=\"_blank\">adicionando seu país ou território</a>"
  },
  "mobile-main-menu": {
    "map": "Electricity Maps",
    "areas": "Áreas",
    "about": "Sobre"
  },
  "onboarding-modal": {
    "view1": {
      "subtitle": "Mapeando o impacto climático da eletricidade"
    },
    "view2": {
      "header": "Veja o quanto de CO₂ é emitido para produzir sua eletricidade em tempo real.",
      "text": "As áreas através do mundo são coloridas pela sua Intensidade de Carbono (incluindo todos os gases de efeito estufa) da eletricidade consumida. Quanto mais verde a cor, mais ecológica é a eletricidade."
    },
    "view3": {
      "header": "Saiba de onde sua eletricidade vem",
      "text": "As setas no mapa indicam fluxos de eletricidade entre áreas diferentes. Clique em uma área para ver mais informações sobre as origens de sua eletricidade."
    },
    "view4": {
      "header": "Condições eólicas e solares em tempo real",
      "text": " A produção de energias eólicas e solares dependem do tempo. Para ver dados em tempo real em todo mundo sobre luminosidade e força do vento, pressione o botão do Sol para ver dados sobre a luz do Sol e pressione o botão do Vento para ver dados sobre a força do vento."
    }
  },
  "country-panel": {
    "source": "Fonte",
    "carbonintensity": "Intensidade de emissão de carbono",
    "lowcarbon": "Baixo carbono",
    "renewable": "Renovável",
    "electricityproduction": "Produção de eletricidade",
    "electricityconsumption": "Consumo de eletricidade",
    "bysource": "por fonte",
    "emissions": "Emissões de carbono",
    "addeditsource": "<a href=\"%s\" target=\"_blank\">adicionar ou editar fonte de dados</a>",
    "helpfrom": "com ajuda de",
    "noDataAtTimestamp": "Os dados estão temporariamente indisponíveis para a data selecionada",
    "noLiveData": "Os dados em tempo real estão temporariamente indisponíveis para esta área",
    "noParserInfo": "Nós não temos nenhuma informação sobre essa área.<br/> Gostaria de corrigir isso? Você pode contribuir <a href=\"%s\" target=\"_blank\">adicionando dados da área</a>.",
    "now": "Agora",
    "dataIsDelayed": "Dados para essa região podem estar até %s horas atrasados. Dados em tempo real estão indisponíveis.",
    "averagebysource": "média por fonte",
    "estimated": "estimado",
    "aggregated": "agregado",
    "dataIsEstimated": "Parte dos dados dessa região são estimados. Leia mais sobre nossa metodologia de estimativas <a href=\"https://github.com/electricityMaps/electricitymaps-contrib/wiki/Estimation-methods\" target=\"_blank\">aqui</a>.",
    "exchangesAreMissing": "Trocas são consideradas para os cálculos mas não estão sendo mostradas. Leia mais sobre nossas agregações históricas <a href=\"https://github.com/electricityMaps/electricitymaps-contrib/wiki/Historical-aggregates\" target=\"_blank\">aqui</a>.",
    "estimatedTooltip": "Os dados em tempo-real para essa zona são estimados e baseados na origem e em suposições do modelo.",
    "aggregatedTooltip": "Os dados para essa zona são agregados e baseados em valores históricos de hora em hora.",
    "helpUs": "Nos ajude a identificar o problema dando uma olhada nos <a href=\"%s\" target=\"_blank\">registros</a> ou contactando o provedor de dados."
  },
  "left-panel": {
    "zone-list-header-title": "Impacto climático",
    "zone-list-header-subtitle": "Áreas ranqueadas pela intensidade de carbono que a eletricidade consome (gCO₂eq/kWh)",
    "search": "Pesquise por país ou área"
  },
  "country-history": {
    "Getdata": "Obtenha dados históricos, marginais e de previsão da API",
    "carbonintensity": {
<<<<<<< HEAD
      "hourly": "Intensidade da emissão de carbono nas últimas 24 horas"
    },
    "emissionsorigin": {
      "hourly": "Origem da emissão de carbono nas últimas 24 horas"
    },
    "emissionsproduction": {
      "hourly": "Emissões de carbono produzida nas últimas 24 horas"
    },
    "electricityorigin": {
      "hourly": "Origem da eletricidade nas últimas 24 horas"
    },
    "electricityproduction": {
      "hourly": "Produção de eletricidade nas últimas 24 horas"
    },
    "electricityprices": {
      "hourly": "Preço da eletricidade nas últimas 24 horas"
    },
    "emissions": {
      "hourly": "Emissões de carbono nas últimas 24 horas"
=======
      "hourly": "Intensidade da emissão de carbono nas últimas 24 horas",
      "default": "Intensidade de carbono nas últimas %1$s",
      "daily": "Intensidade de carbono no último mês",
      "monthly": "Intensidade de carbono no último ano",
      "yearly": "Intensidade de carbono nos últimos 5 anos"
    },
    "emissionsorigin": {
      "hourly": "Origem da emissão de carbono nas últimas 24 horas",
      "default": "Emissões nas últimas %1$s"
    },
    "emissionsproduction": {
      "hourly": "Emissões de carbono produzida nas últimas 24 horas",
      "default": "Origem de emissões nas últimas %1$s"
    },
    "electricityorigin": {
      "hourly": "Origem da eletricidade nas últimas 24 horas",
      "default": "Origem da eletricidade nas últimas %1$s"
    },
    "electricityproduction": {
      "hourly": "Produção de eletricidade nas últimas 24 horas",
      "default": "Produção de eletricidade nas últimas %1$s"
    },
    "electricityprices": {
      "hourly": "Preço da eletricidade nas últimas 24 horas",
      "default": "Preço da eletricidade nas últimas %1$s"
    },
    "emissions": {
      "hourly": "Emissões de carbono nas últimas 24 horas",
      "default": "Emissões nas últimas %1$s"
>>>>>>> 6709878a
    }
  },
  "footer": {
    "foundbugs": "Encontrou erros ou tem alguma sugestão? Contate-nos",
    "faq-text": "Algo não está claro? Acesse nossas",
    "faq": "questões frequentes.",
    "here": "aqui"
  },
  "legends": {
    "windpotential": "Potencial da força do vento",
    "solarpotential": "Potencial solar",
    "colorblindmode": "Modo para daltônicos",
    "carbonintensity": "Intensidade de carbono"
  },
  "time-controller": {
    "title": "Exibir dados do passado"
  },
  "tooltips": {
    "carbonintensity": "Intensidade de emissões de CO₂",
    "lowcarbon": "Baixo carbono",
    "renewable": "Renovável",
    "crossborderexport": "Exportação transfronteiriça",
    "carbonintensityexport": "Intensidade de emissões de CO₂ na exportação",
    "ofinstalled": "da capacidade instalada",
    "utilizing": "utilizando",
    "withcarbonintensity": "com uma intensidade de emissão de CO₂ de",
    "showWindLayer": "Mostrar a camada de vento",
    "hideWindLayer": "Esconder a camada de vento",
    "showSolarLayer": "Mostrar a camada solar",
    "hideSolarLayer": "Esconder a camada solar",
    "toggleDarkMode": "Alternar modo escuro",
    "noParserInfo": "Nenhum dado disponível",
    "temporaryDataOutage": "Dados temporariamente indisponíveis",
    "production": "produção",
    "consumption": "consumo",
    "cpinfo": "<b>consumo</b> leva em consideração importações e exportações, <b>produção</b> as ignora",
    "selectLanguage": "Selecione a linguagem",
    "lowCarbDescription": "Inclui renováveis e nucleares",
    "representing": "representando",
    "ofemissions": "de emissões",
    "zoomIn": "Aumentar zoom",
    "zoomOut": "Diminuir zoom",
    "dataIsDelayed": "Dados estão atrasados",
    "weatherDisabled": "Dados meteorológicos não disponíveis no momento",
    "aggregateinfo": "Países são agregados quando a capacidade anual da zona é maior que 90% da capacidade total"
  },
  "misc": {
    "maintitle": "Emissões de CO₂ do consumo elétrico em tempo real",
    "oops": "Epa! Estamos tendo problemas com o servidor. Tentaremos novamente em alguns segundos.",
    "newversion": "Uma nova versão está disponível! Clique <a onClick=\"location.reload(true);\">aqui</a> para recarregar.",
    "webgl-not-supported": "O mapa não pode ser renderizado porque este navegador não oferece suporte a WebGL.",
    "retrynow": "Tentar novamente",
    "database-ad": "Procurando por dados históricos? <a href=\"https://electricitymaps.com?utm_source=app.electricitymaps.com&utm_medium=referral\" target=\"_blank\">Olhe nosso banco de dados!</a>",
    "api-ad": "Gostaria de dados em tempo real no seu app ou no seu dispositivo? <a href=\"https://electricitymaps.com?utm_source=app.electricitymaps.com&utm_medium=referral\" target=\"_blank\">Tente nossa API!</a>",
    "legend": "Legenda",
    "faq": "Questões frequentes",
    "privacyPolicy": "Política de Privacidade",
    "legalNotice": "Aviso Legal"
  },
  "wind": "eólica",
  "solar": "solar",
  "hydro": "hidroelétrica",
  "hydro storage": "armazenamento hidroelétrico",
  "battery storage": "armazenamento de bateria",
  "biomass": "biomassa",
  "nuclear": "nuclear",
  "geothermal": "geotérmica",
  "gas": "gás",
  "coal": "carvão",
  "oil": "petróleo",
  "unknown": "desconhecida",
  "electricityComesFrom": "<b>%1$s %%</b> da eletricidade em <img id=\"country-flag\"></img> <b>%2$s</b> provém de energia %3$s",
  "emissionsComeFrom": "<b>%1$s %%</b> das emissões em <img id=\"country-flag\"></img> <b>%2$s</b> provêm de energia %3$s",
  "electricityStoredUsing": "<b>%1$s %%</b> da eletricidade em <img id=\"country-flag\"></img> <b>%2$s</b> é armazenada utilizando %3$s",
  "emissionsStoredUsing": "<b>%1$s %%</b> das emissões em <img id=\"country-flag\"></img> <b>%2$s</b> são armazenadas utilizando %3$s",
  "electricityExportedTo": "<b>%1$s %%</b> da eletricidade em <img id=\"country-flag\"></img> <b>%2$s</b> é exportada para <img id=\"country-exchange-flag\"></img> <b>%3$s</b>",
  "emissionsExportedTo": "<b>%1$s %%</b> das emissões em <img id=\"country-flag\"></img> <b>%2$s</b> são exportadas para <img id=\"country-exchange-flag\"></img> <b>%3$s</b>",
  "electricityImportedFrom": "<b>%1$s %%</b> da eletricidade em <img id=\"country-flag\"></img> <b>%2$s</b> é importada de <img id=\"country-exchange-flag\"></img> <b>%3$s</b>",
  "emissionsImportedFrom": "<b>%1$s %%</b> das emissões em <img id=\"country-flag\"></img> <b>%2$s</b> são importadas de <img id=\"country-exchange-flag\"></img> <b>%3$s</b>",
  "ofCO2eqPerMinute": "de CO₂eq por minuto",
  "theMap": {
    "groupName": "O mapa",
    "mapColors-question": "O que significam as cores no mapa?",
    "mapColors-answer": "Colorimos as áreas no mapa pelas quantidades de gases de efeito estufa emitidas para cada unidade de eletricidade consumida no local (sua <a href=\"#carbonIntensity\" class=\"entry-link\"> intensidade de carbono </a> ) Quanto mais verde a cor, mais favorável ao clima é o consumo de eletricidade.",
    "mapArrows-question": "O que indicam as setas entre as áreas do mapa?",
    "mapArrows-answer": "As setas entre as áreas indicam o fluxo físico (importações e exportações) de eletricidade entre as áreas: quanto mais rápido elas piscam, mais rápido o fluxo. O fluxo de eletricidade é importante, porque quando você importa parte de sua eletricidade de áreas vizinhas, também está importando as emissões de carbono associadas à sua produção.",
    "mapSolarWindButtons-question": "O que os botões \"sol\" e \"vento\" fazem no mapa?",
    "mapSolarWindButtons-answer": "Esses botões alternam a exibição das velocidades do vento em tempo real e da força do sol, fornecendo uma indicação do potencial de transição para alternativas de energia solar e eólica em diferentes áreas. Observe que isso é apenas uma indicação superficial, pois o potencial real na instalação de turbinas eólicas e células solares também depende de muitos outros fatores.",
    "mapNuclearColors-question": "Por que os países movidos a energia nuclear são mostrados em verde no mapa?",
    "mapNuclearColors-answer": "A produção de energia nuclear possui uma intensidade muito baixa de carbono (<a href=\"https://en.wikipedia.org/wiki/Life-cycle_greenhouse-gas_emissions_of_energy_sources#2014_IPCC.2C_Global_warming_potential_of_selected_electricity_sources\" target=\"_blank\" >source</a>), e os países movidos a energia nuclear são mostrados em verde no mapa. Isso não significa que não haja outros desafios ambientais associados à energia nuclear (como também ocorre com outras formas de produção de energia), mas esses desafios não estão relacionados às emissões de gases de efeito estufa e, portanto, estão fora do escopo deste mapa.",
    "mapColorBlind-question": "Eu sou daltônico. Como posso ler seu mapa?",
    "mapColorBlind-answer": "Você pode alterar as cores exibidas no mapa ativando a configuração \"modo daltônico\". Ele está localizado na parte inferior do painel esquerdo da área de trabalho e na guia informações no aplicativo móvel"
  },
  "mapAreas": {
    "groupName": "Áreas no mapa",
    "noData-question": "Por que os dados da minha área não estão disponíveis?",
    "noData-answer": "Ou porque as fontes de dados da área estão temporariamente indisponíveis ou porque ainda não temos nenhuma fonte de dados configurada para a área. Você pode <a href=\"#contribute\" class=\"entry-link\"> nos ajudar com a adição de novas fontes de dados </a>.",
    "whySmallAreas-question": "Por que você divide o mundo em áreas menores e não mostra simplesmente as médias dos países?",
    "whySmallAreas-answer": "As áreas são as menores áreas geográficas para as quais temos dados. Ao ter acesso a informações no mais alto nível de granularidade, os consumidores de eletricidade em diferentes áreas podem ter um conhecimento mais preciso sobre a origem da eletricidade que estão consumindo e o clima associado. impacto.",
    "divideExistingArea-question": "Você pode dividir minha área em partes menores?",
    "divideExistingArea-answer": "Claro, se houver fontes de dados separadas para cada parte da área. Você pode <a href=\"#contribute\" class=\"entry-link\"> nos ajudar a adicionar novas fontes de dados </a>",
    "seeHistoricalData-question": "Posso ver o histórico de uma área mais atrasada do que 24 horas?",
    "seeHistoricalData-answer": "Você pode adquirir acesso a todos os nossos dados históricos através de nosso <a href=\"https://electricitymaps.com?utm_source=app.electricitymaps.com&utm_medium=referral\" target=\"_blank\"> banco de dados </ a >."
  },
  "methodology": {
    "groupName": "Nossos métodos",
    "carbonIntensity-question": "O que é \"intensidade de carbono\"?",
    "carbonIntensity-answer": "A intensidade do carbono é uma medida das emissões de gases de efeito estufa associadas à produção de eletricidade que você consome (em gCO₂eq / kWh - gramas de equivalente de dióxido de carbono emitido por quilowatt-hora de eletricidade consumida). <br> <br> Medimos as emissões do consumo de eletricidade (não a produção), ou seja, todas as emissões de gases de efeito estufa (CO₂ e outros gases de efeito estufa, como o metano) que foram produzidas para a eletricidade que está sendo consumida em uma área, levando em consideração as intensidades de carbono do gás. a eletricidade importada de outras áreas. Utilizamos uma abordagem de análise do ciclo de vida (ACV), o que significa que levamos em consideração as emissões decorrentes de todo o ciclo de vida das usinas (construção, produção de combustível, emissões operacionais e desativação).",
    "consumerFocus-question": "Por que você calcula a intensidade de carbono do consumo de eletricidade em vez da produção?",
    "consumerFocus-answer": "Acreditamos que os cidadãos devem ser responsáveis ​​pela eletricidade que consomem, e não pela eletricidade produzida na área em que vivem. Além disso, acreditamos que as áreas não devem ser capazes de \"falsificar\" um baixo impacto climático simplesmente transferindo a produção de energia suja para outras áreas e importando a eletricidade dessas áreas.",
    "renewableLowCarbonDifference-question": "Qual é a diferença entre \"renovável \"e \"baixo carbono\"?",
    "renewableLowCarbonDifference-answer": "A produção de energia renovável se baseia em fontes de energia renováveis, como fluxo de vento e água, sol e energia geotérmica. Produção de energia com baixo teor de carbono significa que a produção envolve um nível muito baixo de emissões de gases de efeito estufa, como na produção de energia nuclear.",
    "importsAndExports-question": "Você considera importações e exportações de eletricidade?",
    "importsAndExports-answer": "Sim. Sim. Importações e exportações podem ser vistas no mapa como pequenas <a href=\"#mapArrows\" class=\"entry-link\"> setas entre áreas diferentes </ a >. Informações detalhadas podem ser vistas nas tabelas mostradas quando você clica em uma área.",
    "emissionsOfStored-question": "E as emissões provenientes da geração de eletricidade, que são armazenadas nas baterias ou usadas para encher reservatórios?",
    "emissionsOfStored-answer": "Como atualmente apenas uma pequena proporção de eletricidade é armazenada, imprecisões na modelagem dessas emissões não devem fazer muita diferença para o total no momento. No entanto, dada a crescente importância do armazenamento, esperamos levá-lo em consideração. em mais detalhes em nosso modelo em breve.",
    "guaranteOfOrigin-question": "O que são certificados verdes e como são levados em consideração?",
    "guaranteesOfOrigin-answer": "Quando os produtores de energia renovável produzem eletricidade, eles podem criar Garantias de Origem (ou Certificados de Energia Renovável) - uma prova de que a eletricidade renovável foi produzida e distribuída na rede elétrica. Essas garantias podem ser vendidas, dando aos varejistas de eletricidade uma maneira de afirmar que a eletricidade que eles revendem vem de fontes renováveis, independentemente de sua fonte física real. <br> <br> Isso significa que os consumidores de eletricidade podem ser informados de que sua eletricidade vem da energia solar e eólica, mesmo em uma noite sem vento, o que é problemático, pois remove os incentivos dos consumidores para consumir eletricidade no melhor momento (por exemplo, quando a quantidade de eletricidade renovável na rede é realmente a mais alta). Portanto, este mapa exclui as garantias de origem, oferecendo quadro físico baseado na localização da rede elétrica, a fim de capacitar os consumidores. ",
    "otherSources-question": "Por que você não mostra outras fontes de emissão além da produção de eletricidade?",
    "otherSources-answer": "Isso estaria fora do escopo deste projeto. No entanto, amanhã, estamos trabalhando ativamente no desenvolvimento de <a href=\"#whoAreYou\" class=\"entry-link\"> novas soluções para quantificar o impacto climático de suas decisões diárias </a>.",
    "homeSolarPanel-question": "E se eu tiver um painel solar instalado em minha casa?",
    "homeSolarPanel-answer": "Medimos a intensidade de carbono da rede elétrica local, portanto, qualquer eletricidade que você consome diretamente do seu painel solar (fora da rede) não faz parte de nossas medições. No entanto, se o seu painel solar estiver fornecendo energia na sua rede de energia local, sua produção está incluída em nossas estatísticas em áreas nas quais as estimativas da produção local de energia solar são disponibilizadas publicamente (como na França e no Reino Unido).",
    "emissionsPerCapita-question": "Por que você não mostra emissões per capita?",
    "emissionsPerCapita-answer": "Parte da eletricidade consumida em uma área é usada na fabricação de bens e produtos físicos que são posteriormente exportados e consumidos em outras áreas. Essa fabricação, e, portanto, também o consumo de eletricidade e as emissões associadas, são impulsionados pelo consumo de produtos nas <em> áreas de importação </em>, e não na área em que a produção está ocorrendo.Nós acreditamos que as pessoas devem ser responsáveis ​​apenas pelo que consomem, não pelos produtos fabricados na área em que vivem. não consumam eles mesmos. Nesse sentido, mostrar emissões per capita de consumo de eletricidade para áreas é enganoso.",
    "consumptionFocus-question": "Porque você calcula a intencidade de carbono gerada pela eletricidade consumida ao invés da produzida?",
    "consumptionFocus-answer": "Nós acreditamos que cidadãos devem ser responsáveis pela energia que eles consomem, e não pela energia que é produzida na area que eles vivem. Além disso, acreditamos que áreas não deveriam ser capazes de 'falsificar' um baixo impacto ambiental por simplesmente realocar produção de energia não limpa para outras áreas, e depois importar energia dessas mesmas áreas.",
    "guaranteesOfOrigin-question": "O que são certificados verdes e como eles são levados em conta?"
  },
  "data": {
    "groupName": "Nossos dados",
    "dataOrigins-question": "Como você obtém seus dados?",
    "dataOrigins-answer": "Computamos todos os nossos dados a partir de dados publicamente disponíveis, publicados por operadores de rede elétrica, agências oficiais e outros. Você pode clicar em uma área para ver mais detalhes sobre a origem de seus dados.",
    "dataDownload-question": "Posso baixar seus dados?",
    "dataDownload-answer": "Você pode adquirir acesso a todos os nossos dados em nosso <a href=\"https://electricitymaps.com?utm_source=app.electricitymaps.com&utm_medium=referral\" target=\"_blank\">banco de dados </a>.",
    "dataIntegration-question": "Posso integrar seus dados em tempo real ao meu aplicativo ou dispositivo?",
    "dataIntegration-answer": "Sim! Nós vendemos acesso a nossa API <a href=\"https://electricitymaps.com?utm_source=app.electricitymaps.com&utm_medium=referral\" target=\"_blank\"> em tempo real</a>, que inclui previsões futuras."
  },
  "aboutUs": {
    "groupName": "Sobre nós",
    "whoAreYou-question": "Quem são vocês?",
    "whoAreYou-answer": "O Mapa da Eletricidade é desenvolvido e mantido por <a href=\"https://electricitymaps.com/\" target=\"_blank\">electricityMap</a>, uma pequena empresa dinamarquesa/francesa iniciante. Nosso objetivo é ajudar a humanidade a alcançar um estado sustentável de existência, quantificando e tornando amplamente acessível o impacto climático das escolhas diárias que fazemos.",
    "feedback-question": "Posso dar algum feedback?",
    "feedback-answer": "Por favor, faça! Por favor, preencha <a href=\"https://forms.gle/VHaeHzXyGodFKZY18\" target=\"_ blank\"> nosso formulário de comentários </a>ou <a href=\"mailto:app@electricitymaps.com\"> envie-nos um email!</a>",
    "contribut-question": "Posso contribuir para o seu projeto?",
    "contribut-answer": "Sim! O Mapa de Eletricidade é um projeto de código aberto, possibilitado por nossos colaboradores voluntários. Se você deseja ajudar a desenvolver o mapa, adicionando fontes de dados para novas áreas, adicionando novos recursos ou corrigindo bugs, fique à vontade para juntar-se a nós em nosso <a href=\"https://github.com/corradio/electricitymap/\" target=\"_blank\">github</a>. ",
    "workTogether-question": "Podemos trabalhar juntos?",
    "workTogether-answer": "Estamos buscando ativamente novas oportunidades de colaboração. <a href=\"mailto:app@electricitymaps.com\">Envie-nos um email!</a>",
    "disclaimer-question": "Aviso legal",
    "disclaimer-answer": "<a href=\"https://electricitymaps.com/\" target=\"_blank\">Electricity Maps</a> publica dados e imagens no <a href = \"https://www.electricitymaps.com/\"target=\"_blank\">Electricity Maps</a> para fins informativos. Não faz reivindicações de correção nem fornece qualquer forma de garantia e reserva-se o direito de alterar o conteúdo a qualquer momento ou para remover peças sem precisar informá-lo disso. A Electricity Maps não assume nenhuma responsabilidade e não será responsável por quaisquer danos ou despesas que você possa incorrer como resultado de qualquer imprecisão, incompletude, falta de tempo ou obsolescência da Electricity Maps, ou as informações derivadas. Não é permitido incluir esta página da Web ou qualquer de seus elementos individuais em outra página da Web sem o consentimento prévio e formal por escrito. <br><br>Todos os direitos de propriedade intelectual pertencem aos legítimos proprietários e cópia, distribuição e qualquer outro uso desses materiais, em particular os dados energéticos, não é permitido sem a permissão por escrito da Electricity Maps, exceto e somente na medida em que seja estabelecido de outra forma nos regulamentos da lei obrigatória (como o direito de cotação), a menos que especificado de outra forma para materiais específicos.<br><br> Este aviso pode ser atualizado periodicamente.",
    "contribute-question": "Como posso contribuir com o projeto?",
    "contribute-answer": "Sim! O Electricity Maps é um projeto de código aberto, possibilitado apenas por nossos colaboradores voluntários. Se você quer ajudar a desenvolver o mapa, adicionando fontes de dados para novas áreas, criando novas funcionalidades ou corrigindo bugs, fique à vontade para se juntar a nós no <a href=\"https://github.com/corradio/electricitymap/\" target=\"_blank\">github</a>."
  },
  "zoneShortName": {
    "AD": {
      "zoneName": "Andorra"
    },
    "AE": {
      "zoneName": "Emirados Árabes Unidos"
    },
    "AF": {
      "zoneName": "Afeganistão"
    },
    "AG": {
      "zoneName": "Antigua e Barbudas"
    },
    "AI": {
      "zoneName": "Anguilla"
    },
    "AL": {
      "zoneName": "Albânia"
    },
    "AM": {
      "zoneName": "Armênia"
    },
    "AO": {
      "zoneName": "Angola"
    },
    "AQ": {
      "zoneName": "Antártica"
    },
    "AS": {
      "zoneName": "Samoa Americana"
    },
    "AT": {
      "zoneName": "Áustria"
    },
    "AR": {
      "zoneName": "Argentina"
    },
    "AUS-NSW": {
      "countryName": "Austrália",
      "zoneName": "Nova Gales do Sul"
    },
    "AUS-NT": {
      "countryName": "Austrália",
      "zoneName": "Território do Norte"
    },
    "AUS-QLD": {
      "countryName": "Austrália",
      "zoneName": "Queensland"
    },
    "AUS-SA": {
      "countryName": "Austrália",
      "zoneName": "Austrália do Sul"
    },
    "AUS-TAS": {
      "countryName": "Austrália",
      "zoneName": "Tasmânia"
    },
    "AUS-TAS-KI": {
      "countryName": "Tasmânia",
      "zoneName": "King Island"
    },
    "AUS-VIC": {
      "countryName": "Austrália",
      "zoneName": "Victoria"
    },
    "AUS-WA": {
      "countryName": "Austrália",
      "zoneName": "Austrália Ocidental"
    },
    "AW": {
      "zoneName": "Aruba"
    },
    "AX": {
      "zoneName": "Ilhas de Aland"
    },
    "AZ": {
      "zoneName": "Azerbaijão"
    },
    "BA": {
      "zoneName": "Bósnia e Herzegovina"
    },
    "BB": {
      "zoneName": "Barbados"
    },
    "BD": {
      "zoneName": "Bangladesh"
    },
    "BE": {
      "zoneName": "Bélgica"
    },
    "BF": {
      "zoneName": "Burkina Faso"
    },
    "BG": {
      "zoneName": "Bulgária"
    },
    "BH": {
      "zoneName": "Bahrain"
    },
    "BI": {
      "zoneName": "Burundi"
    },
    "BJ": {
      "zoneName": "Benin"
    },
    "BM": {
      "zoneName": "Bermudas"
    },
    "BN": {
      "zoneName": "Brunei"
    },
    "BO": {
      "zoneName": "Bolívia"
    },
    "BQ": {
      "zoneName": "Bonaire, Santo Eustáquio e Saba"
    },
<<<<<<< HEAD
    "BR": {
      "zoneName": "Brasil"
    },
=======
>>>>>>> 6709878a
    "BR-CS": {
      "countryName": "Brasil",
      "zoneName": "Central"
    },
<<<<<<< HEAD
=======
    "BR-I": {
      "countryName": "Brasil",
      "zoneName": "Sistemas Isolados"
    },
>>>>>>> 6709878a
    "BR-N": {
      "countryName": "Brasil",
      "zoneName": "Norte"
    },
    "BR-NE": {
      "countryName": "Brasil",
      "zoneName": "Nordeste"
    },
    "BR-S": {
      "countryName": "Brasil",
      "zoneName": "Sul"
    },
    "BS": {
      "zoneName": "Bahamas"
    },
    "BT": {
      "zoneName": "Butão"
    },
    "BV": {
      "zoneName": "Ilha Bouvet"
    },
    "BW": {
      "zoneName": "Botswana"
    },
    "BY": {
      "zoneName": "Bielorrússia"
    },
    "BZ": {
      "zoneName": "Belize"
    },
    "CA-AB": {
      "countryName": "Canadá",
      "zoneName": "Alberta"
    },
    "CA-BC": {
      "countryName": "Canadá",
      "zoneName": "Colúmbia Britânica"
    },
    "CA-MB": {
      "countryName": "Canadá",
      "zoneName": "Manitoba"
    },
    "CA-NL": {
      "countryName": "Canadá",
      "zoneName": "Terra Nova e Labrador"
    },
    "CA-NB": {
      "countryName": "Canadá",
      "zoneName": "Nova Brunswick"
    },
    "CA-NT": {
      "countryName": "Canadá",
      "zoneName": "Territórios do Noroeste"
    },
    "CA-NS": {
      "countryName": "Canadá",
      "zoneName": "Nova Escócia"
    },
    "CA-NU": {
      "countryName": "Canadá",
      "zoneName": "Nunavut"
    },
    "CA-ON": {
      "countryName": "Canadá",
      "zoneName": "Ontário"
    },
    "CA-PE": {
      "countryName": "Canadá",
      "zoneName": "Ilha do Príncipe Eduardo"
    },
    "CA-QC": {
      "countryName": "Canadá",
      "zoneName": "Québec"
    },
    "CA-SK": {
      "countryName": "Canadá",
      "zoneName": "Saskatchewan"
    },
    "CA-YT": {
      "countryName": "Canadá",
      "zoneName": "Yukon"
    },
    "CC": {
      "zoneName": "Ilhas Cocos"
    },
    "CD": {
      "zoneName": "República Democrática do Congo"
    },
    "CF": {
      "zoneName": "República Centro-Africana"
    },
    "CG": {
      "zoneName": "Congo"
    },
    "CH": {
      "zoneName": "Suíça"
    },
    "CI": {
      "zoneName": "Ivory Coast"
    },
    "CK": {
      "zoneName": "Cook Islands"
    },
    "CL-SEA": {
      "countryName": "Chile",
      "zoneName": "Sistema Eléctrico de Aysén"
    },
    "CL-SEM": {
      "countryName": "Chile",
      "zoneName": "Sistema Eléctrico de Magallanes"
    },
    "CL-SEN": {
      "countryName": "Chile",
      "zoneName": "Sistema Eléctrico Nacional"
    },
    "CM": {
      "zoneName": "Camarões"
    },
    "CN": {
      "zoneName": "China"
    },
    "CO": {
      "zoneName": "Colômbia"
    },
    "CR": {
      "zoneName": "Costa Rica"
    },
    "CU": {
      "zoneName": "Cuba"
    },
    "CV": {
      "zoneName": "Cabo Verde"
    },
    "CW": {
      "zoneName": "Curaçao"
    },
    "CX": {
      "zoneName": "Ilha do Natal"
    },
    "CY": {
      "zoneName": "Chipre"
    },
    "CZ": {
      "zoneName": "Chéquia"
    },
    "DE": {
      "zoneName": "Alemanha"
    },
    "DJ": {
      "zoneName": "Djibouti"
    },
    "DK": {
      "zoneName": "Dinamarca"
    },
    "DK-DK1": {
      "countryName": "Dinamarca",
      "zoneName": "Dinamarca ocidental"
    },
    "DK-DK2": {
      "countryName": "Dinamarca",
      "zoneName": "Dinamarca oriental"
    },
    "DK-BHM": {
      "countryName": "Dinamarca",
      "zoneName": "Bornholm"
    },
    "DM": {
      "zoneName": "Dominica"
    },
    "DO": {
      "zoneName": "República Dominicana"
    },
    "DZ": {
      "zoneName": "Argélia"
    },
    "EC": {
      "zoneName": "Ecuador"
    },
    "EE": {
      "zoneName": "Estônia"
    },
    "EG": {
      "zoneName": "Egito"
    },
    "EH": {
      "zoneName": "Saara Ocidental"
    },
    "ER": {
      "zoneName": "Eritreia"
    },
    "ES": {
      "zoneName": "Espanha"
    },
    "ES-CE": {
      "countryName": "Espanha",
      "zoneName": "Ceuta"
    },
    "ES-IB-FO": {
      "countryName": "Espanha",
      "zoneName": "Formentera"
    },
    "ES-IB-IZ": {
      "countryName": "Espanha",
      "zoneName": "Ibiza"
    },
    "ES-IB-MA": {
      "countryName": "Espanha",
      "zoneName": "Maiorca"
    },
    "ES-IB-ME": {
      "countryName": "Espanha",
      "zoneName": "Menorca"
    },
    "ES-CN-FVLZ": {
      "countryName": "Espanha",
      "zoneName": "Fuerteventura/Lanzarote"
    },
    "ES-CN-GC": {
      "countryName": "Espanha",
      "zoneName": "Grã-Canária"
    },
    "ES-CN-HI": {
      "countryName": "Espanha",
      "zoneName": "El Hierro"
    },
    "ES-CN-IG": {
      "countryName": "Espanha",
      "zoneName": "Ilha de La Gomera"
    },
    "ES-CN-LP": {
      "countryName": "Espanha",
      "zoneName": "La Palma"
    },
    "ES-CN-TE": {
      "countryName": "Espanha",
      "zoneName": "Tenerife"
    },
    "ES-ML": {
      "countryName": "Espanha",
      "zoneName": "Melilla"
    },
    "ET": {
      "zoneName": "Etiópia"
    },
    "FI": {
      "zoneName": "Finlândia"
    },
    "FJ": {
      "zoneName": "Fiji"
    },
    "FK": {
      "zoneName": "Ilhas Falkland"
    },
    "FM": {
      "zoneName": "Micronésia"
    },
    "FO": {
      "zoneName": "Ilhas Faroé"
    },
    "FR": {
      "zoneName": "França"
    },
    "FR-COR": {
      "countryName": "França",
      "zoneName": "Corsica"
    },
    "GA": {
      "zoneName": "Gabão"
    },
    "GB": {
      "zoneName": "Grã-Bretanha"
    },
    "GB-NIR": {
      "zoneName": "Irlanda do Norte"
    },
    "GB-ORK": {
      "countryName": "Grã-Bretanha",
      "zoneName": "Ilhas Orkney"
    },
<<<<<<< HEAD
    "GB-SHI": {
=======
    "GB-ZET": {
>>>>>>> 6709878a
      "countryName": "Grã-Bretanha",
      "zoneName": "Ilhas Shetland"
    },
    "GB-ZET": {
      "countryName": "Grã-Bretanha",
      "zoneName": "Ilhas Shetland"
    },
    "GD": {
      "zoneName": "Grenada"
    },
    "GE": {
      "zoneName": "Geórgia"
    },
    "GF": {
      "zoneName": "Guiana Francesa"
    },
    "GG": {
      "zoneName": "Guernsey"
    },
    "GH": {
      "zoneName": "Gana"
    },
    "GI": {
      "zoneName": "Gibraltar"
    },
    "GL": {
      "zoneName": "Groenlândia"
    },
    "GM": {
      "zoneName": "Gâmbia"
    },
    "GN": {
      "zoneName": "Guiné"
    },
    "GP": {
      "zoneName": "Guadalupe"
    },
    "GQ": {
      "zoneName": "Guiné Equatorial"
    },
    "GR": {
      "zoneName": "Grécia"
    },
    "GR-IS": {
      "countryName": "Grécia",
      "zoneName": "Ilhas do mar Egeu"
    },
    "GS": {
      "zoneName": "Geórgia do Sul e Ilhas Sandwich do Sul"
    },
    "GT": {
      "zoneName": "Guatemala"
    },
    "GU": {
      "zoneName": "Guam"
    },
    "GW": {
      "zoneName": "Guiné-bissau"
    },
    "GY": {
      "zoneName": "Guiana"
    },
    "HK": {
      "zoneName": "Hong Kong"
    },
    "HM": {
      "zoneName": "Ilha Heard e Ilhas McDonald"
    },
    "HN": {
      "zoneName": "Honduras"
    },
    "HR": {
      "zoneName": "Croácia"
    },
    "HT": {
      "zoneName": "Haiti"
    },
    "HU": {
      "zoneName": "Hungria"
    },
    "ID": {
      "zoneName": "Indonésia"
    },
    "IE": {
      "zoneName": "Irlanda"
    },
    "IL": {
      "zoneName": "Israel"
    },
    "IM": {
      "zoneName": "Ilha de Man"
    },
    "IN-AN": {
      "countryName": "Índia",
      "zoneName": "Ilhas Andaman e Nicobar"
    },
    "IN-AP": {
      "countryName": "Índia",
      "zoneName": "Andhra Pradesh"
    },
    "IN-AR": {
      "countryName": "Índia",
      "zoneName": "Arunachal Pradesh"
    },
    "IN-AS": {
      "countryName": "Índia",
      "zoneName": "Assam"
    },
    "IN-BR": {
      "countryName": "Índia",
      "zoneName": "Bihar"
    },
    "IN-CT": {
      "countryName": "Índia",
      "zoneName": "Chhattisgarh"
    },
    "IN-DL": {
      "countryName": "Índia",
      "zoneName": "Delhi"
    },
    "IN-DN": {
      "countryName": "Índia",
      "zoneName": "Dadra e Nagar Haveli"
    },
    "IN-GA": {
      "countryName": "Índia",
      "zoneName": "Goa"
    },
    "IN-GJ": {
      "countryName": "Índia",
      "zoneName": "Gujarat"
    },
    "IN-HP": {
      "countryName": "Índia",
      "zoneName": "Himachal Pradesh"
    },
    "IN-HR": {
      "countryName": "Índia",
      "zoneName": "Haryana"
    },
    "IN-JH": {
      "countryName": "Índia",
      "zoneName": "Jharkhand"
    },
    "IN-JK": {
      "countryName": "Índia",
      "zoneName": "Jammu e Caxemira"
    },
    "IN-KA": {
      "countryName": "Índia",
      "zoneName": "Karnataka"
    },
    "IN-KL": {
      "countryName": "Índia",
      "zoneName": "Kerala"
    },
    "IN-MH": {
      "countryName": "Índia",
      "zoneName": "Maharashtra"
    },
    "IN-ML": {
      "countryName": "Índia",
      "zoneName": "Meghalaya"
    },
    "IN-MN": {
      "countryName": "Índia",
      "zoneName": "Manipur"
    },
    "IN-MP": {
      "countryName": "Índia",
      "zoneName": "Madhya Pradesh"
    },
    "IN-MZ": {
      "countryName": "Índia",
      "zoneName": "Mizoram"
    },
    "IN-NL": {
      "countryName": "Índia",
      "zoneName": "Nagaland"
    },
    "IN-OR": {
      "countryName": "Índia",
      "zoneName": "Orissa"
    },
    "IN-PB": {
      "countryName": "Índia",
      "zoneName": "Punjab"
    },
    "IN-PY": {
      "countryName": "Índia",
      "zoneName": "Pondicherry"
    },
    "IN-RJ": {
      "countryName": "Índia",
      "zoneName": "Rajasthan"
    },
    "IN-SK": {
      "countryName": "Índia",
      "zoneName": "Sikkim"
    },
    "IN-TL": {
      "countryName": "Índia",
      "zoneName": "Tamil Nadu"
    },
    "IN-TR": {
      "countryName": "Índia",
      "zoneName": "Tripura"
    },
    "IN-UP": {
      "countryName": "Índia",
      "zoneName": "Uttar Pradesh"
    },
    "IN-UT": {
      "countryName": "Índia",
      "zoneName": "Uttarakhand"
    },
    "IN-WB": {
      "countryName": "Índia",
      "zoneName": "Bengala Ocidental"
    },
    "IO": {
      "zoneName": "Território Britânico do Oceano Índico"
    },
    "IQ": {
      "zoneName": "Iraque"
    },
    "IQ-KUR": {
      "countryName": "Iraque",
      "zoneName": "Curdistão"
    },
    "IR": {
      "zoneName": "Irã"
    },
    "IS": {
      "zoneName": "Islândia"
    },
    "IT": {
      "zoneName": "Itália"
    },
    "IT-CNO": {
      "countryName": "Itália",
      "zoneName": "Norte Central"
    },
    "IT-CSO": {
      "countryName": "Itália",
      "zoneName": "Centro sul"
    },
    "IT-NO": {
      "countryName": "Itália",
      "zoneName": "Norte"
    },
    "IT-SAR": {
      "countryName": "Itália",
      "zoneName": "Sardenha"
    },
    "IT-SIC": {
      "countryName": "Itália",
      "zoneName": "Sicilia"
    },
    "IT-SO": {
      "countryName": "Itália",
      "zoneName": "Sul"
    },
    "JE": {
      "zoneName": "Jersey"
    },
    "JM": {
      "zoneName": "Jamaica"
    },
    "JO": {
      "zoneName": "Jordânia"
    },
    "JP-CB": {
      "countryName": "Japão",
      "zoneName": "Chūbu"
    },
    "JP-CG": {
      "countryName": "Japão",
      "zoneName": "Chūgoku"
    },
    "JP-HKD": {
      "countryName": "Japão",
      "zoneName": "Hokkaidō"
    },
    "JP-HR": {
      "countryName": "Japão",
      "zoneName": "Hokuriku"
    },
    "JP-KN": {
      "countryName": "Japão",
      "zoneName": "Kansai"
    },
    "JP-KY": {
      "countryName": "Japão",
      "zoneName": "Kyūshū"
    },
    "JP-ON": {
      "countryName": "Japão",
      "zoneName": "Okinawa"
    },
    "JP-SK": {
      "countryName": "Japão",
      "zoneName": "Shikoku"
    },
    "JP-TH": {
      "countryName": "Japão",
      "zoneName": "Tōhoku"
    },
    "JP-TK": {
      "countryName": "Japão",
      "zoneName": "Tóquio"
    },
    "KE": {
      "zoneName": "Quênia"
    },
    "KG": {
      "zoneName": "Quirguistão"
    },
    "KH": {
      "zoneName": "Camboja"
    },
    "KI": {
      "zoneName": "Kiribati"
    },
    "KM": {
      "zoneName": "Comoros"
    },
    "KN": {
      "zoneName": "São Cristóvão e Neves"
    },
    "KP": {
      "zoneName": "Coreia do Norte"
    },
    "KR": {
      "zoneName": "Coreia do Sul"
    },
    "KW": {
      "zoneName": "Kuwait"
    },
    "KY": {
      "zoneName": "Ilhas Cayman"
    },
    "KZ": {
      "zoneName": "Cazaquistão"
    },
    "LA": {
      "zoneName": "Laos"
    },
    "LB": {
      "zoneName": "Líbano"
    },
    "LC": {
      "zoneName": "Santa Lúcia"
    },
    "LI": {
      "zoneName": "Liechtenstein"
    },
    "LK": {
      "zoneName": "Sri Lanka"
    },
    "LR": {
      "zoneName": "Libéria"
    },
    "LS": {
      "zoneName": "Lesoto"
    },
    "LT": {
      "zoneName": "Lituânia"
    },
    "LU": {
      "zoneName": "Luxemburgo"
    },
    "LV": {
      "zoneName": "Letônia"
    },
    "LY": {
      "zoneName": "Líbia"
    },
    "MA": {
      "zoneName": "Marrocos"
    },
    "MC": {
      "zoneName": "Mônaco"
    },
    "MD": {
      "zoneName": "Moldávia"
    },
    "ME": {
      "zoneName": "Montenegro"
    },
    "MF": {
      "countryName": "são Martinho",
      "zoneName": "Francesa"
    },
    "MG": {
      "zoneName": "Madagáscar"
    },
    "MH": {
      "zoneName": "Ilhas Marshall"
    },
    "MK": {
      "zoneName": "Macedônia do Norte"
    },
    "ML": {
      "zoneName": "Mali"
    },
    "MM": {
      "zoneName": "Birmânia"
    },
    "MN": {
      "zoneName": "Mongólia"
    },
    "MO": {
      "zoneName": "Macau"
    },
    "MP": {
      "zoneName": "Ilhas Marianas do Norte"
    },
    "MQ": {
      "zoneName": "Martinica"
    },
    "MR": {
      "zoneName": "Mauritânia"
    },
    "MS": {
      "zoneName": "Montserrat"
    },
    "MT": {
      "zoneName": "Malta"
    },
    "MU": {
      "zoneName": "Maurícia"
    },
    "MV": {
      "zoneName": "Maldivas"
    },
    "MW": {
      "zoneName": "Malawi"
    },
    "MX": {
      "zoneName": "México"
    },
    "MX-BC": {
      "countryName": "México",
      "zoneName": "Baja California"
    },
    "MX-CE": {
      "countryName": "México",
      "zoneName": "Central"
    },
    "MX-NE": {
      "countryName": "México",
      "zoneName": "Nordeste"
    },
    "MX-NO": {
      "countryName": "México",
      "zoneName": "Norte"
    },
    "MX-NW": {
      "countryName": "México",
      "zoneName": "Noroeste"
    },
    "MX-OC": {
      "countryName": "México",
      "zoneName": "Ocidental"
    },
    "MX-OR": {
      "countryName": "México",
      "zoneName": "Oriental"
    },
    "MX-PN": {
      "countryName": "México",
      "zoneName": "Península"
    },
    "MY-EM": {
      "countryName": "Malaysia",
      "zoneName": "Borneo"
    },
    "MY-WM": {
      "countryName": "Malaysia",
      "zoneName": "Península"
    },
    "MZ": {
      "zoneName": "Moçambique"
    },
    "NA": {
      "zoneName": "Namibia"
    },
    "NC": {
      "zoneName": "Nova Caledônia"
    },
    "NE": {
      "zoneName": "Niger"
    },
    "NF": {
      "zoneName": "Ilha Norfolk"
    },
    "NG": {
      "zoneName": "Nigéria"
    },
    "NI": {
      "zoneName": "Nicarágua"
    },
    "NKR": {
      "zoneName": "Nagorno-Karabakh"
    },
    "NL": {
      "zoneName": "Países Baixos"
    },
    "NO-NO1": {
      "countryName": "Noruega",
      "zoneName": "Sudeste da Noruega"
    },
    "NO-NO2": {
      "countryName": "Noruega",
      "zoneName": "Sudeste da Noruega"
    },
    "NO-NO3": {
      "countryName": "Noruega",
      "zoneName": "Noruega média"
    },
    "NO-NO4": {
      "countryName": "Noruega",
      "zoneName": "Noruega do Norte"
    },
    "NO-NO5": {
      "countryName": "Noruega",
      "zoneName": "Noruega Ocidental"
    },
    "NP": {
      "zoneName": "Nepal"
    },
    "NR": {
      "zoneName": "Nauru"
    },
    "NU": {
      "zoneName": "Niue"
    },
    "NZ": {
      "zoneName": "Nova Zelândia"
    },
    "NZ-NZA": {
      "countryName": "Nova Zelândia",
      "zoneName": "Ilhas de Auckland"
    },
    "NZ-NZC": {
      "countryName": "Nova Zelândia",
      "zoneName": "Ilhas Chatham"
    },
    "OM": {
      "zoneName": "Omã"
    },
    "PA": {
      "zoneName": "Panamá"
    },
    "PE": {
      "zoneName": "Peru"
    },
    "PF": {
      "zoneName": "Polinésia Francesa"
    },
    "PG": {
      "zoneName": "Papua Nova Guiné"
    },
    "PH": {
      "zoneName": "Filipinas"
    },
    "PK": {
      "zoneName": "Paquistão"
    },
    "PL": {
      "zoneName": "Polônia"
    },
    "PM": {
      "zoneName": "São Pedro e Miquelão"
    },
    "PN": {
      "zoneName": "Pitcairn"
    },
    "PR": {
      "zoneName": "Puerto Rico"
    },
    "PS": {
      "zoneName": "Estado da Palestina"
    },
    "PT": {
      "zoneName": "Portugal"
    },
    "PT-AC": {
      "countryName": "Portugal",
      "zoneName": "Açores"
    },
    "PT-MA": {
      "countryName": "Portugal",
      "zoneName": "Madeira"
    },
    "PW": {
      "zoneName": "Palau"
    },
    "PY": {
      "zoneName": "Paraguai"
    },
    "QA": {
      "zoneName": "Catar"
    },
    "RE": {
      "zoneName": "Reunião"
    },
    "RO": {
      "zoneName": "Romênia"
    },
    "RS": {
      "zoneName": "Sérvia"
    },
    "RU": {
      "zoneName": "Rússia"
    },
    "RU-1": {
      "countryName": "Rússia",
      "zoneName": "Rússia e Ural europeus"
    },
    "RU-2": {
      "countryName": "Rússia",
      "zoneName": "Sibéria"
    },
    "RU-EU": {
      "zoneName": "Rússia",
      "countryName": "Rússia"
    },
    "RU-AS": {
      "zoneName": "Rússia",
      "countryName": "Rússia"
    },
    "RU-KGD": {
      "countryName": "Rússia",
      "zoneName": "Kaliningrado"
    },
    "RW": {
      "zoneName": "Ruanda"
    },
    "SA": {
      "zoneName": "Arábia Saudita"
    },
    "SB": {
      "zoneName": "Ilhas Salomão"
    },
    "SC": {
      "zoneName": "Seychelles"
    },
    "SD": {
      "zoneName": "Sudão"
    },
    "SE": {
      "zoneName": "Suécia"
    },
    "SG": {
      "zoneName": "Singapura"
    },
    "SH": {
      "zoneName": "Santa Helena, Ascensão e Tristão da Cunha"
    },
    "SI": {
      "zoneName": "Eslovênia"
    },
    "SJ": {
      "zoneName": "Svalbard and Jan Mayen"
    },
    "SK": {
      "zoneName": "Eslováquia"
    },
    "SL": {
      "zoneName": "Serra Leoa"
    },
    "SM": {
      "zoneName": "San Marino"
    },
    "SN": {
      "zoneName": "Senegal"
    },
    "SO": {
      "zoneName": "Somália"
    },
    "SR": {
      "zoneName": "Suriname"
    },
    "SS": {
      "zoneName": "Sudão do Sul"
    },
    "ST": {
      "zoneName": "São Tomé e Príncipe"
    },
    "SV": {
      "zoneName": "El Salvador"
    },
    "SX": {
      "countryName": "Sint Maarten",
      "zoneName": "Holandês"
    },
    "SY": {
      "zoneName": "Síria"
    },
    "SZ": {
      "zoneName": "Suazilândia"
    },
    "TC": {
      "zoneName": "Ilhas Turcas e Caicos"
    },
    "TD": {
      "zoneName": "Chade"
    },
    "TF": {
      "zoneName": "Territórios Franceses do Sul"
    },
    "TG": {
      "zoneName": "Togo"
    },
    "TH": {
      "zoneName": "Tailândia"
    },
    "TJ": {
      "zoneName": "Tajiquistão"
    },
    "TK": {
      "zoneName": "Tokelau"
    },
    "TL": {
      "zoneName": "Timor-Leste"
    },
    "TM": {
      "zoneName": "Turcomenistão"
    },
    "TN": {
      "zoneName": "Tunísia"
    },
    "TO": {
      "zoneName": "Tonga"
    },
    "TR": {
      "zoneName": "Turquia"
    },
    "TT": {
      "zoneName": "Trinidad e Tobago"
    },
    "TV": {
      "zoneName": "Tuvalu"
    },
    "TW": {
      "zoneName": "Taiwan"
    },
    "TZ": {
      "zoneName": "Tanzânia"
    },
    "UA": {
      "zoneName": "Ucrânia"
    },
    "UA-CR": {
      "countryName": "Crimea",
      "zoneName": "Ucrânia"
    },
    "UG": {
      "zoneName": "Uganda"
    },
    "UM": {
      "zoneName": "Ilhas Menores Distantes dos Estados Unidos"
    },
<<<<<<< HEAD
=======
    "US": {
      "zoneName": "Estados Unidos da América Contíguos"
    },
>>>>>>> 6709878a
    "US-HI-HA": {
      "countryName": "Estados Unidos da América",
      "zoneName": "Havaí"
    },
    "US-HI-KA": {
      "countryName": "Estados Unidos da América",
      "zoneName": "Kauai"
    },
    "US-HI-KH": {
      "countryName": "Estados Unidos da América",
      "zoneName": "Kahoolawe"
    },
    "US-HI-LA": {
      "countryName": "Estados Unidos da América",
      "zoneName": "Lanai"
    },
    "US-HI-MA": {
      "countryName": "Estados Unidos da América",
      "zoneName": "Maui"
    },
    "US-HI-MO": {
      "countryName": "Estados Unidos da América",
      "zoneName": "Molokai"
    },
    "US-HI-NI": {
      "countryName": "Estados Unidos da América",
      "zoneName": "Niihau"
    },
    "US-HI-OA": {
      "countryName": "Estados Unidos da América",
      "zoneName": "Oahu"
    },
    "US-CAL-BANC": {
      "countryName": "Estados Unidos da América",
      "zoneName": "Autoridade de equilíbrio do norte da Califórnia"
    },
    "US-CAL-CISO": {
      "countryName": "Estados Unidos da América",
      "zoneName": "Operador de sistema independente da Califórnia"
    },
    "US-CAL-IID": {
      "countryName": "Estados Unidos da América",
      "zoneName": "Distrito Imperial de Irrigação"
    },
    "US-CAL-LDWP": {
      "countryName": "Estados Unidos da América",
      "zoneName": "Departamento de Água e Energia de Los Angeles"
    },
    "US-CAL-TIDC": {
      "countryName": "Estados Unidos da América",
      "zoneName": "Distrito de Irrigação de Turlock"
    },
    "US-CAR-CPLE": {
      "countryName": "Estados Unidos da América",
      "zoneName": "Duke Energy Progresso Leste"
    },
    "US-CAR-CPLW": {
      "countryName": "Estados Unidos da América",
      "zoneName": "Duke Energy Progress Oeste"
    },
    "US-CAR-DUK": {
      "countryName": "Estados Unidos da América",
      "zoneName": "Duke Energy Carolinas"
    },
    "US-CAR-SC": {
      "countryName": "Estados Unidos da América",
      "zoneName": "Autoridade de serviço público da Carolina do Sul"
    },
    "US-CAR-SCEG": {
      "countryName": "Estados Unidos da América",
      "zoneName": "Companhia Elétrica e Gás da Carolina do Sul"
    },
    "US-CAR-YAD": {
      "countryName": "Estados Unidos da América",
      "zoneName": "Alcoa Power Generating, Inc. Divisão Yadkin"
    },
    "US-CENT-SPA": {
      "countryName": "Estados Unidos da América",
      "zoneName": "Administração de energia do sudoeste"
    },
    "US-CENT-SWPP": {
      "countryName": "Estados Unidos da América",
      "zoneName": "Power Pool do sudoeste"
    },
    "US-FLA-FMPP": {
      "countryName": "Estados Unidos da América",
      "zoneName": "Power Pool do Florida Municipal"
    },
    "US-FLA-FPC": {
      "countryName": "Estados Unidos da América",
      "zoneName": "Duke Energy Florida Inc"
    },
    "US-FLA-FPL": {
      "countryName": "Estados Unidos da América",
      "zoneName": "Florida Power & Light Company"
    },
    "US-FLA-GVL": {
      "countryName": "Estados Unidos da América",
      "zoneName": "Gainesville Regional Utilities"
    },
    "US-FLA-HST": {
      "countryName": "Estados Unidos da América",
      "zoneName": "City Of Homestead"
    },
    "US-FLA-JEA": {
      "countryName": "Estados Unidos da América",
      "zoneName": "JEA"
    },
<<<<<<< HEAD
    "US-FLA-NSB": {
      "countryName": "Estados Unidos da América",
      "zoneName": "Comissão de serviços públicos de New Smyrna Beach"
    },
=======
>>>>>>> 6709878a
    "US-FLA-SEC": {
      "countryName": "Estados Unidos da América",
      "zoneName": "Seminole Electric Cooperative"
    },
    "US-FLA-TAL": {
      "countryName": "Estados Unidos da América",
      "zoneName": "Cidade de Tallahassee"
    },
    "US-FLA-TEC": {
      "countryName": "Estados Unidos da América",
      "zoneName": "Companhia elétrica de Tampa"
    },
    "US-MIDA-PJM": {
      "countryName": "Estados Unidos da América",
      "zoneName": "PJM Interconnection, Llc"
    },
    "US-MIDW-AECI": {
      "countryName": "Estados Unidos da América",
      "zoneName": "Associated Electric Cooperative, Inc."
    },
<<<<<<< HEAD
    "US-MIDW-GLHB": {
      "countryName": "Estados Unidos da América",
      "zoneName": "GridLiance"
    },
=======
>>>>>>> 6709878a
    "US-MIDW-LGEE": {
      "countryName": "Estados Unidos da América",
      "zoneName": "Louisville Gas And Electric Company And Kentucky Utilities"
    },
    "US-MIDW-MISO": {
      "countryName": "Estados Unidos da América",
      "zoneName": "Operador Independente do Sistema de Transmissão Midcontinent, Inc."
    },
    "US-NE-ISNE": {
      "countryName": "Estados Unidos da América",
      "zoneName": "Iso New England Inc."
    },
    "US-NW-AVA": {
      "countryName": "Estados Unidos da América",
      "zoneName": "Avista Corporation"
    },
    "US-NW-AVRN": {
      "countryName": "Estados Unidos da América",
      "zoneName": "Cooperativa Avangrid Renewables"
    },
    "US-NW-BPAT": {
      "countryName": "Estados Unidos da América",
      "zoneName": "Administração de energia de Bonneville"
    },
    "US-NW-CHPD": {
      "countryName": "Estados Unidos da América",
      "zoneName": "PUD No. 1 do Condado de Chelan"
    },
    "US-NW-DOPD": {
      "countryName": "Estados Unidos da América",
      "zoneName": "PUD No. 1 do Condado de Chelan"
    },
    "US-NW-GCPD": {
      "countryName": "Estados Unidos da América",
      "zoneName": "PUD No. 2 de Grant County, Washington"
    },
    "US-NW-GRID": {
      "countryName": "Estados Unidos da América",
      "zoneName": "Gridforce Energy Management, Llc"
    },
    "US-NW-GWA": {
      "countryName": "Estados Unidos da América",
      "zoneName": "Naturener Power Watch, Llc (Gwa)"
    },
    "US-NW-IPCO": {
      "countryName": "Estados Unidos da América",
      "zoneName": "Idaho Power Company"
    },
    "US-NW-NEVP": {
      "countryName": "Estados Unidos da América",
      "zoneName": "Nevada Power Company"
    },
    "US-NW-NWMT": {
      "countryName": "Estados Unidos da América",
      "zoneName": "Energia do Noroeste"
    },
    "US-NW-PACE": {
      "countryName": "Estados Unidos da América",
      "zoneName": "Pacificorp East"
    },
    "US-NW-PACW": {
      "countryName": "Estados Unidos da América",
      "zoneName": "Pacificorp West"
    },
    "US-NW-PGE": {
      "countryName": "Estados Unidos da América",
      "zoneName": "Portland General Electric Company"
    },
    "US-NW-PSCO": {
      "countryName": "Estados Unidos da América",
      "zoneName": "Empresa de serviço público do Colorado"
    },
    "US-NW-PSEI": {
      "countryName": "Estados Unidos da América",
      "zoneName": "Puget Sound Energy"
    },
    "US-NW-SCL": {
      "countryName": "Estados Unidos da América",
      "zoneName": "Seattle City Light"
    },
    "US-NW-TPWR": {
      "countryName": "Estados Unidos da América",
      "zoneName": "Cidade de Tacoma, Departamento de Serviços Públicos, Divisão de Iluminação"
    },
    "US-NW-WACM": {
      "countryName": "Estados Unidos da América",
      "zoneName": "Western Area Power Administration - Região das Montanhas Rochosas"
    },
    "US-NW-WAUW": {
      "countryName": "Estados Unidos da América",
      "zoneName": "Western Area Power Administration UGP West"
    },
    "US-NW-WWA": {
      "countryName": "Estados Unidos da América",
      "zoneName": "Naturener Wind Watch, Llc"
    },
    "US-NY-NYIS": {
      "countryName": "Estados Unidos da América",
      "zoneName": "Operador de sistema independente de Nova York"
    },
<<<<<<< HEAD
    "US-SE-AEC": {
      "countryName": "Estados Unidos da América",
      "zoneName": "Powersouth Energy Cooperative"
    },
=======
>>>>>>> 6709878a
    "US-SE-SEPA": {
      "countryName": "Estados Unidos da América",
      "zoneName": "Southeastern Power Administration"
    },
    "US-SE-SOCO": {
      "countryName": "Estados Unidos da América",
      "zoneName": "Southern Company Services, Inc. - Trans"
    },
    "US-SW-AZPS": {
      "countryName": "Estados Unidos da América",
      "zoneName": "Arizona Public Service Company"
    },
    "US-SW-DEAA": {
      "countryName": "Estados Unidos da América",
      "zoneName": "Arlington Valley, LLC"
    },
    "US-SW-EPE": {
      "countryName": "Estados Unidos da América",
      "zoneName": "El Paso Electric Company"
    },
    "US-SW-GRIF": {
      "countryName": "Estados Unidos da América",
      "zoneName": "Griffith Energy, LLC"
    },
<<<<<<< HEAD
    "US-SW-GRMA": {
      "countryName": "Estados Unidos da América",
      "zoneName": "Gila River Power, LLC"
    },
=======
>>>>>>> 6709878a
    "US-SW-HGMA": {
      "countryName": "Estados Unidos da América",
      "zoneName": "New Harquahala Generating Company, LLC"
    },
    "US-SW-PNM": {
      "countryName": "Estados Unidos da América",
      "zoneName": "Empresa de serviço público do Novo México"
    },
    "US-SW-SRP": {
      "countryName": "Estados Unidos da América",
      "zoneName": "Projeto Salt River"
    },
    "US-SW-TEPC": {
      "countryName": "Estados Unidos da América",
      "zoneName": "Tucson Electric Power Company"
    },
    "US-SW-WALC": {
      "countryName": "Estados Unidos da América",
      "zoneName": "Administração de energia da área oeste - Região do deserto do sudoeste"
    },
    "US-TEN-TVA": {
      "countryName": "Estados Unidos da América",
      "zoneName": "Autoridade do Vale do Tennessee"
    },
    "US-TEX-ERCO": {
      "countryName": "Estados Unidos da América",
      "zoneName": "Electric Reliability Council Of Texas, Inc."
    },
    "UY": {
      "zoneName": "Uruguai"
    },
    "UZ": {
      "zoneName": "Uzbequistão"
    },
    "VA": {
      "zoneName": "Cidade do Vaticano"
    },
    "VC": {
      "zoneName": "São Vicente e Granadinas"
    },
    "VE": {
      "zoneName": "Venezuela"
    },
    "VG": {
      "countryName": "Ilhas virgens",
      "zoneName": "Ilhas virgens"
    },
    "VI": {
      "countryName": "Estados Unidos da América",
      "zoneName": "Ilhas virgens"
    },
    "VN": {
      "zoneName": "Vietnã"
    },
    "VU": {
      "zoneName": "Vanuatu"
    },
    "WF": {
      "zoneName": "Wallis e Futuna"
    },
    "WS": {
      "zoneName": "Samoa"
    },
    "XX": {
      "zoneName": "Norte do Chipre"
    },
    "YE": {
      "zoneName": "Iémen"
    },
    "YT": {
      "zoneName": "Mayotte"
    },
    "ZA": {
      "zoneName": "África do Sul"
    },
    "ZM": {
      "zoneName": "Zâmbia"
    },
    "ZW": {
      "zoneName": "Zimbábue"
    },
    "AUS-TAS-CBI": {
      "countryName": "Austrália",
      "zoneName": "Ilha Cape Barren"
    },
    "AUS-TAS-FI": {
      "countryName": "Austrália",
      "zoneName": "Ilha Flinders"
    },
    "AUS-WA-RI": {
      "countryName": "Austrália",
      "zoneName": "Ilha Rottnest"
    },
    "CA-NL-LB": {
      "countryName": "Canadá",
      "zoneName": "Labrador"
    },
    "CA-NL-NF": {
      "countryName": "Canadá",
      "zoneName": "Newfoundland"
    },
    "CL-CHP": {
      "countryName": "Chile",
      "zoneName": "Ilha de Páscoa"
    },
    "IN-TN": {
      "countryName": "Índia",
      "zoneName": "Tamil Nadu"
    },
    "NZ-NZST": {
      "countryName": "Nova Zelândia",
      "zoneName": "Ilha Stewart"
    },
    "RU-FE": {
      "countryName": "Rússia",
      "zoneName": "Extremo Oriente"
    },
    "XK": {
      "zoneName": "Kosovo"
<<<<<<< HEAD
=======
    },
    "FO-MI": {
      "countryName": "Ilhas Faroe",
      "zoneName": "Ilhas Principais"
    },
    "FO-SI": {
      "countryName": "Ilhas Faroe",
      "zoneName": "Ilha Sul"
    },
    "NO": {
      "zoneName": "Noruega"
    },
    "SE-SE1": {
      "countryName": "Suécia",
      "zoneName": "Norte da Suécia"
    },
    "SE-SE2": {
      "countryName": "Suécia",
      "zoneName": "Centro-Norte da Suécia"
    },
    "SE-SE3": {
      "countryName": "Suécia",
      "zoneName": "Centro-Sul da Suécia"
    },
    "SE-SE4": {
      "countryName": "Suécia",
      "zoneName": "Sul da Suécia"
>>>>>>> 6709878a
    }
  },
  "windDataError": "Dados eólicos estão indisponíveis",
  "solarDataError": "Dados solares estão indisponíveis",
  "info-modal": {
    "title": "Info",
    "intro-text": "O Mapa da Eletricidade fornece informações em tempo-real na web e no celular para cidadãos, especialistas em energia, ONGs e legisladores promovendo um entendimento mais profundo sobre os desafios de transição de energia.",
    "open-source-text": "Esse aplicativo é <a href=\"%s\" target=\"_blank\">de código aberto</a> (<a href=\"%s\" target=\"_blank\">veja fontes de dados</a>) e apoiado pela comunidade.",
    "feedback-button": "Compartilhar Feedback",
    "github-button": "Ver nosso GitHub",
    "twitter-button": "Compartilhar no Twitter",
    "slack-button": "Entrar na comunidade do Slack",
    "privacy-policy": "Política de Privacidade",
    "legal-notice": "Aviso Legal"
  },
  "settings-modal": {
    "title": "Configurações"
  },
  "aggregateButtons": {
    "country": "País",
    "zone": "zona"
  }
}<|MERGE_RESOLUTION|>--- conflicted
+++ resolved
@@ -61,27 +61,6 @@
   "country-history": {
     "Getdata": "Obtenha dados históricos, marginais e de previsão da API",
     "carbonintensity": {
-<<<<<<< HEAD
-      "hourly": "Intensidade da emissão de carbono nas últimas 24 horas"
-    },
-    "emissionsorigin": {
-      "hourly": "Origem da emissão de carbono nas últimas 24 horas"
-    },
-    "emissionsproduction": {
-      "hourly": "Emissões de carbono produzida nas últimas 24 horas"
-    },
-    "electricityorigin": {
-      "hourly": "Origem da eletricidade nas últimas 24 horas"
-    },
-    "electricityproduction": {
-      "hourly": "Produção de eletricidade nas últimas 24 horas"
-    },
-    "electricityprices": {
-      "hourly": "Preço da eletricidade nas últimas 24 horas"
-    },
-    "emissions": {
-      "hourly": "Emissões de carbono nas últimas 24 horas"
-=======
       "hourly": "Intensidade da emissão de carbono nas últimas 24 horas",
       "default": "Intensidade de carbono nas últimas %1$s",
       "daily": "Intensidade de carbono no último mês",
@@ -111,7 +90,6 @@
     "emissions": {
       "hourly": "Emissões de carbono nas últimas 24 horas",
       "default": "Emissões nas últimas %1$s"
->>>>>>> 6709878a
     }
   },
   "footer": {
@@ -381,23 +359,17 @@
     "BQ": {
       "zoneName": "Bonaire, Santo Eustáquio e Saba"
     },
-<<<<<<< HEAD
     "BR": {
       "zoneName": "Brasil"
     },
-=======
->>>>>>> 6709878a
     "BR-CS": {
       "countryName": "Brasil",
       "zoneName": "Central"
     },
-<<<<<<< HEAD
-=======
     "BR-I": {
       "countryName": "Brasil",
       "zoneName": "Sistemas Isolados"
     },
->>>>>>> 6709878a
     "BR-N": {
       "countryName": "Brasil",
       "zoneName": "Norte"
@@ -677,18 +649,14 @@
       "countryName": "Grã-Bretanha",
       "zoneName": "Ilhas Orkney"
     },
-<<<<<<< HEAD
-    "GB-SHI": {
-=======
-    "GB-ZET": {
->>>>>>> 6709878a
-      "countryName": "Grã-Bretanha",
-      "zoneName": "Ilhas Shetland"
-    },
     "GB-ZET": {
       "countryName": "Grã-Bretanha",
       "zoneName": "Ilhas Shetland"
     },
+    "GB-ZET": {
+      "countryName": "Grã-Bretanha",
+      "zoneName": "Ilhas Shetland"
+    },
     "GD": {
       "zoneName": "Grenada"
     },
@@ -1447,12 +1415,9 @@
     "UM": {
       "zoneName": "Ilhas Menores Distantes dos Estados Unidos"
     },
-<<<<<<< HEAD
-=======
     "US": {
       "zoneName": "Estados Unidos da América Contíguos"
     },
->>>>>>> 6709878a
     "US-HI-HA": {
       "countryName": "Estados Unidos da América",
       "zoneName": "Havaí"
@@ -1561,13 +1526,6 @@
       "countryName": "Estados Unidos da América",
       "zoneName": "JEA"
     },
-<<<<<<< HEAD
-    "US-FLA-NSB": {
-      "countryName": "Estados Unidos da América",
-      "zoneName": "Comissão de serviços públicos de New Smyrna Beach"
-    },
-=======
->>>>>>> 6709878a
     "US-FLA-SEC": {
       "countryName": "Estados Unidos da América",
       "zoneName": "Seminole Electric Cooperative"
@@ -1588,13 +1546,6 @@
       "countryName": "Estados Unidos da América",
       "zoneName": "Associated Electric Cooperative, Inc."
     },
-<<<<<<< HEAD
-    "US-MIDW-GLHB": {
-      "countryName": "Estados Unidos da América",
-      "zoneName": "GridLiance"
-    },
-=======
->>>>>>> 6709878a
     "US-MIDW-LGEE": {
       "countryName": "Estados Unidos da América",
       "zoneName": "Louisville Gas And Electric Company And Kentucky Utilities"
@@ -1695,13 +1646,6 @@
       "countryName": "Estados Unidos da América",
       "zoneName": "Operador de sistema independente de Nova York"
     },
-<<<<<<< HEAD
-    "US-SE-AEC": {
-      "countryName": "Estados Unidos da América",
-      "zoneName": "Powersouth Energy Cooperative"
-    },
-=======
->>>>>>> 6709878a
     "US-SE-SEPA": {
       "countryName": "Estados Unidos da América",
       "zoneName": "Southeastern Power Administration"
@@ -1726,13 +1670,6 @@
       "countryName": "Estados Unidos da América",
       "zoneName": "Griffith Energy, LLC"
     },
-<<<<<<< HEAD
-    "US-SW-GRMA": {
-      "countryName": "Estados Unidos da América",
-      "zoneName": "Gila River Power, LLC"
-    },
-=======
->>>>>>> 6709878a
     "US-SW-HGMA": {
       "countryName": "Estados Unidos da América",
       "zoneName": "New Harquahala Generating Company, LLC"
@@ -1852,8 +1789,6 @@
     },
     "XK": {
       "zoneName": "Kosovo"
-<<<<<<< HEAD
-=======
     },
     "FO-MI": {
       "countryName": "Ilhas Faroe",
@@ -1881,7 +1816,6 @@
     "SE-SE4": {
       "countryName": "Suécia",
       "zoneName": "Sul da Suécia"
->>>>>>> 6709878a
     }
   },
   "windDataError": "Dados eólicos estão indisponíveis",
