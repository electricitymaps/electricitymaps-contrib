{
  "panel-initial-text": {
    "thisproject": "Prosjektet er",
    "opensource": "åpen kildekode",
    "see": "se",
    "datasources": "kildekode",
    "contribute": "Bidra ved å <a href=\"%s\" target=\"_blank\">legge til data for ditt område</a>"
  },
  "left-panel": {
    "zone-list-header-title": "Hver regions klimapåvirkning",
    "zone-list-header-subtitle": "Sortert etter CO₂-intensitet fra strømforbruk (gCO₂eq/kWh)",
    "search": "Søk etter land/region"
  },
  "mobile-main-menu": {
    "map": "Electricity Maps",
    "areas": "Regioner",
    "about": "Om kartet"
  },
  "onboarding-modal": {
    "view1": {
      "subtitle": "Kartlegger klimaeffekten av el-energi"
    },
    "view2": {
      "header": "Hvor mye CO₂ blir sluppet ut for å produsere din elektrisitet, vist i sanntid",
      "text": "Vi fargelegger områdene i verden etter karbonintensitet (som inkluderer alle drivhusgasser) for elektrisitet forbrukt der. Jo grønnere fargen er, jo mer klimavennlig er elektrisiteten som forbrukes der."
    },
    "view3": {
      "header": "Lær hvor din elektrisitet kommer fra",
      "text": "Piler på kartet viser overføring av elektrisitet mellom ulike områder. Klikk på et område for å få mer informasjon om hvike energikilder som forbrukes i området."
    },
    "view4": {
      "header": "Visning i sanntid av forholdene for vind- og solenergi",
      "text": "Vind- og solenergiproduksjon er væravhengig. Klikk på sol- og vind-knappene for å få oversikt over forholdene for solskinn og vind i verden akkurat nå."
    }
  },
  "country-panel": {
    "source": "kilde",
    "carbonintensity": "CO₂-intensitet",
    "lowcarbon": "Lavt CO₂-utslipp",
    "renewable": "Fornybar",
    "electricity": "Strøm",
    "electricityproduction": "Strømproduksjon",
    "electricityconsumption": "Strømforbruk",
    "bysource": "etter kilde",
    "emissions": "CO₂-utslipp",
    "helpfrom": "med hjelp fra",
    "addeditsource": "<a href=\"%s\" target=\"_blank\">Tilføy eller rediger kilde</a>",
    "noDataAtTimestamp": "Data midlertidig utilgjengelig for tidspunktet",
    "noLiveData": "Sanntidsdata er midlertidig utilgjengelig for dette området",
    "dataIsDelayed": "Data fra denne regionen kan være %s timer forsinka. Sanntidsdata kan derfor ikke vises.",
    "dataIsEstimated": "Data for dette området er forsinket. Nåtidsverdiene er estimater. <a href=\"https://github.com/electricityMaps/electricitymaps-contrib/wiki/Estimation-methods\" target=\"_blank\">Les mer om estimeringsmetodene våre</a>.",
    "estimatedDisclaimer": "Sanntidsdataene er estimert basert på datakilden samt modellforutsetninger. Ingen garantier for at dataene er nøyaktig.",
    "helpUs": "Hjelp oss å finne årsaken til problemet ved å undersøke <a href=\"%s\" target=\"_blank\">loggene</a> eller ta kontakt med datatilbyder.",
    "noParserInfo": "Vi har ennå ingen datakilder om området.<br/>Vil du hjelpe med å løse det? Du kan bidra ved å <a href=\"%s\" target=\"_blank\">tilføye regionale data</a>.",
    "now": "Nå"
  },
  "country-history": {
    "Getdata": "Skaff tilgang til live, historiske eller fremskrivingsdata med Electricity Maps API",
    "carbonintensity": {
      "hourly": "CO₂-intensitet siste 24 timer"
    },
    "emissionsorigin": {
      "hourly": "CO₂-utslippskilde siste 24 timer"
    },
    "emissionsproduction": {
      "hourly": "CO₂-utslipp siste 24 timer"
    },
    "electricityorigin": {
      "hourly": "Elektrisitetskilde siste 24 timer"
    },
    "electricityproduction": {
      "hourly": "Strømproduksjonen i de siste 24 timer"
    },
    "electricityprices": {
      "hourly": "Strømpris siste 24 timer"
    },
    "emissions": {
      "hourly": "Utslipp siste 24 timer"
    }
  },
  "footer": {
    "foundbugs": "Funnet feil eller har du forbedringsforslag? Tips oss",
    "faq-text": "Er som er vanskelig å forstå? Se de",
    "faq": "ofte stilte spørsmål",
    "here": "her"
  },
  "legends": {
    "windpotential": "Vindpotensial",
    "solarpotential": "Solpotensial",
    "colorblindmode": "For fargeblinde",
    "carbonintensity": "CO₂-intensitet"
  },
  "tooltips": {
    "carbonintensity": "CO₂-intensitet",
    "lowcarbon": "Lavutslipp (CO₂)",
    "renewable": "Fornybar",
    "crossborderexport": "Eksport til utlandet",
    "carbonintensityexport": "CO₂-intensitet av eksport",
    "ofinstalled": "av installeret kapasitet",
    "utilizing": "utnytter",
    "representing": "representerer",
    "ofemissions": "av utslipp",
    "withcarbonintensity": "med CO₂-intensitet på",
    "zoomIn": "Zoom inn",
    "zoomOut": "Zoom ut",
    "showWindLayer": "Vis vind",
    "hideWindLayer": "Skjul vind",
    "showSolarLayer": "Vis sol",
    "hideSolarLayer": "Skjul sol",
    "toggleDarkMode": "Skru på nattmodus",
    "noParserInfo": "Ingen data tilgengelig",
    "temporaryDataOutage": "Sanntidsdata er midlertidig utilgjengelig",
    "production": "produksjon",
    "consumption": "forbruk",
    "cpinfo": "<b>forbruk</b> inkluderer import og eksport, <b>produksjon</b> tar ikke med import/eksport",
    "selectLanguage": "Bytt språk",
    "lowCarbDescription": "Inkluderer fornybar og kjernekraft",
    "dataIsDelayed": "Data er forsinket"
  },
  "misc": {
    "maintitle": "Sanntids CO₂-utslipp fra strømforbruket",
    "oops": "Ka farsken! Vi får ikke kontakt med serverne. Vi prøver igjen om noen sekund!",
    "newversion": "En ny version er tilgjengelig! Trykk <a onClick=\"location.reload(true);\">her for å oppdatere</a>.",
    "webgl-not-supported": "Kartet vises ikke riktig fordi nettleseren din mangler støtte for WebGL.",
    "retrynow": "Prøv igjen nå",
    "database-ad": "På utkikk etter historiske data? <a href=\"https://electricitymaps.com?utm_source=app.electricitymaps.com&utm_medium=referral\" target=\"_blank\">undersøk vår database</a>",
    "api-ad": "Ønsker du ferske data til din tjeneste eller app? <a href=\"https://electricitymaps.com?utm_source=app.electricitymaps.com&utm_medium=referral\" target=\"_blank\">Prøv APIet vårt.</a>",
    "legend": "Forklaring",
    "faq": "Ofte stilte spørsmål"
  },
  "theMap": {
    "groupName": "Kartet",
    "mapColors-question": "Hva betyr fargene på kartet?",
    "mapColors-answer": "Vi fargelegger områder på kartet i henhold til mengden drivhusgasser som slippes ut for hver enhet med strøm som forbrukes der. (Dvs. <a href=\"#carbonIntensity\" class=\"entry-link\">områdets karbonintensitet</a>). Jo grønnere farge, jo mer klimavennlig er strømforbruket.",
    "mapArrows-question": "Hva viser pilene mellom områdene på karet?",
    "mapArrows-answer": "Pilene viser den fysiske overføringen (gjennom import og eksport) av elektrisitet mellom områdene: Jo hyppigere de blinker, jo raskere overføring. Flyten av elektrisitet er vesentlig, fordi når du importere en del av elektrisiteten din fra naboområder, så importere du også karbonutslipp som stammer fra produksjonen av denne strømmen.",
    "mapSolarWindButtons-question": "Hva gjør “sol-” og “vind”-knappene på kartet?",
    "mapSolarWindButtons-answer": "Disse knappene skur av og på sanntidsvisning av vindstyrke og mengden sollys, noe som gir en indikasjon på hvor stort potensial en overgang til sol- og vindbaserte energikilder vil kunne ha i forskjellige områder. Merk at dette er en overfladisk beregning. I virkeligheten vil effekten av vindturbiner og solpaneler også være avhengig av en rekke faktorer.",
    "mapNuclearColors-question": "Hvorfor er land som benytter mye kjernekraft også vist som grønne på kartet?",
    "mapNuclearColors-answer": "Kjernekraftproduksjon har svært lav karbonintensitet (<a href=\"https://en.wikipedia.org/wiki/Life-cycle_greenhouse-gas_emissions_of_energy_sources#2014_IPCC.2C_Global_warming_potential_of_selected_electricity_sources\" target=\"_blank\" >kilde</a>), og land som får strømmen sin fra kjernekraft vil derfor bli vist som grønne på kartet. Dette betyr ikke at det er andre miljøutfordringer forbundet med kjernekraft (i likhet med andre former for energiproduksjon), men disse er ikke relatert til utslipp av drivhusgasser og derfor utenfor dette kartets problemstilling.",
    "mapColorBlind-question": "Jeg er fargeblind. Hvordan kan jeg bruke kartet?",
    "mapColorBlind-answer": "Du kan endre fargevisningen på kartet ved å skru på “fargeblindmodus”. Innstillingene er på bunnen av venstrepanelet på desktopvisning og informasjonsfanen i mobilappen. "
  },
  "mapAreas": {
    "groupName": "Områder på kartet",
    "noData-question": "Hvorfor er det ikke data tilgjengelig for mitt område?",
    "noData-answer": "Enten fordi datakildene for området ikke er tilgjengelig, eller fordi vi ennå ikke har tilgang til å legge inn datakildene for området. Du kan <a href=\"#contribute\" class=\"entry-link\">hjelpe oss med å legge til datakilder</a>.",
    "whySmallAreas-question": "Hvorfor deler du opp verden i regioner i stedet for bare å vise tall for landsgjennomsnitt?",
    "whySmallAreas-answer": "Regionene er de minste geografiske områdene vi har tilgang til data for. Ved å ha tilgang til informasjon med høyeste geografiske detaljnivå, vil elektrisitetsforbrukere i forskjellige områder få mer presis kunnskap om kildene til strømmen de forbruker, samt dens klimaeffekter.",
    "divideExistingArea-question": "Kan dere spalte opp mitt område i mindre enheter?",
    "divideExistingArea-answer": "Gjerne, hvis det finnes egne datakilder for hvert område. Du kan <a href=\"#contribute\" class=\"entry-link\">hjelpe oss med å legge til ytterligere datakilder</a>",
    "seeHistoricalData-question": "Kan jeg se historiske data for et område lenger tilbake i tid enn 24 timer?",
    "seeHistoricalData-answer": "Du kan kjøpe adgang til alle våre historiske data gjennom vår <a href=\"https://electricitymaps.com?utm_source=app.electricitymaps.com&utm_medium=referral\" target=\"_blank\">database</a>."
  },
  "methodology": {
    "groupName": "Våre metoder",
    "carbonIntensity-question": "Hva er \"karbonintensitet\"?",
    "carbonIntensity-answer": "Karbonintensitet er et mål for klimagassutslipp knyttet til strømmen du forbruker (målt i gCO₂eq/kWh som er antall gram karbondioksid-ekvivalenter som slippes ut for hver kilowatttime forbrukt energi). <br><br>Vi måler utslippene ved strømforbruk, ikke produksjon, noe som vil si at alle klimagassutslipp (både CO₂ og andre drivhusgasser som metan) som har gått med for å produsere energien som brukes i området. Vi tar hensyn til karbonintensiteten til elektrisitet som er importert fra andre områder. For å regne ut dette bruker vi metoden livssyklusanalyse (“LCA“), noe som vil si at vi tar med utslipp fra hele kraftverkenes levetid (det vil si både fra bygging, brensel, produksjon, driftsutslipp og nedstegning).",
    "consumptionFocus-question": "Hvorfor beregner dere karbonintensitet av strømforbruk i stedet for strømproduksjon?",
    "consumptionFocus-answer": "Vi mener borgerne burde ha ansvar for elektrisiteten de forbruker, men ikke ansvar for elektrisiteten som produseres innenfor området de bor i. Dessuten burde det ikke være mulig å lure seg unna utslipp, simpelthen ved å flytte skitten energiproduksjon til andre områder, for dernest å importere strøm fra disse områdene.",
    "renewableLowCarbonDifference-question": "Hva er forskjellen mellom “fornybar” og “lav-karbon”?",
    "renewableLowCarbonDifference-answer": "Fornybar energiproduksjon er basert på fornybare engerikilder, så som vind, rennende vann, sol eller jordvarme. Lavkarbonenergi betyr at energiproduksjonen fører til svært små klimagassutslipp, så som kjernekraft.",
    "importsAndExports-question": "Tar dere hensyn til import og eksport av elektrisitet?",
    "importsAndExports-answer": "Ja, det gjør vi. Import og eksport kan ses på kartet som <a href=\"#mapArrows\" class=\"entry-link\">små piler mellom områdene</a>. Detaljert informasjon kan ses på stolpediagramene som kommer frem når du klikker på et område.",
    "emissionsOfStored-question": "Hva med utslipp som elektrrisitetsproduksjon om stammer fra batterier eller oppfylte vannmagasiner?",
    "emissionsOfStored-answer": "Ettersom kun en liten del av elektrisiteten lagres, vil unøyaktigheter i modelleringen av disse utslippene ikke utgjøre noen stor forskjell. Men etterhvert som strømlagring får større betydning, håper vi å kunne ta hensyn til dette i modellene våre snart.",
    "guaranteesOfOrigin-question": "Hva med grønne sertifikater? Tas det hensyn til disse?",
    "guaranteesOfOrigin-answer": "Når produsenter av fornybar energi lager strøm, kan de utstede opphavsgarantier, som er et bevis på den mengden fornybar energi som de har tilført elektrisitetsnettet. Disse garantiene kan videreselges, slik at formidlerne kan dokumentere energien de selger stammer fra fornybare kilder, uafvhengig av hvor strømmen fysisk kommer fra. <br><br> Dette betyr at strømforbrukere kan bli fortalt at strømmen deres stammer fra sol- og vindkraft, selv en vindstille natt. Dette er problematisk, ettersom det fjerner forbrukernes interesse for å bruke strømmen på best egnet tidspunkt (for eksempel når mengden strøm i nettet er på sitt høyeste). Dette kartet ekskluderer opprinnelsesgarantier ved å tilby et opprinnelsesbasert fysisk innblikk i strømnettet, for å kunne mydniggjøre forbrukerne.",
    "otherSources-question": "Hvorfor viser dere ikke andre kilder for utslipp enn elektrisitetsproduksjon?",
    "otherSources-answer": "Det er utenfor formålet med dette prosjektet. Men vi jobber med å utvikle <a href=\"#whoAreYou\" class=\"entry-link\">nye løsninger for å tallfeste klimaeffekten av hverdagsbeslutninger</a>.",
    "homeSolarPanel-question": "Men hva om jeg har solceller på boligen min?",
    "homeSolarPanel-answer": "Vi måler karbonintensiteten i det lokale strømnettet, så elektrisitetsforbruk som kommer direkte fra solcellepanel som ikke er del av strømnettet inngår ikke i målingene. Riktignok, hvis solcellepanelene leverer strøm til det lokale strømnettet, inngår strømmen i den offentlige strømstatistikken.",
    "emissionsPerCapita-question": "Hvorfor viser dere ikke utslipp per innbygger?",
    "emissionsPerCapita-answer": "En stor del av strømforbruket i et område brukes på å produsere fysiske varer som blir eksportert til andre steder. Denne produksjonen, og elektrisiteten som går med i prosessen, er drevet av forbruket i <em>områdene som importerer</em>, ikke området produksjonen finner sted. Vi mener folk bør ha ansvar for det de forbruker, ikke for produkter produsert i området de bor i, uten å forbruke selv. Av denne grunn vil utslipp per person villedende."
  },
  "data": {
    "groupName": "Våre data",
    "dataOrigins-question": "Hvordan får dere tak i dataene?",
    "dataOrigins-answer": "Vi beregner alle våre data fra offentlige kilder. Disse er publisert av nettselskap, offentlige myndigheter mfl. Ved å klikke på et område kan du se datakilder.",
    "dataDownload-question": "Kan jeg laste ned dataene?",
    "dataDownload-answer": "Du kan kjøpe tilgang til alle våre data i fra <a href=\"https://electricitymaps.com?utm_source=app.electricitymaps.com&utm_medium=referral\" target=\"_blank\">vår database</a>.",
    "dataIntegration-question": "Kan jeg integrere dataene i min greie?",
    "dataIntegration-answer": "Yes! We sell access to a <a href=\"https://electricitymaps.com?utm_source=app.electricitymaps.com&utm_medium=referral\" target=\"_blank\">real-time API</a>, which includes future forecasts."
  },
  "aboutUs": {
    "groupName": "Om oss",
    "whoAreYou-question": "Hvem Har laget dette?",
    "whoAreYou-answer": "The Electricity Map er utviklet og vedlikeholdt av <a href=\"https://www.tmrow.com/\" target=\"_blank\">Tomorrow</a>, som er et dansk oppstartselskap. Selskapets mål er å hjelpe menneskeheten å oppnå bærekraft gjennom å tallfeste og gjøre offentlig tilgjengelig kunnskap våre beslutninger i dagliglivet vårt.",
    "feedback-question": "Kan jeg gi tilbakemeldinger?",
    "feedback-answer": "Gjerne! Vennligst fyll ut <a href=\"https://forms.gle/VHaeHzXyGodFKZY18\" target=\"_blank\">vårt tilbakemeldingsskjema</a> eller <a href=\"mailto:app@electricitymaps.com\">eller send oss en e-post</a>.",
    "contribute-question": "Kan jeg bidra til prosjektet?",
    "contribute-answer": "Ja! The Electricity Map er et åpen kildekode-prosjekt som er muliggjort av frivillige bidragsytere. Hvis du ønsker å hjelpe til med utviklingen av kartet, enten ved å legge til nye datakilder, forbedre det eller fikse bugs, bli med oss på <a href=\"https://github.com/corradio/electricitymap/\" target=\"_blank\">github</a>.",
    "workTogether-question": "Kan vi samarbeide?",
    "workTogether-answer": "Vi er på jakt etter muligheter for å samarbeide. <a href=\"mailto:app@electricitymaps.com\">Send oss en e-post!</a>",
    "disclaimer-question": "Ansvarsfraskrivelse",
    "disclaimer-answer": "<a href=\"https://www.tmrow.com/\" target=\"_blank\">Tomorrow</a> publishes data and images on the <a href=\"https://www.electricitymaps.com/\" target=\"_blank\">Electricity Maps</a> for information purposes. It makes no claims of correctness nor provides any form of warranties, and reserves the right to change the content at any time or to remove parts without having to inform you of this. Tomorrow assumes no responsibility for, and shall not be liable for, any damages or expenses you may incur as a result of any inaccuracy, incompleteness, untimeliness or obsolescence of the Electricity Maps, or the information derived from them.  It is not allowed to include this webpage, or any of its individual elements, in another webpage, without formal prior written consent.<br><br> All intellectual property rights belong to the rightful owners and its licensors. Copying, distribution and any other use of these materials, in particular the energy data, is not permitted without the written permission of Tomorrow, except and only to the extent otherwise provided in regulations of mandatory law (such as the right to quote), unless specified otherwise for specific materials. <br><br>This disclaimer may be updated from time to time."
  },
  "wind": "Vind",
  "windDataError": "Data for vindenergi for tiden utilgjengelig",
  "solar": "Sol",
  "solarDataError": "Data for solenergi for tiden utilgjengelig",
  "hydro": "Vannkraft",
  "hydro storage": "Vannlagring",
  "battery storage": "Batterilagring",
  "biomass": "Biomasse",
  "nuclear": "Kjernekraft",
  "geothermal": "Jordvarme",
  "gas": "Gass",
  "coal": "Kull",
  "oil": "Olje",
  "unknown": "Ukjent energikilde",
  "electricityComesFrom": "<b>%1$s %%</b> av elektrisitet i <img id=\"country-flag\"></img> <b>%2$s</b> kommer fra %3$s",
  "emissionsComeFrom": "<b>%1$s %%</b> av CO₂-utslipp i <img id=\"country-flag\"></img> <b>%2$s</b> kommer fra %3$s",
  "electricityStoredUsing": "<b>%1$s %%</b> av elektrisitet i <img id=\"country-flag\"></img> <b>%2$s</b> lagres gjennom %3$s",
  "emissionsStoredUsing": "<b>%1$s %%</b> av CO₂-utslipp i <img id=\"country-flag\"></img> <b>%2$s</b> lagres gjennom %3$s",
  "electricityExportedTo": "<b>%1$s %%</b> av elektrisitet i <img id=\"country-flag\"></img> <b>%2$s</b> eksporteres til <img id=\"country-exchange-flag\"></img> <b>%3$s</b>",
  "emissionsExportedTo": "<b>%1$s %%</b> av CO₂-utslipp i <img id=\"country-flag\"></img> <b>%2$s</b> eksporteres til <img id=\"country-exchange-flag\"></img> <b>%3$s</b>",
  "electricityImportedFrom": "<b>%1$s %%</b> av elektrisitet i <img id=\"country-flag\"></img> <b>%2$s</b> importeres fra <img id=\"country-exchange-flag\"></img> <b>%3$s</b>",
  "emissionsImportedFrom": "<b>%1$s %%</b> av CO₂-utslipp i <img id=\"country-flag\"></img> <b>%2$s</b> importeres fra <img id=\"country-exchange-flag\"></img> <b>%3$s</b>",
  "ofCO2eqPerMinute": "av CO₂-ekvivalenter per minutt",
  "zoneShortName": {
    "AD": {
      "zoneName": "Andorra"
    },
    "AE": {
      "zoneName": "De forente arabiske emirater"
    },
    "AF": {
      "zoneName": "Afghanistan"
    },
    "AG": {
      "zoneName": "Antigua og Barbuda"
    },
    "AI": {
      "zoneName": "Anguilla"
    },
    "AL": {
      "zoneName": "Albania"
    },
    "AM": {
      "zoneName": "Armenia"
    },
    "AO": {
      "zoneName": "Angola"
    },
    "AQ": {
      "zoneName": "Antarctika"
    },
    "AR": {
      "zoneName": "Argentina"
    },
    "AS": {
      "zoneName": "Amerikansk Samoa"
    },
    "AT": {
      "zoneName": "Østerrike"
    },
    "AUS-NSW": {
      "countryName": "Australia",
      "zoneName": "New South Wales"
    },
    "AUS-NT": {
      "countryName": "Australia",
      "zoneName": "Northern Territory"
    },
    "AUS-QLD": {
      "countryName": "Australia",
      "zoneName": "Queensland"
    },
    "AUS-SA": {
      "countryName": "Australia",
      "zoneName": "South Australia"
    },
    "AUS-TAS": {
      "countryName": "Australia",
      "zoneName": "Tasmania"
    },
    "AUS-TAS-CBI": {
      "countryName": "Australia",
      "zoneName": "Cape Barren Island"
    },
    "AUS-TAS-KI": {
      "countryName": "Australia",
      "zoneName": "King Island"
    },
    "AUS-TAS-FI": {
      "countryName": "Australia",
      "zoneName": "Flinders Island"
    },
    "AUS-VIC": {
      "countryName": "Australia",
      "zoneName": "Victoria"
    },
    "AUS-WA": {
      "countryName": "Australia",
      "zoneName": "Western Australia"
    },
    "AUS-WA-RI": {
      "countryName": "Australia",
      "zoneName": "Rottnest Island"
    },
    "AW": {
      "zoneName": "Aruba"
    },
    "AX": {
      "zoneName": "Åland"
    },
    "AZ": {
      "zoneName": "Azerbaijan"
    },
    "BA": {
      "zoneName": "Bosnia-Hercegovina"
    },
    "BB": {
      "zoneName": "Barbados"
    },
    "BD": {
      "zoneName": "Bangladesh"
    },
    "BE": {
      "zoneName": "Belgia"
    },
    "BF": {
      "zoneName": "Burkina Faso"
    },
    "BG": {
      "zoneName": "Bulgaria"
    },
    "BH": {
      "zoneName": "Bahrain"
    },
    "BI": {
      "zoneName": "Burundi"
    },
    "BJ": {
      "zoneName": "Benin"
    },
    "BM": {
      "zoneName": "Bermuda"
    },
    "BN": {
      "zoneName": "Brunei"
    },
    "BO": {
      "zoneName": "Bolivia"
    },
    "BQ": {
      "zoneName": "Bonaire, Sint Eustatius og Saba"
    },
<<<<<<< HEAD
    "BR": {
      "zoneName": "Brasil"
    },
=======
>>>>>>> 6709878a
    "BR-CS": {
      "countryName": "Brasil",
      "zoneName": "Sentral-Brasil"
    },
    "BR-N": {
      "countryName": "Brasil",
      "zoneName": "Nord-Brasil"
    },
    "BR-NE": {
      "countryName": "Brasil",
      "zoneName": "Nord-øst Brasil"
    },
    "BR-S": {
      "countryName": "Brasil",
      "zoneName": "Sør-Brasil"
    },
    "BS": {
      "zoneName": "Bahamas"
    },
    "BT": {
      "zoneName": "Bhutan"
    },
    "BV": {
      "zoneName": "Bouvetøya"
    },
    "BW": {
      "zoneName": "Botswana"
    },
    "BY": {
      "zoneName": "Belarus"
    },
    "BZ": {
      "zoneName": "Belize"
    },
    "CA-AB": {
      "countryName": "Kanada",
      "zoneName": "Alberta"
    },
    "CA-BC": {
      "countryName": "Kanada",
      "zoneName": "Britisk Columbia"
    },
    "CA-MB": {
      "countryName": "Kanada",
      "zoneName": "Manitoba"
    },
    "CA-NB": {
      "countryName": "Kanada",
      "zoneName": "New Brunswick"
    },
    "CA-NL": {
      "countryName": "Kanada",
      "zoneName": "Newfoundland og Labrador"
    },
    "CA-NL-LB": {
      "countryName": "Kanada",
      "zoneName": "Labrador"
    },
    "CA-NL-NF": {
      "countryName": "Kanada",
      "zoneName": "Newfoundland"
    },
    "CA-NS": {
      "countryName": "Canada",
      "zoneName": "Nova Scotia"
    },
    "CA-NT": {
      "countryName": "Kanada",
      "zoneName": "Nordvestterritoriene"
    },
    "CA-NU": {
      "countryName": "Kanada",
      "zoneName": "Nunavut"
    },
    "CA-ON": {
      "countryName": "Kanada",
      "zoneName": "Ontario"
    },
    "CA-PE": {
      "countryName": "Kanada",
      "zoneName": "Prince Edward Island"
    },
    "CA-QC": {
      "countryName": "Kanada",
      "zoneName": "Québec"
    },
    "CA-SK": {
      "countryName": "Kanada",
      "zoneName": "Saskatchewan"
    },
    "CA-YT": {
      "countryName": "Kanada",
      "zoneName": "Yukon"
    },
    "CC": {
      "zoneName": "Cocos Islands"
    },
    "CD": {
      "zoneName": "Den demokratiske republikken Kongo"
    },
    "CF": {
      "zoneName": "Den sentralafrikanske republikk"
    },
    "CG": {
      "zoneName": "Kongo"
    },
    "CH": {
      "zoneName": "Sveits"
    },
    "CI": {
      "zoneName": "Elfenbenskysten"
    },
    "CK": {
      "zoneName": "Cookøyene"
    },
    "CL-CHP": {
      "countryName": "Chile",
      "zoneName": "Påskeøya"
    },
    "CL-SEA": {
      "countryName": "Chile",
      "zoneName": "Sistema Eléctrico de Aysén"
    },
    "CL-SEM": {
      "countryName": "Chile",
      "zoneName": "Sistema Eléctrico de Magallanes"
    },
    "CL-SEN": {
      "countryName": "Chile",
      "zoneName": "Sistema Eléctrico Nacional"
    },
    "CM": {
      "zoneName": "Kamerun"
    },
    "CN": {
      "zoneName": "Kina (folkerepublikken)"
    },
    "CO": {
      "zoneName": "Colombia"
    },
    "CR": {
      "zoneName": "Costa Rica"
    },
    "CU": {
      "zoneName": "Cuba"
    },
    "CV": {
      "zoneName": "Cabo Verde"
    },
    "CW": {
      "zoneName": "Curaçao"
    },
    "CX": {
      "zoneName": "Christmas Island"
    },
    "CY": {
      "zoneName": "Cyprus"
    },
    "CZ": {
      "zoneName": "Tjekkia"
    },
    "DE": {
      "zoneName": "Tyskland"
    },
    "DJ": {
      "zoneName": "Djibouti"
    },
    "DK": {
      "zoneName": "Danmark"
    },
    "DK-DK1": {
      "countryName": "Danmark",
      "zoneName": "Vest-Danmark"
    },
    "DK-DK2": {
      "countryName": "Danmark",
      "zoneName": "Øst-Danmark"
    },
    "DK-BHM": {
      "countryName": "Denmark",
      "zoneName": "Bornholm"
    },
    "DM": {
      "zoneName": "Dominica"
    },
    "DO": {
      "zoneName": "Den dominikanske republikk"
    },
    "DZ": {
      "zoneName": "Algerie"
    },
    "EC": {
      "zoneName": "Ecuador"
    },
    "EE": {
      "zoneName": "Estland"
    },
    "EG": {
      "zoneName": "Egypt"
    },
    "EH": {
      "zoneName": "Vestsahara"
    },
    "ER": {
      "zoneName": "Eritrea"
    },
    "ES": {
      "zoneName": "Spania"
    },
    "ES-CE": {
      "countryName": "Spania",
      "zoneName": "Ceuta"
    },
    "ES-IB-FO": {
      "countryName": "Spania",
      "zoneName": "Formentera"
    },
    "ES-IB-IZ": {
      "countryName": "Spania",
      "zoneName": "Ibiza"
    },
    "ES-IB-MA": {
      "countryName": "Spania",
      "zoneName": "Mallorca"
    },
    "ES-IB-ME": {
      "countryName": "Spania",
      "zoneName": "Menorca"
    },
    "ES-CN-FVLZ": {
      "countryName": "Spania",
      "zoneName": "Fuerteventura/Lanzarote"
    },
    "ES-CN-GC": {
      "countryName": "Spania",
      "zoneName": "Gran Canaria"
    },
    "ES-CN-HI": {
      "countryName": "Spania",
      "zoneName": "El Hierro"
    },
    "ES-CN-IG": {
      "countryName": "Spania",
      "zoneName": "Isla de la Gomera"
    },
    "ES-CN-LP": {
      "countryName": "Spania",
      "zoneName": "La Palma"
    },
    "ES-CN-TE": {
      "countryName": "Spania",
      "zoneName": "Tenerife"
    },
    "ES-ML": {
      "countryName": "Spania",
      "zoneName": "Melilla"
    },
    "ET": {
      "zoneName": "Ethiopia"
    },
    "FI": {
      "zoneName": "Finland"
    },
    "FJ": {
      "zoneName": "Fiji"
    },
    "FK": {
      "zoneName": "Falklandøyene"
    },
    "FM": {
      "zoneName": "Micronesia"
    },
    "FO": {
      "zoneName": "Færøyene"
    },
    "FR": {
      "zoneName": "Frankrike"
    },
    "FR-COR": {
      "countryName": "Frankrike",
      "zoneName": "Korsika"
    },
    "GA": {
      "zoneName": "Gabon"
    },
    "GB": {
      "zoneName": "Storbritannia"
    },
    "GB-NIR": {
      "zoneName": "Nord-Irland"
    },
    "GB-ORK": {
      "countryName": "Storbritannia",
      "zoneName": "Orkenøyene"
    },
<<<<<<< HEAD
    "GB-SHI": {
=======
    "GB-ZET": {
>>>>>>> 6709878a
      "countryName": "Storbritannia",
      "zoneName": "Shetland"
    },
    "GB-ZET": {
      "countryName": "Storbritannia",
      "zoneName": "Shetland"
    },
    "GD": {
      "zoneName": "Grenada"
    },
    "GE": {
      "zoneName": "Georgia"
    },
    "GF": {
      "zoneName": "Fransk Guiana"
    },
    "GG": {
      "zoneName": "Guernsey"
    },
    "GH": {
      "zoneName": "Ghana"
    },
    "GI": {
      "zoneName": "Gibraltar"
    },
    "GL": {
      "zoneName": "Grønland"
    },
    "GM": {
      "zoneName": "Gambia"
    },
    "GN": {
      "zoneName": "Guinea"
    },
    "GP": {
      "zoneName": "Guadeloupe"
    },
    "GQ": {
      "zoneName": "Ekvatorial-Guinea"
    },
    "GR": {
      "zoneName": "Hellas"
    },
    "GR-IS": {
      "countryName": "Hellas",
      "zoneName": "Egeiske øyer"
    },
    "GS": {
      "zoneName": "Sør-Georgia og Sør-Sandwichøyene"
    },
    "GT": {
      "zoneName": "Guatemala"
    },
    "GU": {
      "zoneName": "Guam"
    },
    "GW": {
      "zoneName": "Guinea-Bissau"
    },
    "GY": {
      "zoneName": "Guyana"
    },
    "HK": {
      "zoneName": "Hong Kong"
    },
    "HM": {
      "zoneName": "Heard- og McDonaldøyene"
    },
    "HN": {
      "zoneName": "Honduras"
    },
    "HR": {
      "zoneName": "Kroatia"
    },
    "HT": {
      "zoneName": "Haiti"
    },
    "HU": {
      "zoneName": "Ungarn"
    },
    "ID": {
      "zoneName": "Indonesia"
    },
    "IE": {
      "zoneName": "Irland"
    },
    "IL": {
      "zoneName": "Israel"
    },
    "IM": {
      "zoneName": "Isle of Man"
    },
    "IN-AN": {
      "countryName": "India",
      "zoneName": "Andamanene og Nikobarene"
    },
    "IN-AP": {
      "countryName": "India",
      "zoneName": "Andhra Pradesh"
    },
    "IN-AR": {
      "countryName": "India",
      "zoneName": "Arunachal Pradesh"
    },
    "IN-AS": {
      "countryName": "India",
      "zoneName": "Assam"
    },
    "IN-BR": {
      "countryName": "India",
      "zoneName": "Bihar"
    },
    "IN-CT": {
      "countryName": "India",
      "zoneName": "Chhattisgarh"
    },
    "IN-DL": {
      "countryName": "India",
      "zoneName": "Delhi"
    },
    "IN-DN": {
      "countryName": "India",
      "zoneName": "Dadra og Nagar Haveli"
    },
    "IN-GA": {
      "countryName": "India",
      "zoneName": "Goa"
    },
    "IN-GJ": {
      "countryName": "India",
      "zoneName": "Gujarat"
    },
    "IN-HP": {
      "countryName": "India",
      "zoneName": "Himachal Pradesh"
    },
    "IN-HR": {
      "countryName": "India",
      "zoneName": "Haryana"
    },
    "IN-JH": {
      "countryName": "India",
      "zoneName": "Jharkhand"
    },
    "IN-JK": {
      "countryName": "India",
      "zoneName": "Jammu og Kashmir"
    },
    "IN-KA": {
      "countryName": "India",
      "zoneName": "Karnataka"
    },
    "IN-KL": {
      "countryName": "India",
      "zoneName": "Kerala"
    },
    "IN-MH": {
      "countryName": "India",
      "zoneName": "Maharashtra"
    },
    "IN-ML": {
      "countryName": "India",
      "zoneName": "Meghalaya"
    },
    "IN-MN": {
      "countryName": "India",
      "zoneName": "Manipur"
    },
    "IN-MP": {
      "countryName": "India",
      "zoneName": "Madhya Pradesh"
    },
    "IN-MZ": {
      "countryName": "India",
      "zoneName": "Mizoram"
    },
    "IN-NL": {
      "countryName": "India",
      "zoneName": "Nagaland"
    },
    "IN-OR": {
      "countryName": "India",
      "zoneName": "Orissa"
    },
    "IN-PB": {
      "countryName": "India",
      "zoneName": "Punjab"
    },
    "IN-PY": {
      "countryName": "India",
      "zoneName": "Pondicherry"
    },
    "IN-RJ": {
      "countryName": "India",
      "zoneName": "Rajasthan"
    },
    "IN-SK": {
      "countryName": "India",
      "zoneName": "Sikkim"
    },
    "IN-TN": {
      "countryName": "India",
      "zoneName": "Tamil Nadu"
    },
    "IN-TR": {
      "countryName": "India",
      "zoneName": "Tripura"
    },
    "IN-UP": {
      "countryName": "India",
      "zoneName": "Uttar Pradesh"
    },
    "IN-UT": {
      "countryName": "India",
      "zoneName": "Uttarakhand"
    },
    "IN-WB": {
      "countryName": "India",
      "zoneName": "West Bengal"
    },
    "IO": {
      "zoneName": "Det britiske territoriet i Indiahavet"
    },
    "IQ": {
      "zoneName": "Irak"
    },
    "IQ-KUR": {
      "countryName": "Irak",
      "zoneName": "Kurdistan"
    },
    "IR": {
      "zoneName": "Iran"
    },
    "IS": {
      "zoneName": "Island"
    },
    "IT": {
      "zoneName": "Italia"
    },
    "IT-CNO": {
      "countryName": "Italy",
      "zoneName": "Sentralt Nord-Italia"
    },
    "IT-CSO": {
      "countryName": "Italy",
      "zoneName": "Sentrale Sør-Italia"
    },
    "IT-NO": {
      "countryName": "Italy",
      "zoneName": "Nord-Italia"
    },
    "IT-SAR": {
      "countryName": "Italy",
      "zoneName": "Sardinia"
    },
    "IT-SIC": {
      "countryName": "Italy",
      "zoneName": "Sicilia"
    },
    "IT-SO": {
      "countryName": "Italy",
      "zoneName": "Sør-Italia"
    },
    "JE": {
      "zoneName": "Jersey"
    },
    "JM": {
      "zoneName": "Jamaica"
    },
    "JO": {
      "zoneName": "Jordan"
    },
    "JP-CB": {
      "countryName": "Japan",
      "zoneName": "Chūbu"
    },
    "JP-CG": {
      "countryName": "Japan",
      "zoneName": "Chūgoku"
    },
    "JP-HKD": {
      "countryName": "Japan",
      "zoneName": "Hokkaidō"
    },
    "JP-HR": {
      "countryName": "Japan",
      "zoneName": "Hokuriku"
    },
    "JP-KN": {
      "countryName": "Japan",
      "zoneName": "Kansai"
    },
    "JP-KY": {
      "countryName": "Japan",
      "zoneName": "Kyūshū"
    },
    "JP-ON": {
      "countryName": "Japan",
      "zoneName": "Okinawa"
    },
    "JP-SK": {
      "countryName": "Japan",
      "zoneName": "Shikoku"
    },
    "JP-TH": {
      "countryName": "Japan",
      "zoneName": "Tōhoku"
    },
    "JP-TK": {
      "countryName": "Japan",
      "zoneName": "Tōkyō"
    },
    "KE": {
      "zoneName": "Kenya"
    },
    "KG": {
      "zoneName": "Kyrgyzstan"
    },
    "KH": {
      "zoneName": "Kambodsja"
    },
    "KI": {
      "zoneName": "Kiribati"
    },
    "KM": {
      "zoneName": "Comoros"
    },
    "KN": {
      "zoneName": "Saint Kitts and Nevis"
    },
    "KP": {
      "zoneName": "Nord-Korea"
    },
    "KR": {
      "zoneName": "Sør-Korea"
    },
    "KW": {
      "zoneName": "Kuwait"
    },
    "KY": {
      "zoneName": "Cayman Islands"
    },
    "KZ": {
      "zoneName": "Kazakhstan"
    },
    "LA": {
      "zoneName": "Laos"
    },
    "LB": {
      "zoneName": "Lebanon"
    },
    "LC": {
      "zoneName": "Saint Lucia"
    },
    "LI": {
      "zoneName": "Liechtenstein"
    },
    "LK": {
      "zoneName": "Sri Lanka"
    },
    "LR": {
      "zoneName": "Liberia"
    },
    "LS": {
      "zoneName": "Lesotho"
    },
    "LT": {
      "zoneName": "Litauen"
    },
    "LU": {
      "zoneName": "Luxemburg"
    },
    "LV": {
      "zoneName": "Latvia"
    },
    "LY": {
      "zoneName": "Libya"
    },
    "MA": {
      "zoneName": "Morocco"
    },
    "MC": {
      "zoneName": "Monaco"
    },
    "MD": {
      "zoneName": "Moldavia"
    },
    "ME": {
      "zoneName": "Montenegro"
    },
    "MF": {
      "countryName": "Saint Martin",
      "zoneName": "French"
<<<<<<< HEAD
    },
    "MG": {
      "zoneName": "Madagaskar"
    },
=======
    },
    "MG": {
      "zoneName": "Madagaskar"
    },
>>>>>>> 6709878a
    "MH": {
      "zoneName": "Marshalløyene"
    },
    "MK": {
      "zoneName": "Nord-Makedonia"
    },
    "ML": {
      "zoneName": "Mali"
    },
    "MM": {
      "zoneName": "Myanmar"
    },
    "MN": {
      "zoneName": "Mongolia"
    },
    "MO": {
      "zoneName": "Macao"
    },
    "MP": {
      "zoneName": "Northern Mariana Islands"
    },
    "MQ": {
      "zoneName": "Martinique"
    },
    "MR": {
      "zoneName": "Mauritania"
    },
    "MS": {
      "zoneName": "Montserrat"
    },
    "MT": {
      "zoneName": "Malta"
    },
    "MU": {
      "zoneName": "Mauritius"
    },
    "MV": {
      "zoneName": "Maldivene"
    },
    "MW": {
      "zoneName": "Malawi"
    },
    "MX": {
      "zoneName": "Mexico"
    },
    "MX-BC": {
      "countryName": "Mexico",
      "zoneName": "Baja California"
    },
    "MX-CE": {
      "countryName": "Mexico",
      "zoneName": "Sentral"
    },
    "MX-NE": {
      "countryName": "Mexico",
      "zoneName": "Nord-øst"
    },
    "MX-NO": {
      "countryName": "Mexico",
      "zoneName": "Nord"
    },
    "MX-NW": {
      "countryName": "Mexico",
      "zoneName": "Nord-vest"
    },
    "MX-OC": {
      "countryName": "Mexico",
      "zoneName": "Østlig"
    },
    "MX-OR": {
      "countryName": "Mexico",
      "zoneName": "Østlig"
    },
    "MX-PN": {
      "countryName": "Mexico",
      "zoneName": "Halvøya"
    },
    "MY-EM": {
      "countryName": "Malaysia",
      "zoneName": "Borneo"
    },
    "MY-WM": {
      "countryName": "Malaysia",
      "zoneName": "Halvøya"
    },
    "MZ": {
      "zoneName": "Mozambique"
    },
    "NA": {
      "zoneName": "Namibia"
    },
    "NC": {
      "zoneName": "Ny-Kaledonia"
    },
    "NE": {
      "zoneName": "Niger"
    },
    "NF": {
      "zoneName": "Norfolk Island"
    },
    "NG": {
      "zoneName": "Nigeria"
    },
    "NI": {
      "zoneName": "Nicaragua"
    },
    "NKR": {
      "zoneName": "Nagorno-Karabakh"
    },
    "NL": {
      "zoneName": "Holland"
    },
    "NO-NO1": {
      "countryName": "Norge",
      "zoneName": "Sørøst-Norge"
    },
    "NO-NO2": {
      "countryName": "Norge",
      "zoneName": "Sørvest-Norge"
    },
    "NO-NO3": {
      "countryName": "Norge",
      "zoneName": "Midt-Norge"
    },
    "NO-NO4": {
      "countryName": "Norge",
      "zoneName": "Nord-Norge"
    },
    "NO-NO5": {
      "countryName": "Norge",
      "zoneName": "Vest-Norge"
    },
    "NP": {
      "zoneName": "Nepal"
    },
    "NR": {
      "zoneName": "Nauru"
    },
    "NU": {
      "zoneName": "Niue"
    },
    "NZ": {
      "zoneName": "New Zealand"
    },
    "NZ-NZA": {
      "countryName": "New Zealand",
      "zoneName": "Auckland Islands"
    },
    "NZ-NZC": {
      "countryName": "New Zealand",
      "zoneName": "Chatham Islands"
    },
    "NZ-NZST": {
      "countryName": "New Zealand",
      "zoneName": "Stewart Island"
    },
    "OM": {
      "zoneName": "Oman"
    },
    "PA": {
      "zoneName": "Panama"
    },
    "PE": {
      "zoneName": "Peru"
    },
    "PF": {
      "zoneName": "Fransk Polynesia"
    },
    "PG": {
      "zoneName": "Papua New Guinea"
    },
    "PH": {
      "zoneName": "Filippinene"
    },
    "PK": {
      "zoneName": "Pakistan"
    },
    "PL": {
      "zoneName": "Polen"
    },
    "PM": {
      "zoneName": "Saint Pierre og Miquelon"
    },
    "PN": {
      "zoneName": "Pitcairn"
    },
    "PR": {
      "zoneName": "Puerto Rico"
    },
    "PS": {
      "zoneName": "Staten Palestina"
    },
    "PT": {
      "zoneName": "Portugal"
    },
    "PT-AC": {
      "countryName": "Portugal",
      "zoneName": "Azorene"
    },
    "PT-MA": {
      "countryName": "Portugal",
      "zoneName": "Madeira"
    },
    "PW": {
      "zoneName": "Palau"
    },
    "PY": {
      "zoneName": "Paraguay"
    },
    "QA": {
      "zoneName": "Qatar"
    },
    "RE": {
      "zoneName": "Réunion"
    },
    "RO": {
      "zoneName": "Romania"
    },
    "RS": {
      "zoneName": "Serbia"
    },
    "RU": {
      "zoneName": "Russland"
    },
    "RU-1": {
      "countryName": "Russia",
      "zoneName": "Europe-Ural"
    },
    "RU-2": {
      "countryName": "Russia",
      "zoneName": "Siber"
    },
    "RU-AS": {
      "countryName": "Russia",
      "zoneName": "Øst"
    },
    "RU-EU": {
      "countryName": "Russia",
      "zoneName": "Arktis"
    },
    "RU-FE": {
      "countryName": "Russia",
      "zoneName": "Fjerne østen"
    },
    "RU-KGD": {
      "countryName": "Russia",
      "zoneName": "Kaliningrad"
    },
    "RW": {
      "zoneName": "Rwanda"
    },
    "SA": {
      "zoneName": "Saudiarabia"
    },
    "SB": {
      "zoneName": "Solomonøyene"
    },
    "SC": {
      "zoneName": "Seychellene"
    },
    "SD": {
      "zoneName": "Sudan"
    },
    "SE": {
      "zoneName": "Sverige"
    },
    "SG": {
      "zoneName": "Singapore"
    },
    "SH": {
      "zoneName": "Sankt Helena, Ascension og Tristan da Cunha"
    },
    "SI": {
      "zoneName": "Slovenia"
    },
    "SJ": {
      "zoneName": "Svalbard og Jan Mayen"
    },
    "SK": {
      "zoneName": "Slovakia"
    },
    "SL": {
      "zoneName": "Sierra Leone"
    },
    "SM": {
      "zoneName": "San Marino"
    },
    "SN": {
      "zoneName": "Senegal"
    },
    "SO": {
      "zoneName": "Somalia"
    },
    "SR": {
      "zoneName": "Suriname"
    },
    "SS": {
      "zoneName": "Sør-Sudan"
    },
    "ST": {
      "zoneName": "Sao Tome og Principe"
    },
    "SV": {
      "zoneName": "El Salvador"
    },
    "SX": {
      "countryName": "Sint Maarten",
      "zoneName": "Dutch"
    },
    "SY": {
      "zoneName": "Syria"
    },
    "SZ": {
      "zoneName": "Swaziland"
    },
    "TC": {
      "zoneName": "Turks- og Caicosøyene"
    },
    "TD": {
      "zoneName": "Chad"
    },
    "TF": {
      "zoneName": "De franske sørterritorier"
    },
    "TG": {
      "zoneName": "Togo"
    },
    "TH": {
      "zoneName": "Thailand"
    },
    "TJ": {
      "zoneName": "Tajikistan"
    },
    "TK": {
      "zoneName": "Tokelau"
    },
    "TL": {
      "zoneName": "Timor-Leste"
    },
    "TM": {
      "zoneName": "Turkmenistan"
    },
    "TN": {
      "zoneName": "Tunisia"
    },
    "TO": {
      "zoneName": "Tonga"
    },
    "TR": {
      "zoneName": "Tyrkia"
    },
    "TT": {
      "zoneName": "Trinidad og Tobago"
    },
    "TV": {
      "zoneName": "Tuvalu"
    },
    "TW": {
      "zoneName": "Taiwan"
    },
    "TZ": {
      "zoneName": "Tanzania"
    },
    "UA": {
      "zoneName": "Ukraina"
    },
    "UA-CR": {
      "countryName": "Ukraina",
      "zoneName": "Krim-halvøya"
    },
    "UG": {
      "zoneName": "Uganda"
    },
    "UM": {
      "zoneName": "USAs ytre småøyer"
    },
    "US-HI-HA": {
      "countryName": "USA",
      "zoneName": "Hawaii"
    },
    "US-HI-KA": {
      "countryName": "USA",
      "zoneName": "Kauai"
    },
    "US-HI-KH": {
      "countryName": "USA",
      "zoneName": "Kahoolawe"
    },
    "US-HI-LA": {
      "countryName": "USA",
      "zoneName": "Lanai"
    },
    "US-HI-MA": {
      "countryName": "USA",
      "zoneName": "Maui"
    },
    "US-HI-MO": {
      "countryName": "USA",
      "zoneName": "Molokai"
    },
    "US-HI-NI": {
      "countryName": "USA",
      "zoneName": "Niihau"
    },
    "US-HI-OA": {
      "countryName": "USA",
      "zoneName": "Oahu"
    },
    "US-CAL-BANC": {
      "countryName": "USA",
      "zoneName": "Balancing Authority Of Northern California"
    },
    "US-CAL-CISO": {
      "countryName": "USA",
      "zoneName": "California Independent System Operator"
    },
    "US-CAL-IID": {
      "countryName": "USA",
      "zoneName": "Imperial Irrigation District"
    },
    "US-CAL-LDWP": {
      "countryName": "USA",
      "zoneName": "Los Angeles Department Of Water And Power"
    },
    "US-CAL-TIDC": {
      "countryName": "USA",
      "zoneName": "Turlock Irrigation District"
    },
    "US-CAR-CPLE": {
      "countryName": "USA",
      "zoneName": "Duke Energy Progress East"
    },
    "US-CAR-CPLW": {
      "countryName": "USA",
      "zoneName": "Duke Energy Progress West"
    },
    "US-CAR-DUK": {
      "countryName": "USA",
      "zoneName": "Duke Energy Carolinas"
    },
    "US-CAR-SC": {
      "countryName": "USA",
      "zoneName": "South Carolina Public Service Authority"
    },
    "US-CAR-SCEG": {
      "countryName": "USA",
      "zoneName": "South Carolina Electric & Gas Company"
    },
    "US-CAR-YAD": {
      "countryName": "USA",
      "zoneName": "Alcoa Power Generating, Inc. Yadkin Division"
    },
    "US-CENT-SPA": {
      "countryName": "USA",
      "zoneName": "Southwestern Power Administration"
    },
    "US-CENT-SWPP": {
      "countryName": "USA",
      "zoneName": "Southwest Power Pool"
    },
    "US-FLA-FMPP": {
      "countryName": "USA",
      "zoneName": "Florida Municipal Power Pool"
    },
    "US-FLA-FPC": {
      "countryName": "USA",
      "zoneName": "Duke Energy Florida Inc"
    },
    "US-FLA-FPL": {
      "countryName": "USA",
      "zoneName": "Florida Power & Light Company"
    },
    "US-FLA-GVL": {
      "countryName": "USA",
      "zoneName": "Gainesville Regional Utilities"
    },
    "US-FLA-HST": {
      "countryName": "USA",
      "zoneName": "City Of Homestead"
    },
    "US-FLA-JEA": {
      "countryName": "USA",
      "zoneName": "Jacksonville Electric Authority"
    },
<<<<<<< HEAD
    "US-FLA-NSB": {
      "countryName": "USA",
      "zoneName": "Utilities Commission Of New Smyrna Beach"
    },
=======
>>>>>>> 6709878a
    "US-FLA-SEC": {
      "countryName": "USA",
      "zoneName": "Seminole Electric Cooperative"
    },
    "US-FLA-TAL": {
      "countryName": "USA",
      "zoneName": "City Of Tallahassee"
    },
    "US-FLA-TEC": {
      "countryName": "USA",
      "zoneName": "Tampa Electric Company"
    },
    "US-MIDA-OVEC": {
      "countryName": "USA",
      "zoneName": "Ohio Valley Electric Corporation"
    },
    "US-MIDA-PJM": {
      "countryName": "USA",
      "zoneName": "PJM Interconnection, Llc"
    },
    "US-MIDW-AECI": {
      "countryName": "USA",
      "zoneName": "Associated Electric Cooperative, Inc."
    },
<<<<<<< HEAD
    "US-MIDW-GLHB": {
      "countryName": "USA",
      "zoneName": "GridLiance"
    },
=======
>>>>>>> 6709878a
    "US-MIDW-LGEE": {
      "countryName": "USA",
      "zoneName": "Louisville Gas And Electric Company And Kentucky Utilities"
    },
    "US-MIDW-MISO": {
      "countryName": "USA",
      "zoneName": "Midcontinent Independent Transmission System Operator, Inc."
    },
    "US-NE-ISNE": {
      "countryName": "USA",
      "zoneName": "Iso New England Inc."
    },
    "US-NW-AVA": {
      "countryName": "USA",
      "zoneName": "Avista Corporation"
    },
    "US-NW-AVRN": {
      "countryName": "USA",
      "zoneName": "Avangrid Renewables Cooperative"
    },
    "US-NW-BPAT": {
      "countryName": "USA",
      "zoneName": "Bonneville Power Administration"
    },
    "US-NW-CHPD": {
      "countryName": "USA",
      "zoneName": "PUD No. 1 Of Chelan County"
    },
    "US-NW-DOPD": {
      "countryName": "USA",
      "zoneName": "PUD No. 1 Of Douglas County"
    },
    "US-NW-GCPD": {
      "countryName": "USA",
      "zoneName": "PUD No. 2 Of Grant County, Washington"
    },
    "US-NW-GRID": {
      "countryName": "USA",
      "zoneName": "Gridforce Energy Management, Llc"
    },
    "US-NW-GWA": {
      "countryName": "USA",
      "zoneName": "Naturener Power Watch, Llc (Gwa)"
    },
    "US-NW-IPCO": {
      "countryName": "USA",
      "zoneName": "Idaho Power Company"
    },
    "US-NW-NEVP": {
      "countryName": "USA",
      "zoneName": "Nevada Power Company"
    },
    "US-NW-NWMT": {
      "countryName": "USA",
      "zoneName": "Northwestern Energy"
    },
    "US-NW-PACE": {
      "countryName": "USA",
      "zoneName": "Pacificorp East"
    },
    "US-NW-PACW": {
      "countryName": "USA",
      "zoneName": "Pacificorp West"
    },
    "US-NW-PGE": {
      "countryName": "USA",
      "zoneName": "Portland General Electric Company"
    },
    "US-NW-PSCO": {
      "countryName": "USA",
      "zoneName": "Public Service Company Of Colorado"
    },
    "US-NW-PSEI": {
      "countryName": "USA",
      "zoneName": "Puget Sound Energy"
    },
    "US-NW-SCL": {
      "countryName": "USA",
      "zoneName": "Seattle City Light"
    },
    "US-NW-TPWR": {
      "countryName": "USA",
      "zoneName": "City Of Tacoma, Department Of Public Utilities, Light Division"
    },
    "US-NW-WACM": {
      "countryName": "USA",
      "zoneName": "Western Area Power Administration - Rocky Mountain Region"
    },
    "US-NW-WAUW": {
      "countryName": "USA",
      "zoneName": "Western Area Power Administration UGP West"
    },
    "US-NW-WWA": {
      "countryName": "USA",
      "zoneName": "Naturener Wind Watch, Llc"
    },
    "US-NY-NYIS": {
      "countryName": "USA",
      "zoneName": "New York Independent System Operator"
    },
<<<<<<< HEAD
    "US-SE-AEC": {
      "countryName": "USA",
      "zoneName": "Powersouth Energy Cooperative"
    },
=======
>>>>>>> 6709878a
    "US-SE-SEPA": {
      "countryName": "USA",
      "zoneName": "Southeastern Power Administration"
    },
    "US-SE-SOCO": {
      "countryName": "USA",
      "zoneName": "Southern Company Services, Inc. - Trans"
    },
    "US-SW-AZPS": {
      "countryName": "USA",
      "zoneName": "Arizona Public Service Company"
    },
    "US-SW-DEAA": {
      "countryName": "USA",
      "zoneName": "Arlington Valley, LLC"
    },
    "US-SW-EPE": {
      "countryName": "USA",
      "zoneName": "El Paso Electric Company"
    },
    "US-SW-GRIF": {
      "countryName": "USA",
      "zoneName": "Griffith Energy, LLC"
    },
<<<<<<< HEAD
    "US-SW-GRMA": {
      "countryName": "USA",
      "zoneName": "Gila River Power, LLC"
    },
=======
>>>>>>> 6709878a
    "US-SW-HGMA": {
      "countryName": "USA",
      "zoneName": "New Harquahala Generating Company, LLC"
    },
    "US-SW-PNM": {
      "countryName": "USA",
      "zoneName": "Public Service Company Of New Mexico"
    },
    "US-SW-SRP": {
      "countryName": "USA",
      "zoneName": "Salt River Project"
    },
    "US-SW-TEPC": {
      "countryName": "USA",
      "zoneName": "Tucson Electric Power Company"
    },
    "US-SW-WALC": {
      "countryName": "USA",
      "zoneName": "Western Area Power Administration - Desert Southwest Region"
    },
    "US-TEN-TVA": {
      "countryName": "USA",
      "zoneName": "Tennessee Valley Authority"
    },
    "US-TEX-ERCO": {
      "countryName": "USA",
      "zoneName": "Electric Reliability Council Of Texas, Inc."
    },
    "UY": {
      "zoneName": "Uruguay"
    },
    "UZ": {
      "zoneName": "Uzbekistan"
    },
    "VA": {
      "zoneName": "Vatikanet"
    },
    "VC": {
      "zoneName": "Saint Vincent og Grenadinene"
    },
    "VE": {
      "zoneName": "Venezuela"
    },
    "VG": {
      "countryName": "Jomfruøyene",
      "zoneName": "Jomfruøyene"
    },
    "VI": {
      "countryName": "USA",
      "zoneName": "Jomfruøyene"
    },
    "VN": {
      "zoneName": "Vietnam"
    },
    "VU": {
      "zoneName": "Vanuatu"
    },
    "WF": {
      "zoneName": "Wallis- og Futunaøyene"
    },
    "WS": {
      "zoneName": "Samoa"
    },
    "XK": {
      "zoneName": "Kosovo"
    },
    "XX": {
      "zoneName": "Nord-Kypros"
    },
    "YE": {
      "zoneName": "Yemen"
    },
    "YT": {
      "zoneName": "Mayotte"
    },
    "ZA": {
      "zoneName": "Sør-Afrika"
    },
    "ZM": {
      "zoneName": "Zambia"
    },
    "ZW": {
      "zoneName": "Zimbabwe"
    },
    "NO": {
      "zoneName": "Norge"
    }
  }
}<|MERGE_RESOLUTION|>--- conflicted
+++ resolved
@@ -347,12 +347,9 @@
     "BQ": {
       "zoneName": "Bonaire, Sint Eustatius og Saba"
     },
-<<<<<<< HEAD
     "BR": {
       "zoneName": "Brasil"
     },
-=======
->>>>>>> 6709878a
     "BR-CS": {
       "countryName": "Brasil",
       "zoneName": "Sentral-Brasil"
@@ -648,18 +645,14 @@
       "countryName": "Storbritannia",
       "zoneName": "Orkenøyene"
     },
-<<<<<<< HEAD
-    "GB-SHI": {
-=======
-    "GB-ZET": {
->>>>>>> 6709878a
-      "countryName": "Storbritannia",
-      "zoneName": "Shetland"
-    },
     "GB-ZET": {
       "countryName": "Storbritannia",
       "zoneName": "Shetland"
     },
+    "GB-ZET": {
+      "countryName": "Storbritannia",
+      "zoneName": "Shetland"
+    },
     "GD": {
       "zoneName": "Grenada"
     },
@@ -1046,17 +1039,10 @@
     "MF": {
       "countryName": "Saint Martin",
       "zoneName": "French"
-<<<<<<< HEAD
     },
     "MG": {
       "zoneName": "Madagaskar"
     },
-=======
-    },
-    "MG": {
-      "zoneName": "Madagaskar"
-    },
->>>>>>> 6709878a
     "MH": {
       "zoneName": "Marshalløyene"
     },
@@ -1541,13 +1527,6 @@
       "countryName": "USA",
       "zoneName": "Jacksonville Electric Authority"
     },
-<<<<<<< HEAD
-    "US-FLA-NSB": {
-      "countryName": "USA",
-      "zoneName": "Utilities Commission Of New Smyrna Beach"
-    },
-=======
->>>>>>> 6709878a
     "US-FLA-SEC": {
       "countryName": "USA",
       "zoneName": "Seminole Electric Cooperative"
@@ -1572,13 +1551,6 @@
       "countryName": "USA",
       "zoneName": "Associated Electric Cooperative, Inc."
     },
-<<<<<<< HEAD
-    "US-MIDW-GLHB": {
-      "countryName": "USA",
-      "zoneName": "GridLiance"
-    },
-=======
->>>>>>> 6709878a
     "US-MIDW-LGEE": {
       "countryName": "USA",
       "zoneName": "Louisville Gas And Electric Company And Kentucky Utilities"
@@ -1679,13 +1651,6 @@
       "countryName": "USA",
       "zoneName": "New York Independent System Operator"
     },
-<<<<<<< HEAD
-    "US-SE-AEC": {
-      "countryName": "USA",
-      "zoneName": "Powersouth Energy Cooperative"
-    },
-=======
->>>>>>> 6709878a
     "US-SE-SEPA": {
       "countryName": "USA",
       "zoneName": "Southeastern Power Administration"
@@ -1710,13 +1675,6 @@
       "countryName": "USA",
       "zoneName": "Griffith Energy, LLC"
     },
-<<<<<<< HEAD
-    "US-SW-GRMA": {
-      "countryName": "USA",
-      "zoneName": "Gila River Power, LLC"
-    },
-=======
->>>>>>> 6709878a
     "US-SW-HGMA": {
       "countryName": "USA",
       "zoneName": "New Harquahala Generating Company, LLC"
