{
  "info-modal": {
    "title": "Info",
    "intro-text": "The Electricity Maps app provides real-time insights on web and mobile for citizens, energy experts, NGOs and policymakers promoting a deeper understanding of energy transition challenges.",
    "open-source-text": "This app is <a href=\"%s\" target=\"_blank\">Open Source</a> (<a href=\"%s\" target=\"_blank\">see data sources</a>) and powered by the community.",
    "feedback-button": "Share feedback",
    "github-button": "View our GitHub",
    "twitter-button": "Share on Twitter",
    "slack-button": "Join the Slack community",
    "privacy-policy": "Privacy Policy",
    "legal-notice": "Legal Notice"
  },
  "settings-modal": {
    "title": "Settings"
  },
  "panel-initial-text": {
    "thisproject": "This app is",
    "opensource": "Open Source",
    "see": "see",
    "datasources": "data sources",
    "contribute": "Contribute by <a href=\"%s\" target=\"_blank\">adding your territory</a>"
  },
  "mobile-main-menu": {
    "map": "Electricity Maps",
    "areas": "Areas",
    "about": "About"
  },
  "onboarding-modal": {
    "view1": {
      "subtitle": "Mapping the climate impact of electricity"
    },
    "view2": {
      "header": "See how much CO₂ is emitted to produce your electricity, in real-time.",
      "text": "We color areas around the world by their Carbon Intensity (includes all greenhouse gases) of electricity consumed there. The greener the color, the more climate-friendly the electricity."
    },
    "view3": {
      "header": "Know where your electricity comes from",
      "text": "Arrows on the map indicate flows of electricity between different areas. Click on an area to see more information about the origins of its electricity."
    },
    "view4": {
      "header": "Real-time wind and solar conditions",
      "text": "Wind and solar energy production depend on the weather. Press the sun and wind buttons to display the real-time strength of wind and sunshine throughout the world."
    }
  },
  "country-panel": {
    "source": "Source",
    "carbonintensity": "Carbon Intensity",
    "lowcarbon": "Low-carbon",
    "renewable": "Renewable",
    "electricityproduction": "Electricity production",
    "electricityconsumption": "Electricity consumption",
    "bysource": "by source",
    "averagebysource": "average by source",
    "emissions": "Carbon emissions",
    "addeditsource": "<a href=\"%s\" target=\"_blank\">add or edit source</a>",
    "helpfrom": "with help from",
    "noDataAtTimestamp": "Data is temporarily unavailable for the selected time",
    "noLiveData": "Live data is temporarily unavailable for this area",
    "disabledPriceReasons": {
      "licensing": "Electricity prices are unavailable for this area due to licensing terms"
    },
    "dataIsDelayed": "Data for this region can be up to %s hours delayed. Live data cannot be displayed.",
    "estimated": "estimated",
    "aggregated": "aggregated",
    "dataIsEstimated": "Some of the data for this region is estimated. Read more about our estimation methodology <a href=\"https://github.com/electricityMaps/electricitymaps-contrib/wiki/Estimation-methods\" target=\"_blank\">here</a>.",
    "exchangesAreMissing": "Exchanges are accounted for in the calculations but not currently shown. Read more about our historical aggregations <a href=\"https://github.com/electricityMaps/electricitymaps-contrib/wiki/Historical-aggregates\" target=\"_blank\">here</a>.",
    "estimatedTooltip": "The real-time data for this zone is estimated based on data from the source and the assumptions of the model.",
    "aggregatedTooltip": "The data for this zone is aggregated based on historical hourly values",
    "helpUs": "Help us identify the problem by taking a look at the <a href=\"%s\" target=\"_blank\">runtime logs</a> or contact the data provider.",
    "noParserInfo": "We do not yet have any information about this area.<br/> Want to help fix this? You can contribute by <a href=\"%s\" target=\"_blank\">adding area data</a>.",
    "now": "Now"
  },
  "time-controller": {
    "title": "Display data from the past"
  },
  "left-panel": {
    "zone-list-header-title": "Climate Impact by Area",
    "zone-list-header-subtitle": "Ranked by carbon intensity of electricity consumed (gCO₂eq/kWh)",
    "search": "Search areas"
  },
  "country-history": {
    "carbonintensity": {
      "default": "Carbon intensity in the last %1$s",
      "hourly": "Carbon intensity in the last 24 hours",
      "daily": "Carbon intensity in the last month",
      "monthly": "Carbon intensity in the last year",
      "yearly": "Carbon intensity in the last 5 years"
    },
<<<<<<< HEAD
    "emissions": { "default": "Emissions in the last %1$s" },
    "emissionsorigin": { "default": "Origin of emissions in the last %1$s" },
    "emissionsproduction": { "default": "Origin of emissions in the last %1$s" },
    "electricityorigin": { "default": "Origin of electricity in the last %1$s" },
    "electricityproduction": { "default": "Electricity production in the last %1$s" },
    "electricityprices": { "default": "Electricity prices in the last %1$s" },
    "netExchange": { "default": "Net exchange in the last %1$s" },
=======
    "emissions": {
      "default": "Emissions in the last %1$s"
    },
    "emissionsorigin": {
      "default": "Origin of emissions in the last %1$s"
    },
    "emissionsproduction": {
      "default": "Origin of emissions in the last %1$s"
    },
    "electricityorigin": {
      "default": "Origin of electricity in the last %1$s"
    },
    "electricityproduction": {
      "default": "Electricity production in the last %1$s"
    },
    "electricityprices": {
      "default": "Electricity prices in the last %1$s"
    },
>>>>>>> fbd6c1f2
    "Getdata": "Get hourly historical, live, and forecast data with Electricity Maps API"
  },
  "footer": {
    "foundbugs": "Found bugs or have ideas? Report them",
    "faq-text": "Anything unclear? Check out our",
    "faq": "frequently asked questions.",
    "here": "here"
  },
  "legends": {
    "windpotential": "Wind power potential",
    "solarpotential": "Solar power potential",
    "colorblindmode": "color blind mode",
    "carbonintensity": "Carbon intensity"
  },
  "tooltips": {
    "carbonintensity": "Carbon intensity",
    "lowcarbon": "Low-carbon",
    "renewable": "Renewable",
    "crossborderexport": "Cross-border export",
    "carbonintensityexport": "Carbon intensity of export",
    "ofinstalled": "of installed capacity",
    "utilizing": "utilizing",
    "representing": "representing",
    "ofemissions": "of emissions",
    "withcarbonintensity": "with a carbon intensity of",
    "zoomIn": "Zoom in",
    "zoomOut": "Zoom out",
    "showWindLayer": "Show wind layer",
    "hideWindLayer": "Hide wind layer",
    "showSolarLayer": "Show solar layer",
    "hideSolarLayer": "Hide solar layer",
    "weatherDisabled": "Weather data is not available at this time",
    "changeTheme": "Change theme",
    "noParserInfo": "No data available",
    "temporaryDataOutage": "Live data temporarily unavailable",
    "production": "production",
    "consumption": "consumption",
    "cpinfo": "<b>consumption</b> takes imports and exports into account, <b>production</b> ignores them",
    "aggregateInfo": "Toggle between a granular zone view and an aggregated country view",
    "selectLanguage": "Select language",
    "lowCarbDescription": "Includes renewables and nuclear",
    "dataIsDelayed": "Data is delayed",
    "price": "Price",
    "netExchange": "Net exchange"
  },
  "aggregateButtons": {
    "country": "country",
    "zone": "zone"
  },
  "themeOptions": {
    "dark": "Dark",
    "light": "Light",
    "system": "System"
  },
  "misc": {
    "maintitle": "Live 24/7 CO₂ emissions of electricity consumption",
    "oops": "Oops! We are having trouble reaching the server. We will try again in a few seconds.",
    "newversion": "A new version is available! Press <a onClick=\"location.reload(true);\">here</a> to reload.",
    "webgl-not-supported": "The map can't be rendered because this browser does not support WebGL.",
    "retrynow": "Retry now",
    "database-ad": "Looking for historical data? <a href=\"https://electricitymaps.com?utm_source=app.electricitymaps.com&utm_medium=referral\" target=\"_blank\">Check out our Database!</a>",
    "api-ad": "Want live data in your app or on your device? <a href=\"https://electricitymaps.com?utm_source=app.electricitymaps.com&utm_medium=referral\" target=\"_blank\">Try our API!</a>",
    "legend": "Legend",
    "faq": "Frequently Asked Questions",
    "privacyPolicy": "Privacy Policy",
    "legalNotice": "Legal Notice"
  },
  "wind": "wind",
  "windDataError": "Wind data is currently unavailable",
  "solar": "solar",
  "solarDataError": "Solar data is currently unavailable",
  "hydro": "hydro",
  "hydro storage": "hydro storage",
  "battery storage": "battery storage",
  "biomass": "biomass",
  "nuclear": "nuclear",
  "geothermal": "geothermal",
  "gas": "gas",
  "coal": "coal",
  "oil": "oil",
  "unknown": "unknown",
  "electricityComesFrom": "<b>%1$s %%</b> of electricity available in %4$s <b>%2$s</b> comes from %3$s",
  "emissionsComeFrom": "<b>%1$s %%</b> of emissions from electricity available in %4$s <b>%2$s</b> come from %3$s",
  "electricityStoredUsing": "<b>%1$s %%</b> of electricity available in %4$s <b>%2$s</b> is stored using %3$s",
  "emissionsStoredUsing": "<b>%1$s %%</b> of emissions from electricity available in %4$s <b>%2$s</b> are stored using %3$s",
  "electricityExportedTo": "<b>%1$s %%</b> of electricity available in %4$s <b>%2$s</b> is exported to %5$s <b>%3$s</b>",
  "emissionsExportedTo": "<b>%1$s %%</b> of emissions from electricity available in %4$s <b>%2$s</b> are exported to %5$s <b>%3$s</b>",
  "electricityImportedFrom": "<b>%1$s %%</b> of electricity available in %4$s <b>%2$s</b> is imported from %5$s <b>%3$s</b>",
  "emissionsImportedFrom": "<b>%1$s %%</b> of emissions from electricity available in %4$s <b>%2$s</b> are imported from %5$s <b>%3$s</b>",
  "ofCO2eqPerMinute": "of CO₂eq per minute",
  "theMap": {
    "groupName": "The map",
    "mapColors-question": "What do the colors on the map mean?",
    "mapColors-answer": "We color areas on the map by the amounts of greenhouse gases that is emitted for each unit of electricity consumed there (its <a href=\"#carbonIntensity\" class=\"entry-link\">carbon intensity</a>). The greener the colour, the more climate-friendly the electricity consumption.",
    "mapArrows-question": "What do the arrows between areas on the map indicate?",
    "mapArrows-answer": "Arrows between the areas indicate the physical flow (imports and exports) of electricity between areas: the faster they blink, the faster the flow. The flow of electricity is important, because when you import some of your electricity from neighboring areas, you are also importing the carbon emissions associated with its production.",
    "mapSolarWindButtons-question": "What do “sun” and “wind” buttons on the map do?",
    "mapSolarWindButtons-answer": "These buttons toggle the display of real-time wind speeds and sunshine strength, giving an indication of the potential for transitioning to solar and wind based energy alternatives in different areas. Note that this is just a superficial indication, as the actual potential in installing wind turbines and solar cells is also dependent on many other factors.",
    "mapNuclearColors-question": "Why are nuclear-powered countries shown as green on the map?",
    "mapNuclearColors-answer": "Nuclear energy production has a very low carbon intensity (<a href=\"https://en.wikipedia.org/wiki/Life-cycle_greenhouse-gas_emissions_of_energy_sources#2014_IPCC.2C_Global_warming_potential_of_selected_electricity_sources\" target=\"_blank\" >source</a>), and nuclear-powered countries are therefore shown as green on the map. This does not mean that there are not other environmental challenges associated nuclear energy (as is also the case with other forms of energy production), but these challenges are unrelated to the emissions of greenhouse gases and are therefore outside the scope of this map.",
    "mapColorBlind-question": "I am color blind. How can I read your map?",
    "mapColorBlind-answer": "You can change the colours displayed in the map by enabling the “color blind mode” setting. It is located on the bottom of the left panel on desktop and in the information tab on the mobile app."
  },
  "mapAreas": {
    "groupName": "Areas in the map",
    "noData-question": "Why is data for my area not available?",
    "noData-answer": " Either because the area's data sources are temporarily unavailable, or because we do not yet have any data sources setup for the area. You can <a href=\"#contribute\" class=\"entry-link\">help us with adding new data sources</a>.",
    "whySmallAreas-question": "Why do you divide the world into smaller areas and not simply show country averages?",
    "whySmallAreas-answer": "The areas are the smallest geographical areas we have data for. By having access to information at the highest level of granularity, electricity consumers in different areas can have a more precise knowledge about the origin of the electricity they are consuming, and its associated climate impact.",
    "divideExistingArea-question": "Can you divide my area into smaller parts?",
    "divideExistingArea-answer": "Sure, if there exists separate data sources for each part of the area. You can <a href=\"#contribute\" class=\"entry-link\">help us with adding new data sources</a>",
    "seeHistoricalData-question": "Can I see the history for an area further back in time than 24 hours?",
    "seeHistoricalData-answer": "You can purchase access to all of our historical data through our <a href=\"https://electricitymaps.com?utm_source=app.electricitymaps.com&utm_medium=referral\" target=\"_blank\">database</a>."
  },
  "methodology": {
    "groupName": "Our methods",
    "carbonIntensity-question": "What is \"carbon intensity\"?",
    "carbonIntensity-answer": "Carbon intensity is a measure of the greenhouse gas emissions associated with producing the electricity you consume (in gCO₂eq/kWh - grams of carbon dioxide equivalents emitted per kilowatt hour of electricity consumed). <br><br>We measure the emissions of electricity consumption (not production), meaning all greenhouse gas emissions (both CO₂ and other greenhouse gases such as methane) that has gone into producing the electricity which is being consumed in an area, taking into account the carbon intensities of the electricity imported from other areas. We use a life cycle analysis (LCA) approach, meaning that we take into account emissions arising from the whole life cycle of power plants (construction, fuel production, operational emissions, and decommissioning).",
    "consumptionFocus-question": "Why do you calculate the carbon intensity of electricity consumption instead of production?",
    "consumptionFocus-answer": "We believe citizens should be responsible for the electricity they consume, and not for the electricity that is produced in the area that they happen to live in. Furthermore, we believe areas should not be able to 'fake' a low climate impact simply by relocating dirty energy production to other areas, and then importing the electricity from those areas.",
    "renewableLowCarbonDifference-question": "What is the difference between “renewable” and “low-carbon”?",
    "renewableLowCarbonDifference-answer": "Renewable energy production is based on renewable energy sources such as wind and water flow, sunshine, and geothermal energy. Low-carbon energy production means that the production involves a very low level of greenhouse gas emissions, such as in nuclear power production.",
    "importsAndExports-question": "Do you take into account imports and exports of electricity?",
    "importsAndExports-answer": "Yes, we do. Imports and exports can be seen on the map as small <a href=\"#mapArrows\" class=\"entry-link\">arrows between different areas</a>. Detailed information can be seen in the charts shown when you click on an area.",
    "emissionsOfStored-question": "What about emissions from generating electricity which is then stored in batteries or used to fill reservoirs?",
    "emissionsOfStored-answer": "As currently only a small proportion of electricity is stored, inaccuracies in the modelling of these emissions should not make much difference to the total at present. However given the increasing importance of storage we hope to take it into account more fully in our model shortly.",
    "guaranteesOfOrigin-question": "What are green certificates, and how are they taken into account?",
    "guaranteesOfOrigin-answer": "When producers of renewable energy produce electricity, they can create Guarantees of Origin (or Renewable Energy Certificates) - a proof that renewable electricity has been produced and distributed into the power grid. These guarantees can then be sold, giving electricity retailers a way to claim that the electricity they resell comes from renewable sources, regardless of its actual, physical source.<br><br> This means that electricity consumers can be told that their electricity comes from solar and wind, even in a windless night. This is problematic, as it removes consumer incentives to consume electricity at the best time (for instance when the amount of renewable electricity in the grid is actually at its highest). This map therefore excludes Guarantees of Origin, instead offering a location-based physical picture of the power grid, in order to empower consumers.",
    "otherSources-question": "Why don’t you show other sources of emissions than electricity production?",
    "otherSources-answer": "This would be outside of the scope of this project. However, at Electricity Maps we are actively working on developing <a href=\"#whoAreYou\" class=\"entry-link\">new solutions for quantifying the climate impact of your everyday decisions</a>.",
    "homeSolarPanel-question": "What if I have a solar panel installed in my home?",
    "homeSolarPanel-answer": "We measure the carbon intensity of the local power grid, so any electricity you consume directly from your solar panel (off-grid) is not a part of our measurements. However, if your solar panel is providing power to your local power grid, its production is included in our statistics in areas where estimations of local solar energy production is made publically available (such as in France and in the UK).",
    "emissionsPerCapita-question": "Why don't you show emissions per capita?",
    "emissionsPerCapita-answer": "Some of the electricity consumed in an area is used for manufacturing physical goods and products which are later exported and consumed in other areas. This manufacturing, and therefore also its electricity consumption and associated emissions, are driven by the consumption of products in the <em>importing areas</em>, not in the area where the production is taking place. We believe people should only be responsible for what they consume, not for products manufactured in the area they live in that they do not consume it themselves. In this sense, showing per capita emissions of electricity consumption for areas is misleading."
  },
  "data": {
    "groupName": "Our data",
    "dataOrigins-question": "How do you get your data?",
    "dataOrigins-answer": "We compute all of our data from publically available data, published by electricity grid operators, official agencies, and others. You can click on an area to see more specifics on the origins of its data.",
    "dataDownload-question": "Can I download your data?",
    "dataDownload-answer": "You can purchase access to all of our data in our <a href=\"https://electricitymaps.com?utm_source=app.electricitymaps.com&utm_medium=referral\" target=\"_blank\">database</a>.",
    "dataIntegration-question": "Can I integrate your data real-time into my application or device?",
    "dataIntegration-answer": "Yes! We sell access to a <a href=\"https://electricitymaps.com?utm_source=app.electricitymaps.com&utm_medium=referral\" target=\"_blank\">real-time API</a>, which includes future forecasts."
  },
  "aboutUs": {
    "groupName": "About us",
    "whoAreYou-question": "Who are you?",
    "whoAreYou-answer": "The app is developed and maintained by <a href=\"https://electricitymaps.com/\" target=\"_blank\">Electricity Maps</a>, a Danish startup company. Our goal is to help humanity reach a sustainable state of existence by quantifying, and making widely accessible, the climate impact of the daily choices we make.",
    "feedback-question": "Can I give you some feedback?",
    "feedback-answer": "Please do! Please fill out <a href=\"https://forms.gle/VHaeHzXyGodFKZY18\" target=\"_blank\">our feedback form</a> or <a href=\"mailto:app@electricitymaps.com\">send us an email!</a>",
    "contribute-question": "Can I contribute to your project?",
    "contribute-answer": "Yes! The app is an open-source project, made possible by our volunteer contributors. If you want to help develop the map, either by adding data sources for new areas, adding new features or fixing bugs, feel free to join us in our <a href=\"https://github.com/electricityMaps/electricitymaps-contrib/\" target=\"_blank\">github</a>.",
    "workTogether-question": "Can we work together?",
    "workTogether-answer": "We are actively looking for new opportunities to collaborate. <a href=\"mailto:app@electricitymaps.com\">Send us an email!</a>",
    "disclaimer-question": "Disclaimer",
    "disclaimer-answer": "<a href=\"https://electricitymaps.com/\" target=\"_blank\">Electricity Maps</a> publishes data and images on the <a href=\"https://www.electricitymaps.com/\" target=\"_blank\">Electricity Maps</a> for information purposes. It makes no claims of correctness nor provides any form of warranties, and reserves the right to change the content at any time or to remove parts without having to inform you of this. Electricity Maps assumes no responsibility for, and shall not be liable for, any damages or expenses you may incur as a result of any inaccuracy, incompleteness, untimeliness or obsolescence of the Electricity Maps, or the information derived from them.  It is not allowed to include this webpage, or any of its individual elements, in another webpage, without formal prior written consent.<br><br> All intellectual property rights belong to the rightful owners and its licensors. Copying, distribution and any other use of these materials, in particular the energy data, is not permitted without the written permission of Electricity Maps, except and only to the extent otherwise provided in regulations of mandatory law (such as the right to quote), unless specified otherwise for specific materials. <br><br>This disclaimer may be updated from time to time."
  },
  "zoneShortName": {
    "AD": {
      "zoneName": "Andorra"
    },
    "AE": {
      "zoneName": "United Arab Emirates"
    },
    "AF": {
      "zoneName": "Afghanistan"
    },
    "AG": {
      "zoneName": "Antigua and Barbuda"
    },
    "AI": {
      "zoneName": "Anguilla"
    },
    "AL": {
      "zoneName": "Albania"
    },
    "AM": {
      "zoneName": "Armenia"
    },
    "AO": {
      "zoneName": "Angola"
    },
    "AQ": {
      "zoneName": "Antarctica"
    },
    "AR": {
      "zoneName": "Argentina"
    },
    "AS": {
      "zoneName": "American Samoa"
    },
    "AT": {
      "zoneName": "Austria"
    },
    "AU": {
      "zoneName": "Australia"
    },
    "AU-NSW": {
      "countryName": "Australia",
      "zoneName": "New South Wales"
    },
    "AU-NT": {
      "countryName": "Australia",
      "zoneName": "Northern Territory"
    },
    "AU-QLD": {
      "countryName": "Australia",
      "zoneName": "Queensland"
    },
    "AU-SA": {
      "countryName": "Australia",
      "zoneName": "South Australia"
    },
    "AU-TAS": {
      "countryName": "Australia",
      "zoneName": "Tasmania"
    },
    "AU-TAS-CBI": {
      "countryName": "Australia",
      "zoneName": "Cape Barren Island"
    },
    "AU-TAS-KI": {
      "countryName": "Australia",
      "zoneName": "King Island"
    },
    "AU-TAS-FI": {
      "countryName": "Australia",
      "zoneName": "Flinders Island"
    },
    "AU-VIC": {
      "countryName": "Australia",
      "zoneName": "Victoria"
    },
    "AU-WA": {
      "countryName": "Australia",
      "zoneName": "Western Australia"
    },
    "AU-WA-RI": {
      "countryName": "Australia",
      "zoneName": "Rottnest Island"
    },
    "AW": {
      "zoneName": "Aruba"
    },
    "AX": {
      "zoneName": "Åland Islands"
    },
    "AZ": {
      "zoneName": "Azerbaijan"
    },
    "BA": {
      "zoneName": "Bosnia and Herzegovina"
    },
    "BB": {
      "zoneName": "Barbados"
    },
    "BD": {
      "zoneName": "Bangladesh"
    },
    "BE": {
      "zoneName": "Belgium"
    },
    "BF": {
      "zoneName": "Burkina Faso"
    },
    "BG": {
      "zoneName": "Bulgaria"
    },
    "BH": {
      "zoneName": "Bahrain"
    },
    "BI": {
      "zoneName": "Burundi"
    },
    "BJ": {
      "zoneName": "Benin"
    },
    "BM": {
      "zoneName": "Bermuda"
    },
    "BN": {
      "zoneName": "Brunei"
    },
    "BO": {
      "zoneName": "Bolivia"
    },
    "BQ": {
      "zoneName": "Bonaire, Sint Eustatius and Saba"
    },
    "BR": {
      "zoneName": "Brazil"
    },
    "BR-CS": {
      "countryName": "Brazil",
      "zoneName": "Central Brazil"
    },
    "BR-N": {
      "countryName": "Brazil",
      "zoneName": "North Brazil"
    },
    "BR-NE": {
      "countryName": "Brazil",
      "zoneName": "North-East Brazil"
    },
    "BR-S": {
      "countryName": "Brazil",
      "zoneName": "South Brazil"
    },
    "BS": {
      "zoneName": "Bahamas"
    },
    "BT": {
      "zoneName": "Bhutan"
    },
    "BV": {
      "zoneName": "Bouvet Island"
    },
    "BW": {
      "zoneName": "Botswana"
    },
    "BY": {
      "zoneName": "Belarus"
    },
    "BZ": {
      "zoneName": "Belize"
    },
    "CA-AB": {
      "countryName": "Canada",
      "zoneName": "Alberta"
    },
    "CA-BC": {
      "countryName": "Canada",
      "zoneName": "British Columbia"
    },
    "CA-MB": {
      "countryName": "Canada",
      "zoneName": "Manitoba"
    },
    "CA-NB": {
      "countryName": "Canada",
      "zoneName": "New Brunswick"
    },
    "CA-NL": {
      "countryName": "Canada",
      "zoneName": "Newfoundland and Labrador"
    },
    "CA-NL-LB": {
      "countryName": "Canada",
      "zoneName": "Labrador"
    },
    "CA-NL-NF": {
      "countryName": "Canada",
      "zoneName": "Newfoundland"
    },
    "CA-NS": {
      "countryName": "Canada",
      "zoneName": "Nova Scotia"
    },
    "CA-NT": {
      "countryName": "Canada",
      "zoneName": "Northwest Territories"
    },
    "CA-NU": {
      "countryName": "Canada",
      "zoneName": "Nunavut"
    },
    "CA-ON": {
      "countryName": "Canada",
      "zoneName": "Ontario"
    },
    "CA-PE": {
      "countryName": "Canada",
      "zoneName": "Prince Edward Island"
    },
    "CA-QC": {
      "countryName": "Canada",
      "zoneName": "Québec"
    },
    "CA-SK": {
      "countryName": "Canada",
      "zoneName": "Saskatchewan"
    },
    "CA-YT": {
      "countryName": "Canada",
      "zoneName": "Yukon"
    },
    "CC": {
      "zoneName": "Cocos Islands"
    },
    "CD": {
      "zoneName": "Democratic Republic of the Congo"
    },
    "CF": {
      "zoneName": "Central African Republic"
    },
    "CG": {
      "zoneName": "Congo"
    },
    "CH": {
      "zoneName": "Switzerland"
    },
    "CI": {
      "zoneName": "Ivory Coast"
    },
    "CK": {
      "zoneName": "Cook Islands"
    },
    "CL-CHP": {
      "countryName": "Chile",
      "zoneName": "Easter Island"
    },
    "CL-SEA": {
      "countryName": "Chile",
      "zoneName": "Sistema Eléctrico de Aysén"
    },
    "CL-SEM": {
      "countryName": "Chile",
      "zoneName": "Sistema Eléctrico de Magallanes"
    },
    "CL-SEN": {
      "countryName": "Chile",
      "zoneName": "Sistema Eléctrico Nacional"
    },
    "CM": {
      "zoneName": "Cameroon"
    },
    "CN": {
      "zoneName": "China"
    },
    "CO": {
      "zoneName": "Colombia"
    },
    "CR": {
      "zoneName": "Costa Rica"
    },
    "CU": {
      "zoneName": "Cuba"
    },
    "CV": {
      "zoneName": "Cabo Verde"
    },
    "CW": {
      "zoneName": "Curaçao"
    },
    "CX": {
      "zoneName": "Christmas Island"
    },
    "CY": {
      "zoneName": "Cyprus"
    },
    "CZ": {
      "zoneName": "Czechia"
    },
    "DE": {
      "zoneName": "Germany"
    },
    "DJ": {
      "zoneName": "Djibouti"
    },
    "DK": {
      "zoneName": "Denmark"
    },
    "DK-DK1": {
      "countryName": "Denmark",
      "zoneName": "West Denmark"
    },
    "DK-DK2": {
      "countryName": "Denmark",
      "zoneName": "East Denmark"
    },
    "DK-BHM": {
      "countryName": "Denmark",
      "zoneName": "Bornholm"
    },
    "DM": {
      "zoneName": "Dominica"
    },
    "DO": {
      "zoneName": "Dominican Republic"
    },
    "DZ": {
      "zoneName": "Algeria"
    },
    "EC": {
      "zoneName": "Ecuador"
    },
    "EE": {
      "zoneName": "Estonia"
    },
    "EG": {
      "zoneName": "Egypt"
    },
    "EH": {
      "zoneName": "Western Sahara"
    },
    "ER": {
      "zoneName": "Eritrea"
    },
    "ES": {
      "zoneName": "Spain"
    },
    "ES-CE": {
      "countryName": "Spain",
      "zoneName": "Ceuta"
    },
    "ES-IB-FO": {
      "countryName": "Spain",
      "zoneName": "Formentera"
    },
    "ES-IB-IZ": {
      "countryName": "Spain",
      "zoneName": "Ibiza"
    },
    "ES-IB-MA": {
      "countryName": "Spain",
      "zoneName": "Mallorca"
    },
    "ES-IB-ME": {
      "countryName": "Spain",
      "zoneName": "Menorca"
    },
    "ES-CN-FVLZ": {
      "countryName": "Spain",
      "zoneName": "Fuerteventura/Lanzarote"
    },
    "ES-CN-GC": {
      "countryName": "Spain",
      "zoneName": "Gran Canaria"
    },
    "ES-CN-HI": {
      "countryName": "Spain",
      "zoneName": "El Hierro"
    },
    "ES-CN-IG": {
      "countryName": "Spain",
      "zoneName": "Isla de la Gomera"
    },
    "ES-CN-LP": {
      "countryName": "Spain",
      "zoneName": "La Palma"
    },
    "ES-CN-TE": {
      "countryName": "Spain",
      "zoneName": "Tenerife"
    },
    "ES-ML": {
      "countryName": "Spain",
      "zoneName": "Melilla"
    },
    "ET": {
      "zoneName": "Ethiopia"
    },
    "FI": {
      "zoneName": "Finland"
    },
    "FJ": {
      "zoneName": "Fiji"
    },
    "FK": {
      "zoneName": "Falkland Islands"
    },
    "FM": {
      "zoneName": "Micronesia"
    },
    "FO": {
      "zoneName": "Faroe Islands"
    },
    "FO-MI": {
      "countryName": "Faroe Islands",
      "zoneName": "Main Islands"
    },
    "FO-SI": {
      "countryName": "Faroe Islands",
      "zoneName": "South Island"
    },
    "FR": {
      "zoneName": "France"
    },
    "FR-COR": {
      "countryName": "France",
      "zoneName": "Corsica"
    },
    "GA": {
      "zoneName": "Gabon"
    },
    "GB": {
      "zoneName": "Great Britain"
    },
    "GB-NIR": {
      "zoneName": "Northern Ireland"
    },
    "GB-ORK": {
      "countryName": "Great Britain",
      "zoneName": "Orkney Islands"
    },
    "GB-SHI": {
      "countryName": "Great Britain",
      "zoneName": "Shetland Islands"
    },
    "GD": {
      "zoneName": "Grenada"
    },
    "GE": {
      "zoneName": "Georgia"
    },
    "GF": {
      "zoneName": "French Guiana"
    },
    "GG": {
      "zoneName": "Guernsey"
    },
    "GH": {
      "zoneName": "Ghana"
    },
    "GI": {
      "zoneName": "Gibraltar"
    },
    "GL": {
      "zoneName": "Greenland"
    },
    "GM": {
      "zoneName": "Gambia"
    },
    "GN": {
      "zoneName": "Guinea"
    },
    "GP": {
      "zoneName": "Guadeloupe"
    },
    "GQ": {
      "zoneName": "Equatorial Guinea"
    },
    "GR": {
      "zoneName": "Greece"
    },
    "GR-IS": {
      "countryName": "Greece",
      "zoneName": "Aegean Islands"
    },
    "GS": {
      "zoneName": "South Georgia and the South Sandwich Islands"
    },
    "GT": {
      "zoneName": "Guatemala"
    },
    "GU": {
      "zoneName": "Guam"
    },
    "GW": {
      "zoneName": "Guinea-Bissau"
    },
    "GY": {
      "zoneName": "Guyana"
    },
    "HK": {
      "zoneName": "Hong Kong"
    },
    "HM": {
      "zoneName": "Heard Island and McDonald Islands"
    },
    "HN": {
      "zoneName": "Honduras"
    },
    "HR": {
      "zoneName": "Croatia"
    },
    "HT": {
      "zoneName": "Haiti"
    },
    "HU": {
      "zoneName": "Hungary"
    },
    "ID": {
      "zoneName": "Indonesia"
    },
    "IE": {
      "zoneName": "Ireland"
    },
    "IL": {
      "zoneName": "Israel"
    },
    "IM": {
      "zoneName": "Isle of Man"
    },
    "IN": {
      "zoneName": "Mainland India"
    },
    "IN-EA": {
      "countryName": "India",
      "zoneName": "Eastern India"
    },
    "IN-NE": {
      "countryName": "India",
      "zoneName": "North Eastern India"
    },
    "IN-NO": {
      "countryName": "India",
      "zoneName": "Northern India"
    },
    "IN-SO": {
      "countryName": "India",
      "zoneName": "Southern India"
    },
    "IN-WE": {
      "countryName": "India",
      "zoneName": "Western India"
    },
    "IN-AN": {
      "countryName": "India",
      "zoneName": "Andaman and Nicobar Islands"
    },
    "IN-AP": {
      "countryName": "India",
      "zoneName": "Andhra Pradesh"
    },
    "IN-AR": {
      "countryName": "India",
      "zoneName": "Arunachal Pradesh"
    },
    "IN-AS": {
      "countryName": "India",
      "zoneName": "Assam"
    },
    "IN-BR": {
      "countryName": "India",
      "zoneName": "Bihar"
    },
    "IN-CT": {
      "countryName": "India",
      "zoneName": "Chhattisgarh"
    },
    "IN-DL": {
      "countryName": "India",
      "zoneName": "Delhi"
    },
    "IN-DN": {
      "countryName": "India",
      "zoneName": "Dadra and Nagar Haveli"
    },
    "IN-GA": {
      "countryName": "India",
      "zoneName": "Goa"
    },
    "IN-GJ": {
      "countryName": "India",
      "zoneName": "Gujarat"
    },
    "IN-HP": {
      "countryName": "India",
      "zoneName": "Himachal Pradesh"
    },
    "IN-HR": {
      "countryName": "India",
      "zoneName": "Haryana"
    },
    "IN-JH": {
      "countryName": "India",
      "zoneName": "Jharkhand"
    },
    "IN-JK": {
      "countryName": "India",
      "zoneName": "Jammu and Kashmir"
    },
    "IN-KA": {
      "countryName": "India",
      "zoneName": "Karnataka"
    },
    "IN-KL": {
      "countryName": "India",
      "zoneName": "Kerala"
    },
    "IN-MH": {
      "countryName": "India",
      "zoneName": "Maharashtra"
    },
    "IN-ML": {
      "countryName": "India",
      "zoneName": "Meghalaya"
    },
    "IN-MN": {
      "countryName": "India",
      "zoneName": "Manipur"
    },
    "IN-MP": {
      "countryName": "India",
      "zoneName": "Madhya Pradesh"
    },
    "IN-MZ": {
      "countryName": "India",
      "zoneName": "Mizoram"
    },
    "IN-NL": {
      "countryName": "India",
      "zoneName": "Nagaland"
    },
    "IN-OR": {
      "countryName": "India",
      "zoneName": "Orissa"
    },
    "IN-PB": {
      "countryName": "India",
      "zoneName": "Punjab"
    },
    "IN-PY": {
      "countryName": "India",
      "zoneName": "Pondicherry"
    },
    "IN-RJ": {
      "countryName": "India",
      "zoneName": "Rajasthan"
    },
    "IN-SK": {
      "countryName": "India",
      "zoneName": "Sikkim"
    },
    "IN-TN": {
      "countryName": "India",
      "zoneName": "Tamil Nadu"
    },
    "IN-TR": {
      "countryName": "India",
      "zoneName": "Tripura"
    },
    "IN-UP": {
      "countryName": "India",
      "zoneName": "Uttar Pradesh"
    },
    "IN-UT": {
      "countryName": "India",
      "zoneName": "Uttarakhand"
    },
    "IN-WB": {
      "countryName": "India",
      "zoneName": "West Bengal"
    },
    "IO": {
      "zoneName": "British Indian Ocean Territory"
    },
    "IQ": {
      "zoneName": "Iraq"
    },
    "IQ-KUR": {
      "countryName": "Iraq",
      "zoneName": "Kurdistan"
    },
    "IR": {
      "zoneName": "Iran"
    },
    "IS": {
      "zoneName": "Iceland"
    },
    "IT": {
      "zoneName": "Italy"
    },
    "IT-CNO": {
      "countryName": "Italy",
      "zoneName": "Central North Italy"
    },
    "IT-CSO": {
      "countryName": "Italy",
      "zoneName": "Central South Italy"
    },
    "IT-NO": {
      "countryName": "Italy",
      "zoneName": "North Italy"
    },
    "IT-SAR": {
      "countryName": "Italy",
      "zoneName": "Sardinia"
    },
    "IT-SIC": {
      "countryName": "Italy",
      "zoneName": "Sicily"
    },
    "IT-SO": {
      "countryName": "Italy",
      "zoneName": "South Italy"
    },
    "JE": {
      "zoneName": "Jersey"
    },
    "JM": {
      "zoneName": "Jamaica"
    },
    "JO": {
      "zoneName": "Jordan"
    },
    "JP": {
      "zoneName": "Japan"
    },
    "JP-CB": {
      "countryName": "Japan",
      "zoneName": "Chūbu"
    },
    "JP-CG": {
      "countryName": "Japan",
      "zoneName": "Chūgoku"
    },
    "JP-HKD": {
      "countryName": "Japan",
      "zoneName": "Hokkaidō"
    },
    "JP-HR": {
      "countryName": "Japan",
      "zoneName": "Hokuriku"
    },
    "JP-KN": {
      "countryName": "Japan",
      "zoneName": "Kansai"
    },
    "JP-KY": {
      "countryName": "Japan",
      "zoneName": "Kyūshū"
    },
    "JP-ON": {
      "countryName": "Japan",
      "zoneName": "Okinawa"
    },
    "JP-SK": {
      "countryName": "Japan",
      "zoneName": "Shikoku"
    },
    "JP-TH": {
      "countryName": "Japan",
      "zoneName": "Tōhoku"
    },
    "JP-TK": {
      "countryName": "Japan",
      "zoneName": "Tōkyō"
    },
    "KE": {
      "zoneName": "Kenya"
    },
    "KG": {
      "zoneName": "Kyrgyzstan"
    },
    "KH": {
      "zoneName": "Cambodia"
    },
    "KI": {
      "zoneName": "Kiribati"
    },
    "KM": {
      "zoneName": "Comoros"
    },
    "KN": {
      "zoneName": "Saint Kitts and Nevis"
    },
    "KP": {
      "zoneName": "North Korea"
    },
    "KR": {
      "zoneName": "South Korea"
    },
    "KW": {
      "zoneName": "Kuwait"
    },
    "KY": {
      "zoneName": "Cayman Islands"
    },
    "KZ": {
      "zoneName": "Kazakhstan"
    },
    "LA": {
      "zoneName": "Laos"
    },
    "LB": {
      "zoneName": "Lebanon"
    },
    "LC": {
      "zoneName": "Saint Lucia"
    },
    "LI": {
      "zoneName": "Liechtenstein"
    },
    "LK": {
      "zoneName": "Sri Lanka"
    },
    "LR": {
      "zoneName": "Liberia"
    },
    "LS": {
      "zoneName": "Lesotho"
    },
    "LT": {
      "zoneName": "Lithuania"
    },
    "LU": {
      "zoneName": "Luxembourg"
    },
    "LV": {
      "zoneName": "Latvia"
    },
    "LY": {
      "zoneName": "Libya"
    },
    "MA": {
      "zoneName": "Morocco"
    },
    "MC": {
      "zoneName": "Monaco"
    },
    "MD": {
      "zoneName": "Moldova"
    },
    "ME": {
      "zoneName": "Montenegro"
    },
    "MF": {
      "countryName": "Saint Martin",
      "zoneName": "French"
    },
    "MG": {
      "zoneName": "Madagascar"
    },
    "MH": {
      "zoneName": "Marshall Islands"
    },
    "MK": {
      "zoneName": "North Macedonia"
    },
    "ML": {
      "zoneName": "Mali"
    },
    "MM": {
      "zoneName": "Myanmar"
    },
    "MN": {
      "zoneName": "Mongolia"
    },
    "MO": {
      "zoneName": "Macao"
    },
    "MP": {
      "zoneName": "Northern Mariana Islands"
    },
    "MQ": {
      "zoneName": "Martinique"
    },
    "MR": {
      "zoneName": "Mauritania"
    },
    "MS": {
      "zoneName": "Montserrat"
    },
    "MT": {
      "zoneName": "Malta"
    },
    "MU": {
      "zoneName": "Mauritius"
    },
    "MV": {
      "zoneName": "Maldives"
    },
    "MW": {
      "zoneName": "Malawi"
    },
    "MX": {
      "zoneName": "Mexico"
    },
    "MX-BC": {
      "countryName": "Mexico",
      "zoneName": "Baja California"
    },
    "MX-CE": {
      "countryName": "Mexico",
      "zoneName": "Central"
    },
    "MX-NE": {
      "countryName": "Mexico",
      "zoneName": "North East"
    },
    "MX-NO": {
      "countryName": "Mexico",
      "zoneName": "North"
    },
    "MX-NW": {
      "countryName": "Mexico",
      "zoneName": "North West"
    },
    "MX-OC": {
      "countryName": "Mexico",
      "zoneName": "Occidental"
    },
    "MX-OR": {
      "countryName": "Mexico",
      "zoneName": "Oriental"
    },
    "MX-PN": {
      "countryName": "Mexico",
      "zoneName": "Peninsula"
    },
    "MY-EM": {
      "countryName": "Malaysia",
      "zoneName": "Borneo"
    },
    "MY-WM": {
      "countryName": "Malaysia",
      "zoneName": "Peninsula"
    },
    "MZ": {
      "zoneName": "Mozambique"
    },
    "NA": {
      "zoneName": "Namibia"
    },
    "NC": {
      "zoneName": "New Caledonia"
    },
    "NE": {
      "zoneName": "Niger"
    },
    "NF": {
      "zoneName": "Norfolk Island"
    },
    "NG": {
      "zoneName": "Nigeria"
    },
    "NI": {
      "zoneName": "Nicaragua"
    },
    "NKR": {
      "zoneName": "Nagorno-Karabakh"
    },
    "NL": {
      "zoneName": "Netherlands"
    },
    "NO": {
      "zoneName": "Norway"
    },
    "NO-NO1": {
      "countryName": "Norway",
      "zoneName": "Southeast Norway"
    },
    "NO-NO2": {
      "countryName": "Norway",
      "zoneName": "Southwest Norway"
    },
    "NO-NO3": {
      "countryName": "Norway",
      "zoneName": "Middle Norway"
    },
    "NO-NO4": {
      "countryName": "Norway",
      "zoneName": "North Norway"
    },
    "NO-NO5": {
      "countryName": "Norway",
      "zoneName": "West Norway"
    },
    "NP": {
      "zoneName": "Nepal"
    },
    "NR": {
      "zoneName": "Nauru"
    },
    "NU": {
      "zoneName": "Niue"
    },
    "NZ": {
      "zoneName": "New Zealand"
    },
    "NZ-NZA": {
      "countryName": "New Zealand",
      "zoneName": "Auckland Islands"
    },
    "NZ-NZC": {
      "countryName": "New Zealand",
      "zoneName": "Chatham Islands"
    },
    "NZ-NZST": {
      "countryName": "New Zealand",
      "zoneName": "Stewart Island"
    },
    "OM": {
      "zoneName": "Oman"
    },
    "PA": {
      "zoneName": "Panama"
    },
    "PE": {
      "zoneName": "Peru"
    },
    "PF": {
      "zoneName": "French Polynesia"
    },
    "PG": {
      "zoneName": "Papua New Guinea"
    },
    "PH": {
      "zoneName": "Philippines"
    },
    "PK": {
      "zoneName": "Pakistan"
    },
    "PL": {
      "zoneName": "Poland"
    },
    "PM": {
      "zoneName": "Saint Pierre and Miquelon"
    },
    "PN": {
      "zoneName": "Pitcairn"
    },
    "PR": {
      "zoneName": "Puerto Rico"
    },
    "PS": {
      "zoneName": "State of Palestine"
    },
    "PT": {
      "zoneName": "Portugal"
    },
    "PT-AC": {
      "countryName": "Portugal",
      "zoneName": "Azores"
    },
    "PT-MA": {
      "countryName": "Portugal",
      "zoneName": "Madeira"
    },
    "PW": {
      "zoneName": "Palau"
    },
    "PY": {
      "zoneName": "Paraguay"
    },
    "QA": {
      "zoneName": "Qatar"
    },
    "RE": {
      "zoneName": "Réunion"
    },
    "RO": {
      "zoneName": "Romania"
    },
    "RS": {
      "zoneName": "Serbia"
    },
    "RU": {
      "zoneName": "Russia"
    },
    "RU-1": {
      "countryName": "Russia",
      "zoneName": "Europe-Ural"
    },
    "RU-2": {
      "countryName": "Russia",
      "zoneName": "Siberia"
    },
    "RU-AS": {
      "countryName": "Russia",
      "zoneName": "East"
    },
    "RU-EU": {
      "countryName": "Russia",
      "zoneName": "Arctic"
    },
    "RU-FE": {
      "countryName": "Russia",
      "zoneName": "Far East"
    },
    "RU-KGD": {
      "countryName": "Russia",
      "zoneName": "Kaliningrad"
    },
    "RW": {
      "zoneName": "Rwanda"
    },
    "SA": {
      "zoneName": "Saudi Arabia"
    },
    "SB": {
      "zoneName": "Solomon Islands"
    },
    "SC": {
      "zoneName": "Seychelles"
    },
    "SD": {
      "zoneName": "Sudan"
    },
    "SE": {
      "zoneName": "Sweden"
    },
    "SE-SE1": {
      "countryName": "Sweden",
      "zoneName": "North Sweden"
    },
    "SE-SE2": {
      "countryName": "Sweden",
      "zoneName": "North Central Sweden"
    },
    "SE-SE3": {
      "countryName": "Sweden",
      "zoneName": "South Central Sweden"
    },
    "SE-SE4": {
      "countryName": "Sweden",
      "zoneName": "South Sweden"
    },
    "SG": {
      "zoneName": "Singapore"
    },
    "SH": {
      "zoneName": "Saint Helena, Ascension and Tristan da Cunha"
    },
    "SI": {
      "zoneName": "Slovenia"
    },
    "SJ": {
      "zoneName": "Svalbard and Jan Mayen"
    },
    "SK": {
      "zoneName": "Slovakia"
    },
    "SL": {
      "zoneName": "Sierra Leone"
    },
    "SM": {
      "zoneName": "San Marino"
    },
    "SN": {
      "zoneName": "Senegal"
    },
    "SO": {
      "zoneName": "Somalia"
    },
    "SR": {
      "zoneName": "Suriname"
    },
    "SS": {
      "zoneName": "South Sudan"
    },
    "ST": {
      "zoneName": "Sao Tome and Principe"
    },
    "SV": {
      "zoneName": "El Salvador"
    },
    "SX": {
      "countryName": "Sint Maarten",
      "zoneName": "Dutch"
    },
    "SY": {
      "zoneName": "Syria"
    },
    "SZ": {
      "zoneName": "Swaziland"
    },
    "TC": {
      "zoneName": "Turks and Caicos Islands"
    },
    "TD": {
      "zoneName": "Chad"
    },
    "TF": {
      "zoneName": "French Southern Territories"
    },
    "TG": {
      "zoneName": "Togo"
    },
    "TH": {
      "zoneName": "Thailand"
    },
    "TJ": {
      "zoneName": "Tajikistan"
    },
    "TK": {
      "zoneName": "Tokelau"
    },
    "TL": {
      "zoneName": "Timor-Leste"
    },
    "TM": {
      "zoneName": "Turkmenistan"
    },
    "TN": {
      "zoneName": "Tunisia"
    },
    "TO": {
      "zoneName": "Tonga"
    },
    "TR": {
      "zoneName": "Turkey"
    },
    "TT": {
      "zoneName": "Trinidad and Tobago"
    },
    "TV": {
      "zoneName": "Tuvalu"
    },
    "TW": {
      "zoneName": "Taiwan"
    },
    "TZ": {
      "zoneName": "Tanzania"
    },
    "UA": {
      "zoneName": "Ukraine"
    },
    "UA-CR": {
      "countryName": "Ukraine",
      "zoneName": "Crimea"
    },
    "UG": {
      "zoneName": "Uganda"
    },
    "UM": {
      "zoneName": "United States Minor Outlying Islands"
    },
    "US": {
      "zoneName": "Contiguous United States"
    },
    "US-AK": {
      "countryName": "USA",
      "zoneName": "Alaska"
    },
    "US-HI-HA": {
      "countryName": "USA",
      "zoneName": "Hawaii"
    },
    "US-HI-KA": {
      "countryName": "USA",
      "zoneName": "Kauai"
    },
    "US-HI-KH": {
      "countryName": "USA",
      "zoneName": "Kahoolawe"
    },
    "US-HI-LA": {
      "countryName": "USA",
      "zoneName": "Lanai"
    },
    "US-HI-MA": {
      "countryName": "USA",
      "zoneName": "Maui"
    },
    "US-HI-MO": {
      "countryName": "USA",
      "zoneName": "Molokai"
    },
    "US-HI-NI": {
      "countryName": "USA",
      "zoneName": "Niihau"
    },
    "US-HI-OA": {
      "countryName": "USA",
      "zoneName": "Oahu"
    },
    "US-CAL-BANC": {
      "countryName": "USA",
      "zoneName": "Balancing Authority Of Northern California"
    },
    "US-CAL-CISO": {
      "countryName": "USA",
      "zoneName": "California Independent System Operator"
    },
    "US-CAL-IID": {
      "countryName": "USA",
      "zoneName": "Imperial Irrigation District"
    },
    "US-CAL-LDWP": {
      "countryName": "USA",
      "zoneName": "Los Angeles Department Of Water And Power"
    },
    "US-CAL-TIDC": {
      "countryName": "USA",
      "zoneName": "Turlock Irrigation District"
    },
    "US-CAR-CPLE": {
      "countryName": "USA",
      "zoneName": "Duke Energy Progress East"
    },
    "US-CAR-CPLW": {
      "countryName": "USA",
      "zoneName": "Duke Energy Progress West"
    },
    "US-CAR-DUK": {
      "countryName": "USA",
      "zoneName": "Duke Energy Carolinas"
    },
    "US-CAR-SC": {
      "countryName": "USA",
      "zoneName": "South Carolina Public Service Authority"
    },
    "US-CAR-SCEG": {
      "countryName": "USA",
      "zoneName": "South Carolina Electric & Gas Company"
    },
    "US-CAR-YAD": {
      "countryName": "USA",
      "zoneName": "Alcoa Power Generating, Inc. Yadkin Division"
    },
    "US-CENT-SPA": {
      "countryName": "USA",
      "zoneName": "Southwestern Power Administration"
    },
    "US-CENT-SWPP": {
      "countryName": "USA",
      "zoneName": "Southwest Power Pool"
    },
    "US-FLA-FMPP": {
      "countryName": "USA",
      "zoneName": "Florida Municipal Power Pool"
    },
    "US-FLA-FPC": {
      "countryName": "USA",
      "zoneName": "Duke Energy Florida Inc"
    },
    "US-FLA-FPL": {
      "countryName": "USA",
      "zoneName": "Florida Power & Light Company"
    },
    "US-FLA-GVL": {
      "countryName": "USA",
      "zoneName": "Gainesville Regional Utilities"
    },
    "US-FLA-HST": {
      "countryName": "USA",
      "zoneName": "City Of Homestead"
    },
    "US-FLA-JEA": {
      "countryName": "USA",
      "zoneName": "Jacksonville Electric Authority"
    },
    "US-FLA-SEC": {
      "countryName": "USA",
      "zoneName": "Seminole Electric Cooperative"
    },
    "US-FLA-TAL": {
      "countryName": "USA",
      "zoneName": "City Of Tallahassee"
    },
    "US-FLA-TEC": {
      "countryName": "USA",
      "zoneName": "Tampa Electric Company"
    },
    "US-MIDA-PJM": {
      "countryName": "USA",
      "zoneName": "PJM Interconnection, Llc"
    },
    "US-MIDW-AECI": {
      "countryName": "USA",
      "zoneName": "Associated Electric Cooperative, Inc."
    },
    "US-MIDW-LGEE": {
      "countryName": "USA",
      "zoneName": "Louisville Gas And Electric Company And Kentucky Utilities"
    },
    "US-MIDW-MISO": {
      "countryName": "USA",
      "zoneName": "Midcontinent Independent Transmission System Operator, Inc."
    },
    "US-NE-ISNE": {
      "countryName": "USA",
      "zoneName": "Iso New England Inc."
    },
    "US-NW-AVA": {
      "countryName": "USA",
      "zoneName": "Avista Corporation"
    },
    "US-NW-BPAT": {
      "countryName": "USA",
      "zoneName": "Bonneville Power Administration"
    },
    "US-NW-CHPD": {
      "countryName": "USA",
      "zoneName": "PUD No. 1 Of Chelan County"
    },
    "US-NW-DOPD": {
      "countryName": "USA",
      "zoneName": "PUD No. 1 Of Douglas County"
    },
    "US-NW-GCPD": {
      "countryName": "USA",
      "zoneName": "PUD No. 2 Of Grant County, Washington"
    },
    "US-NW-GRID": {
      "countryName": "USA",
      "zoneName": "Gridforce Energy Management, Llc"
    },
    "US-NW-GWA": {
      "countryName": "USA",
      "zoneName": "Naturener Power Watch, Llc (Gwa)"
    },
    "US-NW-IPCO": {
      "countryName": "USA",
      "zoneName": "Idaho Power Company"
    },
    "US-NW-NEVP": {
      "countryName": "USA",
      "zoneName": "Nevada Power Company"
    },
    "US-NW-NWMT": {
      "countryName": "USA",
      "zoneName": "Northwestern Energy"
    },
    "US-NW-PACE": {
      "countryName": "USA",
      "zoneName": "Pacificorp East"
    },
    "US-NW-PACW": {
      "countryName": "USA",
      "zoneName": "Pacificorp West"
    },
    "US-NW-PGE": {
      "countryName": "USA",
      "zoneName": "Portland General Electric Company"
    },
    "US-NW-PSCO": {
      "countryName": "USA",
      "zoneName": "Public Service Company Of Colorado"
    },
    "US-NW-PSEI": {
      "countryName": "USA",
      "zoneName": "Puget Sound Energy"
    },
    "US-NW-SCL": {
      "countryName": "USA",
      "zoneName": "Seattle City Light"
    },
    "US-NW-TPWR": {
      "countryName": "USA",
      "zoneName": "City Of Tacoma, Department Of Public Utilities, Light Division"
    },
    "US-NW-WACM": {
      "countryName": "USA",
      "zoneName": "Western Area Power Administration - Rocky Mountain Region"
    },
    "US-NW-WAUW": {
      "countryName": "USA",
      "zoneName": "Western Area Power Administration UGP West"
    },
    "US-NW-WWA": {
      "countryName": "USA",
      "zoneName": "Naturener Wind Watch, Llc"
    },
    "US-NY-NYIS": {
      "countryName": "USA",
      "zoneName": "New York Independent System Operator"
    },
    "US-SE-SEPA": {
      "countryName": "USA",
      "zoneName": "Southeastern Power Administration"
    },
    "US-SE-SOCO": {
      "countryName": "USA",
      "zoneName": "Southern Company Services, Inc. - Trans"
    },
    "US-SW-AZPS": {
      "countryName": "USA",
      "zoneName": "Arizona Public Service Company"
    },
    "US-SW-EPE": {
      "countryName": "USA",
      "zoneName": "El Paso Electric Company"
    },
    "US-SW-GRIF": {
      "countryName": "USA",
      "zoneName": "Griffith Energy, LLC"
    },
    "US-SW-PNM": {
      "countryName": "USA",
      "zoneName": "Public Service Company Of New Mexico"
    },
    "US-SW-SRP": {
      "countryName": "USA",
      "zoneName": "Salt River Project"
    },
    "US-SW-TEPC": {
      "countryName": "USA",
      "zoneName": "Tucson Electric Power Company"
    },
    "US-SW-WALC": {
      "countryName": "USA",
      "zoneName": "Western Area Power Administration - Desert Southwest Region"
    },
    "US-TEN-TVA": {
      "countryName": "USA",
      "zoneName": "Tennessee Valley Authority"
    },
    "US-TEX-ERCO": {
      "countryName": "USA",
      "zoneName": "Electric Reliability Council Of Texas, Inc."
    },
    "UY": {
      "zoneName": "Uruguay"
    },
    "UZ": {
      "zoneName": "Uzbekistan"
    },
    "VA": {
      "zoneName": "Vatican City"
    },
    "VC": {
      "zoneName": "Saint Vincent and the Grenadines"
    },
    "VE": {
      "zoneName": "Venezuela"
    },
    "VG": {
      "countryName": "Virgin Islands",
      "zoneName": "Virgin Islands"
    },
    "VI": {
      "countryName": "USA",
      "zoneName": "Virgin Islands"
    },
    "VN": {
      "zoneName": "Vietnam"
    },
    "VN-C": {
      "countryName": "Vietnam",
      "zoneName": "Central Vietnam"
    },
    "VN-N": {
      "countryName": "Vietnam",
      "zoneName": "Northern Vietnam"
    },
    "VN-S": {
      "countryName": "Vietnam",
      "zoneName": "Southern Vietnam"
    },
    "VU": {
      "zoneName": "Vanuatu"
    },
    "WF": {
      "zoneName": "Wallis and Futuna"
    },
    "WS": {
      "zoneName": "Samoa"
    },
    "XK": {
      "zoneName": "Kosovo"
    },
    "XX": {
      "zoneName": "Northern Cyprus"
    },
    "YE": {
      "zoneName": "Yemen"
    },
    "YT": {
      "zoneName": "Mayotte"
    },
    "ZA": {
      "zoneName": "South Africa"
    },
    "ZM": {
      "zoneName": "Zambia"
    },
    "ZW": {
      "zoneName": "Zimbabwe"
    }
  }
}<|MERGE_RESOLUTION|>--- conflicted
+++ resolved
@@ -86,15 +86,6 @@
       "monthly": "Carbon intensity in the last year",
       "yearly": "Carbon intensity in the last 5 years"
     },
-<<<<<<< HEAD
-    "emissions": { "default": "Emissions in the last %1$s" },
-    "emissionsorigin": { "default": "Origin of emissions in the last %1$s" },
-    "emissionsproduction": { "default": "Origin of emissions in the last %1$s" },
-    "electricityorigin": { "default": "Origin of electricity in the last %1$s" },
-    "electricityproduction": { "default": "Electricity production in the last %1$s" },
-    "electricityprices": { "default": "Electricity prices in the last %1$s" },
-    "netExchange": { "default": "Net exchange in the last %1$s" },
-=======
     "emissions": {
       "default": "Emissions in the last %1$s"
     },
@@ -113,7 +104,7 @@
     "electricityprices": {
       "default": "Electricity prices in the last %1$s"
     },
->>>>>>> fbd6c1f2
+    "netExchange": { "default": "Net exchange in the last %1$s" },
     "Getdata": "Get hourly historical, live, and forecast data with Electricity Maps API"
   },
   "footer": {
