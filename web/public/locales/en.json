--- conflicted
+++ resolved
@@ -1,431 +1,4 @@
 {
-<<<<<<< HEAD
-  "info-modal": {
-    "title": "Info",
-    "intro-text": "The Electricity Maps app provides real-time insights on web and mobile for citizens, energy experts, NGOs and policymakers promoting a deeper understanding of energy transition challenges.",
-    "open-source-text": "This app is <a href=\"{{link}}\" target=\"_blank\">Open Source</a> (<a href=\"{{sourcesLink}}\" target=\"_blank\">see data sources</a>) and powered by the community.",
-    "feedback-button": "Share feedback",
-    "github-button": "View our GitHub",
-    "twitter-button": "Share on Twitter",
-    "slack-button": "Join the Slack community",
-    "privacy-policy": "Privacy Policy",
-    "legal-notice": "Legal Notice"
-  },
-  "settings-modal": {
-    "title": "Settings"
-  },
-  "panel-initial-text": {
-    "thisproject": "This app is",
-    "opensource": "Open Source",
-    "see": "see",
-    "datasources": "data sources",
-    "contribute": "Contribute by <a href=\"{{link}}\" target=\"_blank\">adding your territory</a>"
-  },
-  "mobile-main-menu": {
-    "map": "Electricity Maps",
-    "areas": "Areas",
-    "about": "About"
-  },
-  "onboarding-modal": {
-    "view1": {
-      "header": "Welcome to Electricity Maps",
-      "text": "Here you can explore the climate impact of electricity for many countries globally. <br/><br/>Let us guide you through our map in a few simple steps!"
-    },
-    "view2": {
-      "header": "See how much CO2 is emitted to produce your electricity, in real-time",
-      "text": "We color areas around the world by the carbon intensity of consumed electricity (includes all greenhouse gases). The greener the color, the more climate-friendly the electricity."
-    },
-    "view3": {
-      "header": "Know where your electricity comes from",
-      "text": "Arrows on the map indicate flows of electricity between different areas. Click on an area to see more information about the origins of its electricity."
-    },
-    "view4": {
-      "header": "Switch between different views",
-      "text": "Toggle between Electricity Production and Consumption, as well as Country or Zone views and discover real-time insights into global energy dynamics and make informed choices for a sustainable future."
-    },
-    "view5": {
-      "header": "Switch between electricity and emissions views",
-      "text": "Toggle to alternate between charts that display a zone's electricity information or carbon emissions. The values shown represent the total for the selected period, and the information aligns with the chosen production or consumption mode."
-    },
-    "view6": {
-      "header": "Explore the past",
-      "text": "In the bottom left, you can view both real-time and past emission and electricity data all around the world. Change the aggregated data using the toggles or browse through the timeline to see the changes over time."
-    },
-    "view7": {
-      "header": "Real-time wind and solar conditions",
-      "text": "Wind and solar energy production depend on the weather. Press the sun and wind buttons to display the real-time strength of wind and sunshine throughout the world."
-    }
-  },
-  "data-sources": {
-    "title": "Data sources",
-    "capacity": "Installed capacity data",
-    "power": "Power generation data",
-    "exchange": "Exchange data",
-    "emission": "Emission factor data"
-  },
-  "country-panel": {
-    "source": "Source",
-    "carbonintensity": "Carbon Intensity",
-    "lowcarbon": "Low-carbon",
-    "renewable": "Renewable",
-    "electricityproduction": "Electricity production",
-    "electricityconsumption": "Electricity consumption",
-    "emissions": "Carbon emissions",
-    "contribute": "Contribute on GitHub",
-    "helpfrom": "With help from:",
-    "noDataAtTimestamp": "Data is temporarily unavailable for the selected time",
-    "noLiveData": "Live data is temporarily unavailable for this area",
-    "disabledPriceReasons": {
-      "licensing": "Electricity prices are unavailable for this area due to licensing terms"
-    },
-    "disabledBreakdownChartReason": "Disabled for the consumption view. Please switch to the production view to enable the origin chart",
-    "dataIsDelayed": "Data for this region can be up to {{hours}} hours delayed. Live data cannot be displayed.",
-    "estimated": "estimated",
-    "aggregated": "aggregated",
-    "dataIsEstimated": "Some of the data for this region is estimated. Read more about our estimation methodology <a href=\"https://github.com/electricityMaps/electricitymaps-contrib/wiki/Estimation-methods\" target=\"_blank\">here</a>.",
-    "exchangesAreMissing": "Exchanges are accounted for in the calculations but not currently shown. Read more about our historical aggregations <a href=\"https://github.com/electricityMaps/electricitymaps-contrib/wiki/Historical-aggregates\" target=\"_blank\">here</a>.",
-    "estimatedTooltip": "The real-time data for this zone is estimated based on data from the source and the assumptions of the model.",
-    "aggregatedTooltip": "The data for this zone is aggregated based on historical hourly values",
-    "helpUs": "Help us identify the problem by taking a look at the <a href=\"{{link}}\" target=\"_blank\">runtime logs</a> or contact the data provider.",
-    "noParserInfo": "We do not yet have any information about this area.<br/> Want to help fix this? You can contribute by <a href=\"{{link}}\" target=\"_blank\">adding area data</a>.",
-    "aggregationDisabled": "Data is not available for the selected time period due to missing granular breakdown. Try a broader time period.",
-    "now": "Now",
-    "by-source": {
-      "emissions": "Carbon emissions by source",
-      "electricity-production": "Electricity production by source",
-      "electricity-consumption": "Electricity consumption by source",
-      "total-emissions": "Total carbon emissions by source",
-      "total-electricity-production": "Total electricity production by source",
-      "total-electricity-consumption": "Total electricity consumption by source"
-    }
-  },
-  "estimation-feedback": {
-    "title": {
-      "state-initial": "Help us improve!",
-      "state-success": "Thank you!"
-    },
-    "subtitle": {
-      "state-initial": "Please rate the following statement.",
-      "state-success": "Your response helps us understand and improve the quality of our communication and methodology."
-    },
-    "rate-question": "The description of the data estimation was easy to understand:",
-    "optional": "Optional:",
-    "input-question": "Anything we can do to improve it?",
-    "agree": "Strongly agree",
-    "disagree": "Strongly disagree",
-    "placeholder": "Let us know in a few words...",
-    "submit": "Submit"
-  },
-  "estimation-badge": {
-    "partially-estimated": "Partially estimated",
-    "fully-estimated": "Estimated",
-    "outage": "Unavailable"
-  },
-  "estimation-card": {
-    "link": "Read about our estimation models",
-    "outage-details": "See details",
-    "estimated_forecasts_hierarchy": {
-      "title": "Data is estimated",
-      "pill": "Estimated",
-      "body": "The data for this zone is estimated using a combination of internal and external production forecasts and Time Slicer Averages. This aims to provide a more accurate representation than Time Slicer Average alone but the data may still be subject to inaccuracies. The data will be updated as soon as real-time data becomes available."
-    },
-    "estimated_time_slicer_average": {
-      "title": "Data is currently estimated",
-      "pill": "Unavailable",
-      "body": "The data provider is currently not reporting data for this hour. The displayed values are estimated based on historical measurements and will be replaced with consolidated data once available. Please be aware that estimated values might not always be accurate since they do not account for specific real-time weather events."
-    },
-    "estimated_mode_breakdown": {
-      "title": "Data is partially estimated",
-      "pill": "Incomplete",
-      "body": "Electricity generation data for this zone is incomplete; missing values have been calculated using an estimation model."
-    },
-    "estimated_reconstruct_breakdown": {
-      "title": "Data is always estimated",
-      "pill": "Imprecise",
-      "body": "The published data for this zone only provides the total production. Renewable sources are estimated using live weather data, while the fossil sources are deducted based on historical data for each production source."
-    },
-    "estimated_generic_method": {
-      "title": "Data is estimated",
-      "pill": "Imprecise",
-      "body": "The published data for this zone is unavailable or incomplete. The data shown on the map is estimated using our best effort, but might differ from the actual values."
-    },
-    "estimated_construct_breakdown": {
-      "title": "Data is always estimated",
-      "pill": "Not realtime",
-      "body": "The data for this zone is not published in realtime and only provides the total production. Both hourly production and production sources are estimated based on historical data for each production source."
-    },
-    "estimated_construct_zero_breakdown": {
-      "title": "Data is always estimated",
-      "pill": "Not realtime",
-      "body": "The data for this zone is not published in realtime and only provides the total production. Both hourly production and production sources are estimated based on historical data for each production source."
-    },
-    "threshold_filtered": {
-      "title": "Missing data",
-      "pill": "Data outage",
-      "body": "The data provider for this zone has been missing data for a prolonged period. We are monitoring the issue and will update the zone as soon as the data meets our quality threshold again."
-    },
-    "outage": {
-      "title": "Ongoing issues",
-      "pill": "Unavailable"
-    },
-    "aggregated": {
-      "title": "Data is aggregated",
-      "body": "The data consists of an aggregation of hourly values."
-    },
-    "aggregated_estimated": {
-      "title": "Data is aggregated",
-      "pill": " {{percentage}}% estimated",
-      "body": "The data consists of an aggregation of hourly values. {{percentage}}% of the production values are estimated."
-    }
-  },
-  "time-controller": {
-    "title": "Display data from the past",
-    "daily": "daily",
-    "hourly": "hourly",
-    "monthly": "monthly",
-    "yearly": "yearly"
-  },
-  "left-panel": {
-    "zone-list-header-title": "Climate Impact by Area",
-    "zone-list-header-subtitle": "Ranked by carbon intensity of electricity consumed (gCO₂eq/kWh)",
-    "search": "Search areas",
-    "get-data": "See our commercial API offerings"
-  },
-  "header": {
-    "get-data": "Get our data",
-    "blog": "Blog",
-    "open-source": "Open Source",
-    "hiring": "We're hiring!",
-    "methodology": "Methodology",
-    "faq": "FAQ"
-  },
-  "country-history": {
-    "carbonintensity": {
-      "hourly": "Hourly carbon intensity",
-      "daily": "Daily carbon intensity",
-      "monthly": "Monthly carbon intensity",
-      "yearly": "Yearly carbon intensity"
-    },
-    "emissions": {
-      "hourly": "Hourly carbon emissions",
-      "daily": "Daily carbon emissions",
-      "monthly": "Monthly carbon emissions",
-      "yearly": "Yearly carbon emissions"
-    },
-    "emissionsorigin": {
-      "hourly": "Hourly carbon emission origin",
-      "daily": "Daily carbon emission origin",
-      "monthly": "Monthly carbon emission origin",
-      "yearly": "Yearly carbon emission origin"
-    },
-    "emissionsproduction": {
-      "hourly": "Hourly production emissions",
-      "daily": "Daily production emissions",
-      "monthly": "Monthly production emissions",
-      "yearly": "Yearly production emissions"
-    },
-    "electricityorigin": {
-      "hourly": "Hourly electricity origin",
-      "daily": "Daily electricity origin",
-      "monthly": "Monthly electricity origin",
-      "yearly": "Yearly electricity origin"
-    },
-    "electricityproduction": {
-      "hourly": "Hourly electricity production",
-      "daily": "Daily electricity production",
-      "monthly": "Monthly electricity production",
-      "yearly": "Yearly electricity production"
-    },
-    "electricityprices": {
-      "hourly": "Hourly electricity prices",
-      "daily": "Daily electricity prices",
-      "monthly": "Monthly electricity prices",
-      "yearly": "Yearly electricity prices"
-    },
-    "netExchange": {
-      "hourly": "Hourly net exchange",
-      "daily": "Daily net exchange",
-      "monthly": "Monthly net exchange",
-      "yearly": "Yearly net exchange"
-    },
-    "not-enough-data": "Not enough data available to display chart"
-  },
-  "footer": {
-    "foundbugs": "Found bugs or have ideas? Report them",
-    "faq-text": "Anything unclear? Check out our",
-    "faq": "frequently asked questions.",
-    "here": "here"
-  },
-  "legends": {
-    "windpotential": "Wind power potential",
-    "solarpotential": "Solar power potential",
-    "colorblindmode": "color blind mode",
-    "carbonintensity": "Carbon intensity"
-  },
-  "tooltips": {
-    "carbonintensity": "Carbon intensity",
-    "lowcarbon": "Low-carbon",
-    "renewable": "Renewable",
-    "crossborderexport": "Cross-border export",
-    "carbonintensityexport": "Carbon intensity of export",
-    "ofinstalled": "of installed capacity",
-    "utilizing": "utilizing",
-    "representing": "representing",
-    "ofemissions": "of emissions",
-    "withcarbonintensity": "with a carbon intensity of",
-    "zoomIn": "Zoom in",
-    "zoomOut": "Zoom out",
-    "showWindLayer": "Show wind layer",
-    "hideWindLayer": "Hide wind layer",
-    "showSolarLayer": "Show solar layer",
-    "hideSolarLayer": "Hide solar layer",
-    "weatherDisabled": "Weather data is not available at this time",
-    "changeTheme": "Change theme",
-    "noParserInfo": "No data available",
-    "temporaryDataOutage": "Live data temporarily unavailable",
-    "production": "production",
-    "consumption": "consumption",
-    "cpinfo": "<b>consumption</b> takes imports and exports into account, <b>production</b> ignores them",
-    "aggregateInfo": "Toggle between a granular zone view and an aggregated country view",
-    "selectLanguage": "Select language",
-    "lowCarbDescription": "Includes renewables and nuclear",
-    "dataIsDelayed": "Data is delayed",
-    "price": "Price",
-    "netExchange": "Net exchange",
-    "importing": "Importing",
-    "exporting": "Exporting"
-  },
-  "aria": {
-    "label": {
-      "selectLanguage": "Select language",
-      "colorBlindMode": "Color blind mode",
-      "windLayer": "Wind layer",
-      "solarLayer": "Solar layer",
-      "changeTheme": "Change theme",
-      "hideSidePanel": "Hide side panel",
-      "showSidePanel": "Show side panel"
-    }
-  },
-  "aggregateButtons": {
-    "country": "country",
-    "zone": "zone"
-  },
-  "themeOptions": {
-    "dark": "Dark",
-    "light": "Light",
-    "system": "System"
-  },
-  "misc": {
-    "maintitle": "Live 24/7 CO₂ emissions of electricity consumption",
-    "oops": "Oops! We are having trouble reaching the server. We will try again in a few seconds.",
-    "newversion": "A new app version is available!",
-    "webgl-not-supported": "The map can't be rendered because this browser does not support WebGL.",
-    "retrynow": "Retry now",
-    "database-ad": "Looking for historical data? <a href=\"https://electricitymaps.com?utm_source=app.electricitymaps.com&utm_medium=referral\" target=\"_blank\">Check out our Database!</a>",
-    "api-ad": "Want live data in your app or on your device? <a href=\"https://electricitymaps.com?utm_source=app.electricitymaps.com&utm_medium=referral\" target=\"_blank\">Try our API!</a>",
-    "legend": "Legend",
-    "faq": "Frequently Asked Questions",
-    "privacyPolicy": "Privacy Policy",
-    "legalNotice": "Legal Notice",
-    "dismiss": "Dismiss",
-    "reload": "Reload",
-    "slow-loading-text": "Still loading, if this continues try reloading..."
-  },
-  "wind": "wind",
-  "windDataError": "Wind data is currently unavailable",
-  "solar": "solar",
-  "solarDataError": "Solar data is currently unavailable",
-  "hydro": "hydro",
-  "hydro storage": "hydro storage",
-  "battery storage": "battery storage",
-  "biomass": "biomass",
-  "nuclear": "nuclear",
-  "geothermal": "geothermal",
-  "gas": "gas",
-  "coal": "coal",
-  "oil": "oil",
-  "unknown": "unknown",
-  "electricityComesFrom": "<b>{{percentageUsage}} %</b> of electricity available in {{zoneFlag}} <b>{{zoneName}}</b> comes from {{selectedLayerKey}}",
-  "emissionsComeFrom": "<b>{{percentageUsage}} %</b> of emissions from electricity available in {{zoneFlag}} <b>{{zoneName}}</b> come from {{selectedLayerKey}}",
-  "electricityStoredUsing": "<b>{{percentageUsage}} %</b> of electricity available in {{zoneFlag}} <b>{{zoneName}}</b> is stored using {{selectedLayerKey}}",
-  "emissionsStoredUsing": "<b>{{percentageUsage}} %</b> of emissions from electricity available in {{zoneFlag}} <b>{{zoneName}}</b> are stored using {{selectedLayerKey}}",
-  "electricityExportedTo": "<b>{{percentageUsage}} %</b> of electricity available in {{zoneFlag}} <b>{{zoneName}}</b> is exported to {{selectedZoneFlag}} <b>{{selectedZoneName}}</b>",
-  "emissionsExportedTo": "<b>{{percentageUsage}} %</b> of emissions from electricity available in {{zoneFlag}} <b>{{zoneName}}</b> are exported to {{selectedZoneFlag}} <b>{{selectedZoneName}}</b>",
-  "electricityImportedFrom": "<b>{{percentageUsage}} %</b> of electricity available in {{zoneFlag}} <b>{{zoneName}}</b> is imported from {{selectedZoneFlag}} <b>{{selectedZoneName}}</b>",
-  "emissionsImportedFrom": "<b>{{percentageUsage}} %</b> of emissions from electricity available in {{zoneFlag}} <b>{{zoneName}}</b> are imported from {{selectedZoneFlag}} <b>{{selectedZoneName}}</b>",
-  "ofCO2eq": "of CO₂eq",
-  "theMap": {
-    "groupName": "The map",
-    "mapColors-question": "What do the colors on the map mean?",
-    "mapColors-answer": "We color areas on the map by the amounts of greenhouse gases that is emitted for each unit of electricity consumed there (its carbon intensity). The greener the colour, the more climate-friendly the electricity consumption.",
-    "mapArrows-question": "What do the arrows between areas on the map indicate?",
-    "mapArrows-answer": "Arrows between the areas indicate the physical flow (imports and exports) of electricity between areas: the faster they blink, the faster the flow. The flow of electricity is important, because when you import some of your electricity from neighboring areas, you are also importing the carbon emissions associated with its production.",
-    "mapSolarWindButtons-question": "What do “sun” and “wind” buttons on the map do?",
-    "mapSolarWindButtons-answer": "These buttons toggle the display of real-time wind speeds and sunshine strength, giving an indication of the potential for transitioning to solar and wind based energy alternatives in different areas. Note that this is just a superficial indication, as the actual potential in installing wind turbines and solar cells is also dependent on many other factors.",
-    "mapNuclearColors-question": "Why are nuclear-powered countries shown as green on the map?",
-    "mapNuclearColors-answer": "Nuclear energy production has a very low carbon intensity (<a href=\"https://en.wikipedia.org/wiki/Life-cycle_greenhouse-gas_emissions_of_energy_sources#2014_IPCC.2C_Global_warming_potential_of_selected_electricity_sources\" target=\"_blank\" >source</a>), and nuclear-powered countries are therefore shown as green on the map. This does not mean that there are not other environmental challenges associated with nuclear energy (as is also the case with other forms of energy production), but these challenges are unrelated to the emissions of greenhouse gases and are therefore outside the scope of this map.",
-    "mapColorBlind-question": "I am color blind. How can I read your map?",
-    "mapColorBlind-answer": "You can change the colours displayed in the map by enabling the “color blind mode” setting. It is located on the bottom of the left panel on desktop and in the information tab on the mobile app."
-  },
-  "mapAreas": {
-    "groupName": "Areas in the map",
-    "noData-question": "Why is data for my area not available?",
-    "noData-answer": " Either because the area's data sources are temporarily unavailable, or because we do not yet have any data sources setup for the area. You can <a href=\"https://github.com/electricitymaps/electricitymaps-contrib/wiki/Find-data-sources\">help us find new data sources</a>.",
-    "whySmallAreas-question": "Why do you divide the world into smaller areas and not simply show country averages?",
-    "whySmallAreas-answer": "The areas are the smallest geographical areas we have data for. By having access to information at the highest level of granularity, electricity consumers in different areas can have a more precise knowledge about the origin of the electricity they are consuming, and its associated climate impact.",
-    "divideExistingArea-question": "Can you divide my area into smaller parts?",
-    "divideExistingArea-answer": "Sure, if there exists separate data sources for each part of the area. You can <a href=\"#contribute\" class=\"entry-link\">help us with adding new data sources</a>",
-    "seeHistoricalData-question": "Can I see the history for an area further back in time than 24 hours?",
-    "seeHistoricalData-answer": "You can purchase access to all of our historical data through our <a href=\"https://electricitymaps.com?utm_source=app.electricitymaps.com&utm_medium=referral\" target=\"_blank\">database</a>."
-  },
-  "methodology": {
-    "groupName": "Our methods",
-    "carbonIntensity-question": "What is \"carbon intensity\"?",
-    "carbonIntensity-answer": "Carbon intensity is a measure of the greenhouse gas emissions associated with producing the electricity you consume (in gCO₂eq/kWh - grams of carbon dioxide equivalents emitted per kilowatt hour of electricity consumed). <br><br>We measure the emissions of electricity consumption (not production), meaning all greenhouse gas emissions (both CO₂ and other greenhouse gases such as methane) that has gone into producing the electricity which is being consumed in an area, taking into account the carbon intensities of the electricity imported from other areas. We use a life cycle analysis (LCA) approach, meaning that we take into account emissions arising from the whole life cycle of power plants (construction, fuel production, operational emissions, and decommissioning).",
-    "methodology-question": "How did you calculate the numbers?",
-    "methodology-answer": "We have detailed our full methodology on <a href=\"https://www.electricitymaps.com/methodology\">electricitymaps.com/methodology</a>, with additional documentation in <a href=\"https://github.com/electricitymaps/electricitymaps-contrib/wiki/Carbon-intensity-calculations\">our GitHub Wiki</a>.",
-    "regionalEmissionFactors-question": "Why are the emission factors changing for different areas?",
-    "regionalEmissionFactors-answer": "For some zones, we are able to source more precise emission factors than the global average used as a fallback. For example, for the US and the EU direct power plant emissions are publicly available. We then match these emissions with power plant generation data and compute per power plant emission factors, which is aggregated at a zone level. See <a href=\"https://github.com/electricitymaps/electricitymaps-contrib/wiki/EU-emission-factors\">details on the Wiki</a>.",
-    "renewableLowCarbonDifference-question": "What is the difference between “renewable” and “low-carbon”?",
-    "renewableLowCarbonDifference-answer": "Renewable energy production is based on renewable energy sources such as wind and water flow, sunshine, and geothermal energy. Low-carbon energy production means that the production involves a very low level of greenhouse gas emissions, such as in nuclear power production.",
-    "importsAndExports-question": "Do you take into account imports and exports of electricity?",
-    "importsAndExports-answer": "Yes, we do. Imports and exports can be seen on the map as small arrows between different areas when <strong>consumption</strong> mode is selected. Detailed information can be seen in the charts shown when you click on an area.",
-    "emissionsOfStored-question": "What about emissions from generating electricity which is then stored in batteries or used to fill reservoirs?",
-    "emissionsOfStored-answer": "As currently only a small proportion of electricity is stored, inaccuracies in the modelling of these emissions should not make much difference to the total at present. However given the increasing importance of storage we hope to take it into account more fully in our model shortly.",
-    "guaranteesOfOrigin-question": "What are green certificates, and how are they taken into account?",
-    "guaranteesOfOrigin-answer": "When producers of renewable energy produce electricity, they can create Guarantees of Origin (or Renewable Energy Certificates) - a proof that renewable electricity has been produced and distributed into the power grid. These guarantees can then be sold, giving electricity retailers a way to claim that the electricity they resell comes from renewable sources, regardless of its actual, physical source.<br><br> This means that electricity consumers can be told that their electricity comes from solar and wind, even in a windless night. This is problematic, as it removes consumer incentives to consume electricity at the best time (for instance when the amount of renewable electricity in the grid is actually at its highest). This map therefore excludes Guarantees of Origin, instead offering a location-based physical picture of the power grid, in order to empower consumers.",
-    "otherSources-question": "Why don’t you show other sources of emissions than electricity production?",
-    "otherSources-answer": "We only focus on electricity production for now, as this is <a href=\"https://ourworldindata.org/emissions-by-sector#energy-electricity-heat-and-transport-73-2\" target=\"_blank\">the largest source of emissions</a> and the one that can be most easily decarbonized.",
-
-    "homeSolarPanel-question": "What if I have a solar panel installed in my home?",
-    "homeSolarPanel-answer": "We measure the carbon intensity of the local power grid, so any electricity you consume directly from your solar panel (off-grid) is not a part of our measurements. However, if your solar panel is providing power to your local power grid, its production is included in our statistics in areas where estimations of local solar energy production is made publically available (such as in France and in the UK).",
-    "emissionsPerCapita-question": "Why don't you show emissions per capita?",
-    "emissionsPerCapita-answer": "Some of the electricity consumed in an area is used for manufacturing physical goods and products which are later exported and consumed in other areas. This manufacturing, and therefore also its electricity consumption and associated emissions, are driven by the consumption of products in the <em>importing areas</em>, not in the area where the production is taking place. We believe people should only be responsible for what they consume, not for products manufactured in the area they live in that they do not consume it themselves. In this sense, showing per capita emissions of electricity consumption for areas is misleading."
-  },
-  "data": {
-    "groupName": "Our data",
-    "dataOrigins-question": "How do you get your data?",
-    "dataOrigins-answer": "We compute all of our data from publically available data, published by electricity grid operators, official agencies, and others. You can click on an area to see more specifics on the origins of its data.",
-    "dataDownload-question": "Can I download your data?",
-    "dataDownload-answer": "We publish data for the past years for free at our <a href=\"https://electricitymaps.com/data-portal?utm_source=app.electricitymaps.com&utm_medium=referral\" target=\"_blank\">Data Portal</a>. For more recent and real-time data you can use <a href=\"https://www.electricitymaps.com/pricing?utm_source=app.electricitymaps.com&utm_medium=referral\">our API</a>, which is free for non-commercial use and available for purchase for commercial use.",
-    "dataIntegration-question": "Can I integrate your data real-time into my application or device?",
-    "dataIntegration-answer": "Yes! We provide a free API for non-commercial uses, and sell access to a <a href=\"https://electricitymaps.com?utm_source=app.electricitymaps.com&utm_medium=referral\" target=\"_blank\">real-time API</a> for commercial use, which includes forecasts and more."
-  },
-  "aboutUs": {
-    "groupName": "About us",
-    "whoAreYou-question": "Who are you?",
-    "whoAreYou-answer": "The app is developed and maintained by <a href=\"https://electricitymaps.com/\" target=\"_blank\">Electricity Maps</a>, a Danish startup company. Our mission is to organise the world's electricity data to drive the transition towards a truly decarbonised electricity system.",
-    "feedback-question": "Can I give you some feedback?",
-    "feedback-answer": "We would love that! Please fill out <a href=\"https://forms.gle/VHaeHzXyGodFKZY18\" target=\"_blank\">our feedback form</a>.",
-    "contribute-question": "Can I contribute to your project?",
-    "contribute-answer": "Yes! The app is an open-source project, made possible by our volunteer contributors. If you want to help develop the map, either by adding data sources for new areas, adding new features or fixing bugs, feel free to join us in our <a href=\"https://github.com/electricityMaps/electricitymaps-contrib/\" target=\"_blank\">GitHub</a>.",
-    "workTogether-question": "Can we work together?",
-    "workTogether-answer": "We are always looking for new opportunities to collaborate. <a href=\"mailto:app@electricitymaps.com\">Send us an email!</a>",
-    "disclaimer-question": "Disclaimer",
-    "disclaimer-answer": "<a href=\"https://electricitymaps.com/\" target=\"_blank\">Electricity Maps</a> publishes data and images on the <a href=\"https://app.electricitymaps.com/\" target=\"_blank\">Electricity Maps App</a> for information purposes. It makes no claims of correctness nor provides any form of warranties, and reserves the right to change the content at any time or to remove parts without having to inform you of this. Electricity Maps assumes no responsibility for, and shall not be liable for, any damages or expenses you may incur as a result of any inaccuracy, incompleteness, untimeliness or obsolescence of the Electricity Maps App, or the information derived from them.  It is not allowed to include this webpage, or any of its individual elements, in another webpage, without formal prior written consent.<br><br> All intellectual property rights belong to the rightful owners and its licensors. Copying, distribution and any other use of these materials, in particular the energy data, is not permitted without the written permission of Electricity Maps, except and only to the extent otherwise provided in regulations of mandatory law (such as the right to quote), unless specified otherwise for specific materials. <br><br>This disclaimer may be updated from time to time."
-  },
-=======
->>>>>>> adb160e7
   "zoneShortName": {
     "AD": {
       "zoneName": "Andorra"
