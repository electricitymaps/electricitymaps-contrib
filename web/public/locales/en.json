--- conflicted
+++ resolved
@@ -58,9 +58,6 @@
         "search": "Search areas"
     },
     "country-history": {
-<<<<<<< HEAD
-        "carbonintensity": { "default": "Carbon intensity in the last %1$s" },
-=======
         "carbonintensity": {
             "default": "Carbon intensity in the last %1$s",
             "hourly": "Carbon intensity in the last 24 hours",
@@ -68,7 +65,6 @@
             "monthly": "Carbon intensity in the last year",
             "yearly": "Carbon intensity in the last 5 years"
         },
->>>>>>> 6ff24be2
         "emissions": { "default": "Emissions in the last %1$s" },
         "emissionsorigin": { "default": "Emissions in the last %1$s" },
         "emissionsproduction": { "default": "Origin of emissions in the last %1$s" },
