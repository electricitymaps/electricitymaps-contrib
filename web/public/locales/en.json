--- conflicted
+++ resolved
@@ -78,12 +78,8 @@
     "estimatedTooltip": "The real-time data for this zone is estimated based on data from the source and the assumptions of the model.",
     "aggregatedTooltip": "The data for this zone is aggregated based on historical hourly values",
     "helpUs": "Help us identify the problem by taking a look at the <a href=\"%s\" target=\"_blank\">runtime logs</a> or contact the data provider.",
-<<<<<<< HEAD
-    "noParserInfo": "We do not yet have any information about this area.<br/>Want to help fix this? You can contribute by <a href=\"%s\" target=\"_blank\">adding area data</a>.",
-=======
     "noParserInfo": "We do not yet have any information about this area.<br/> Want to help fix this? You can contribute by <a href=\"%s\" target=\"_blank\">adding area data</a>.",
     "aggregationDisabled": "Data is not available for the selected time period due to missing granular breakdown. Try a broader time period.",
->>>>>>> 18481b25
     "now": "Now",
     "by-source": {
       "emissions": "Carbon emissions by source",
