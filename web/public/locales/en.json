--- conflicted
+++ resolved
@@ -201,12 +201,6 @@
       "monthly": "Monthly net exchange",
       "yearly": "Yearly net exchange"
     },
-<<<<<<< HEAD
-=======
-    "netExchange": {
-      "default": "Net exchange in the last %1$s"
-    },
->>>>>>> 3498f0db
     "Getdata": "Get hourly historical, live, and forecast data with Electricity Maps API",
     "not-enough-data": "Not enough data available to display chart"
   },
