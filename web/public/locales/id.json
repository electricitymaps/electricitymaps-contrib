--- conflicted
+++ resolved
@@ -318,12 +318,9 @@
     "BQ": {
       "zoneName": "Bonaire, Sint Eustatius dan Saba"
     },
-<<<<<<< HEAD
     "BR": {
       "zoneName": "Brazil"
     },
-=======
->>>>>>> 6709878a
     "BR-CS": {
       "countryName": "Brazil",
       "zoneName": "Brazil Tengah"
@@ -607,18 +604,14 @@
       "countryName": "Britania Raya",
       "zoneName": "Pulau Orkney"
     },
-<<<<<<< HEAD
-    "GB-SHI": {
-=======
-    "GB-ZET": {
->>>>>>> 6709878a
-      "countryName": "Britania Raya",
-      "zoneName": "Pulau Shetland"
-    },
     "GB-ZET": {
       "countryName": "Britania Raya",
       "zoneName": "Pulau Shetland"
     },
+    "GB-ZET": {
+      "countryName": "Britania Raya",
+      "zoneName": "Pulau Shetland"
+    },
     "GD": {
       "zoneName": "Grenada"
     },
@@ -1375,12 +1368,9 @@
     "UM": {
       "zoneName": "Pulau Outlying Amerika Serikat"
     },
-<<<<<<< HEAD
-=======
     "US": {
       "zoneName": "Amerika Serikat yang bersebelahan"
     },
->>>>>>> 6709878a
     "US-HI-HA": {
       "countryName": "Amerika Serikat",
       "zoneName": "Hawaii"
