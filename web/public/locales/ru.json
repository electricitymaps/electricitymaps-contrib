--- conflicted
+++ resolved
@@ -244,12 +244,9 @@
     "BQ": {
       "zoneName": "Бонайр, Синт Эстатиус и Саба"
     },
-<<<<<<< HEAD
     "BR": {
       "zoneName": "Бразилия"
     },
-=======
->>>>>>> 6709878a
     "BR-CS": {
       "countryName": "Бразилия",
       "zoneName": "Центральная"
@@ -1224,11 +1221,7 @@
       "countryName": "Великобритания",
       "zoneName": "Оркнейские острова"
     },
-<<<<<<< HEAD
-    "GB-SHI": {
-=======
     "GB-ZET": {
->>>>>>> 6709878a
       "countryName": "Великобритания",
       "zoneName": "Шетландские острова"
     },
