{
  "panel-initial-text": {
    "thisproject": "このプロジェクトは",
    "opensource": "オープンソースです",
    "see": "",
    "datasources": "データソースを見る",
    "contribute": "貢献するには <a href=\"%s\" target=\"_blank\">自分の国のデータを追加してください</a>"
  },
  "mobile-main-menu": {
    "map": "電力マップ",
    "areas": "エリア",
    "about": "このサイトについて"
  },
  "onboarding-modal": {
    "view1": {
      "subtitle": "電力による環境負荷のマッピング"
    },
    "view2": {
      "header": "あなたの電気を消費するのにどれほどのCO₂が生み出されるかをリアルタイムで見る",
      "text": "わたしたちは電力消費による炭素集約度(すべての温室効果ガスを含む)を世界中に色で表します。緑色に近づくほど、その電力が環境に優しくなります。"
    },
    "view3": {
      "header": "あなたの電気がどこから来るかを知る",
      "text": "地図上の矢印は電力の異なる場所からの流れを示します。電力源についてより詳しく知るにはそのエリアをクリックしてください。"
    },
    "view4": {
      "header": "風と太陽光のリアルタイムの状態",
      "text": "風力・太陽光発電は気象に左右されます。太陽・風のボタンを押すと世界中の風と太陽光の強さをリアルタイムで表示します。"
    }
  },
  "country-panel": {
    "source": "ソース",
    "carbonintensity": "炭素強度",
    "lowcarbon": "低炭素エネルギー",
    "renewable": "再生可能エネルギー",
    "electricityproduction": "電力生産量",
    "electricityconsumption": "電力消費量",
    "bysource": "ソース分け",
    "emissions": "二酸化炭素排出",
    "addeditsource": "<a href=\"%s\" target=\"_blank\">ソースを追加または編集する</a>",
    "helpfrom": "次の方の協力のおかげで",
    "noDataAtTimestamp": "選択された日時のデータは一時的に利用できません",
    "noLiveData": "このエリアのライブデータは一時的に利用できません",
    "dataIsDelayed": "この地域のデータは最大 %s 時間遅延します。ライブデータは表示できません。",
    "noParserInfo": "私たちはこのエリアについてまだ情報を持っていません。<br/> 修正に協力したいですか? <a href=\"%s\" target=\"_blank\"> エリアのデータを追加することで </a> 貢献することができます。",
    "now": "今"
  },
  "left-panel": {
    "zone-list-header-title": "エリアごとの環境への影響",
    "zone-list-header-subtitle": "電力消費に対する炭素強度(gCO₂eq/kWh)でランク分け",
    "search": "エリアを検索"
  },
  "country-history": {
    "Getdata": "過去と予想のデータを取得する",
    "carbonintensity": {
      "hourly": "最近の24時間の炭素強度"
    },
    "emissionsorigin": {
      "hourly": "過去24時間の排出源"
    },
    "emissionsproduction": {
      "hourly": "過去24時間に生成された排出ガス"
    },
    "electricityorigin": {
      "hourly": "最近の24時間の電力源"
    },
    "electricityproduction": {
      "hourly": "最近の24時間の発電"
    },
    "electricityprices": {
      "hourly": "最近の24時間の電力価格"
    },
    "emissions": {
      "hourly": "過去24時間の排出"
    }
  },
  "footer": {
    "foundbugs": "バグの発見? ご報告ください",
    "faq-text": "不明な点がありますか? ",
    "faq": "よくある質問をチェックしてみてください",
    "here": "(こちらに)"
  },
  "legends": {
    "windpotential": "風力可能量",
    "solarpotential": "太陽光可能量",
    "colorblindmode": "代替配色モード",
    "carbonintensity": "二酸化炭素量"
  },
  "tooltips": {
    "carbonintensity": "炭素強度",
    "lowcarbon": "低二酸化炭素",
    "renewable": "再生可能",
    "crossborderexport": "国境を超える輸出",
    "carbonintensityexport": "輸出された炭素強度",
    "ofinstalled": "of installed capacity",
    "utilizing": "utilizing",
    "withcarbonintensity": "with a carbon intensity of",
    "showWindLayer": "風のレイヤーを表示",
    "hideWindLayer": "風のレイヤーを非表示に",
    "showSolarLayer": "太陽のレイヤーを表示",
    "hideSolarLayer": "太陽のレイヤーを非表示に",
    "toggleDarkMode": "ダークモード切り替え",
    "noParserInfo": "データがありません",
    "temporaryDataOutage": "ライブデータが一時的に利用できません",
    "production": "生産",
    "consumption": "消費",
    "cpinfo": "<b>消費</b> は取り込みと放出を考慮し, <b>生産</b> はそれらを考慮しない",
    "selectLanguage": "言語を選択",
    "lowCarbDescription": "再生可能エネルギーと原子力を含む",
    "dataIsDelayed": "データが遅延しています"
  },
  "misc": {
    "maintitle": "電力消費による二酸化炭素排出のライブ地図",
    "oops": "すみません!サーバーにの接続に問題がありました、数秒後にまた試します",
    "newversion": "新しいバージョンが使える、リロードするには<a onClick=\"location.reload(true);\">こちら</a>にタップしてください",
    "webgl-not-supported": "ブラウザがWebGLをサポートしていないため、マップを表示できません。",
    "retrynow": "今すぐリトライ",
    "database-ad": "過去のデータをお探しですか? <a href=\"https://electricitymaps.com?utm_source=app.electricitymaps.com&utm_medium=referral\" target=\"_blank\">データベースをチェックしてください!</a>",
    "api-ad": "あなたのアプリやデバイスにデータを取り込みたいですか? <a href=\"https://electricitymaps.com?utm_source=app.electricitymaps.com&utm_medium=referral\" target=\"_blank\">私たちのAPIをお試しください!</a>",
    "legend": "Legend",
    "faq": "よくある質問"
  },
  "wind": "風力",
  "solar": "太陽光",
  "hydro": "水力",
  "hydro storage": "水力ストレージ",
  "battery storage": "バッテリー貯蔵",
  "biomass": "バイオマス",
  "nuclear": "原子力",
  "geothermal": "地熱",
  "gas": "ガス",
  "coal": "石炭",
  "oil": "石油",
  "unknown": "不明",
  "electricityComesFrom": "<b>%1$s %%</b> of electricity in <img id=\"country-flag\"></img> <b>%2$s</b> comes from %3$s",
  "emissionsComeFrom": "<b>%1$s %%</b> of emissions in <img id=\"country-flag\"></img> <b>%2$s</b> come from %3$s",
  "electricityStoredUsing": "<b>%1$s %%</b> of electricity in <img id=\"country-flag\"></img> <b>%2$s</b> is stored using %3$s",
  "emissionsStoredUsing": "<b>%1$s %%</b> of emissions in <img id=\"country-flag\"></img> <b>%2$s</b> are stored using %3$s",
  "electricityExportedTo": "<b>%1$s %%</b> of electricity in <img id=\"country-flag\"></img> <b>%2$s</b> is exported to <img id=\"country-exchange-flag\"></img> <b>%3$s</b>",
  "emissionsExportedTo": "<b>%1$s %%</b> of emissions in <img id=\"country-flag\"></img> <b>%2$s</b> are exported to <img id=\"country-exchange-flag\"></img> <b>%3$s</b>",
  "electricityImportedFrom": "<b>%1$s %%</b> of electricity in <img id=\"country-flag\"></img> <b>%2$s</b> is imported from <img id=\"country-exchange-flag\"></img> <b>%3$s</b>",
  "emissionsImportedFrom": "<b>%1$s %%</b> of emissions in <img id=\"country-flag\"></img> <b>%2$s</b> are imported from <img id=\"country-exchange-flag\"></img> <b>%3$s</b>",
  "ofCO2eqPerMinute": "of CO₂eq per minute",
  "theMap": {
    "groupName": "地図",
    "mapColors-question": "地図中の色は何を意味しますか?",
    "mapColors-answer": "その地域で消費された電力に伴い排出された温室効果ガスに応じて色がついています (<a href=\"#carbonIntensity\" class=\"entry-link\">炭素強度</a>). 緑色に近づくにしたがって、より環境に優しい電力消費になります.",
    "mapArrows-question": "エリア間に示された矢印は何を意味しますか?",
    "mapArrows-answer": "エリア間の矢印は電気の物理的な流れ(輸入と輸出)を意味します: 点滅の速さは流れの速さを意味します。あなたの使う電気が近隣地域から輸入される際は、その発電に伴い二酸化炭素排出を伴っているため、これらの電気の流れは重要です。",
    "mapSolarWindButtons-question": "地図の“太陽”と“風”のボタンは何をするものですか?",
    "mapSolarWindButtons-answer": "これらのボタンはリアルタイムでの風力と太陽光強度の表示を切り替えるものです。これはその地域で風力や太陽光発電に転換できるか潜在的な可能性を示すものです。注意すべきはこれは表面的なもので、実際に風力タービンや太陽光発電パネルの導入の可能性は他の多くの要素に左右されます。",
    "mapNuclearColors-question": "なぜ原子力を用いる国は地図上で緑色なのですか?",
    "mapNuclearColors-answer": "原子力発電に伴う炭素強度は非常に少ないため(<a href=\"https://en.wikipedia.org/wiki/Life-cycle_greenhouse-gas_emissions_of_energy_sources#2014_IPCC.2C_Global_warming_potential_of_selected_electricity_sources\" target=\"_blank\" >source</a>)、原子力発電の多い国は地図上は緑色となります。(他の形態のエネルギー生成にも当てはまりますことですが)これは原子力発電が他の問題を伴わないことを意味するものではありません。しかしこれらの問題は温室効果ガスの排出とは関連するものではなくこの地図の対象範囲外です。",
    "mapColorBlind-question": "色覚特性があります。地図を見る方法はありますか?",
    "mapColorBlind-answer": "“代替配色モード”設定を有効にすることで地図に表示される配色を切り替えることができます。切り替え機能はデスクトップ版では左パネルの下部に、モバイルアプリでは情報タブにあります。"
  },
  "mapAreas": {
    "groupName": "地図中の地域",
    "noData-question": "なぜ私の地域のデータが無いのですか?",
    "noData-answer": "一時的にその地域の情報が利用できないか、その地域の情報取得に関する設定がまだおこなわれていないためです。<a href=\"#contribute\" class=\"entry-link\">あなたが新しい情報源を付け加える</a>ことができます。",
    "whySmallAreas-question": "なぜ全世界を小さな地域に分割して国ごとの単純な平均値を表示しないのですか?",
    "whySmallAreas-answer": "私たちがデータを取得できる最小単位の地域を対象にしています。最小単位のレベルの情報へのアクセスによって、それぞれの地域に住む電力消費者が発電される場所と気候変動への関連について精細な知識と得ることができます。",
    "divideExistingArea-question": "私が住む地域をより小さい単位に分割できますか?",
    "divideExistingArea-answer": "それぞれの地域を分割できるような情報源がある場合はもちろんできます。<a href=\"#contribute\" class=\"entry-link\">新しい情報源を追加</a>することができます。",
    "seeHistoricalData-question": "24時間を超える過去のデータ履歴を見ることができますか?",
    "seeHistoricalData-answer": "<a href=\"https://electricitymaps.com?utm_source=app.electricitymaps.com&utm_medium=referral\" target=\"_blank\">データベース</a>を通して全ての過去データへのアクセス権を購入できます。"
  },
  "methodology": {
    "groupName": "手法",
    "carbonIntensity-question": "\"炭素強度(carbon intensity)\"とは何ですか?",
    "carbonIntensity-answer": "炭素強度は発電に伴い排出される温室効果ガスの計測値です(gCO₂eq/kWh : 1時間に1キロワット電力消費する際に排出される、グラム単位の二酸化炭素排出量)。私たちは(発電ではなく)電力消費に伴う排出を測定しており、発電された地域で消費される電力の排出値も、他地域から輸入された電力による値も考慮した全ての排出ガス(CO₂もメタンのような他の温室効果ガスも)を意味します。私たちは発電所のライフサイクル全体(建設、燃料製造、運用による排出、運用終了後の解体)から生じる排出値を考慮したライフサイクル分析(LCA: life cycle analysis)によるアプローチをとります。",
    "consumptionFocus-question": "なぜ発電ではなく電力消費による炭素強度を計測するのですか?",
    "consumptionFocus-answer": "私たちは市民は自らが消費する電気に責任を負うべきで、住んでいる地域で発電されている電気に責任を負うべきでは無いと信じています。さらには各地域が、クリーンではない発電を他の地域に移すことや他の地域から電気を輸入することでは気候への影響が少ないと'偽る'ことはできないはずだと私たちは信じています。",
    "renewableLowCarbonDifference-question": "“再生可能”と“低炭素”の違いは何ですか??",
    "renewableLowCarbonDifference-answer": "再生可能な発電は風力、水力、太陽光、地熱などの再生可能なエネルギー源による発電です。低炭素な発電は原子力発電などの非常に少ない温室効果ガスの排出を伴う発電を意味します。",
    "importsAndExports-question": "電力の輸入と輸出も考慮していますか?",
    "importsAndExports-answer": "はい、考慮しています。輸入と輸出は<a href=\"#mapArrows\" class=\"entry-link\">地域間の小さい矢印</a>として見ることができます。詳細な情報は地域をクリックした際に表示される図表の中で見ることができます。",
    "emissionsOfStored-question": "バッテリーに貯蔵されたり貯水池に貯水するための発電からの排出はどうなりますか?",
    "emissionsOfStored-answer": "現在のところ小さな割合の電力しか貯蔵されておらず、これらの排出値を完全に集計に取り入れていないことから現在のところ排出値合計には影響を及ぼしていません。しかし電力貯蔵の重要性が増していけば私たちも早めに考慮に入れたいと考えます。",
    "guaranteesOfOrigin-question": "グリーン証書とは何ですか、そしてどのように考慮していますか?",
    "guaranteesOfOrigin-answer": "再生可能エネルギーの発電所が発電した際に、その発電源について証明書を発行することができます(再生可能エネルギー証書とも呼ばれます) - それは再生可能エネルギーとして発電され送電網に送り込まれたことを証明するものです。これらの保証書は電力と切り離して販売することができます。これによって電力小売業者は証書を組み合わせることで販売する電力の由来がどのようなものでも再生可能エネルギー由来の電力と主張することができ、電力消費者に対して太陽光でも風力でも、風が無い夜でも再生可能エネルギーを利用できると言うことができます。これは消費者から最適な時間帯(例えば再生可能エネルギーが最も多く送電されている際など)に電力を消費してもらう動機を奪うものという点で問題があります。そのためこの地図では電力源の証明に関する情報を除外し、代わりに消費者に判断できるようにすることを目的に位置情報に基づく実際の送電状況を描いています。",
    "otherSources-question": "なぜ発電以外の排出源について表示しないのですか?",
    "otherSources-answer": "それはこのプロジェクトの対象外となっています。しかしelectricityMapで私たちは<a href=\"#whoAreYou\" class=\"entry-link\">人々の日々の行動がもたらす環境負荷を定量化する手法</a>を開発するために活発に働いています。",
    "homeSolarPanel-question": "仮に私が家にソーラーパネルを設置したら?",
    "homeSolarPanel-answer": "私たちは地域の電力網の炭素強度を測定しており、あなたがソーラーパネルで発電した電気を家で直接消費(オフグリッド)しても私たちの測定対象にはなりません。しかしながらあなたの家のソーラーパネルが電力網に電気を提供している場合は、その発電量は地域太陽光発電が利用可能になっている地域(フランスやイギリスなど)で私たちの集計値に含まれています。",
    "emissionsPerCapita-question": "なぜ1人当たりの排出量を示さないのですか?",
    "emissionsPerCapita-answer": "地域によってはある程度の割合の電力が製造業で使用されて、作られた商品が他の地域へ輸出され消費されることがあります。この場合は電力消費とそれに伴う温室効果ガス排出は製造した地域のためではなく、<em>輸入した地域</em>で商品を消費するために引き起こされたことになります。私たちは人々は自身の消費にのみ責任を持つべきと考え、地域で製造されたものの自身で消費することのない製造物にまで責任を負うべきではないと考えます。この点で考えると、電力消費に伴う地域1人当たりの排出量を示すことは誤解を招くものです。"
  },
  "data": {
    "groupName": "データ",
    "dataOrigins-question": "データはどのように取得しているのですか?",
    "dataOrigins-answer": "私たちは全てのデータを送電事業者、官公庁、その他の機関から公開されているデータを処理して利用しています。地域をクリックすることで情報源についてより詳細な情報が得られます。",
    "dataDownload-question": "データをダウンロードできますか?",
    "dataDownload-answer": "<a href=\"https://electricitymaps.com?utm_source=app.electricitymaps.com&utm_medium=referral\" target=\"_blank\">データベース</a>から全てのデータのアクセス権を購入できます。",
    "dataIntegration-question": "データをリアルタイムに私のアプリケーションやデバイスに統合できますか?",
    "dataIntegration-answer": "できます! <a href=\"https://electricitymaps.com?utm_source=app.electricitymaps.com&utm_medium=referral\" target=\"_blank\">リアルタイムAPI</a>へのアクセス権を販売しており、これには未来予測も含まれています。"
  },
  "aboutUs": {
    "groupName": "私たちについて",
    "whoAreYou-question": "あなたたちは誰ですか?",
    "whoAreYou-answer": "Electricity Map はデンマークのスタートアップ企業<a href=\"https://electricitymaps.com/\" target=\"_blank\">electricityMap</a>によって開発、維持されています。私たちのゴールは、私たちが日々行う選択の環境負荷を定量化し広くアクセス可能とすることで人類が持続可能な状態へ至ることの助けとなることです。",
    "feedback-question": "フィードバックしてもいいですか?",
    "feedback-answer": "ぜひどうぞ! <a href=\"https://forms.gle/VHaeHzXyGodFKZY18\" target=\"_blank\">フィードバックフォーム</a>もしくは<a href=\"mailto:app@electricitymaps.com\">メール</a>でお願いします!",
    "contribute-question": "プロジェクトに貢献できますか?",
    "contribute-answer": "できます! Electricity Map はオープンソースプロジェクトで、ボランティアの貢献者によって成り立っています。新しい地域への新規データソースの追加、新機能追加、バグ修正などで地図の開発をお手伝いいただける際は気軽に私たちの<a href=\"https://github.com/corradio/electricitymap/\" target=\"_blank\">github</a>へアクセスしてください。",
    "workTogether-question": "私たちと一緒に仕事できますか?",
    "workTogether-answer": "私たちはコラボレーションできる機会を積極的に探しています。<a href=\"mailto:app@electricitymaps.com\">email</a>を送ってください!",
    "disclaimer-question": "免責事項",
    "disclaimer-answer": "<a href=\"https://electricitymaps.com/\" target=\"_blank\">Electricity Maps</a> publishes data and images on the <a href=\"https://www.electricitymaps.com/\" target=\"_blank\">Electricity Maps</a> for information purposes. It makes no claims of correctness nor provides any form of warranties, and reserves the right to change the content at any time or to remove parts without having to inform you of this. Electricity Maps assumes no responsibility for, and shall not be liable for, any damages or expenses you may incur as a result of any inaccuracy, incompleteness, untimeliness or obsolescence of the Electricity Maps, or the information derived from them.  It is not allowed to include this webpage, or any of its individual elements, in another webpage, without formal prior written consent.<br><br> All intellectual property rights belong to the rightful owners and its licensors. Copying, distribution and any other use of these materials, in particular the energy data, is not permitted without the written permission of Electricity Maps, except and only to the extent otherwise provided in regulations of mandatory law (such as the right to quote), unless specified otherwise for specific materials. <br><br>This disclaimer may be updated from time to time."
  },
  "zoneShortName": {
    "AD": {
      "zoneName": "アンドラ"
    },
    "AE": {
      "zoneName": "アラブ首長国連邦"
    },
    "AF": {
      "zoneName": "アフガニスタン"
    },
    "AG": {
      "zoneName": "アンティグア・バーブーダ"
    },
    "AI": {
      "zoneName": "アンギラ"
    },
    "AL": {
      "zoneName": "アルバニア"
    },
    "AM": {
      "zoneName": "アルメニア"
    },
    "AO": {
      "zoneName": "アンゴラ"
    },
    "AQ": {
      "zoneName": "南極大陸"
    },
    "AS": {
      "zoneName": "アメリカ領サモア"
    },
    "AT": {
      "zoneName": "オーストリア"
    },
    "AR": {
      "zoneName": "アルゼンチン"
    },
    "AUS-NSW": {
      "countryName": "オーストラリア",
      "zoneName": "ニューサウスウェールズ州"
    },
    "AUS-NT": {
      "countryName": "オーストラリア",
      "zoneName": "ノーザンテリトリー"
    },
    "AUS-QLD": {
      "countryName": "オーストラリア",
      "zoneName": "クイーンズランド州"
    },
    "AUS-SA": {
      "countryName": "オーストラリア",
      "zoneName": "南 オーストラリア"
    },
    "AUS-TAS": {
      "countryName": "オーストラリア",
      "zoneName": "タスマニア"
    },
    "AUS-TAS-KI": {
      "countryName": "オーストラリア",
      "zoneName": "キング島"
    },
    "AUS-VIC": {
      "countryName": "オーストラリア",
      "zoneName": "ビクトリア州"
    },
    "AUS-WA": {
      "countryName": "オーストラリア",
      "zoneName": "西 オーストラリア"
    },
    "AW": {
      "zoneName": "アルバ"
    },
    "AX": {
      "zoneName": "オーランド諸島"
    },
    "AZ": {
      "zoneName": "アゼルバイジャン"
    },
    "BA": {
      "zoneName": "ボスニア・ヘルツェゴビナ"
    },
    "BB": {
      "zoneName": "バルバドス"
    },
    "BD": {
      "zoneName": "バングラデシュ"
    },
    "BE": {
      "zoneName": "ベルギー"
    },
    "BF": {
      "zoneName": "ブルキナファソ"
    },
    "BG": {
      "zoneName": "ブルガリア"
    },
    "BH": {
      "zoneName": "バーレーン"
    },
    "BI": {
      "zoneName": "ブルンジ"
    },
    "BJ": {
      "zoneName": "ベナン"
    },
    "BM": {
      "zoneName": "バミューダ"
    },
    "BN": {
      "zoneName": "ブルネイ"
    },
    "BO": {
      "zoneName": "ボリビア"
    },
    "BQ": {
      "zoneName": "ボネール、シント・ユースタティウスおよびサバ"
    },
<<<<<<< HEAD
    "BR": {
      "zoneName": "ブラジル"
    },
=======
>>>>>>> 6709878a
    "BR-CS": {
      "countryName": "ブラジル",
      "zoneName": "中央ブラジル"
    },
    "BR-N": {
      "countryName": "ブラジル",
      "zoneName": "北ブラジル"
    },
    "BR-NE": {
      "countryName": "ブラジル",
      "zoneName": "東北ブラジル"
    },
    "BR-S": {
      "countryName": "ブラジル",
      "zoneName": "南ブラジル"
    },
    "BS": {
      "zoneName": "バハマ"
    },
    "BT": {
      "zoneName": "ブータン"
    },
    "BV": {
      "zoneName": "ブーベ島"
    },
    "BW": {
      "zoneName": "ボツワナ"
    },
    "BY": {
      "zoneName": "ベラルーシ"
    },
    "BZ": {
      "zoneName": "ベリーズ"
    },
    "CA-AB": {
      "countryName": "カナダ",
      "zoneName": "アルバータ州"
    },
    "CA-BC": {
      "countryName": "カナダ",
      "zoneName": "ブリティッシュコロンビア"
    },
    "CA-MB": {
      "countryName": "カナダ",
      "zoneName": "マニトバ州"
    },
    "CA-NL": {
      "countryName": "カナダ",
      "zoneName": "ニューファンドランドアンドラブラドール州"
    },
    "CA-NB": {
      "countryName": "カナダ",
      "zoneName": "ニューブランズウィック"
    },
    "CA-NT": {
      "countryName": "カナダ",
      "zoneName": "ノースウェスト準州"
    },
    "CA-NS": {
      "countryName": "カナダ",
      "zoneName": "ノバスコシア州"
    },
    "CA-NU": {
      "countryName": "カナダ",
      "zoneName": "ヌナブト"
    },
    "CA-ON": {
      "countryName": "カナダ",
      "zoneName": "オンタリオ"
    },
    "CA-PE": {
      "countryName": "カナダ",
      "zoneName": "プリンス・エドワード島"
    },
    "CA-QC": {
      "countryName": "カナダ",
      "zoneName": "ケベック州"
    },
    "CA-SK": {
      "countryName": "カナダ",
      "zoneName": "サスカチュワン州"
    },
    "CA-YT": {
      "countryName": "カナダ",
      "zoneName": "ユーコン"
    },
    "CC": {
      "zoneName": "ココス諸島"
    },
    "CD": {
      "zoneName": "コンゴ民主共和国"
    },
    "CF": {
      "zoneName": "中央アフリカ共和国"
    },
    "CG": {
      "zoneName": "コンゴ"
    },
    "CH": {
      "zoneName": "スイス"
    },
    "CI": {
      "zoneName": "コートジボワール"
    },
    "CK": {
      "zoneName": "クック諸島"
    },
    "CL-SEA": {
      "countryName": "チリ",
      "zoneName": "Sistema Eléctrico de Aysén"
    },
    "CL-SEM": {
      "countryName": "チリ",
      "zoneName": "Sistema Eléctrico de Magallanes"
    },
    "CL-SEN": {
      "countryName": "チリ",
      "zoneName": "Sistema Eléctrico Nacional"
    },
    "CM": {
      "zoneName": "カメルーン"
    },
    "CN": {
      "zoneName": "中国"
    },
    "CO": {
      "zoneName": "コロンビア"
    },
    "CR": {
      "zoneName": "コスタリカ"
    },
    "CU": {
      "zoneName": "キューバ"
    },
    "CV": {
      "zoneName": "カーボベルデ"
    },
    "CW": {
      "zoneName": "キュラソー"
    },
    "CX": {
      "zoneName": "クリスマス島"
    },
    "CY": {
      "zoneName": "キプロス"
    },
    "CZ": {
      "zoneName": "チェコ"
    },
    "DE": {
      "zoneName": "ドイツ"
    },
    "DJ": {
      "zoneName": "ジブチ"
    },
    "DK": {
      "zoneName": "デンマーク"
    },
    "DK-DK1": {
      "countryName": "デンマーク",
      "zoneName": "西デンマーク"
    },
    "DK-DK2": {
      "countryName": "デンマーク",
      "zoneName": "西デンマーク"
    },
    "DK-BHM": {
      "countryName": "デンマーク",
      "zoneName": "東デンマーク"
    },
    "DM": {
      "zoneName": "ドミニカ"
    },
    "DO": {
      "zoneName": "ドミニカ共和国"
    },
    "DZ": {
      "zoneName": "アルジェリア"
    },
    "EC": {
      "zoneName": "エクアドル"
    },
    "EE": {
      "zoneName": "エストニア"
    },
    "EG": {
      "zoneName": "エジプト"
    },
    "EH": {
      "zoneName": "西サハラ"
    },
    "ER": {
      "zoneName": "エリトリア"
    },
    "ES": {
      "zoneName": "スペイン"
    },
    "ES-IB-FO": {
      "countryName": "スペイン",
      "zoneName": "フォルメンテラ島"
    },
    "ES-IB-IZ": {
      "countryName": "スペイン",
      "zoneName": "イビサ島"
    },
    "ES-IB-MA": {
      "countryName": "スペイン",
      "zoneName": "マヨルカ島"
    },
    "ES-IB-ME": {
      "countryName": "スペイン",
      "zoneName": "メノルカ島"
    },
    "ES-CN-FVLZ": {
      "countryName": "スペイン",
      "zoneName": "フエルテベントゥラ島/ランサローテ島"
    },
    "ES-CN-GC": {
      "countryName": "スペイン",
      "zoneName": "グラン・カナリア島"
    },
    "ES-CN-HI": {
      "countryName": "スペイン",
      "zoneName": "エル・イエロ島 "
    },
    "ES-CN-IG": {
      "countryName": "スペイン",
      "zoneName": "ラ・ゴメラ島"
    },
    "ES-CN-LP": {
      "countryName": "スペイン",
      "zoneName": "ラ・パルマ島"
    },
    "ES-CN-TE": {
      "countryName": "スペイン",
      "zoneName": "テネリフェ島"
    },
    "ET": {
      "zoneName": "エチオピア"
    },
    "FI": {
      "zoneName": "フィンランド"
    },
    "FJ": {
      "zoneName": "フィジー"
    },
    "FK": {
      "zoneName": "フォークランド諸島"
    },
    "FM": {
      "zoneName": "ミクロネシア"
    },
    "FO": {
      "zoneName": "フェロー諸島"
    },
    "FR": {
      "zoneName": "フランス"
    },
    "FR-COR": {
      "countryName": "フランス",
      "zoneName": "コルシカ島"
    },
    "GA": {
      "zoneName": "ガボン"
    },
    "GB": {
      "zoneName": "イギリス"
    },
    "GB-NIR": {
      "zoneName": "北アイルランド"
    },
    "GB-ORK": {
      "countryName": "イギリス",
      "zoneName": "オークニー諸島"
    },
<<<<<<< HEAD
    "GB-SHI": {
=======
    "GB-ZET": {
>>>>>>> 6709878a
      "countryName": "イギリス",
      "zoneName": "シェットランド諸島"
    },
    "GB-ZET": {
      "countryName": "イギリス",
      "zoneName": "シェットランド諸島"
    },
    "GD": {
      "zoneName": "グレナダ"
    },
    "GE": {
      "zoneName": "ジョージア州"
    },
    "GF": {
      "zoneName": "フランス領ギアナ"
    },
    "GG": {
      "zoneName": "ガーンジー"
    },
    "GH": {
      "zoneName": "ガーナ"
    },
    "GI": {
      "zoneName": "ジブラルタル"
    },
    "GL": {
      "zoneName": "グリーンランド"
    },
    "GM": {
      "zoneName": "ガンビア"
    },
    "GN": {
      "zoneName": "ギニア"
    },
    "GP": {
      "zoneName": "グアドループ"
    },
    "GQ": {
      "zoneName": "赤道ギニア"
    },
    "GR": {
      "zoneName": "ギリシャ"
    },
    "GR-IS": {
      "countryName": "ギリシャ",
      "zoneName": "エーゲ海諸島"
    },
    "GS": {
      "zoneName": "サウスジョージア・サウスサンドウィッチ諸島"
    },
    "GT": {
      "zoneName": "グアテマラ"
    },
    "GU": {
      "zoneName": "グアム"
    },
    "GW": {
      "zoneName": "ギニアビサウ"
    },
    "GY": {
      "zoneName": "ガイアナ"
    },
    "HK": {
      "zoneName": "香港"
    },
    "HM": {
      "zoneName": "ハード島とマクドナルド諸島"
    },
    "HN": {
      "zoneName": "ホンジュラス"
    },
    "HR": {
      "zoneName": "クロアチア"
    },
    "HT": {
      "zoneName": "ハイチ"
    },
    "HU": {
      "zoneName": "ハンガリー"
    },
    "ID": {
      "zoneName": "インドネシア"
    },
    "IE": {
      "zoneName": "アイルランド"
    },
    "IL": {
      "zoneName": "イスラエル"
    },
    "IM": {
      "zoneName": "マン島"
    },
    "IN-AN": {
      "countryName": "インド",
      "zoneName": "アンダマンとニコバル諸島"
    },
    "IN-AP": {
      "countryName": "インド",
      "zoneName": "アンドラ・プラデシュ"
    },
    "IN-AR": {
      "countryName": "インド",
      "zoneName": "アルナチャルプラデーシュ州"
    },
    "IN-AS": {
      "countryName": "インド",
      "zoneName": "アッサム"
    },
    "IN-BR": {
      "countryName": "インド",
      "zoneName": "ビハール"
    },
    "IN-CT": {
      "countryName": "インド",
      "zoneName": "チャッティースガル"
    },
    "IN-DL": {
      "countryName": "インド",
      "zoneName": "デリー"
    },
    "IN-DN": {
      "countryName": "インド",
      "zoneName": "ダードラーおよびナガル・ハヴェーリー"
    },
    "IN-GA": {
      "countryName": "インド",
      "zoneName": "ゴア"
    },
    "IN-GJ": {
      "countryName": "インド",
      "zoneName": "グジャラート州"
    },
    "IN-HP": {
      "countryName": "インド",
      "zoneName": "ヒマーチャルプラデーシュ州"
    },
    "IN-HR": {
      "countryName": "インド",
      "zoneName": "ハリヤーナ"
    },
    "IN-JH": {
      "countryName": "インド",
      "zoneName": "ジャールカンド州"
    },
    "IN-JK": {
      "countryName": "インド",
      "zoneName": "ジャムとカシミール"
    },
    "IN-KA": {
      "countryName": "インド",
      "zoneName": "カルナタカ"
    },
    "IN-KL": {
      "countryName": "インド",
      "zoneName": "ケララ州"
    },
    "IN-MH": {
      "countryName": "インド",
      "zoneName": "マハラシュトラ"
    },
    "IN-ML": {
      "countryName": "インド",
      "zoneName": "メガラヤ"
    },
    "IN-MN": {
      "countryName": "インド",
      "zoneName": "マニプール"
    },
    "IN-MP": {
      "countryName": "インド",
      "zoneName": "マディヤ・プラデシュ"
    },
    "IN-MZ": {
      "countryName": "インド",
      "zoneName": "ミゾラム"
    },
    "IN-NL": {
      "countryName": "インド",
      "zoneName": "ナガランド"
    },
    "IN-OR": {
      "countryName": "インド",
      "zoneName": "オリッサ州"
    },
    "IN-PB": {
      "countryName": "インド",
      "zoneName": "パンジャーブ"
    },
    "IN-PY": {
      "countryName": "インド",
      "zoneName": "ポンディシェリ"
    },
    "IN-RJ": {
      "countryName": "インド",
      "zoneName": "ラージャスターン"
    },
    "IN-SK": {
      "countryName": "インド",
      "zoneName": "シッキム"
    },
    "IN-TL": {
      "countryName": "インド",
      "zoneName": "タミルナードゥ州"
    },
    "IN-TR": {
      "countryName": "インド",
      "zoneName": "トリプラ"
    },
    "IN-UP": {
      "countryName": "インド",
      "zoneName": "ウッタル・プラデーシュ州"
    },
    "IN-UT": {
      "countryName": "インド",
      "zoneName": "ウッタラーカンド州"
    },
    "IN-WB": {
      "countryName": "インド",
      "zoneName": "西ベンガル州"
    },
    "IO": {
      "zoneName": "イギリス領インド洋地域"
    },
    "IQ": {
      "zoneName": "イラク"
    },
    "IQ-KUR": {
      "countryName": "イラク",
      "zoneName": "クルディスタン"
    },
    "IR": {
      "zoneName": "イラン"
    },
    "IS": {
      "zoneName": "アイスランド"
    },
    "IT": {
      "zoneName": "イタリア"
    },
    "IT-CNO": {
      "countryName": "イタリア",
      "zoneName": "中央北部"
    },
    "IT-CSO": {
      "countryName": "イタリア",
      "zoneName": "中央南部"
    },
    "IT-NO": {
      "countryName": "イタリア",
      "zoneName": "北部"
    },
    "IT-SAR": {
      "countryName": "イタリア",
      "zoneName": "サルデーニャ"
    },
    "IT-SIC": {
      "countryName": "イタリア",
      "zoneName": "シチリア"
    },
    "IT-SO": {
      "countryName": "イタリア",
      "zoneName": "南部"
    },
    "JE": {
      "zoneName": "ジャージー"
    },
    "JM": {
      "zoneName": "ジャマイカ"
    },
    "JO": {
      "zoneName": "ヨルダン"
    },
    "JP-CB": {
      "countryName": "日本",
      "zoneName": "中部"
    },
    "JP-CG": {
      "countryName": "日本",
      "zoneName": "中国"
    },
    "JP-HKD": {
      "countryName": "日本",
      "zoneName": "北海道"
    },
    "JP-HR": {
      "countryName": "日本",
      "zoneName": "北陸"
    },
    "JP-KN": {
      "countryName": "日本",
      "zoneName": "関西"
    },
    "JP-KY": {
      "countryName": "日本",
      "zoneName": "九州"
    },
    "JP-ON": {
      "countryName": "日本",
      "zoneName": "沖縄"
    },
    "JP-SK": {
      "countryName": "日本",
      "zoneName": "四国"
    },
    "JP-TH": {
      "countryName": "日本",
      "zoneName": "東北"
    },
    "JP-TK": {
      "countryName": "日本",
      "zoneName": "東京"
    },
    "KE": {
      "zoneName": "ケニア"
    },
    "KG": {
      "zoneName": "キルギス"
    },
    "KH": {
      "zoneName": "カンボジア"
    },
    "KI": {
      "zoneName": "キリバス"
    },
    "KM": {
      "zoneName": "コモロ"
    },
    "KN": {
      "zoneName": "セントクリストファー・ネービス"
    },
    "KP": {
      "zoneName": "北朝鮮"
    },
    "KR": {
      "zoneName": "韓国"
    },
    "KW": {
      "zoneName": "クウェート"
    },
    "KY": {
      "zoneName": "ケイマン諸島"
    },
    "KZ": {
      "zoneName": "カザフスタン"
    },
    "LA": {
      "zoneName": "ラオス"
    },
    "LB": {
      "zoneName": "レバノン"
    },
    "LC": {
      "zoneName": "セントルシア"
    },
    "LI": {
      "zoneName": "リヒテンシュタイン"
    },
    "LK": {
      "zoneName": "スリランカ"
    },
    "LR": {
      "zoneName": "リベリア"
    },
    "LS": {
      "zoneName": "レソト"
    },
    "LT": {
      "zoneName": "リトアニア"
    },
    "LU": {
      "zoneName": "ルクセンブルク"
    },
    "LV": {
      "zoneName": "ラトビア"
    },
    "LY": {
      "zoneName": "リビア"
    },
    "MA": {
      "zoneName": "モロッコ"
    },
    "MC": {
      "zoneName": "モナコ"
    },
    "MD": {
      "zoneName": "モルドバ"
    },
    "ME": {
      "zoneName": "モンテネグロ"
    },
    "MF": {
      "countryName": "セント・マーチン",
      "zoneName": "フランス"
    },
    "MG": {
      "zoneName": "マダガスカル"
    },
    "MH": {
      "zoneName": "マーシャル諸島"
    },
    "MK": {
      "zoneName": "北マケドニア"
    },
    "ML": {
      "zoneName": "マリ"
    },
    "MM": {
      "zoneName": "ミャンマー"
    },
    "MN": {
      "zoneName": "モンゴル"
    },
    "MO": {
      "zoneName": "マカオ"
    },
    "MP": {
      "zoneName": "北マリアナ諸島"
    },
    "MQ": {
      "zoneName": "マルティニーク"
    },
    "MR": {
      "zoneName": "モーリタニア"
    },
    "MS": {
      "zoneName": "モントセラト"
    },
    "MT": {
      "zoneName": "マルタ"
    },
    "MU": {
      "zoneName": "モーリシャス"
    },
    "MV": {
      "zoneName": "モルディブ"
    },
    "MW": {
      "zoneName": "マラウイ"
    },
    "MX": {
      "zoneName": "メキシコ"
    },
    "MX-BC": {
      "countryName": "メキシコ",
      "zoneName": "バハ・カリフォルニア"
    },
    "MX-CE": {
      "countryName": "メキシコ",
      "zoneName": "中央部"
    },
    "MX-NE": {
      "countryName": "メキシコ",
      "zoneName": "北東部"
    },
    "MX-NO": {
      "countryName": "メキシコ",
      "zoneName": "北部"
    },
    "MX-NW": {
      "countryName": "メキシコ",
      "zoneName": "北西部"
    },
    "MX-OC": {
      "countryName": "メキシコ",
      "zoneName": "西洋部"
    },
    "MX-OR": {
      "countryName": "メキシコ",
      "zoneName": "東洋部"
    },
    "MX-PN": {
      "countryName": "メキシコ",
      "zoneName": "半島部"
    },
    "MY-EM": {
      "countryName": "マレーシア",
      "zoneName": "ボルネオ"
    },
    "MY-WM": {
      "countryName": "マレーシア",
      "zoneName": "マレー半島"
    },
    "MZ": {
      "zoneName": "モザンビーク"
    },
    "NA": {
      "zoneName": "ナミビア"
    },
    "NC": {
      "zoneName": "ニューカレドニア"
    },
    "NE": {
      "zoneName": "ニジェール"
    },
    "NF": {
      "zoneName": "ノーフォーク島"
    },
    "NG": {
      "zoneName": "ナイジェリア"
    },
    "NI": {
      "zoneName": "ニカラグア"
    },
    "NKR": {
      "zoneName": "ナゴルノ・カラバフ"
    },
    "NL": {
      "zoneName": "オランダ"
    },
    "NO-NO1": {
      "countryName": "ノルウェー",
      "zoneName": "ノルウェー南東部"
    },
    "NO-NO2": {
      "countryName": "ノルウェー",
      "zoneName": "ノルウェー南西部"
    },
    "NO-NO3": {
      "countryName": "ノルウェー",
      "zoneName": "ノルウェー中部"
    },
    "NO-NO4": {
      "countryName": "ノルウェー",
      "zoneName": "ノルウェー北部"
    },
    "NO-NO5": {
      "countryName": "ノルウェー",
      "zoneName": "ノルウェー西部"
    },
    "NP": {
      "zoneName": "ネパール"
    },
    "NR": {
      "zoneName": "ナウル"
    },
    "NU": {
      "zoneName": "ニウエ"
    },
    "NZ": {
      "zoneName": "ニュージーランド"
    },
    "NZ-NZA": {
      "countryName": "ニュージーランド",
      "zoneName": "オークランド諸島"
    },
    "NZ-NZC": {
      "countryName": "ニュージーランド",
      "zoneName": "チャタム諸島"
    },
    "OM": {
      "zoneName": "オマーン"
    },
    "PA": {
      "zoneName": "パナマ"
    },
    "PE": {
      "zoneName": "ペルー"
    },
    "PF": {
      "zoneName": "フランス領ポリネシア"
    },
    "PG": {
      "zoneName": "パプアニューギニア"
    },
    "PH": {
      "zoneName": "フィリピン"
    },
    "PK": {
      "zoneName": "パキスタン"
    },
    "PL": {
      "zoneName": "ポーランド"
    },
    "PM": {
      "zoneName": "サン・ピエール及びミクロン"
    },
    "PN": {
      "zoneName": "ピトケアン"
    },
    "PR": {
      "zoneName": "プエルトリコ"
    },
    "PS": {
      "zoneName": "パレスチナ"
    },
    "PT": {
      "zoneName": "ポルトガル"
    },
    "PT-AC": {
      "countryName": "ポルトガル",
      "zoneName": "アゾレス諸島"
    },
    "PT-MA": {
      "countryName": "ポルトガル",
      "zoneName": "マデイラ"
    },
    "PW": {
      "zoneName": "パラオ"
    },
    "PY": {
      "zoneName": "パラグアイ"
    },
    "QA": {
      "zoneName": "カタール"
    },
    "RE": {
      "zoneName": "レユニオン"
    },
    "RO": {
      "zoneName": "ルーマニア"
    },
    "RS": {
      "zoneName": "セルビア"
    },
    "RU": {
      "zoneName": "ロシア"
    },
    "RU-1": {
      "countryName": "ロシア",
      "zoneName": "ヨーロッパロシアとウラル"
    },
    "RU-2": {
      "countryName": "ロシア",
      "zoneName": "シベリア"
    },
    "RU-EU": {
      "zoneName": "ロシア"
    },
    "RU-AS": {
      "zoneName": "ロシア"
    },
    "RU-KGD": {
      "countryName": "ロシア",
      "zoneName": "カリーニングラード"
    },
    "RW": {
      "zoneName": "ルワンダ"
    },
    "SA": {
      "zoneName": "サウジアラビア"
    },
    "SB": {
      "zoneName": "ソロモン諸島"
    },
    "SC": {
      "zoneName": "セーシェル"
    },
    "SD": {
      "zoneName": "スーダン"
    },
    "SE": {
      "zoneName": "スウェーデン"
    },
    "SG": {
      "zoneName": "シンガポール"
    },
    "SH": {
      "zoneName": "セントヘレナ・アセンションおよびトリスタンダクーニャ"
    },
    "SI": {
      "zoneName": "スロベニア"
    },
    "SJ": {
      "zoneName": "スヴァールバル諸島およびヤンマイエン島"
    },
    "SK": {
      "zoneName": "スロバキア"
    },
    "SL": {
      "zoneName": "シエラレオネ"
    },
    "SM": {
      "zoneName": "サンマリノ"
    },
    "SN": {
      "zoneName": "セネガル"
    },
    "SO": {
      "zoneName": "ソマリア"
    },
    "SR": {
      "zoneName": "スリナム"
    },
    "SS": {
      "zoneName": "南スーダン"
    },
    "ST": {
      "zoneName": "サントメ・プリンシペ"
    },
    "SV": {
      "zoneName": "エルサルバドル"
    },
    "SX": {
      "countryName": "シント・マールテン",
      "zoneName": "オランダ領"
    },
    "SY": {
      "zoneName": "シリア"
    },
    "SZ": {
      "zoneName": "エスワティニ"
    },
    "TC": {
      "zoneName": "タークス・カイコス諸島"
    },
    "TD": {
      "zoneName": "チャド"
    },
    "TF": {
      "zoneName": "フランス領南方・南極地域"
    },
    "TG": {
      "zoneName": "トーゴ"
    },
    "TH": {
      "zoneName": "タイ"
    },
    "TJ": {
      "zoneName": "タジキスタン"
    },
    "TK": {
      "zoneName": "トケラウ"
    },
    "TL": {
      "zoneName": "東ティモール"
    },
    "TM": {
      "zoneName": "トルクメニスタン"
    },
    "TN": {
      "zoneName": "チュニジア"
    },
    "TO": {
      "zoneName": "トンガ"
    },
    "TR": {
      "zoneName": "トルコ"
    },
    "TT": {
      "zoneName": "トリニダード・ドバゴ"
    },
    "TV": {
      "zoneName": "ツバル"
    },
    "TW": {
      "zoneName": "台湾"
    },
    "TZ": {
      "zoneName": "タンザニア"
    },
    "UA": {
      "zoneName": "ウクライナ"
    },
    "UA-CR": {
      "countryName": "クリミア",
      "zoneName": "ウクライナ"
    },
    "UG": {
      "zoneName": "ウガンダ"
    },
    "UM": {
      "zoneName": "アメリカ合衆国領有小離島"
    },
<<<<<<< HEAD
=======
    "US": {
      "zoneName": "本土アメリカ合衆国"
    },
>>>>>>> 6709878a
    "US-HI-HA": {
      "countryName": "アメリカ合衆国",
      "zoneName": "ハワイ"
    },
    "US-HI-KA": {
      "countryName": "アメリカ合衆国",
      "zoneName": "カウアイ"
    },
    "US-HI-KH": {
      "countryName": "アメリカ合衆国",
      "zoneName": "カホオラウェ"
    },
    "US-HI-LA": {
      "countryName": "アメリカ合衆国",
      "zoneName": "ラナイ"
    },
    "US-HI-MA": {
      "countryName": "アメリカ合衆国",
      "zoneName": "マウイ"
    },
    "US-HI-MO": {
      "countryName": "アメリカ合衆国",
      "zoneName": "モロカイ"
    },
    "US-HI-NI": {
      "countryName": "アメリカ合衆国",
      "zoneName": "ニイハウ"
    },
    "US-HI-OA": {
      "countryName": "アメリカ合衆国",
      "zoneName": "オアフ"
    },
    "US-CAL-BANC": {
      "countryName": "アメリカ合衆国",
      "zoneName": "Balancing Authority Of Northern California"
    },
    "US-CAL-CISO": {
      "countryName": "アメリカ合衆国",
      "zoneName": "California Independent System Operator"
    },
    "US-CAL-IID": {
      "countryName": "アメリカ合衆国",
      "zoneName": "Imperial Irrigation District"
    },
    "US-CAL-LDWP": {
      "countryName": "アメリカ合衆国",
      "zoneName": "Los Angeles Department Of Water And Power"
    },
    "US-CAL-TIDC": {
      "countryName": "アメリカ合衆国",
      "zoneName": "Turlock Irrigation District"
    },
    "US-CAR-CPLE": {
      "countryName": "アメリカ合衆国",
      "zoneName": "Duke Energy Progress East"
    },
    "US-CAR-CPLW": {
      "countryName": "アメリカ合衆国",
      "zoneName": "Duke Energy Progress West"
    },
    "US-CAR-DUK": {
      "countryName": "アメリカ合衆国",
      "zoneName": "Duke Energy Carolinas"
    },
    "US-CAR-SC": {
      "countryName": "アメリカ合衆国",
      "zoneName": "South Carolina Public Service Authority"
    },
    "US-CAR-SCEG": {
      "countryName": "アメリカ合衆国",
      "zoneName": "South Carolina Electric & Gas Company"
    },
    "US-CAR-YAD": {
      "countryName": "アメリカ合衆国",
      "zoneName": "Alcoa Power Generating, Inc. Yadkin Division"
    },
    "US-CENT-SPA": {
      "countryName": "アメリカ合衆国",
      "zoneName": "Southwestern Power Administration"
    },
    "US-CENT-SWPP": {
      "countryName": "アメリカ合衆国",
      "zoneName": "Southwest Power Pool"
    },
    "US-FLA-FMPP": {
      "countryName": "アメリカ合衆国",
      "zoneName": "Florida Municipal Power Pool"
    },
    "US-FLA-FPC": {
      "countryName": "アメリカ合衆国",
      "zoneName": "Duke Energy Florida Inc"
    },
    "US-FLA-FPL": {
      "countryName": "アメリカ合衆国",
      "zoneName": "Florida Power & Light Company"
    },
    "US-FLA-GVL": {
      "countryName": "アメリカ合衆国",
      "zoneName": "Gainesville Regional Utilities"
    },
    "US-FLA-HST": {
      "countryName": "アメリカ合衆国",
      "zoneName": "City Of Homestead"
    },
    "US-FLA-JEA": {
      "countryName": "アメリカ合衆国",
      "zoneName": "JEA"
    },
<<<<<<< HEAD
    "US-FLA-NSB": {
      "countryName": "アメリカ合衆国",
      "zoneName": "Utilities Commission Of New Smyrna Beach"
    },
=======
>>>>>>> 6709878a
    "US-FLA-SEC": {
      "countryName": "アメリカ合衆国",
      "zoneName": "Seminole Electric Cooperative"
    },
    "US-FLA-TAL": {
      "countryName": "アメリカ合衆国",
      "zoneName": "City Of Tallahassee"
    },
    "US-FLA-TEC": {
      "countryName": "アメリカ合衆国",
      "zoneName": "Tampa Electric Company"
    },
    "US-MIDA-PJM": {
      "countryName": "アメリカ合衆国",
      "zoneName": "PJM Interconnection, Llc"
    },
    "US-MIDW-AECI": {
      "countryName": "アメリカ合衆国",
      "zoneName": "Associated Electric Cooperative, Inc."
    },
<<<<<<< HEAD
    "US-MIDW-GLHB": {
      "countryName": "アメリカ合衆国",
      "zoneName": "GridLiance"
    },
=======
>>>>>>> 6709878a
    "US-MIDW-LGEE": {
      "countryName": "アメリカ合衆国",
      "zoneName": "Louisville Gas And Electric Company And Kentucky Utilities"
    },
    "US-MIDW-MISO": {
      "countryName": "アメリカ合衆国",
      "zoneName": "Midcontinent Independent Transmission System Operator, Inc.."
    },
    "US-NE-ISNE": {
      "countryName": "アメリカ合衆国",
      "zoneName": "Iso New England Inc."
    },
    "US-NW-AVA": {
      "countryName": "アメリカ合衆国",
      "zoneName": "Avista Corporation"
    },
    "US-NW-AVRN": {
      "countryName": "アメリカ合衆国",
      "zoneName": "Avangrid Renewables Cooperative"
    },
    "US-NW-BPAT": {
      "countryName": "アメリカ合衆国",
      "zoneName": "Bonneville Power Administration"
    },
    "US-NW-CHPD": {
      "countryName": "アメリカ合衆国",
      "zoneName": "PUD No. 1 Of Chelan County"
    },
    "US-NW-DOPD": {
      "countryName": "アメリカ合衆国",
      "zoneName": "PUD No. 1 Of Douglas County"
    },
    "US-NW-GCPD": {
      "countryName": "アメリカ合衆国",
      "zoneName": "PUD No. 2 Of Grant County, Washington"
    },
    "US-NW-GRID": {
      "countryName": "アメリカ合衆国",
      "zoneName": "Gridforce Energy Management, Llc"
    },
    "US-NW-GWA": {
      "countryName": "アメリカ合衆国",
      "zoneName": "Naturener Power Watch, Llc (Gwa)"
    },
    "US-NW-IPCO": {
      "countryName": "アメリカ合衆国",
      "zoneName": "Idaho Power Company"
    },
    "US-NW-NEVP": {
      "countryName": "アメリカ合衆国",
      "zoneName": "Nevada Power Company"
    },
    "US-NW-NWMT": {
      "countryName": "アメリカ合衆国",
      "zoneName": "Northwestern Energy"
    },
    "US-NW-PACE": {
      "countryName": "アメリカ合衆国",
      "zoneName": "Pacificorp East"
    },
    "US-NW-PACW": {
      "countryName": "アメリカ合衆国",
      "zoneName": "Pacificorp West"
    },
    "US-NW-PGE": {
      "countryName": "アメリカ合衆国",
      "zoneName": "Portland General Electric Company"
    },
    "US-NW-PSCO": {
      "countryName": "アメリカ合衆国",
      "zoneName": "Public Service Company Of Colorado"
    },
    "US-NW-PSEI": {
      "countryName": "アメリカ合衆国",
      "zoneName": "Puget Sound Energy"
    },
    "US-NW-SCL": {
      "countryName": "アメリカ合衆国",
      "zoneName": "Seattle City Light"
    },
    "US-NW-TPWR": {
      "countryName": "アメリカ合衆国",
      "zoneName": "City Of Tacoma, Department Of Public Utilities, Light Division"
    },
    "US-NW-WACM": {
      "countryName": "アメリカ合衆国",
      "zoneName": "Western Area Power Administration - Rocky Mountain Region"
    },
    "US-NW-WAUW": {
      "countryName": "アメリカ合衆国",
      "zoneName": "Western Area Power Administration UGP West"
    },
    "US-NW-WWA": {
      "countryName": "アメリカ合衆国",
      "zoneName": "Naturener Wind Watch, Llc"
    },
    "US-NY-NYIS": {
      "countryName": "アメリカ合衆国",
      "zoneName": "New York Independent System Operator"
    },
<<<<<<< HEAD
    "US-SE-AEC": {
      "countryName": "アメリカ合衆国",
      "zoneName": "Powersouth Energy Cooperative"
    },
=======
>>>>>>> 6709878a
    "US-SE-SEPA": {
      "countryName": "アメリカ合衆国",
      "zoneName": "Southeastern Power Administration"
    },
    "US-SE-SOCO": {
      "countryName": "アメリカ合衆国",
      "zoneName": "Southern Company Services, Inc. - Trans"
    },
    "US-SW-AZPS": {
      "countryName": "アメリカ合衆国",
      "zoneName": "Arizona Public Service Company"
    },
    "US-SW-DEAA": {
      "countryName": "アメリカ合衆国",
      "zoneName": "Arlington Valley, LLC"
    },
    "US-SW-EPE": {
      "countryName": "アメリカ合衆国",
      "zoneName": "El Paso Electric Company"
    },
    "US-SW-GRIF": {
      "countryName": "アメリカ合衆国",
      "zoneName": "Griffith Energy, LLC"
    },
<<<<<<< HEAD
    "US-SW-GRMA": {
      "countryName": "アメリカ合衆国",
      "zoneName": "Gila River Power, LLC"
    },
=======
>>>>>>> 6709878a
    "US-SW-HGMA": {
      "countryName": "アメリカ合衆国",
      "zoneName": "New Harquahala Generating Company, LLC"
    },
    "US-SW-PNM": {
      "countryName": "アメリカ合衆国",
      "zoneName": "Public Service Company Of New Mexico"
    },
    "US-SW-SRP": {
      "countryName": "アメリカ合衆国",
      "zoneName": "Salt River Project"
    },
    "US-SW-TEPC": {
      "countryName": "アメリカ合衆国",
      "zoneName": "Tucson Electric Power Company"
    },
    "US-SW-WALC": {
      "countryName": "アメリカ合衆国",
      "zoneName": "Western Area Power Administration - Desert Southwest Region"
    },
    "US-TEN-TVA": {
      "countryName": "アメリカ合衆国",
      "zoneName": "Tennessee Valley Authority"
    },
    "US-TEX-ERCO": {
      "countryName": "アメリカ合衆国",
      "zoneName": "Electric Reliability Council Of Texas, Inc."
    },
    "UY": {
      "zoneName": "ウルグアイ"
    },
    "UZ": {
      "zoneName": "ウズベキスタン"
    },
    "VA": {
      "zoneName": "バチカン市国"
    },
    "VC": {
      "zoneName": "セントビンセント及びグレナディーン諸島"
    },
    "VE": {
      "zoneName": "ベネズエラ"
    },
    "VG": {
      "countryName": "ヴァージン諸島",
      "zoneName": "ヴァージン諸島"
    },
    "VI": {
      "countryName": "アメリカ合衆国",
      "zoneName": "ヴァージン諸島"
    },
    "VN": {
      "zoneName": "ベトナム"
    },
    "VU": {
      "zoneName": "バヌアツ"
    },
    "WF": {
      "zoneName": "ウォリス・フツナ"
    },
    "WS": {
      "zoneName": "サモア"
    },
    "XK": {
      "zoneName": "コソボ"
    },
    "XX": {
      "zoneName": "北キプロス"
    },
    "YE": {
      "zoneName": "イエメン"
    },
    "YT": {
      "zoneName": "マヨット"
    },
    "ZA": {
      "zoneName": "南アフリカ"
    },
    "ZM": {
      "zoneName": "ザンビア"
    },
    "ZW": {
      "zoneName": "ジンバブエ"
    }
  }
}<|MERGE_RESOLUTION|>--- conflicted
+++ resolved
@@ -325,12 +325,9 @@
     "BQ": {
       "zoneName": "ボネール、シント・ユースタティウスおよびサバ"
     },
-<<<<<<< HEAD
     "BR": {
       "zoneName": "ブラジル"
     },
-=======
->>>>>>> 6709878a
     "BR-CS": {
       "countryName": "ブラジル",
       "zoneName": "中央ブラジル"
@@ -606,18 +603,14 @@
       "countryName": "イギリス",
       "zoneName": "オークニー諸島"
     },
-<<<<<<< HEAD
-    "GB-SHI": {
-=======
-    "GB-ZET": {
->>>>>>> 6709878a
-      "countryName": "イギリス",
-      "zoneName": "シェットランド諸島"
-    },
     "GB-ZET": {
       "countryName": "イギリス",
       "zoneName": "シェットランド諸島"
     },
+    "GB-ZET": {
+      "countryName": "イギリス",
+      "zoneName": "シェットランド諸島"
+    },
     "GD": {
       "zoneName": "グレナダ"
     },
@@ -1374,12 +1367,9 @@
     "UM": {
       "zoneName": "アメリカ合衆国領有小離島"
     },
-<<<<<<< HEAD
-=======
     "US": {
       "zoneName": "本土アメリカ合衆国"
     },
->>>>>>> 6709878a
     "US-HI-HA": {
       "countryName": "アメリカ合衆国",
       "zoneName": "ハワイ"
@@ -1488,13 +1478,6 @@
       "countryName": "アメリカ合衆国",
       "zoneName": "JEA"
     },
-<<<<<<< HEAD
-    "US-FLA-NSB": {
-      "countryName": "アメリカ合衆国",
-      "zoneName": "Utilities Commission Of New Smyrna Beach"
-    },
-=======
->>>>>>> 6709878a
     "US-FLA-SEC": {
       "countryName": "アメリカ合衆国",
       "zoneName": "Seminole Electric Cooperative"
@@ -1515,13 +1498,6 @@
       "countryName": "アメリカ合衆国",
       "zoneName": "Associated Electric Cooperative, Inc."
     },
-<<<<<<< HEAD
-    "US-MIDW-GLHB": {
-      "countryName": "アメリカ合衆国",
-      "zoneName": "GridLiance"
-    },
-=======
->>>>>>> 6709878a
     "US-MIDW-LGEE": {
       "countryName": "アメリカ合衆国",
       "zoneName": "Louisville Gas And Electric Company And Kentucky Utilities"
@@ -1622,13 +1598,6 @@
       "countryName": "アメリカ合衆国",
       "zoneName": "New York Independent System Operator"
     },
-<<<<<<< HEAD
-    "US-SE-AEC": {
-      "countryName": "アメリカ合衆国",
-      "zoneName": "Powersouth Energy Cooperative"
-    },
-=======
->>>>>>> 6709878a
     "US-SE-SEPA": {
       "countryName": "アメリカ合衆国",
       "zoneName": "Southeastern Power Administration"
@@ -1653,13 +1622,6 @@
       "countryName": "アメリカ合衆国",
       "zoneName": "Griffith Energy, LLC"
     },
-<<<<<<< HEAD
-    "US-SW-GRMA": {
-      "countryName": "アメリカ合衆国",
-      "zoneName": "Gila River Power, LLC"
-    },
-=======
->>>>>>> 6709878a
     "US-SW-HGMA": {
       "countryName": "アメリカ合衆国",
       "zoneName": "New Harquahala Generating Company, LLC"
