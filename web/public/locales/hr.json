{
  "panel-initial-text": {
    "thisproject": "Ovaj app je",
    "opensource": "Open Source",
    "see": "vidi",
    "datasources": "izvore podataka",
    "contribute": "Daj svoj doprinos <a href=\"%s\" target=\"_blank\">dodavanjem vlastitog područja</a>"
  },
  "mobile-main-menu": {
    "map": "Mapa",
    "areas": "Područja",
    "about": "O nama"
  },
  "onboarding-modal": {
    "view1": {
      "subtitle": "Prikaz utjecaja struje na klimu"
    },
    "view2": {
      "header": "Pogledaj koliko CO₂ se emitira za proizvodnju tvoje struje, u realnom vremenu",
      "text": "Područja u svijetu su pobojana prema faktoru emisije (uključujući sve staklenične plinove) svoje upotrijebljene struje. Zelena boja označava manje ekološkije izvore struje."
    },
    "view3": {
      "header": "Saznaj otkud dolazi tvoja struja",
      "text": "Strelice na mapi označavaju razmijenu struje među raznim područjima. Klikni na područje za više informacija o porijeklu njegove struje."
    },
    "view4": {
      "header": "Vremenski uvjeti u realnom vremenu",
      "text": "Proizvodnja struje solarnom energijom ili energijom vjetra ovisi o vremenskim prigodama. Klikni na ikonu sunca/vjetra za prikaz snage vjetra i sunca na mapi."
    }
  },
  "country-panel": {
    "source": "izvor",
    "carbonintensity": "Faktor emisije",
    "lowcarbon": "Niske emisije",
    "renewable": "Obnovljivi",
    "electricityproduction": "Proizvodnja struje",
    "electricityconsumption": "Upotreba struje",
    "bysource": "prema izvoru",
    "emissions": "Emisije",
    "addeditsource": "<a href=\"%s\" target=\"_blank\">dodaj ili promijeni izvor</a>",
    "helpfrom": "uz pomoć",
    "noDataAtTimestamp": "Podaci su trenutno nedostupni za odabrano vrijeme",
    "noLiveData": "Podaci uživo su trenutno nedostupni za odabrano područje",
    "noParserInfo": "Još nemamo nikakve informacije za ovo područje.<br/> Želih nam ih pomoći dodati? Možeš dati svoj doprinos <a href=\"%s\" target=\"_blank\">dodavanjem podataka za područje</a>.",
    "now": "Sada"
  },
  "left-panel": {
    "zone-list-header-title": "Utjecaj na klimu po području",
    "zone-list-header-subtitle": "Poredak po faktoru emisije upotrijebljene struje (gCO₂eq/kWh)",
    "search": "Traži"
  },
  "country-history": {
    "Getdata": "Nađi povijesne podatke i API s prognozom",
    "carbonintensity": {
      "hourly": "Faktor emisije u zadnja 24 sata"
    },
    "emissionsorigin": {
      "hourly": "Izvor emisija u zadnja 24 sata"
    },
    "emissionsproduction": {
      "hourly": "Emisije proizvedene u zadnja 24 sata"
    },
    "electricityorigin": {
      "hourly": "Izvor struje u zadnja 24 sata"
    },
    "electricityproduction": {
      "hourly": "Proizvodnja struje u zadnja 24 sata"
    },
    "electricityprices": {
      "hourly": "Cijene struje u zadnja 24 sata"
    }
  },
  "footer": {
    "foundbugs": "Pronašao si grešku ili imaš ideje? Prijavi ih",
    "faq-text": "Nešto ti je nejasno? Provjeri naša",
    "faq": "često postavljana pitanja.",
    "here": "ovdje"
  },
  "legends": {
    "windpotential": "Potencijal energije vjetra",
    "solarpotential": "Potencijal solarne energije",
    "colorblindmode": "prikaz za daltoniste",
    "carbonintensity": "Faktor emisije"
  },
  "tooltips": {
    "carbonintensity": "Faktor emisije",
    "lowcarbon": "Izvori niske emisije",
    "renewable": "Obnovljivi izvori",
    "crossborderexport": "Međugranični izvoz",
    "carbonintensityexport": "Faktor emisije izvoza",
    "ofinstalled": "instaliranog kapaciteta",
    "utilizing": "koristeći",
    "withcarbonintensity": "faktora emisije",
    "showWindLayer": "Prikaži vjetrove",
    "hideWindLayer": "Sakrij vjetrove",
    "showSolarLayer": "Prikaži osunčanost",
    "hideSolarLayer": "Sakrij osunčanost",
    "toggleDarkMode": "Promijeni tamni prikaz",
    "production": "proizvodnja",
    "consumption": "upotreba",
    "cpinfo": "<b>upotreba</b> uračunava izvor i uvoz, <b>proizvodnja</b> ih zanemaruje",
    "noParserInfo": "Nema podataka",
    "temporaryDataOutage": "Podaci su trenutno nedostupni",
    "selectLanguage": "Odaberi jezik"
  },
  "misc": {
    "maintitle": "Emisije CO₂ upotrijebljene struje uživo",
    "oops": "Ups! Došlo je do problema kod kontaktiranja servera. Pokušat ćemo opet za nekoliko sekundi.",
    "newversion": "Nova verzija je dostupna! Klikni <a onClick=\"location.reload(true);\">ovdje</a> za ponovno učitavanje.",
    "retrynow": "Pokušaj opet",
    "database-ad": "Tražiš povijesne podatke? <a href=\"https://electricitymaps.com?utm_source=app.electricitymaps.com&utm_medium=referral\" target=\"_blank\">Pogledaj u našu bazu podataka!</a>",
    "api-ad": "Želiš podatke uživo za svoju aplikaciju ili uređaj? <a href=\"https://electricitymaps.com?utm_source=app.electricitymaps.com&utm_medium=referral\" target=\"_blank\">Isprobaj naš API!</a>",
    "legend": "Legenda",
    "faq": "Često postavljana pitanja"
  },
  "wind": "vjetar",
  "solar": "solarna",
  "hydro": "hidro",
  "hydro storage": "hidroakumulatori",
  "battery storage": "baterije",
  "biomass": "biomasa",
  "nuclear": "nuklearna",
  "geothermal": "geotermalna",
  "gas": "plinska",
  "coal": "ugljen",
  "oil": "naftna",
  "unknown": "nepoznata",
  "electricityComesFrom": "<img id=\"country-flag\"></img> <b>%2$s</b>: %3$s energija čini <b>%1$s %%</b> dostupne električne energije",
  "emissionsComeFrom": "<img id=\"country-flag\"></img> <b>%2$s</b>: %3$s energija čini <b>%1$s %%</b> emisija električne energije",
  "electricityStoredUsing": "<img id=\"country-flag\"></img> <b>%2$s</b>: %3$s energija čini <b>%1$s %%</b> pohranjene električne energije",
  "emissionsStoredUsing": "<img id=\"country-flag\"></img> <b>%2$s</b>: %3$s energija čini <b>%1$s %%</b> emisija pohranjene električne energije",
  "electricityExportedTo": "<img id=\"country-flag\"></img> <b>%2$s</b>: <b>%1$s %%</b> električne energije se izvozi u <img id=\"country-exchange-flag\"></img> <b>%3$s</b>",
  "emissionsExportedTo": "<img id=\"country-flag\"></img> <b>%2$s</b>: <b>%1$s %%</b> emisija električne energije se izvozi u <img id=\"country-exchange-flag\"></img> <b>%3$s</b>",
  "electricityImportedFrom": "<img id=\"country-flag\"></img> <b>%2$s</b>: <b>%1$s %%</b> električne energije se uvozi iz <img id=\"country-exchange-flag\"></img> <b>%3$s</b>",
  "emissionsImportedFrom": "<img id=\"country-flag\"></img> <b>%2$s</b>: <b>%1$s %%</b> emisija električne energije se uvozi iz <img id=\"country-exchange-flag\"></img> <b>%3$s</b>",
  "ofCO2eqPerMinute": "CO₂eq po minuti",
  "theMap": {
    "groupName": "Karta",
    "mapColors-question": "Što znače boje na karti?",
    "mapColors-answer": "Područja na karti su obojana prema količini stakleničnih plinova emitiranih po svakoj jedinici iskorištene električne energije (njihovom <a href=\"#carbonIntensity\" class=\"entry-link\">faktoru emisije</a>). Zelena boja označava ekološku potrošnju uz minimalno zagađenje.",
    "mapArrows-question": "Što označavaju strelice između područja na karti",
    "mapArrows-answer": "Strelice označavaju fizički tok (uvoz i izvoz) struje između područja: što brže bljeskaju, to je brži tok. Tok struje je bitan jer uvoženje struje iz susjednih područja također znači i uvoz emisija koje su direktna posljedica proizvodnje te električne energije.",
    "mapSolarWindButtons-question": "Čemu služe gumbi za “sunce” i “vjetar”?",
    "mapSolarWindButtons-answer": "Ti gumbi mijenjaju prikaz brzine vjetra i jačine sunca u realnom vremenu, dajući time uvid u potencijal prelaska na solarnu energiju i energiju vjetra u pojedinim područjima. Znajte da je to samo površan uvid, s obzirom da pravi potencijal postavljanja vjetrenih turbina i solarnih ćelija ovisi o mnogim drugim faktorima.",
    "mapNuclearColors-question": "Zašto su zemlje s nuklearnom proizvodnjom energije zelene na karti?",
    "mapNuclearColors-answer": "Proizvodnja nuklearne energija ima jako nizak faktor emisije (<a href=\"https://en.wikipedia.org/wiki/Life-cycle_greenhouse-gas_emissions_of_energy_sources#2014_IPCC.2C_Global_warming_potential_of_selected_electricity_sources\"  target=\"_blank\" >izvor</a>) i zemlje s nuklearnom proizvodnjom energije stoga ispadaju zelene na karti. To ne znači da ne postoje drugi ekološki izazovi vezani uz nuklearnu energiju (kao što je također i slučaj s drugim oblicima proizvodnje energije), ali ti izazovi se ne odnose na emisije stakleničnih plinova i kao takvi stoje van okvira prikaza na ovoj karti.",
    "mapColorBlind-question": "Kako mogu proučavati vašu kartu ako sam daltonist?",
    "mapColorBlind-answer": "Možeš promijeniti boje na karti označavanjem prikaza za daltoniste koji se nalazi na dnu lijevog panela u desktop modu odnosno na panelu s informacijama u mobilnoj aplikaciji."
  },
  "mapAreas": {
    "groupName": "Područja na mapi",
    "noData-question": "Zašto su podaci za moje područje nedostupni?",
    "noData-answer": "Bilo zbog trenutne nedostupnosti izvora podataka ili jer izvori podataka još nisu podešeni za to područje. Pomozi nam u <a href=\"#contribute\" class=\"entry-link\">dodavanju novih izvora podataka</a>.",
    "whySmallAreas-question": "Zašto dijelite svijet na manja područja umjesto da jednostavno pokažete podatke po državi?",
    "whySmallAreas-answer": "Prikazujemo najmanja zemljopisna područja za koja imamo podatke. Pristup informacijama veće granularnosti omogućuje potrošaćima struje u raznim područjima donošenje informiranijih odluka o izvorima struje koju koriste i njihovim utjecajima na klimu.",
    "divideExistingArea-question": "Možete li podijeliti moje područje na manje dijelove?",
    "divideExistingArea-answer": "Naravno, ako postoje nezavisni izvori podataka za svaki dio područja. Pomozi nam u <a href=\"#contribute\" class=\"entry-link\">dodavanju novih izvora podataka</a>.",
    "seeHistoricalData-question": "Mogu li vidjeti povijest za područje više od 24 sata unazad?",
    "seeHistoricalData-answer": "Možeš nabaviti pristup svim našim povijesnim podacima preko naše <a href=\"https://electricitymaps.com?utm_source=app.electricitymaps.com&utm_medium=referral\" target=\"_blank\">baze podataka</a>."
  },
  "methodology": {
    "groupName": "Naše metode",
    "carbonIntensity-question": "Što je \"faktor emisije\"?",
    "carbonIntensity-answer": "Faktor emisije je mjera emisije stakleničnih plinova vezana uz proizvodnju potrošene struje (u gCO₂eq/kWh - grami ekvivalenta ugljikovog dioksida emitiranih po kilovat-satu iskorištene struje). <br><br>Mjerimo emisije iskorištene struje (ne proizvedene), dakle emisije svih stakleničnih plinova (CO₂ kao i drugih, poput metana) koji su ušli u proizvodnju struje potrošene na nekom području, uzimajući u obzir i faktor emisije struje uvezene iz drugih područja. Koristimo life cycle analysis (LCA) pristup, što znači da uzimamo u obzir emisije nastale tokom cijelog ciklusa proizvodnje u pogonima (izgradnja, proizvodnja goriva, operativne emisije i zatvaranje pogona).",
    "consumptionFocus-question": "Zašto računate faktor emisije potrošene struje umjesto proizvedene?",
    "consumptionFocus-answer": "Vjerujemo u odgovornost svakog građanina prema struji koju koriste, a ne za struju koja je proizvedena na području u kojem ispadne da žive. Štoviše, vjerujemo da područja ne bi smijela biti u mogućnosti lažirati niski utjecaj na klimu jednostavnim premještanjem štetne proizvodnje u druga područja i naknadnim uvoženjem struje iz istih.",
    "renewableLowCarbonDifference-question": "U čemu je razlika između “obnovljive” i “nisko-emisijske” energije?",
    "renewableLowCarbonDifference-answer": "Proizvodnja obnovljive energije se bazira na izvorima obnovljive energije poput vode, vjetra, sunca, kao i geotermalne energije. Proizvodnja energije niskih emisija znači da proizvodnja uključuje vrlo niske emisije stakleničnih plinova, poput na primjer proizvodnje nuklearne energije.",
    "importsAndExports-question": "Uzimate li u obzir i uvoze i izvoze struje?",
    "importsAndExports-answer": "Da. Uvozi i izvozi su prikazani na karti malim <a href=\"#mapArrows\" class=\"entry-link\">strelicama između susjednih područja</a>. Za prikaz detaljnih informacija, klikni na željeno područje.",
    "emissionsOfStored-question": "Što je sa emisijama uzrokovanim proizvodnjom struje koja se pohranjuje u baterije ili služi za punjenje rezervoara?",
    "emissionsOfStored-answer": "Pošto se trenutno samo mali dio struje pohranjuje, nepreciznost u modeliranju tih emisija ne bi trebala imati veliki utjecaj an ukupni rezultat. Ipak, kako važnost pohranjene struje raste, nadamo se da ćemo je uskoro moći potpuno uključiti u naš model.",
    "emissionsPerCapita-question": "Zašto ne prikazujete emisije po stanovniku?",
    "emissionsPerCapita-answer": "Dio struje iskorištene na nekom području se koristi za proizvodnju materijalnih dobara i proizvoda koji se kasnije izvoze i koriste na drugim područjima. Ta proizvodnja (te stoga i njena potrošena struja kao i emisije vezane uz potrošnju) je motivirana potrošnjom proizvoda u <em>uvoznim područjima</em>, a ne na izvornom području proizvodnje. Vjerujemo da bi građani trebali biti odgovorni samo za ono što koriste, ne i za proizvode proizvedene na području na kojem žive a koje sami ne koriste. U tom smislu, prikaz emisija potrošene struje po stanovniku je varljiv."
  },
  "data": {
    "groupName": "Naši podaci",
    "dataOrigins-question": "Otkud dobivate podatke?",
    "dataOrigins-answer": "Svi izračuni su dobiveni iz javno dostpnih podaka, objavljenih od rukovodioca elektičnih mreža, službenih agencija i drugih. Možeš kliknuti na pojedina područja za više informacija o izvoru pojedinih podataka.",
    "dataDownload-question": "Mogu li skinuti vaše podatke?",
    "dataDownload-answer": "Možeš nabaviti pristup svim podacima u našoj <a href=\"https://electricitymaps.com?utm_source=app.electricitymaps.com&utm_medium=referral\" target=\"_blank\">bazi podataka</a>.",
    "dataIntegration-question": "Mogu li integrirati vaše podake uživo u svoju aplikaciju ili uređaj?",
    "dataIntegration-answer": "Da! Prodajemo pristup <a href=\"https://electricitymaps.com?utm_source=app.electricitymaps.com&utm_medium=referral\" target=\"_blank\">našem API-u</a>, koji uključuje i predviđanja za budućnost."
  },
  "aboutUs": {
    "groupName": "O nama",
    "whoAreYou-question": "Tko ste vi?",
    "whoAreYou-answer": "<a href=\"https://electricitymaps.com/\" target=\"_blank\">Electricity Maps</a>, mali dansko-francuski start-up razvija i održava ovaj projekt. Naš cilj je pomoći čovječanstvu u dostizanju održivog postojanja kvantificirajući učinak naših dnevnih odluka na klimu i čineći podatke široko dostupnima.",
    "feedback-question": "Mogu li vam dati povratne informacije?",
    "feedback-answer": "Naravno! Jednostavno ispuni <a href=\"https://forms.gle/VHaeHzXyGodFKZY18\" target=\"_blank\">naš osvrtni obrazac</a> ili nam <a href=\"mailto:app@electricitymaps.com\">pošalji email!</a>",
    "contribute-question": "Mogu li doprinijeti projektu?",
    "contribute-answer": " Možeš! Electricity Map je open-source projekt baziran na dobrovoljnom doprinosu. Ako nam želiš pomoći razviti mapu, bilo dodavajući nove izvore podataka, nove mogućnosti ili ispravljajući greške, slobodno nam se pridruži na našem <a href=\"https://github.com/corradio/electricitymap/\" target=\"_blank\">Githubu</a>.",
    "workTogether-question": "Možemo li surađivati?",
    "workTogether-answer": "Aktivno tražimo nove mogućnosti surađivanja. <a href=\"mailto:app@electricitymaps.com\">Pošalji nam email!</a>",
    "disclaimer-question": "Izjava o odricanju odgovornosti",
    "disclaimer-answer": "<a href=\"https://electricitymaps.com/\" target=\"_blank\">Electricity Maps</a> objavljuje podatke i slike na <a href=\"https://www.electricitymaps.com/\" target=\"_blank\">Electricity Maps</a> u svrhu informiranja. Ne daje nikakve tvrdnje o ispravnosti podataka, niti daje ikakav oblik garancije i uzima za pravo promijeniti sadržaj u bilo kojem trenutku ili ukloniti dijelove bez prethodnog informiranja. Electricity Maps ne preuzima odgovornost za nikakvu štetu ili troškove uzrokovane nepouzdanošću, nepotpunošću ili zastarjelosti podaka na mapi ili informaciji izvedenoj iz tih podataka. Nije dopušteno uključiti ovu web stranicu ili bilo koje njene pojedine dijelove u drugu web stranicu bez prijašnjeg formalnog pismenog dopuštenja.<br><br> Sva intelektualna vlasnička prava pripadaju pravim vlasnicima i davateljima licence. Kopiranje, distribucija i bilo kakvo korištenje ovih sadržaja (posebno energetskih podataka) nije dozvoljeno bez pismene dozvole Electricity Maps-a, osim u slučajima pokrivenim propisima obveznog prava (npr. prava o citiranju), osim iznimnih odredbi za specifične sadržaje.<br><br> Ova odredba je ažurirana s vremena na vrijeme."
  },
  "zoneShortName": {
    "AD": {
      "zoneName": "Andora"
    },
    "AE": {
      "zoneName": "Ujedinjeni Arapski Emirati"
    },
    "AF": {
      "zoneName": "Afganistan"
    },
    "AG": {
      "zoneName": "Antigva i Barbuda"
    },
    "AI": {
      "zoneName": "Angvila"
    },
    "AL": {
      "zoneName": "Albanija"
    },
    "AM": {
      "zoneName": "Armenija"
    },
    "AO": {
      "zoneName": "Angola"
    },
    "AQ": {
      "zoneName": "Antarktika"
    },
    "AS": {
      "zoneName": "Američka Samoa"
    },
    "AT": {
      "zoneName": "Austrija"
    },
    "AR": {
      "zoneName": "Argentina"
    },
    "AUS-NSW": {
      "countryName": "Australija",
      "zoneName": "Novi Južni Wales"
    },
    "AUS-NT": {
      "countryName": "Australija",
      "zoneName": "Sjeverni teritorij"
    },
    "AUS-QLD": {
      "countryName": "Australija",
      "zoneName": "Queensland"
    },
    "AUS-SA": {
      "countryName": "Australija",
      "zoneName": "Južna Australija"
    },
    "AUS-TAS": {
      "countryName": "Australija",
      "zoneName": "Tasmanija"
    },
    "AUS-TAS-KI": {
      "countryName": "Tasmanija",
      "zoneName": "King Island"
    },
    "AUS-VIC": {
      "countryName": "Australija",
      "zoneName": "Viktorija"
    },
    "AUS-WA": {
      "countryName": "Australija",
      "zoneName": "Zapadna Australija"
    },
    "AW": {
      "zoneName": "Aruba"
    },
    "AX": {
      "zoneName": "Ålandski Otoci"
    },
    "AZ": {
      "zoneName": "Azerbejdžan"
    },
    "BA": {
      "zoneName": "Bosna i Hercegovina"
    },
    "BB": {
      "zoneName": "Barbados"
    },
    "BD": {
      "zoneName": "Bangladeš"
    },
    "BE": {
      "zoneName": "Belgija"
    },
    "BF": {
      "zoneName": "Burkina Faso"
    },
    "BG": {
      "zoneName": "Bugarska"
    },
    "BH": {
      "zoneName": "Bahrein"
    },
    "BI": {
      "zoneName": "Burundi"
    },
    "BJ": {
      "zoneName": "Benin"
    },
    "BM": {
      "zoneName": "Bermuda"
    },
    "BN": {
      "zoneName": "Brunej"
    },
    "BO": {
      "zoneName": "Bolivija"
    },
    "BQ": {
      "zoneName": "Karipska Nizozemska"
    },
<<<<<<< HEAD
    "BR": {
      "zoneName": "Brazil"
    },
=======
>>>>>>> 6709878a
    "BR-CS": {
      "countryName": "Brazil",
      "zoneName": "Središnji Brazil"
    },
    "BR-N": {
      "countryName": "Brazil",
      "zoneName": "Sjeverni Brazil"
    },
    "BR-NE": {
      "countryName": "Brazil",
      "zoneName": "Sjeveroistočni Brazil"
    },
    "BR-S": {
      "countryName": "Brazil",
      "zoneName": "Južni Brazil"
    },
    "BS": {
      "zoneName": "Bahami"
    },
    "BT": {
      "zoneName": "Butan"
    },
    "BV": {
      "zoneName": "Otok Bouvet"
    },
    "BW": {
      "zoneName": "Botsvana"
    },
    "BY": {
      "zoneName": "Bjelorusija"
    },
    "BZ": {
      "zoneName": "Belize"
    },
    "CA-AB": {
      "countryName": "Kanada",
      "zoneName": "Alberta"
    },
    "CA-BC": {
      "countryName": "Kanada",
      "zoneName": "Britanska Kolumbija"
    },
    "CA-MB": {
      "countryName": "Kanada",
      "zoneName": "Manitoba"
    },
    "CA-NL": {
      "countryName": "Kanada",
      "zoneName": "Newfoundland i Labrador"
    },
    "CA-NB": {
      "countryName": "Kanada",
      "zoneName": "Novi Brunswick"
    },
    "CA-NT": {
      "countryName": "Kanada",
      "zoneName": "Sjeveroistočni teritorij"
    },
    "CA-NS": {
      "countryName": "Kanada",
      "zoneName": "Nova Scotia"
    },
    "CA-NU": {
      "countryName": "Kanada",
      "zoneName": "Nunavut"
    },
    "CA-ON": {
      "countryName": "Kanada",
      "zoneName": "Ontario"
    },
    "CA-PE": {
      "countryName": "Kanada",
      "zoneName": "Otok Princa Edwarda"
    },
    "CA-QC": {
      "countryName": "Kanada",
      "zoneName": "Québec"
    },
    "CA-SK": {
      "countryName": "Kanada",
      "zoneName": "Saskatchewan"
    },
    "CA-YT": {
      "countryName": "Kanada",
      "zoneName": "Yukon"
    },
    "CC": {
      "zoneName": "Kokosovi otoci"
    },
    "CD": {
      "zoneName": "DR Kongo"
    },
    "CF": {
      "zoneName": "Srednjoafrička Republika"
    },
    "CG": {
      "zoneName": "Kongo"
    },
    "CH": {
      "zoneName": "Švicarska"
    },
    "CI": {
      "zoneName": "Obala Bjelokosti"
    },
    "CK": {
      "zoneName": "Cookovo Otočje"
    },
    "CL-SEN": {
      "countryName": "Čile",
      "zoneName": "SEN"
    },
    "CL-SEM": {
      "countryName": "Čile",
      "zoneName": "SEM"
    },
    "CL-SEA": {
      "countryName": "Čile",
      "zoneName": "SEA"
    },
    "CL-CHP": {
      "countryName": "Čile",
      "zoneName": "Uskršnji otok"
    },
    "CM": {
      "zoneName": "Kamerun"
    },
    "CN": {
      "zoneName": "Kina"
    },
    "CO": {
      "zoneName": "Kolumbija"
    },
    "CR": {
      "zoneName": "Kostarika"
    },
    "CU": {
      "zoneName": "Kuba"
    },
    "CV": {
      "zoneName": "Zelenortska Republika"
    },
    "CW": {
      "zoneName": "Curaçao"
    },
    "CX": {
      "zoneName": "Božićni Otok"
    },
    "CY": {
      "zoneName": "Cipar"
    },
    "CZ": {
      "zoneName": "Češka"
    },
    "DE": {
      "zoneName": "Njemačka"
    },
    "DJ": {
      "zoneName": "Džibuti"
    },
    "DK": {
      "zoneName": "Danska"
    },
    "DK-DK1": {
      "countryName": "Danska",
      "zoneName": "Zapadna Danska"
    },
    "DK-DK2": {
      "countryName": "Danska",
      "zoneName": "Istočna Danska"
    },
    "DK-BHM": {
      "countryName": "Danska",
      "zoneName": "Bornholm"
    },
    "DM": {
      "zoneName": "Dominika"
    },
    "DO": {
      "zoneName": "Dominikanska Republika"
    },
    "DZ": {
      "zoneName": "Alžir"
    },
    "EC": {
      "zoneName": "Ekvador"
    },
    "EE": {
      "zoneName": "Estonija"
    },
    "EG": {
      "zoneName": "Egipat"
    },
    "EH": {
      "zoneName": "Zapadna Sahara"
    },
    "ER": {
      "zoneName": "Eritreja"
    },
    "ES": {
      "zoneName": "Španjolska"
    },
    "ES-CE": {
      "countryName": "Španjolska",
      "zoneName": "Ceuta"
    },
    "ES-IB-FO": {
      "countryName": "Španjolska",
      "zoneName": "Formentera"
    },
    "ES-IB-IZ": {
      "countryName": "Španjolska",
      "zoneName": "Ibiza"
    },
    "ES-IB-MA": {
      "countryName": "Španjolska",
      "zoneName": "Mallorca"
    },
    "ES-IB-ME": {
      "countryName": "Španjolska",
      "zoneName": "Menorca"
    },
    "ES-CN-FVLZ": {
      "countryName": "Španjolska",
      "zoneName": "Fuerteventura/Lanzarote"
    },
    "ES-CN-GC": {
      "countryName": "Španjolska",
      "zoneName": "Gran Canaria"
    },
    "ES-CN-HI": {
      "countryName": "Španjolska",
      "zoneName": "El Hierro"
    },
    "ES-CN-IG": {
      "countryName": "Španjolska",
      "zoneName": "La Gomera"
    },
    "ES-CN-LP": {
      "countryName": "Španjolska",
      "zoneName": "La Palma"
    },
    "ES-CN-TE": {
      "countryName": "Španjolska",
      "zoneName": "Tenerifi"
    },
    "ES-ML": {
      "countryName": "Španjolska",
      "zoneName": "Melilla"
    },
    "ET": {
      "zoneName": "Etiopija"
    },
    "FI": {
      "zoneName": "Finska"
    },
    "FJ": {
      "zoneName": "Fidži"
    },
    "FK": {
      "zoneName": "Falklandsko Otočje"
    },
    "FM": {
      "zoneName": "Mikronezija"
    },
    "FO": {
      "zoneName": "Farojsko Otočje"
    },
    "FR": {
      "zoneName": "Francuska"
    },
    "FR-COR": {
      "countryName": "Francuska",
      "zoneName": "Korzika"
    },
    "GA": {
      "zoneName": "Gabon"
    },
    "GB": {
      "zoneName": "Velika Britanija"
    },
    "GB-NIR": {
      "zoneName": "Južna Irska"
    },
    "GB-ORK": {
      "countryName": "Velika Britanija",
      "zoneName": "Otočje Orkney"
    },
<<<<<<< HEAD
    "GB-SHI": {
=======
    "GB-ZET": {
>>>>>>> 6709878a
      "countryName": "Velika Britanija",
      "zoneName": "Shetland Otoci"
    },
    "GB-ZET": {
      "countryName": "Velika Britanija",
      "zoneName": "Shetland Otoci"
    },
    "GD": {
      "zoneName": "Grenada"
    },
    "GE": {
      "zoneName": "Gruzija"
    },
    "GF": {
      "zoneName": "Francuska Gvajana"
    },
    "GG": {
      "zoneName": "Guernsey"
    },
    "GH": {
      "zoneName": "Gana"
    },
    "GI": {
      "zoneName": "Gibraltar"
    },
    "GL": {
      "zoneName": "Grenland"
    },
    "GM": {
      "zoneName": "Gambija"
    },
    "GN": {
      "zoneName": "Gvineja"
    },
    "GP": {
      "zoneName": "Gvadalupa"
    },
    "GQ": {
      "zoneName": "Ekvatorijalna Gvineja"
    },
    "GR": {
      "zoneName": "Grčka"
    },
    "GR-IS": {
      "countryName": "Grčka",
      "zoneName": "Egejski Otoci"
    },
    "GS": {
      "zoneName": "Južna Georgija i otočje Južni Sandwich"
    },
    "GT": {
      "zoneName": "Gvatemala"
    },
    "GU": {
      "zoneName": "Guam"
    },
    "GW": {
      "zoneName": "Gvineja Bisau"
    },
    "GY": {
      "zoneName": "Gvajana"
    },
    "HK": {
      "zoneName": "Hong Kong"
    },
    "HM": {
      "zoneName": "Otok Heard i otočje McDonald"
    },
    "HN": {
      "zoneName": "Honduras"
    },
    "HR": {
      "zoneName": "Hrvatska"
    },
    "HT": {
      "zoneName": "Haiti"
    },
    "HU": {
      "zoneName": "Mađarska"
    },
    "ID": {
      "zoneName": "Indonezija"
    },
    "IE": {
      "zoneName": "Irska"
    },
    "IL": {
      "zoneName": "Izrael"
    },
    "IM": {
      "zoneName": "Otok Man"
    },
    "IN-AN": {
      "countryName": "Indija",
      "zoneName": "Otoci Andaman i Nicobar"
    },
    "IN-AP": {
      "countryName": "Indija",
      "zoneName": "Andhra Pradesh"
    },
    "IN-AR": {
      "countryName": "Indija",
      "zoneName": "Arunachal Pradesh"
    },
    "IN-AS": {
      "countryName": "Indija",
      "zoneName": "Asam"
    },
    "IN-BR": {
      "countryName": "Indija",
      "zoneName": "Bihar"
    },
    "IN-CT": {
      "countryName": "Indija",
      "zoneName": "Chhattisgarh"
    },
    "IN-DL": {
      "countryName": "Indija",
      "zoneName": "Delhi"
    },
    "IN-DN": {
      "countryName": "India",
      "zoneName": "Dadra i Nagar Haveli"
    },
    "IN-GA": {
      "countryName": "Indija",
      "zoneName": "Goa"
    },
    "IN-GJ": {
      "countryName": "Indija",
      "zoneName": "Gudžarat"
    },
    "IN-HP": {
      "countryName": "Indija",
      "zoneName": "Himachal Pradesh"
    },
    "IN-HR": {
      "countryName": "Indija",
      "zoneName": "Hariana"
    },
    "IN-JH": {
      "countryName": "Indija",
      "zoneName": "Jharkhand"
    },
    "IN-JK": {
      "countryName": "Indija",
      "zoneName": "Jammu i Kashmir"
    },
    "IN-KA": {
      "countryName": "Indija",
      "zoneName": "Karnataka"
    },
    "IN-KL": {
      "countryName": "Indija",
      "zoneName": "Kerala"
    },
    "IN-MH": {
      "countryName": "Indija",
      "zoneName": "Maharashtra"
    },
    "IN-ML": {
      "countryName": "Indija",
      "zoneName": "Meghalaya"
    },
    "IN-MN": {
      "countryName": "Indija",
      "zoneName": "Manipur"
    },
    "IN-MP": {
      "countryName": "Indija",
      "zoneName": "Madhya Pradesh"
    },
    "IN-MZ": {
      "countryName": "Indija",
      "zoneName": "Mizoram"
    },
    "IN-NL": {
      "countryName": "Indija",
      "zoneName": "Nagaland"
    },
    "IN-OR": {
      "countryName": "Indija",
      "zoneName": "Orisa"
    },
    "IN-PB": {
      "countryName": "Indija",
      "zoneName": "Punjab"
    },
    "IN-PY": {
      "countryName": "Indija",
      "zoneName": "Puducherry"
    },
    "IN-RJ": {
      "countryName": "Indija",
      "zoneName": "Radžastan"
    },
    "IN-SK": {
      "countryName": "Indija",
      "zoneName": "Sikkim"
    },
    "IN-TR": {
      "countryName": "Indija",
      "zoneName": "Tripura"
    },
    "IN-UP": {
      "countryName": "Indija",
      "zoneName": "Uttar Pradesh"
    },
    "IN-UT": {
      "countryName": "Indija",
      "zoneName": "Uttarakhand"
    },
    "IN-WB": {
      "countryName": "Indija",
      "zoneName": "Zapadni Bengal"
    },
    "IO": {
      "zoneName": "Britanski Indijskooceanski teritorij"
    },
    "IQ": {
      "zoneName": "Irak"
    },
    "IQ-KUR": {
      "countryName": "Irak",
      "zoneName": "Kurdistan"
    },
    "IR": {
      "zoneName": "Iran"
    },
    "IS": {
      "zoneName": "Island"
    },
    "IT": {
      "zoneName": "Italija"
    },
    "IT-CNO": {
      "countryName": "Italija",
      "zoneName": "Srednji Sjever"
    },
    "IT-CSO": {
      "countryName": "Italija",
      "zoneName": "Srednji Jug"
    },
    "IT-NO": {
      "countryName": "Italija",
      "zoneName": "Sjever"
    },
    "IT-SAR": {
      "countryName": "Italija",
      "zoneName": "Sardinija"
    },
    "IT-SIC": {
      "countryName": "Italija",
      "zoneName": "Sicilija"
    },
    "IT-SO": {
      "countryName": "Italija",
      "zoneName": "Jug"
    },
    "JE": {
      "zoneName": "Jersey"
    },
    "JM": {
      "zoneName": "Jamajka"
    },
    "JO": {
      "zoneName": "Jordan"
    },
    "JP-CB": {
      "countryName": "Japan",
      "zoneName": "Chūbu"
    },
    "JP-CG": {
      "countryName": "Japan",
      "zoneName": "Chūgoku"
    },
    "JP-HKD": {
      "countryName": "Japan",
      "zoneName": "Hokkaidō"
    },
    "JP-HR": {
      "countryName": "Japan",
      "zoneName": "Hokuriku"
    },
    "JP-KN": {
      "countryName": "Japan",
      "zoneName": "Kansai"
    },
    "JP-KY": {
      "countryName": "Japan",
      "zoneName": "Kyūshū"
    },
    "JP-ON": {
      "countryName": "Japan",
      "zoneName": "Okinawa"
    },
    "JP-SK": {
      "countryName": "Japan",
      "zoneName": "Shikoku"
    },
    "JP-TH": {
      "countryName": "Japan",
      "zoneName": "Tōhoku"
    },
    "JP-TK": {
      "countryName": "Japan",
      "zoneName": "Tokio"
    },
    "KE": {
      "zoneName": "Kenija"
    },
    "KG": {
      "zoneName": "Kirgistan"
    },
    "KH": {
      "zoneName": "Kambodža"
    },
    "KI": {
      "zoneName": "Kiribati"
    },
    "KM": {
      "zoneName": "Komori"
    },
    "KN": {
      "zoneName": "Sveti Kristofor i Nevis"
    },
    "KP": {
      "zoneName": "Sjeverna Koreja"
    },
    "KR": {
      "zoneName": "Južna Koreja"
    },
    "KW": {
      "zoneName": "Kuvajt"
    },
    "KY": {
      "zoneName": "Kajmanski otoci"
    },
    "KZ": {
      "zoneName": "Kazahstan"
    },
    "LA": {
      "zoneName": "Laos"
    },
    "LB": {
      "zoneName": "Libanon"
    },
    "LC": {
      "zoneName": "Sveta Lucija"
    },
    "LI": {
      "zoneName": "Lihtenštajn"
    },
    "LK": {
      "zoneName": "Šri Lanka"
    },
    "LR": {
      "zoneName": "Liberija"
    },
    "LS": {
      "zoneName": "Lesoto"
    },
    "LT": {
      "zoneName": "Litva"
    },
    "LU": {
      "zoneName": "Luksemburg"
    },
    "LV": {
      "zoneName": "Latvija"
    },
    "LY": {
      "zoneName": "Libija"
    },
    "MA": {
      "zoneName": "Maroko"
    },
    "MC": {
      "zoneName": "Monako"
    },
    "MD": {
      "zoneName": "Moldavija"
    },
    "ME": {
      "zoneName": "Crna Gora"
    },
    "MF": {
      "countryName": "Sveti Martin",
      "zoneName": "Francuska"
    },
    "MG": {
      "zoneName": "Madagaskar"
    },
    "MH": {
      "zoneName": "Maršalovi Otoci"
    },
    "MK": {
      "zoneName": "Sjeverna Makedonija"
    },
    "ML": {
      "zoneName": "Mali"
    },
    "MM": {
      "zoneName": "Mjanmar"
    },
    "MN": {
      "zoneName": "Mongolija"
    },
    "MO": {
      "zoneName": "Makao"
    },
    "MP": {
      "zoneName": "Sjevernomarijanski otoci"
    },
    "MQ": {
      "zoneName": "Martinik"
    },
    "MR": {
      "zoneName": "Mauretanija"
    },
    "MS": {
      "zoneName": "Montserrat"
    },
    "MT": {
      "zoneName": "Malta"
    },
    "MU": {
      "zoneName": "Mauricijus"
    },
    "MV": {
      "zoneName": "Maldivi"
    },
    "MW": {
      "zoneName": "Malavi"
    },
    "MX": {
      "zoneName": "Meksiko"
    },
    "MX-BC": {
      "countryName": "Meksiko",
      "zoneName": "Baja California"
    },
    "MX-CE": {
      "countryName": "Meksiko",
      "zoneName": "Središnji"
    },
    "MX-NE": {
      "countryName": "Meksiko",
      "zoneName": "Sjeveroistočni"
    },
    "MX-NO": {
      "countryName": "Meksiko",
      "zoneName": "Sjeverni"
    },
    "MX-NW": {
      "countryName": "Meksiko",
      "zoneName": "Sjeverozapadni"
    },
    "MX-OC": {
      "countryName": "Meksiko",
      "zoneName": "Zapadni"
    },
    "MX-OR": {
      "countryName": "Meksiko",
      "zoneName": "Istočni"
    },
    "MX-PN": {
      "countryName": "Meksiko",
      "zoneName": "Poluotok"
    },
    "MY-EM": {
      "countryName": "Malezija",
      "zoneName": "Borneo"
    },
    "MY-WM": {
      "countryName": "Malezija",
      "zoneName": "Zapadna Malezija"
    },
    "MZ": {
      "zoneName": "Mozambik"
    },
    "NA": {
      "zoneName": "Namibija"
    },
    "NC": {
      "zoneName": "Nova Kaledonija"
    },
    "NE": {
      "zoneName": "Niger"
    },
    "NF": {
      "zoneName": "Otok Norfolk"
    },
    "NG": {
      "zoneName": "Nigerija"
    },
    "NI": {
      "zoneName": "Nikaragva"
    },
    "NL": {
      "zoneName": "Nizozemska"
    },
    "NO-NO1": {
      "countryName": "Norveška",
      "zoneName": "Jugoistočna Norveška"
    },
    "NO-NO2": {
      "countryName": "Norveška",
      "zoneName": "Jugozapadna Norveška"
    },
    "NO-NO3": {
      "countryName": "Norveška",
      "zoneName": "Središnja Norveška"
    },
    "NO-NO4": {
      "countryName": "Norveška",
      "zoneName": "Sjeverna Norveška"
    },
    "NO-NO5": {
      "countryName": "Norveška",
      "zoneName": "Zapadna Norveška"
    },
    "NP": {
      "zoneName": "Nepal"
    },
    "NR": {
      "zoneName": "Nauru"
    },
    "NU": {
      "zoneName": "Niue"
    },
    "NZ": {
      "zoneName": "Novi Zeland"
    },
    "NZ-NZA": {
      "countryName": "Novi Zeland",
      "zoneName": "Aucklandsko Otočje"
    },
    "NZ-NZC": {
      "countryName": "Novi Zeland",
      "zoneName": "Otočje Chatham"
    },
    "OM": {
      "zoneName": "Oman"
    },
    "PA": {
      "zoneName": "Panama"
    },
    "PE": {
      "zoneName": "Peru"
    },
    "PF": {
      "zoneName": "Francuska Polinezija"
    },
    "PG": {
      "zoneName": "Papua-Nova Gvineja"
    },
    "PH": {
      "zoneName": "Filipini"
    },
    "PK": {
      "zoneName": "Pakistan"
    },
    "PL": {
      "zoneName": "Poljska"
    },
    "PM": {
      "zoneName": "Sveti Petar i Mikelon"
    },
    "PN": {
      "zoneName": "Pitcairnovo Otočje"
    },
    "PR": {
      "zoneName": "Puerto Rico"
    },
    "PS": {
      "zoneName": "Palestina"
    },
    "PT": {
      "zoneName": "Portugal"
    },
    "PT-AC": {
      "countryName": "Portugal",
      "zoneName": "Azori"
    },
    "PT-MA": {
      "countryName": "Portugal",
      "zoneName": "Madera"
    },
    "PW": {
      "zoneName": "Palau"
    },
    "PY": {
      "zoneName": "Paragvaj"
    },
    "QA": {
      "zoneName": "Katar"
    },
    "RE": {
      "zoneName": "Réunion"
    },
    "RO": {
      "zoneName": "Rumunjska"
    },
    "RS": {
      "zoneName": "Srbija"
    },
    "RU": {
      "zoneName": "Rusija"
    },
    "RU-1": {
      "countryName": "Rusija",
      "zoneName": "Europska Rusija i Ural"
    },
    "RU-2": {
      "countryName": "Rusija",
      "zoneName": "Sibir"
    },
    "RU-EU": {
      "zoneName": "Rusija"
    },
    "RU-AS": {
      "zoneName": "Rusija"
    },
    "RU-KGD": {
      "countryName": "Rusija",
      "zoneName": "Kaliningrad"
    },
    "RW": {
      "zoneName": "Ruanda"
    },
    "SA": {
      "zoneName": "Saudijska Arabija"
    },
    "SB": {
      "zoneName": "Solomonsko Otočje"
    },
    "SC": {
      "zoneName": "Sejšeli"
    },
    "SD": {
      "zoneName": "Sudan"
    },
    "SE": {
      "zoneName": "Švedska"
    },
    "SG": {
      "zoneName": "Singapur"
    },
    "SH": {
      "zoneName": "Sveta Helena"
    },
    "SI": {
      "zoneName": "Slovenija"
    },
    "SJ": {
      "zoneName": "Svalbard i Jan Mayen"
    },
    "SK": {
      "zoneName": "Slovačka"
    },
    "SL": {
      "zoneName": "Sierra Leone"
    },
    "SM": {
      "zoneName": "San Marino"
    },
    "SN": {
      "zoneName": "Senegal"
    },
    "SO": {
      "zoneName": "Somalija"
    },
    "SR": {
      "zoneName": "Surinam"
    },
    "SS": {
      "zoneName": "Južni Sudan"
    },
    "ST": {
      "zoneName": "Sveti Toma i Princip"
    },
    "SV": {
      "zoneName": "Salvador"
    },
    "SX": {
      "countryName": "Sveti Martin",
      "zoneName": "Nizozemska"
    },
    "SY": {
      "zoneName": "Sirija"
    },
    "SZ": {
      "zoneName": "Esvatini"
    },
    "TC": {
      "zoneName": "Otoci Turks i Caicos"
    },
    "TD": {
      "zoneName": "Čad"
    },
    "TF": {
      "zoneName": "Francuski južni teritoriji"
    },
    "TG": {
      "zoneName": "Togo"
    },
    "TH": {
      "zoneName": "Tajland"
    },
    "TJ": {
      "zoneName": "Tadžikistan"
    },
    "TK": {
      "zoneName": "Tokelau"
    },
    "TL": {
      "zoneName": "Istočni Timor"
    },
    "TM": {
      "zoneName": "Turkmenistan"
    },
    "TN": {
      "zoneName": "Tunis"
    },
    "TO": {
      "zoneName": "Tonga"
    },
    "TR": {
      "zoneName": "Turska"
    },
    "TT": {
      "zoneName": "Trinidad i Tobago"
    },
    "TV": {
      "zoneName": "Tuvalu"
    },
    "TW": {
      "zoneName": "Tajvan"
    },
    "TZ": {
      "zoneName": "Tanzanija"
    },
    "UA": {
      "zoneName": "Ukrajina"
    },
    "UA-CR": {
      "countryName": "Krimea",
      "zoneName": "Ukrajina"
    },
    "UG": {
      "zoneName": "Uganda"
    },
    "UM": {
      "zoneName": "Mali udaljeni otoci SAD-a"
    },
    "UY": {
      "zoneName": "Urugvaj"
    },
    "UZ": {
      "zoneName": "Uzbekistan"
    },
    "VA": {
      "zoneName": "Vatikan"
    },
    "VC": {
      "zoneName": "Sveti Vincent i Grenadini"
    },
    "VE": {
      "zoneName": "Venezuela"
    },
    "VG": {
      "countryName": "Djevičanski otoci",
      "zoneName": "Djevičanski otoci"
    },
    "VI": {
      "countryName": "Sjedinjene Američke Države",
      "zoneName": "Djevičanski otoci"
    },
    "VN": {
      "zoneName": "Vijetnam"
    },
    "VU": {
      "zoneName": "Vanuatu"
    },
    "WF": {
      "zoneName": "Wallis i Futuna"
    },
    "WS": {
      "zoneName": "Samoa"
    },
    "XX": {
      "zoneName": "Sjeverni Cipar"
    },
    "YE": {
      "zoneName": "Jemen"
    },
    "YT": {
      "zoneName": "Mayotte"
    },
    "ZA": {
      "zoneName": "Južna Afrika"
    },
    "ZM": {
      "zoneName": "Zambija"
    },
    "ZW": {
      "zoneName": "Zimbabve"
    }
  }
}<|MERGE_RESOLUTION|>--- conflicted
+++ resolved
@@ -312,12 +312,9 @@
     "BQ": {
       "zoneName": "Karipska Nizozemska"
     },
-<<<<<<< HEAD
     "BR": {
       "zoneName": "Brazil"
     },
-=======
->>>>>>> 6709878a
     "BR-CS": {
       "countryName": "Brazil",
       "zoneName": "Središnji Brazil"
@@ -605,11 +602,7 @@
       "countryName": "Velika Britanija",
       "zoneName": "Otočje Orkney"
     },
-<<<<<<< HEAD
-    "GB-SHI": {
-=======
     "GB-ZET": {
->>>>>>> 6709878a
       "countryName": "Velika Britanija",
       "zoneName": "Shetland Otoci"
     },
