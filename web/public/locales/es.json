--- conflicted
+++ resolved
@@ -251,8 +251,6 @@
   "zoneShortName": {
     "AD": {
       "zoneName": "Andorra"
-<<<<<<< HEAD
-=======
     },
     "AE": {
       "zoneName": "Emiratos Árabes Unidos"
@@ -368,6 +366,9 @@
     "BQ": {
       "zoneName": "Bonaire, San Eustaquio y Saba"
     },
+    "BR": {
+      "zoneName": "Brasil"
+    },
     "BR-CS": {
       "countryName": "Brasil",
       "zoneName": "Centro de Brasil"
@@ -1553,15 +1554,11 @@
     "US-MIDW-LGEE": {
       "countryName": "Estados Unidos",
       "zoneName": "Louisville Gas And Electric Company And Kentucky Utilities"
->>>>>>> 6709878a
-    },
-    "AE": {
-      "zoneName": "Emiratos Árabes Unidos"
-    },
-<<<<<<< HEAD
-    "AF": {
-      "zoneName": "Afganistán"
-=======
+    },
+    "US-MIDW-MISO": {
+      "countryName": "Estados Unidos",
+      "zoneName": "Midcontinent Independent Transmission System Operator, Inc.."
+    },
     "US-NE-ISNE": {
       "countryName": "Estados Unidos",
       "zoneName": "Iso New England Inc."
@@ -1637,1390 +1634,6 @@
     "US-NW-TPWR": {
       "countryName": "Estados Unidos",
       "zoneName": "City Of Tacoma, Department Of Public Utilities, Light Division"
->>>>>>> 6709878a
-    },
-    "AG": {
-      "zoneName": "Antigua y Barbuda"
-    },
-<<<<<<< HEAD
-    "AI": {
-      "zoneName": "Anguila"
-    },
-    "AL": {
-      "zoneName": "Albania"
-    },
-    "AM": {
-      "zoneName": "Armenia"
-    },
-    "AO": {
-      "zoneName": "Angola"
-    },
-    "AQ": {
-      "zoneName": "Antártida"
-    },
-    "AS": {
-      "zoneName": "Samoa Americana"
-    },
-    "AT": {
-      "zoneName": "Austria"
-    },
-    "AR": {
-      "zoneName": "Argentina"
-    },
-    "AUS-NSW": {
-      "countryName": "Australia",
-      "zoneName": "Nueva Gales del Sur"
-    },
-    "AUS-NT": {
-      "countryName": "Australia",
-      "zoneName": "Territorio del Norte"
-    },
-    "AUS-QLD": {
-      "countryName": "Australia",
-      "zoneName": "Queensland"
-    },
-    "AUS-SA": {
-      "countryName": "Australia",
-      "zoneName": "Australia Meridional"
-    },
-    "AUS-TAS": {
-      "countryName": "Australia",
-      "zoneName": "Tasmania"
-    },
-    "AUS-TAS-KI": {
-      "countryName": "Tasmania",
-      "zoneName": "Isla King"
-    },
-    "AUS-VIC": {
-      "countryName": "Australia",
-      "zoneName": "Victoria"
-    },
-    "AUS-WA": {
-      "countryName": "Australia",
-      "zoneName": "Australia Occidental"
-    },
-    "AW": {
-      "zoneName": "Aruba"
-    },
-    "AX": {
-      "countryName": "Finlandia",
-      "zoneName": "Islas Åland"
-    },
-    "AZ": {
-      "zoneName": "Azerbaiyán"
-    },
-    "BA": {
-      "zoneName": "Bosnia y Herzegovina"
-    },
-    "BB": {
-      "zoneName": "Barbados"
-    },
-    "BD": {
-      "zoneName": "Bangladesh"
-    },
-    "BE": {
-      "zoneName": "Bélgica"
-    },
-    "BF": {
-      "zoneName": "Burkina Faso"
-    },
-    "BG": {
-      "zoneName": "Bulgaria"
-    },
-    "BH": {
-      "zoneName": "Baréin"
-    },
-    "BI": {
-      "zoneName": "Burundi"
-    },
-    "BJ": {
-      "zoneName": "Benín"
-    },
-    "BM": {
-      "zoneName": "Bermudas"
-    },
-    "BN": {
-      "zoneName": "Brunéi"
-    },
-    "BO": {
-      "zoneName": "Bolivia"
-    },
-    "BQ": {
-      "zoneName": "Bonaire, San Eustaquio y Saba"
-    },
-    "BR": {
-      "zoneName": "Brasil"
-    },
-    "BR-CS": {
-      "countryName": "Brasil",
-      "zoneName": "Centro de Brasil"
-    },
-    "BR-N": {
-      "countryName": "Brasil",
-      "zoneName": "Norte de Brasil"
-    },
-    "BR-NE": {
-      "countryName": "Brasil",
-      "zoneName": "Noreste de Brasil"
-    },
-    "BR-S": {
-      "countryName": "Brasil",
-      "zoneName": "Sur de Brasil"
-    },
-    "BS": {
-      "zoneName": "Bahamas"
-    },
-    "BT": {
-      "zoneName": "Bután"
-    },
-    "BV": {
-      "zoneName": "Isla Bouvet"
-    },
-    "BW": {
-      "zoneName": "Botsuana"
-    },
-    "BY": {
-      "zoneName": "Bielorrusia"
-    },
-    "BZ": {
-      "zoneName": "Belice"
-    },
-    "CA-AB": {
-      "countryName": "Canadá",
-      "zoneName": "Alberta"
-    },
-    "CA-BC": {
-      "countryName": "Canadá",
-      "zoneName": "Columbia Británica"
-    },
-    "CA-MB": {
-      "countryName": "Canadá",
-      "zoneName": "Manitoba"
-    },
-    "CA-NB": {
-      "countryName": "Canadá",
-      "zoneName": "Nuevo Brunswick"
-    },
-    "CA-NL": {
-      "countryName": "Canadá",
-      "zoneName": "Terranova y Labrador"
-    },
-    "CA-NS": {
-      "countryName": "Canadá",
-      "zoneName": "Nueva Escocia"
-    },
-    "CA-NT": {
-      "countryName": "Canadá",
-      "zoneName": "Territorios del Noroeste"
-    },
-    "CA-NU": {
-      "countryName": "Canadá",
-      "zoneName": "Nunavut"
-    },
-    "CA-ON": {
-      "countryName": "Canadá",
-      "zoneName": "Ontario"
-    },
-    "CA-PE": {
-      "countryName": "Canadá",
-      "zoneName": "Isla del Príncipe Eduardo"
-    },
-    "CA-QC": {
-      "countryName": "Canadá",
-      "zoneName": "Quebec"
-    },
-    "CA-SK": {
-      "countryName": "Canadá",
-      "zoneName": "Saskatchewan"
-    },
-    "CA-YT": {
-      "countryName": "Canadá",
-      "zoneName": "Yucón"
-    },
-    "CC": {
-      "zoneName": "Islas Cocos"
-    },
-    "CD": {
-      "zoneName": "República Democrática del Congo"
-    },
-    "CF": {
-      "zoneName": "República Centroafricana"
-    },
-    "CG": {
-      "zoneName": "Congo"
-    },
-    "CH": {
-      "zoneName": "Suiza"
-    },
-    "CI": {
-      "zoneName": "Costa de Marfil"
-    },
-    "CK": {
-      "zoneName": "Islas Cook"
-    },
-    "CL-SEA": {
-      "countryName": "Chile",
-      "zoneName": "Sistema Eléctrico de Aysén"
-    },
-    "CL-SEM": {
-      "countryName": "Chile",
-      "zoneName": "Sistema Eléctrico de Magallanes"
-    },
-    "CL-SEN": {
-      "countryName": "Chile",
-      "zoneName": "Sistema Eléctrico Nacional"
-    },
-    "CL-CHP": {
-      "countryName": "Chile",
-      "zoneName": "Isla de Pascua"
-    },
-    "CM": {
-      "zoneName": "Camerún"
-    },
-    "CN": {
-      "zoneName": "China"
-    },
-    "CO": {
-      "zoneName": "Colombia"
-    },
-    "CR": {
-      "zoneName": "Costa Rica"
-    },
-    "CU": {
-      "zoneName": "Cuba"
-    },
-    "CV": {
-      "zoneName": "Cabo Verde"
-    },
-    "CW": {
-      "zoneName": "Curazao"
-    },
-    "CX": {
-      "zoneName": "Isla de Navidad"
-    },
-    "CY": {
-      "zoneName": "Chipre"
-    },
-    "CZ": {
-      "zoneName": "Rep. Checa"
-    },
-    "DE": {
-      "zoneName": "Alemania"
-    },
-    "DJ": {
-      "zoneName": "Yibuti"
-    },
-    "DK": {
-      "zoneName": "Dinamarca"
-    },
-    "DK-BHM": {
-      "countryName": "Dinamarca",
-      "zoneName": "Bornholm"
-    },
-    "DK-DK1": {
-      "countryName": "Dinamarca",
-      "zoneName": "Dinamarca occidental"
-    },
-    "DK-DK2": {
-      "countryName": "Dinamarca",
-      "zoneName": "Dinamarca oriental"
-    },
-    "DM": {
-      "zoneName": "Dominica"
-    },
-    "DO": {
-      "zoneName": "República Dominicana"
-    },
-    "DZ": {
-      "zoneName": "Argelia"
-    },
-    "EC": {
-      "zoneName": "Ecuador"
-    },
-    "EE": {
-      "zoneName": "Estonia"
-    },
-    "EG": {
-      "zoneName": "Egipto"
-    },
-    "EH": {
-      "zoneName": "Sahara Occidental"
-    },
-    "ER": {
-      "zoneName": "Eritrea"
-    },
-    "ES": {
-      "zoneName": "España"
-    },
-    "ES-CE": {
-      "countryName": "España",
-      "zoneName": "Ceuta"
-    },
-    "ES-IB-FO": {
-      "countryName": "España",
-      "zoneName": "Formentera"
-    },
-    "ES-IB-IZ": {
-      "countryName": "España",
-      "zoneName": "Ibiza"
-    },
-    "ES-IB-MA": {
-      "countryName": "España",
-      "zoneName": "Mallorca"
-    },
-    "ES-IB-ME": {
-      "countryName": "España",
-      "zoneName": "Menorca"
-    },
-    "ES-CN-FVLZ": {
-      "countryName": "España",
-      "zoneName": "Fuerteventura/Lanzarote"
-    },
-    "ES-CN-GC": {
-      "countryName": "España",
-      "zoneName": "Gran Canaria"
-    },
-    "ES-CN-HI": {
-      "countryName": "España",
-      "zoneName": "El Hierro"
-    },
-    "ES-CN-IG": {
-      "countryName": "España",
-      "zoneName": "La Gomera"
-    },
-    "ES-CN-LP": {
-      "countryName": "España",
-      "zoneName": "La Palma"
-    },
-    "ES-CN-TE": {
-      "countryName": "España",
-      "zoneName": "Tenerife"
-    },
-    "ES-ML": {
-      "countryName": "España",
-      "zoneName": "Melilla"
-    },
-    "ET": {
-      "zoneName": "Etiopía"
-    },
-    "FI": {
-      "zoneName": "Finlandia"
-    },
-    "FJ": {
-      "zoneName": "Fiyi"
-    },
-    "FK": {
-      "zoneName": "Islas Malvinas"
-    },
-    "FM": {
-      "zoneName": "Micronesia"
-    },
-    "FO": {
-      "zoneName": "Islas Feroe"
-    },
-    "FR": {
-      "zoneName": "Francia"
-    },
-    "FR-COR": {
-      "countryName": "Francia",
-      "zoneName": "Córcega"
-    },
-    "GA": {
-      "zoneName": "Gabón"
-    },
-    "GB": {
-      "zoneName": "Reino Unido"
-    },
-    "GB-NIR": {
-      "zoneName": "Irlanda del Norte"
-    },
-    "GB-ORK": {
-      "countryName": "Reino Unido",
-      "zoneName": "Islas Orcadas"
-    },
-    "GB-SHI": {
-      "countryName": "Reino Unido",
-      "zoneName": "Islas Shetland"
-    },
-    "GB-ZET": {
-      "countryName": "Reino Unido",
-      "zoneName": "Islas Shetland"
-    },
-    "GD": {
-      "zoneName": "Granada"
-    },
-    "GE": {
-      "zoneName": "Georgia"
-    },
-    "GF": {
-      "zoneName": "Guayana Francesa"
-    },
-    "GG": {
-      "zoneName": "Guernsey"
-    },
-    "GH": {
-      "zoneName": "Ghana"
-    },
-    "GI": {
-      "zoneName": "Gibraltar"
-    },
-    "GL": {
-      "zoneName": "Groenlandia"
-    },
-    "GM": {
-      "zoneName": "Gambia"
-    },
-    "GN": {
-      "zoneName": "Guinea"
-    },
-    "GP": {
-      "zoneName": "Guadalupe"
-    },
-    "GQ": {
-      "zoneName": "Guinea Ecuatorial"
-    },
-    "GR": {
-      "zoneName": "Grecia"
-    },
-    "GR-IS": {
-      "countryName": "Grecia",
-      "zoneName": "Islas del Egeo"
-    },
-    "GS": {
-      "zoneName": "Islas Georgias del Sur y Sándwich del Sur"
-    },
-    "GT": {
-      "zoneName": "Guatemala"
-    },
-    "GU": {
-      "zoneName": "Guam"
-    },
-    "GW": {
-      "zoneName": "Guinea-Bisáu"
-    },
-    "GY": {
-      "zoneName": "Guyana"
-    },
-    "HK": {
-      "zoneName": "Hong Kong"
-    },
-    "HM": {
-      "zoneName": "Islas Heard y McDonald"
-    },
-    "HN": {
-      "zoneName": "Honduras"
-    },
-    "HR": {
-      "zoneName": "Croacia"
-    },
-    "HT": {
-      "zoneName": "Haití"
-    },
-    "HU": {
-      "zoneName": "Hungría"
-    },
-    "ID": {
-      "zoneName": "Indonesia"
-    },
-    "IE": {
-      "zoneName": "Irlanda"
-    },
-    "IL": {
-      "zoneName": "Israel"
-    },
-    "IM": {
-      "zoneName": "Isla de Man"
-    },
-    "IN-AN": {
-      "countryName": "India",
-      "zoneName": "Islas de Andamán y Nicobar"
-    },
-    "IN-AP": {
-      "countryName": "India",
-      "zoneName": "Andhra Pradesh"
-    },
-    "IN-AR": {
-      "countryName": "India",
-      "zoneName": "Arunachal Pradesh"
-    },
-    "IN-AS": {
-      "countryName": "India",
-      "zoneName": "Assam"
-    },
-    "IN-BR": {
-      "countryName": "India",
-      "zoneName": "Bihar"
-    },
-    "IN-CT": {
-      "countryName": "India",
-      "zoneName": "Chhattisgarh"
-    },
-    "IN-DL": {
-      "countryName": "India",
-      "zoneName": "Delhi"
-    },
-    "IN-DN": {
-      "countryName": "India",
-      "zoneName": "Dadra y Nagar Haveli"
-    },
-    "IN-GA": {
-      "countryName": "India",
-      "zoneName": "Goa"
-    },
-    "IN-GJ": {
-      "countryName": "India",
-      "zoneName": "Gujarat"
-    },
-    "IN-HP": {
-      "countryName": "India",
-      "zoneName": "Himachal Pradesh"
-    },
-    "IN-HR": {
-      "countryName": "India",
-      "zoneName": "Haryana"
-    },
-    "IN-JH": {
-      "countryName": "India",
-      "zoneName": "Jharkhand"
-    },
-    "IN-JK": {
-      "countryName": "India",
-      "zoneName": "Jammu y Cachemira"
-    },
-    "IN-KA": {
-      "countryName": "India",
-      "zoneName": "Karnataka"
-    },
-    "IN-KL": {
-      "countryName": "India",
-      "zoneName": "Kerala"
-    },
-    "IN-MH": {
-      "countryName": "India",
-      "zoneName": "Maharashtra"
-    },
-    "IN-ML": {
-      "countryName": "India",
-      "zoneName": "Meghalaya"
-    },
-    "IN-MN": {
-      "countryName": "India",
-      "zoneName": "Manipur"
-    },
-    "IN-MP": {
-      "countryName": "India",
-      "zoneName": "Madhya Pradesh"
-    },
-    "IN-MZ": {
-      "countryName": "India",
-      "zoneName": "Mizoram"
-    },
-    "IN-NL": {
-      "countryName": "India",
-      "zoneName": "Nagaland"
-    },
-    "IN-OR": {
-      "countryName": "India",
-      "zoneName": "Orissa"
-    },
-    "IN-PB": {
-      "countryName": "India",
-      "zoneName": "Punjab"
-    },
-    "IN-PY": {
-      "countryName": "India",
-      "zoneName": "Pondicherry"
-    },
-    "IN-RJ": {
-      "countryName": "India",
-      "zoneName": "Rajasthan"
-    },
-    "IN-SK": {
-      "countryName": "India",
-      "zoneName": "Sikkim"
-    },
-    "IN-TN": {
-      "countryName": "India",
-      "zoneName": "Tamil Nadu"
-    },
-    "IN-TR": {
-      "countryName": "India",
-      "zoneName": "Tripura"
-    },
-    "IN-UP": {
-      "countryName": "India",
-      "zoneName": "Uttar Pradesh"
-    },
-    "IN-UT": {
-      "countryName": "India",
-      "zoneName": "Uttarakhand"
-    },
-    "IN-WB": {
-      "countryName": "India",
-      "zoneName": "Bengala Occidental"
-    },
-    "IO": {
-      "zoneName": "Territorio Británico del Océano Índico"
-    },
-    "IQ": {
-      "zoneName": "Irak"
-    },
-    "IQ-KUR": {
-      "countryName": "Irak",
-      "zoneName": "Kurdistán"
-    },
-    "IR": {
-      "zoneName": "Irán"
-    },
-    "IS": {
-      "zoneName": "Islandia"
-    },
-    "IT": {
-      "zoneName": "Italia"
-    },
-    "IT-CNO": {
-      "countryName": "Italia",
-      "zoneName": "Centro-norte"
-    },
-    "IT-CSO": {
-      "countryName": "Italia",
-      "zoneName": "Centro-sur"
-    },
-    "IT-NO": {
-      "countryName": "Italia",
-      "zoneName": "Norte"
-    },
-    "IT-SAR": {
-      "countryName": "Italia",
-      "zoneName": "Cerdeña"
-    },
-    "IT-SIC": {
-      "countryName": "Italia",
-      "zoneName": "Sicilia"
-    },
-    "IT-SO": {
-      "countryName": "Italia",
-      "zoneName": "Sur"
-    },
-    "JE": {
-      "zoneName": "Jersey"
-    },
-    "JM": {
-      "zoneName": "Jamaica"
-    },
-    "JO": {
-      "zoneName": "Jordania"
-    },
-    "JP-CB": {
-      "countryName": "Japón",
-      "zoneName": "Chūbu"
-    },
-    "JP-CG": {
-      "countryName": "Japón",
-      "zoneName": "Chūgoku"
-    },
-    "JP-HKD": {
-      "countryName": "Japón",
-      "zoneName": "Hokkaidō"
-    },
-    "JP-HR": {
-      "countryName": "Japón",
-      "zoneName": "Hokuriku"
-    },
-    "JP-KN": {
-      "countryName": "Japón",
-      "zoneName": "Kansai"
-    },
-    "JP-KY": {
-      "countryName": "Japón",
-      "zoneName": "Kyūshū"
-    },
-    "JP-ON": {
-      "countryName": "Japón",
-      "zoneName": "Okinawa"
-    },
-    "JP-SK": {
-      "countryName": "Japón",
-      "zoneName": "Shikoku"
-    },
-    "JP-TH": {
-      "countryName": "Japón",
-      "zoneName": "Tōhoku"
-    },
-    "JP-TK": {
-      "countryName": "Japón",
-      "zoneName": "Tokio"
-    },
-    "KE": {
-      "zoneName": "Kenia"
-    },
-    "KG": {
-      "zoneName": "Kirguistán"
-    },
-    "KH": {
-      "zoneName": "Camboya"
-    },
-    "KI": {
-      "zoneName": "Kiribati"
-    },
-    "KM": {
-      "zoneName": "Comoras"
-    },
-    "KN": {
-      "zoneName": "San Cristóbal y Nieves"
-    },
-    "KP": {
-      "zoneName": "Corea del Norte"
-    },
-    "KR": {
-      "zoneName": "Corea del Sur"
-    },
-    "KW": {
-      "zoneName": "Kuwait"
-    },
-    "KY": {
-      "zoneName": "Islas Caimán"
-    },
-    "KZ": {
-      "zoneName": "Kazajistán"
-    },
-    "LA": {
-      "zoneName": "Laos"
-    },
-    "LB": {
-      "zoneName": "Líbano"
-    },
-    "LC": {
-      "zoneName": "Santa Lucía"
-    },
-    "LI": {
-      "zoneName": "Liechtenstein"
-    },
-    "LK": {
-      "zoneName": "Sri Lanka"
-    },
-    "LR": {
-      "zoneName": "Liberia"
-    },
-    "LS": {
-      "zoneName": "Lesoto"
-    },
-    "LT": {
-      "zoneName": "Lituania"
-    },
-    "LU": {
-      "zoneName": "Luxemburgo"
-    },
-    "LV": {
-      "zoneName": "Letonia"
-    },
-    "LY": {
-      "zoneName": "Libia"
-    },
-    "MA": {
-      "zoneName": "Marruecos"
-    },
-    "MC": {
-      "zoneName": "Mónaco"
-    },
-    "MD": {
-      "zoneName": "Moldavia"
-    },
-    "ME": {
-      "zoneName": "Montenegro"
-    },
-    "MF": {
-      "countryName": "Isla de San Martín",
-      "zoneName": "Francia"
-    },
-    "MG": {
-      "zoneName": "Madagascar"
-    },
-    "MH": {
-      "zoneName": "Islas Marshall"
-    },
-    "MK": {
-      "zoneName": "Macedonia del Norte"
-    },
-    "ML": {
-      "zoneName": "Malí"
-    },
-    "MM": {
-      "zoneName": "Birmania"
-    },
-    "MN": {
-      "zoneName": "Mongolia"
-    },
-    "MO": {
-      "zoneName": "Macao"
-    },
-    "MP": {
-      "zoneName": "Islas Marianas del Norte"
-    },
-    "MQ": {
-      "zoneName": "Martinica"
-    },
-    "MR": {
-      "zoneName": "Mauritania"
-    },
-    "MS": {
-      "zoneName": "Montserrat"
-    },
-    "MT": {
-      "zoneName": "Malta"
-    },
-    "MU": {
-      "zoneName": "Mauricio"
-    },
-    "MV": {
-      "zoneName": "Maldivas"
-    },
-    "MW": {
-      "zoneName": "Malaui"
-    },
-    "MX": {
-      "zoneName": "México"
-    },
-    "MX-BC": {
-      "countryName": "México",
-      "zoneName": "Baja California"
-    },
-    "MX-CE": {
-      "countryName": "México",
-      "zoneName": "Central"
-    },
-    "MX-NE": {
-      "countryName": "México",
-      "zoneName": "Noreste"
-    },
-    "MX-NO": {
-      "countryName": "México",
-      "zoneName": "Norte"
-    },
-    "MX-NW": {
-      "countryName": "México",
-      "zoneName": "Noroeste"
-    },
-    "MX-OC": {
-      "countryName": "México",
-      "zoneName": "Occidental"
-    },
-    "MX-OR": {
-      "countryName": "México",
-      "zoneName": "Oriental"
-    },
-    "MX-PN": {
-      "countryName": "México",
-      "zoneName": "Peninsula"
-    },
-    "MY-EM": {
-      "countryName": "Malasia",
-      "zoneName": "Borneo"
-    },
-    "MY-WM": {
-      "countryName": "Malasia",
-      "zoneName": "Península"
-    },
-    "MZ": {
-      "zoneName": "Mozambique"
-    },
-    "NA": {
-      "zoneName": "Namibia"
-    },
-    "NC": {
-      "zoneName": "Nueva Caledonia"
-    },
-    "NE": {
-      "zoneName": "Níger"
-    },
-    "NF": {
-      "zoneName": "Isla Norfolk"
-    },
-    "NG": {
-      "zoneName": "Nigeria"
-    },
-    "NI": {
-      "zoneName": "Nicaragua"
-    },
-    "NKR": {
-      "zoneName": "Alto Karabaj"
-    },
-    "NL": {
-      "zoneName": "Holanda"
-    },
-    "NO-NO1": {
-      "countryName": "Noruega",
-      "zoneName": "Sureste"
-    },
-    "NO-NO2": {
-      "countryName": "Noruega",
-      "zoneName": "Suroeste"
-    },
-    "NO-NO3": {
-      "countryName": "Noruega",
-      "zoneName": "Centro"
-    },
-    "NO-NO4": {
-      "countryName": "Noruega",
-      "zoneName": "Norte"
-    },
-    "NO-NO5": {
-      "countryName": "Noruega",
-      "zoneName": "Oeste"
-    },
-    "NP": {
-      "zoneName": "Nepal"
-    },
-    "NR": {
-      "zoneName": "Nauru"
-    },
-    "NU": {
-      "zoneName": "Niue"
-    },
-    "NZ": {
-      "zoneName": "Nueva Zelanda"
-    },
-    "NZ-NZA": {
-      "countryName": "Nueva Zelanda",
-      "zoneName": "Islas Auckland"
-    },
-    "NZ-NZC": {
-      "countryName": "Nueva Zelanda",
-      "zoneName": "Islas Chatham"
-    },
-    "OM": {
-      "zoneName": "Omán"
-    },
-    "PA": {
-      "zoneName": "Panamá"
-    },
-    "PE": {
-      "zoneName": "Perú"
-    },
-    "PF": {
-      "zoneName": "Polinesia Francesa"
-    },
-    "PG": {
-      "zoneName": "Papúa Nueva Guinea"
-    },
-    "PH": {
-      "zoneName": "Filipinas"
-    },
-    "PK": {
-      "zoneName": "Pakistán"
-    },
-    "PL": {
-      "zoneName": "Polonia"
-    },
-    "PM": {
-      "zoneName": "San Pedro y Miquelón"
-    },
-    "PN": {
-      "zoneName": "Islas Pitcairn"
-    },
-    "PR": {
-      "zoneName": "Puerto Rico"
-    },
-    "PS": {
-      "zoneName": "Palestina"
-    },
-    "PT": {
-      "zoneName": "Portugal"
-    },
-    "PT-AC": {
-      "countryName": "Portugal",
-      "zoneName": "Azores"
-    },
-    "PT-MA": {
-      "countryName": "Portugal",
-      "zoneName": "Madeira"
-    },
-    "PW": {
-      "zoneName": "Palau"
-    },
-    "PY": {
-      "zoneName": "Paraguay"
-    },
-    "QA": {
-      "zoneName": "Catar"
-    },
-    "RE": {
-      "zoneName": "Reunión"
-    },
-    "RO": {
-      "zoneName": "Rumanía"
-    },
-    "RS": {
-      "zoneName": "Serbia"
-    },
-    "RU": {
-      "zoneName": "Rusia"
-    },
-    "RU-1": {
-      "countryName": "Rusia",
-      "zoneName": "Rusia europea y Urales"
-    },
-    "RU-2": {
-      "countryName": "Rusia",
-      "zoneName": "Siberia"
-    },
-    "RU-AS": {
-      "zoneName": "Rusia"
-    },
-    "RU-EU": {
-      "zoneName": "Rusia"
-    },
-    "RU-KGD": {
-      "countryName": "Rusia",
-      "zoneName": "Kaliningrado"
-    },
-    "RW": {
-      "zoneName": "Ruanda"
-    },
-    "SA": {
-      "zoneName": "Arabia Saudí"
-    },
-    "SB": {
-      "zoneName": "Islas Salomón"
-    },
-    "SC": {
-      "zoneName": "Seychelles"
-    },
-    "SD": {
-      "zoneName": "Sudán"
-    },
-    "SE": {
-      "zoneName": "Suecia"
-    },
-    "SG": {
-      "zoneName": "Singapur"
-    },
-    "SH": {
-      "zoneName": "Santa Elena, Ascensión y Tristán de Acuña"
-    },
-    "SI": {
-      "zoneName": "Eslovenia"
-    },
-    "SJ": {
-      "zoneName": "Svalbard y Jan Mayen"
-    },
-    "SK": {
-      "zoneName": "Eslovaquia"
-    },
-    "SL": {
-      "zoneName": "Sierra Leona"
-    },
-    "SM": {
-      "zoneName": "San Marino"
-    },
-    "SN": {
-      "zoneName": "Senegal"
-    },
-    "SO": {
-      "zoneName": "Somalia"
-    },
-    "SR": {
-      "zoneName": "Surinam"
-    },
-    "SS": {
-      "zoneName": "Sudán del Sur"
-    },
-    "ST": {
-      "zoneName": "Santo Tomé y Príncipe"
-    },
-    "SV": {
-      "zoneName": "El Salvador"
-    },
-    "SX": {
-      "countryName": "Sint Maarten",
-      "zoneName": "Países Bajos"
-    },
-    "SY": {
-      "zoneName": "Siria"
-    },
-    "SZ": {
-      "zoneName": "Suazilandia"
-    },
-    "TC": {
-      "zoneName": "Islas Turcas y Caicos"
-    },
-    "TD": {
-      "zoneName": "Chad"
-    },
-    "TF": {
-      "zoneName": "Territorios Australes Franceses"
-    },
-    "TG": {
-      "zoneName": "Togo"
-    },
-    "TH": {
-      "zoneName": "Tailandia"
-    },
-    "TJ": {
-      "zoneName": "Tayikistán"
-    },
-    "TK": {
-      "zoneName": "Tokelau"
-    },
-    "TL": {
-      "zoneName": "Timor Oriental"
-    },
-    "TM": {
-      "zoneName": "Turkmenistán"
-    },
-    "TN": {
-      "zoneName": "Túnez"
-    },
-    "TO": {
-      "zoneName": "Tonga"
-    },
-    "TR": {
-      "zoneName": "Turquía"
-    },
-    "TT": {
-      "zoneName": "Trinidad y Tobago"
-    },
-    "TV": {
-      "zoneName": "Tuvalu"
-    },
-    "TW": {
-      "zoneName": "Taiwán"
-    },
-    "TZ": {
-      "zoneName": "Tanzania"
-    },
-    "UA": {
-      "zoneName": "Ucrania"
-    },
-    "UA-CR": {
-      "countryName": "Ucrania",
-      "zoneName": "Crimea"
-    },
-    "UG": {
-      "zoneName": "Uganda"
-    },
-    "UM": {
-      "zoneName": "Islas Ultramarinas Menores de Estados Unidos"
-    },
-    "US-HI": {
-      "countryName": "Estados Unidos",
-      "zoneName": "Hawái"
-    },
-    "US-HI-KA": {
-      "countryName": "Estados Unidos",
-      "zoneName": "Kauai"
-    },
-    "US-HI-KH": {
-      "countryName": "Estados Unidos",
-      "zoneName": "Kahoolawe"
-    },
-    "US-HI-LA": {
-      "countryName": "Estados Unidos",
-      "zoneName": "Lanai"
-    },
-    "US-HI-MA": {
-      "countryName": "Estados Unidos",
-      "zoneName": "Maui"
-    },
-    "US-HI-MO": {
-      "countryName": "Estados Unidos",
-      "zoneName": "Molokai"
-    },
-    "US-HI-NI": {
-      "countryName": "Estados Unidos",
-      "zoneName": "Niihau"
-    },
-    "US-HI-OA": {
-      "countryName": "Estados Unidos",
-      "zoneName": "Oahu"
-    },
-    "US-CAL-BANC": {
-      "countryName": "Estados Unidos",
-      "zoneName": "Balancing Authority Of Northern California"
-    },
-    "US-CAL-CISO": {
-      "countryName": "Estados Unidos",
-      "zoneName": "California Independent System Operator"
-    },
-    "US-CAL-IID": {
-      "countryName": "Estados Unidos",
-      "zoneName": "Imperial Irrigation District"
-    },
-    "US-CAL-LDWP": {
-      "countryName": "Estados Unidos",
-      "zoneName": "Los Angeles Department Of Water And Power"
-    },
-    "US-CAL-TIDC": {
-      "countryName": "Estados Unidos",
-      "zoneName": "Turlock Irrigation District"
-    },
-    "US-CAR-CPLE": {
-      "countryName": "Estados Unidos",
-      "zoneName": "Duke Energy Progress East"
-    },
-    "US-CAR-CPLW": {
-      "countryName": "Estados Unidos",
-      "zoneName": "Duke Energy Progress West"
-    },
-    "US-CAR-DUK": {
-      "countryName": "Estados Unidos",
-      "zoneName": "Duke Energy Carolinas"
-    },
-    "US-CAR-SC": {
-      "countryName": "Estados Unidos",
-      "zoneName": "South Carolina Public Service Authority"
-    },
-    "US-CAR-SCEG": {
-      "countryName": "Estados Unidos",
-      "zoneName": "South Carolina Electric & Gas Company"
-    },
-    "US-CAR-YAD": {
-      "countryName": "Estados Unidos",
-      "zoneName": "Alcoa Power Generating, Inc. Yadkin Division"
-    },
-    "US-CENT-SPA": {
-      "countryName": "Estados Unidos",
-      "zoneName": "Southwestern Power Administration"
-    },
-    "US-CENT-SWPP": {
-      "countryName": "Estados Unidos",
-      "zoneName": "Southwest Power Pool"
-    },
-    "US-FLA-FMPP": {
-      "countryName": "Estados Unidos",
-      "zoneName": "Florida Municipal Power Pool"
-    },
-    "US-FLA-FPC": {
-      "countryName": "Estados Unidos",
-      "zoneName": "Duke Energy Florida Inc"
-    },
-    "US-FLA-FPL": {
-      "countryName": "Estados Unidos",
-      "zoneName": "Florida Power & Light Company"
-    },
-    "US-FLA-GVL": {
-      "countryName": "Estados Unidos",
-      "zoneName": "Gainesville Regional Utilities"
-    },
-    "US-FLA-HST": {
-      "countryName": "Estados Unidos",
-      "zoneName": "Ciudad de Homestead"
-    },
-    "US-FLA-JEA": {
-      "countryName": "Estados Unidos",
-      "zoneName": "JEA"
-    },
-    "US-FLA-NSB": {
-      "countryName": "Estados Unidos",
-      "zoneName": "Utilities Commission Of New Smyrna Beach"
-    },
-    "US-FLA-SEC": {
-      "countryName": "Estados Unidos",
-      "zoneName": "Seminole Electric Cooperative"
-    },
-    "US-FLA-TAL": {
-      "countryName": "Estados Unidos",
-      "zoneName": "Ciudad de Tallahassee"
-    },
-    "US-FLA-TEC": {
-      "countryName": "Estados Unidos",
-      "zoneName": "Tampa Electric Company"
-    },
-    "US-MIDA-PJM": {
-      "countryName": "Estados Unidos",
-      "zoneName": "PJM Interconnection, Llc"
-    },
-    "US-MIDW-AECI": {
-      "countryName": "Estados Unidos",
-      "zoneName": "Associated Electric Cooperative, Inc."
-    },
-    "US-MIDW-GLHB": {
-      "countryName": "Estados Unidos",
-      "zoneName": "GridLiance"
-    },
-    "US-MIDW-LGEE": {
-      "countryName": "Estados Unidos",
-      "zoneName": "Louisville Gas And Electric Company And Kentucky Utilities"
-    },
-    "US-MIDW-MISO": {
-      "countryName": "Estados Unidos",
-      "zoneName": "Midcontinent Independent Transmission System Operator, Inc.."
-    },
-    "US-NE-ISNE": {
-      "countryName": "Estados Unidos",
-      "zoneName": "Iso New England Inc."
-    },
-    "US-NW-AVA": {
-      "countryName": "Estados Unidos",
-      "zoneName": "Avista Corporation"
-    },
-    "US-NW-AVRN": {
-      "countryName": "Estados Unidos",
-      "zoneName": "Avangrid Renewables Cooperative"
-    },
-    "US-NW-BPAT": {
-      "countryName": "Estados Unidos",
-      "zoneName": "Bonneville Power Administration"
-    },
-    "US-NW-CHPD": {
-      "countryName": "Estados Unidos",
-      "zoneName": "PUD No. 1 Of Chelan County"
-    },
-    "US-NW-DOPD": {
-      "countryName": "Estados Unidos",
-      "zoneName": "PUD No. 1 Of Douglas County"
-    },
-    "US-NW-GCPD": {
-      "countryName": "Estados Unidos",
-      "zoneName": "PUD No. 2 Of Grant County, Washington"
-    },
-    "US-NW-GRID": {
-      "countryName": "Estados Unidos",
-      "zoneName": "Gridforce Energy Management, Llc"
-    },
-    "US-NW-GWA": {
-      "countryName": "Estados Unidos",
-      "zoneName": "Naturener Power Watch, Llc (Gwa)"
-    },
-    "US-NW-IPCO": {
-      "countryName": "Estados Unidos",
-      "zoneName": "Idaho Power Company"
-    },
-    "US-NW-NEVP": {
-      "countryName": "Estados Unidos",
-      "zoneName": "Nevada Power Company"
-    },
-    "US-NW-NWMT": {
-      "countryName": "Estados Unidos",
-      "zoneName": "Northwestern Energy"
-    },
-    "US-NW-PACE": {
-      "countryName": "Estados Unidos",
-      "zoneName": "Pacificorp East"
-    },
-    "US-NW-PACW": {
-      "countryName": "Estados Unidos",
-      "zoneName": "Pacificorp West"
-    },
-    "US-NW-PGE": {
-      "countryName": "Estados Unidos",
-      "zoneName": "Portland General Electric Company"
-    },
-    "US-NW-PSCO": {
-      "countryName": "Estados Unidos",
-      "zoneName": "Public Service Company Of Colorado"
-    },
-    "US-NW-PSEI": {
-      "countryName": "Estados Unidos",
-      "zoneName": "Puget Sound Energy"
-    },
-    "US-NW-SCL": {
-      "countryName": "Estados Unidos",
-      "zoneName": "Seattle City Light"
-    },
-    "US-NW-TPWR": {
-      "countryName": "Estados Unidos",
-      "zoneName": "City Of Tacoma, Department Of Public Utilities, Light Division"
     },
     "US-NW-WACM": {
       "countryName": "Estados Unidos",
@@ -3038,10 +1651,6 @@
       "countryName": "Estados Unidos",
       "zoneName": "New York Independent System Operator"
     },
-    "US-SE-AEC": {
-      "countryName": "Estados Unidos",
-      "zoneName": "Powersouth Energy Cooperative"
-    },
     "US-SE-SEPA": {
       "countryName": "Estados Unidos",
       "zoneName": "Southeastern Power Administration"
@@ -3066,10 +1675,6 @@
       "countryName": "Estados Unidos",
       "zoneName": "Griffith Energy, LLC"
     },
-    "US-SW-GRMA": {
-      "countryName": "Estados Unidos",
-      "zoneName": "Gila River Power, LLC"
-    },
     "US-SW-HGMA": {
       "countryName": "Estados Unidos",
       "zoneName": "New Harquahala Generating Company, LLC"
@@ -3090,64 +1695,6 @@
       "countryName": "Estados Unidos",
       "zoneName": "Western Area Power Administration - Desert Southwest Region"
     },
-=======
-    "US-NW-WAUW": {
-      "countryName": "Estados Unidos",
-      "zoneName": "Western Area Power Administration UGP West"
-    },
-    "US-NW-WWA": {
-      "countryName": "Estados Unidos",
-      "zoneName": "Naturener Wind Watch, Llc"
-    },
-    "US-NY-NYIS": {
-      "countryName": "Estados Unidos",
-      "zoneName": "New York Independent System Operator"
-    },
-    "US-SE-SEPA": {
-      "countryName": "Estados Unidos",
-      "zoneName": "Southeastern Power Administration"
-    },
-    "US-SE-SOCO": {
-      "countryName": "Estados Unidos",
-      "zoneName": "Southern Company Services, Inc. - Trans"
-    },
-    "US-SW-AZPS": {
-      "countryName": "Estados Unidos",
-      "zoneName": "Arizona Public Service Company"
-    },
-    "US-SW-DEAA": {
-      "countryName": "Estados Unidos",
-      "zoneName": "Arlington Valley, LLC"
-    },
-    "US-SW-EPE": {
-      "countryName": "Estados Unidos",
-      "zoneName": "El Paso Electric Company"
-    },
-    "US-SW-GRIF": {
-      "countryName": "Estados Unidos",
-      "zoneName": "Griffith Energy, LLC"
-    },
-    "US-SW-HGMA": {
-      "countryName": "Estados Unidos",
-      "zoneName": "New Harquahala Generating Company, LLC"
-    },
-    "US-SW-PNM": {
-      "countryName": "Estados Unidos",
-      "zoneName": "Public Service Company Of New Mexico"
-    },
-    "US-SW-SRP": {
-      "countryName": "Estados Unidos",
-      "zoneName": "Salt River Project"
-    },
-    "US-SW-TEPC": {
-      "countryName": "Estados Unidos",
-      "zoneName": "Tucson Electric Power Company"
-    },
-    "US-SW-WALC": {
-      "countryName": "Estados Unidos",
-      "zoneName": "Western Area Power Administration - Desert Southwest Region"
-    },
->>>>>>> 6709878a
     "US-TEN-TVA": {
       "countryName": "Estados Unidos",
       "zoneName": "Tennessee Valley Authority"
