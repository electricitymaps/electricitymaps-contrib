{
  "info-modal": {
    "title": "Info",
    "intro-text": "La app Electricity Maps provee información en tiempo real web y móvil para ciudadanos, expertos en energía, ONG y legisladores que promueven un mejor entendimiento de los desafíos de la transición energética.",
    "open-source-text": "Esta app es de <a href=\"%s\" target=\"_blank\">código abierto</a> (<a href=\"%s\" target=\"_blank\">ver fuentes de datos</a>) e impulsada por la comunidad.",
    "feedback-button": "Comparte tus comentarios",
    "github-button": "Visítanos en GitHub",
    "twitter-button": "Compártelo en Twitter",
    "slack-button": "Únete a la comunidad en Slack",
    "privacy-policy": "Política de privacidad",
    "legal-notice": "Aviso legal"
  },
  "settings-modal": {
    "title": "Configuración"
  },
  "panel-initial-text": {
    "thisproject": "Esta app es de",
    "opensource": "código abierto",
    "see": "ver",
    "datasources": "las fuentes de los datos",
    "contribute": "Contribuye <a href=\"%s\" target=\"_blank\">añadiendo tu región o país</a>"
  },
  "mobile-main-menu": {
    "map": "Electricity Maps",
    "areas": "Zonas",
    "about": "Info"
  },
  "onboarding-modal": {
    "view1": {
      "subtitle": "Visualización del impacto climático de la electricidad"
    },
    "view2": {
      "header": "Visualiza cuánto CO₂ se emite para producir tu electricidad, en tiempo real.",
      "text": "El color de cada país refleja la intensidad de carbono (que incluye todos los gases de efecto invernadero) de la electricidad que se consume. Cuanto más verde sea, más respectuosa con el clima será la electricidad."
    },
    "view3": {
      "header": "Descubre de dónde viene tu electricidad",
      "text": "Las flechas del mapa indican flujos de electricidad entre diferentes zonas. Haz clic en una zona para ver más información sobre los orígenes de su electricidad."
    },
    "view4": {
      "header": "Intensidad del viento y del sol en tiempo real",
      "text": "La producción de energía eólica y solar depende del tiempo. Presiona los botones Sol y Viento para ver en tiempo real la fuerza del viento y del sol en todo el mundo."
    }
  },
  "country-panel": {
    "source": "fuente",
    "carbonintensity": "Intensidad de carbono",
    "lowcarbon": "Baja en emisiones",
    "renewable": "Renovables",
    "electricityproduction": "Producción de electricidad",
    "electricityconsumption": "Consumo de electricidad",
    "bysource": "por fuente",
    "emissions": "Emisiones de CO₂",
    "addeditsource": "<a href=\"%s\" target=\"_blank\">añadir o modificar fuente</a>",
    "helpfrom": "con la ayuda de",
    "noDataAtTimestamp": "Los datos no están disponibles temporalmente para la hora señalada",
    "noLiveData": "Los datos en tiempo real no están disponibles temporalmente para esta zona",
    "dataIsDelayed": "Los datos para esta región pueden tener hasta %s horas de retraso. Los datos en tiempo real no pueden ser mostrados.",
    "estimated": "estimados",
    "aggregated": "agregados",
    "dataIsEstimated": "Algunos de los datos de esta región son estimados. Lee más sobre la metodología de estimación <a href=\"https://github.com/electricityMaps/electricitymaps-contrib/wiki/Estimation-methods\" target=\"_blank\">aquí</a>.",
    "exchangesAreMissing": "Los intercambios son considerados en los cálculos pero no son mostrados actualmente. Lee más acerca de nuestros agregados históricos <a href=\"https://github.com/electricityMaps/electricitymaps-contrib/wiki/Historical-aggregates\" target=\"_blank\">aquí</a>.",
    "estimatedTooltip": "Los datos en tiempo real para esta zona son estimados basados en datos de las fuentes y suposiciones del modelo.",
    "aggregatedTooltip": "Alternar entre visualización a nivel de zona o vista agregada de país",
    "helpUs": "Ayúdanos a identificar el problema revisando los <a href=\"%s\" target=\"_blank\">registros de ejecución</a> o contactando al proveedor de datos.",
    "noParserInfo": "No tenemos aún información para esta zona.<br/> ¿Quieres ayudarnos a solucionarlo? Contribuye si quieres <a href=\"%s\" target=\"_blank\">añadiendo los datos de la zona</a>.",
    "now": "Ahora"
  },
  "time-controller": {
    "title": "Mostrar datos del pasado"
  },
  "left-panel": {
    "zone-list-header-title": "Impacto climático por zona",
    "zone-list-header-subtitle": "Según la intensidad de carbono de la electricidad consumida (gCO₂eq/kWh)",
    "search": "Buscar zonas"
  },
  "country-history": {
    "carbonintensity": {
      "default": "Intensidad de carbono en los últimos %1$s",
      "hourly": "Intensidad de carbono en las últimas 24 horas",
      "daily": "Intensidad de carbono en el último mes",
      "monthly": "Intensidad de carbono en el último año",
      "yearly": "Intensidad de carbono en los últimos 5 años"
    },
    "Getdata": "Obtener datos históricos por horas y en tiempo real + pronóstico con la API de Electricity Maps",
    "emissionsorigin": {
      "hourly": "Origen de las emisiones en las últimas 24 horas"
    },
    "emissionsproduction": {
      "hourly": "Emisiones producidas en las últimas 24 horas"
    },
    "electricityorigin": {
      "hourly": "Origen de la electricidad en las últimas 24 horas"
    },
    "electricityproduction": {
      "hourly": "Producción de electricidad en las últimas 24 horas"
    },
    "electricityprices": {
      "hourly": "Precios de la electricidad en las últimas 24 horas"
    },
    "emissions": {
      "hourly": "Emisiones en las últimas 24 horas"
    }
  },
  "footer": {
    "foundbugs": "¿Has encontrado algún error o tienes alguna sugerencia? Cuéntanoslo",
    "faq-text": "¿Alguna duda? Consulta nuestras",
    "faq": "preguntas frecuentes.",
    "here": "aquí"
  },
  "legends": {
    "windpotential": "Potencial de la fuerza del viento",
    "solarpotential": "Potencial solar",
    "colorblindmode": "Modo para daltónicos",
    "carbonintensity": "Intensidad de carbono"
  },
  "tooltips": {
    "carbonintensity": "Intensidad de carbono",
    "lowcarbon": "Baja en emisiones",
    "renewable": "Renovables",
    "crossborderexport": "Exportación transfronteriza",
    "carbonintensityexport": "Intensidad de carbono de la energía exportada",
    "ofinstalled": "de la capacidad instalada",
    "utilizing": "utilizando",
    "representing": "representando",
    "ofemissions": "de emisiones",
    "withcarbonintensity": "con una intensidad de carbono de",
    "zoomIn": "Acercar",
    "zoomOut": "Alejar",
    "showWindLayer": "Mostrar las corrientes de aire",
    "hideWindLayer": "Ocultar las corrientes de aire",
    "showSolarLayer": "Mostrar los rayos solares",
    "hideSolarLayer": "Ocultar los rayos solares",
    "weatherDisabled": "La información del clima no está disponible en este momento",
    "toggleDarkMode": "Modo oscuro",
    "noParserInfo": "No hay datos disponibles",
    "temporaryDataOutage": "Datos temporalmente no disponibles",
    "production": "producción",
    "consumption": "consumo",
    "cpinfo": "El <b>consumo</b> tiene en cuenta las importaciones y exportaciones de energía, la <b>producción</b> no",
    "aggregated": "agregado",
    "detailed": "detallado",
<<<<<<< HEAD
    "aggregateInfo": "Alternar entre visualización a nivel de zona o vista agregada de país",
=======
    "aggregateInfo": "Los países con datos zonales no disponibles no pueden ser agregados",
>>>>>>> 84de80af
    "selectLanguage": "Cambiar de idioma",
    "lowCarbDescription": "Incluye renovables y nuclear",
    "dataIsDelayed": "Datos con retraso"
  },
  "misc": {
    "maintitle": "Emisiones de CO₂ del consumo eléctrico en tiempo real",
    "oops": "¡Ups! Estamos teniendo problemas con el servidor. Lo intentaremos de nuevo en unos segundos.",
    "newversion": "¡Hay disponible una nueva versión! Pulsa <a onClick=\"location.reload(true);\">aquí</a> para recargar.",
    "webgl-not-supported": "No se puede mostrar el mapa porque este navegador no es compatible con WebGL.",
    "retrynow": "Vuelve a intentarlo",
    "database-ad": "¿Buscas datos históricos? <a href=\"https://electricitymaps.com?utm_source=app.electricitymaps.com&utm_medium=referral\" target=\"_blank\">Echa un vistazo a nuestra Base de Datos!</a>",
    "api-ad": "¿Quieres datos en tiempo real en tu app o dispositivo? <a href=\"https://electricitymaps.com?utm_source=app.electricitymaps.com&utm_medium=referral\" target=\"_blank\">Prueba nuestra API!</a>",
    "legend": "Leyenda",
    "faq": "Preguntas frecuentes",
    "privacyPolicy": "Política de privacidad",
    "legalNotice": "Aviso legal"
  },
  "wind": "energía eólica",
  "windDataError": "Los datos para la energía eólica actualmente no están disponibles",
  "solar": "energía solar",
  "solarDataError": "Los datos para la energía solar actualmente no están disponibles",
  "hydro": "energía hidráulica",
  "hydro storage": "almac. hidrául.",
  "battery storage": "almac. en baterías",
  "biomass": "biomasa",
  "nuclear": "nuclear",
  "geothermal": "geotermia",
  "gas": "gas natural",
  "coal": "carbón",
  "oil": "petróleo",
  "unknown": "desconocido",
  "electricityComesFrom": "<b>%1$s %%</b> de la electricidad de %4$s <b>%2$s</b> es producida por %3$s",
  "emissionsComeFrom": "<b>%1$s %%</b> de las emisiones de %4$s <b>%2$s</b> es producida por %3$s",
  "electricityStoredUsing": "<b>%1$s %%</b> de la electricidad de %4$s <b>%2$s</b> se almacena utilizando %3$s",
  "emissionsStoredUsing": "<b>%1$s %%</b> de las emisiones de %4$s <b>%2$s</b> se almacena utilizando %3$s",
  "electricityExportedTo": "<b>%1$s %%</b> de la electricidad de %4$s <b>%2$s</b> se exporta a %5$s <b>%3$s</b>",
  "emissionsExportedTo": "<b>%1$s %%</b> de las emisiones de %4$s <b>%2$s</b> se exporta a %5$s <b>%3$s</b>",
  "electricityImportedFrom": "<b>%1$s %%</b> de la electricidad de %4$s <b>%2$s</b> se importa de %5$s <b>%3$s</b>",
  "emissionsImportedFrom": "<b>%1$s %%</b> de las emisiones de %4$s <b>%2$s</b> se importa de %5$s <b>%3$s</b>",
  "ofCO2eqPerMinute": "de CO₂eq por minuto",
  "theMap": {
    "groupName": "El mapa",
    "mapColors-question": "¿Qué significan los colores del mapa?",
    "mapColors-answer": "El color de cada zona del mapa refleja la cantidad de gases de efecto invernadero emitidos por cada unidad de electricidad consumida (su <a href=\"#carbonIntensity\" class=\"entry-link\">intensidad de carbono</a>). Cuanto más verde, más respetuoso con el clima es el consumo eléctrico.",
    "mapArrows-question": "¿Qué significan las flechas entre distintas zonas del mapa?",
    "mapArrows-answer": "Las flechas entre distintas zonas indican el flujo físico (importaciones y exportaciones) de la electricidad entre dos zonas: cuanto más rápido parpadeen, más rápido es el flujo. Este flujo es importante porque al importar electricidad de zonas vecinas, también importas las emisiones de carbono asociadas a su producción.",
    "mapSolarWindButtons-question": "¿Para qué sirven los botones de “sol” y “viento” de la derecha del mapa?",
    "mapSolarWindButtons-answer": "Estos botones activan una visualización en tiempo real de la fuerza del viento y del sol, ilustrando las oportunidades para una transición a energía solar y eólica en distintas zonas. Sin embargo, esto hay que tomarlo como un dato indicativo, porque la conveniencia de instalar paneles solares y aerogeneradores depende de muchos otros factores.",
    "mapNuclearColors-question": "¿Por qué son tan verdes los países que dependen mayoritariamente de energía nuclear?",
    "mapNuclearColors-answer": "La producción de energía nuclear tiene una intensidad de carbono muy baja (<a href=\"https://en.wikipedia.org/wiki/Life-cycle_greenhouse-gas_emissions_of_energy_sources#2014_IPCC.2C_Global_warming_potential_of_selected_electricity_sources\" target=\"_blank\" >source</a>), y por eso los países que usan mucha energía nuclear aparecen verdes en el mapa. Esto no significa que la energía nuclear no presente otras dificultades medioambientales (como también lo hacen el resto de fuentes de electricidad), pero estos posibles invonvenientes no afectan a emisión de gases de efecto invernadero, por lo que no se incluyen en el mapa.",
    "mapColorBlind-question": "Soy daltónico. ¿Cómo puedo leer el mapa?",
    "mapColorBlind-answer": "Puedes cambiar la escala de colores del mapa activando el “modo para daltónicos”, que se encuentra en la parte inferior del panel izquierdo en ordenador y en la pestaña de información en la app."
  },
  "mapAreas": {
    "groupName": "Zonas del mapa",
    "noData-question": "¿Por qué no hay datos para mi zona?",
    "noData-answer": "O bien porque los proveedores de datos para esa zona no están disponibles temporalmente o porque aún no tenemos proveedores de datos para esa zona. Puedes <a href=\"#contribute\" class=\"entry-link\">colaborar añadiento nuevas fuentes de datos</a>.",
    "whySmallAreas-question": "¿Por qué está dividido el mapa en regiones y no mostráis simplemente la media de un país?",
    "whySmallAreas-answer": "Las regiones que aparecen en el mapa son las divisiones geográficas más pequeñas de las que tenemos datos. Al poder acceder a información lo más específica posible, los consumidores de diferentes zonas pueden hacerse una idea más concreta del origen de la electricidad que usan y de su impacto climático.",
    "divideExistingArea-question": "¿Se puede dividir mi zona en partes más pequeñas?",
    "divideExistingArea-answer": "Sí, pero necesitamos datos para cada subdivisión de la zona. Puedes <a href=\"#contribute\" class=\"entry-link\">echarnos una mano añadiendo nuevas fuentes de datos</a>",
    "seeHistoricalData-question": "¿Puedo ver los datos históricos de una zona más allá de las 24 horas que se muestran?",
    "seeHistoricalData-answer": "Puedes adquirir el acceso a todos los datos históricos que tenemos en nuestra <a href=\"https://electricitymaps.com?utm_source=app.electricitymaps.com&utm_medium=referral\" target=\"_blank\">base de datos</a>."
  },
  "methodology": {
    "groupName": "Nuestros métodos",
    "carbonIntensity-question": "¿Qué es la \"intensidad de carbono\"?",
    "carbonIntensity-answer": "La intensidad de carbono mide las emisiones de dióxido de carbono asociadas a la producción de la electricidad que consumimos (en gCO₂eq/kWh - gramos de equivalente de dióxido de carbono emitidos por kilovatio-hora de electricidad consumida). <br><br>Medimos las emisiones del consumo eléctrico (no de la producción), es decir, las emisiones de gases de efecto invernadero (tanto CO₂ como otros gases de efecto invernadero como el metano) resultantes de producir la electricidad que se está consumiendo en una zona, más la intensidad de carbono de la electricidad importada de otras zonas. Además nos servimos de un análisis de ciclo de vida (ACV), que quiere decir que tenemos en cuenta las emisiones de las centrales eléctricas durante todas las etapas de su vida (construcción, obtención de combustibles, emisiones durante su vida útil, y por último el desmantelamiento y la eliminación de residuos).",
    "consumptionFocus-question": "¿Por qué calculáis la intensidad de carbono de la electricidad consumida y no de la producida?",
    "consumptionFocus-answer": "Creemos que los ciudadanos tienen que ser responsables de la electricidad que usan, y no de la que se produzca en la zona donde viven. Además, no queremos que haya regiones con un bajo impacto climático simplemente porque han trasladado la producción de electricidad a otras zonas y luego la importan, lo cual sería engañoso.",
    "renewableLowCarbonDifference-question": "¿Qué diferencia hay entre “renovable” y “baja en emisiones”?",
    "renewableLowCarbonDifference-answer": "La energía renovable procede de fuentes de energía casi inagotables como el viento, las mareas, la luz del sol y la energía geotérmica. Baja en emisiones se denomina a la energía que se produce emitiendo muy pocos gases de efecto invernadero, como la energía nuclear.",
    "importsAndExports-question": "¿Tenéis en cuenta tanto las importaciones como las exportaciones de electricidad?",
    "importsAndExports-answer": "Sí, tenemos en cuenta ambas. Las importaciones y exportaciones aparecen en el mapa como unas pequeñas <a href=\"#mapArrows\"¿ class=\"entry-link\">flechas entre diferentes regiones</a>. Puedes obtener información detallada haciendo clic en la zona en cuestión.",
    "emissionsOfStored-question": "¿Y qué pasa con las emisiones de la producción de electricidad que luego se almacena en baterías o se usa para llenar embalses?",
    "emissionsOfStored-answer": "Ya que hoy en día solo se almacena una parte muy pequeña de la electricidad que se produce, si hubiera algún dato inexacto relacionado con el almacenamiento de electricidad no tendría un gran impacto en el cómputo total de emisiones. Sin embargo, como está ganando en importancia recientemente esperamos pronto poder incluir datos de almacenamiento más exactos en nuestros modelos.",
    "guaranteesOfOrigin-question": "¿Qué son los certificados verdes, y cómo se tienen en cuenta?",
    "guaranteesOfOrigin-answer": "Cuando los productores de energía renovable producen electricidad, pueden crear Garantías de Origen (GdO) o certificados de energía renovable, que demuestran que la electricidad producida y distribuida a la red proviene de energías renovables. Estos certificados se pueden vender, con lo que las compañías eléctricas que los compran pueden decirles a sus clientes que la electricidad que revenden proviene de fuentes renovables, independientemente de su origen real.<br><br> Esto implica que los consumidores pueden pensar que su electricidad proviene de placas solares y aerogeneradores incluso en una noche sin viento. Esto es problemático porque elimina los incentivos de los consumidores para consumir electricidad en el momento idóneo (por ejemplo, cuando hay más cantidad de energía renovable circulando por la red). Por ello este mapa excluye las Garantías de Origen y se centra en la situación real de la red eléctrica en una zona determinada, dando así información veraz a los consumidores.",
    "otherSources-question": "¿Por qué no mostráis otras fuentes de emisiones aparte de la producción de electricidad?",
    "otherSources-answer": "Aunque este proyecto se centra solo en las emisiones de la producción de electricidad, en Electricity Maps estamos trabajando para crear <a href=\"#whoAreYou\" class=\"entry-link\">nuevas herramientas que midan el impacto climático de nuestras acciones diarias</a>.",
    "homeSolarPanel-question": "¿Y si tengo un panel solar instalado en casa?",
    "homeSolarPanel-answer": "Nosotros medimos la intensidad de carbono de la red eléctrica en tu región, así que toda la electricidad proveniente de tus paneles solares (sin estar conectado a la red) no entra en nuestros cálculos. Sin embargo, si tus paneles están conectados a la red, su producción de electricidad está incluida en nuestras estadísticas siempre que los datos de producción de energía fotovoltaica en esa zona sean públicos (como en Francia o en el Reino Unido).",
    "emissionsPerCapita-question": "¿Por qué no mostráis emisiones per cápita?",
    "emissionsPerCapita-answer": "Parte de la electricidad que se consume en una región se usa para producir bienes y productos que luego se exportan y se consumen en otras zonas. Estas emisiones son, por tanto, generadas por la demanda de las <em>zonas importadoras</em>, y no de la zona donde tiene lugar la producción de electricidad. Creemos que la gente solo debería ser responsable de lo que consume personalmente, y no de las emisiones de productos hechos en su zona que ellos mismos no consumen. Por ello pensamos que mostrar las emisiones del consumo de electricidad per cápita es engañoso."
  },
  "data": {
    "groupName": "Nuestros datos",
    "dataOrigins-question": "¿De dónde obtenéis los datos?",
    "dataOrigins-answer": "Calculamos la intensidad de carbono con los datos que hacen públicos los operadores de red eléctrica, agencias oficiales y otros. Puedes hacer clic en una zona para ver información específica sobre las fuentes de los datos.",
    "dataDownload-question": "¿Puedo descargarme vuestros datos?",
    "dataDownload-answer": "Puedes acceder previo pago a todos los datos de nuestra <a href=\"https://electricitymaps.com?utm_source=app.electricitymaps.com&utm_medium=referral\" target=\"_blank\">base de datos</a>.",
    "dataIntegration-question": "¿Puedo integrar vuestros datos en tiempo real en mi aplicación o dispositivo?",
    "dataIntegration-answer": "¡Claro! Puedes adquirir los datos en <a href=\"https://electricitymaps.com?utm_source=app.electricitymaps.com&utm_medium=referral\" target=\"_blank\">nuestra API en tiempo real</a>, que incluye pronósticos a veinticuatro horas vista."
  },
  "aboutUs": {
    "groupName": "Sobre nosotros",
    "whoAreYou-question": "¿Quiénes sois?",
    "whoAreYou-answer": "Electricity Maps ha sido creado y desarrollado por <a href=\"https://electricitymaps.com/\" target=\"_blank\">Electricity Maps</a>, una pequeña <i>start-up</i> de Dinamarca y Francia. Nuestro objetivo es ayudar a la humanidad a alcanzar una existencia sostenible cuantificando y dando a conocer el impacto climático de nuestras decisiones diarias.",
    "feedback-question": "¿Os puedo dejar algún comentario o crítica?",
    "feedback-answer": "¡Faltaría más! Solo tienes que rellenar <a href=\"https://forms.gle/VHaeHzXyGodFKZY18\" target=\"_blank\">este formulario</a> o <a href=\"mailto:hello@electricity.com\">escribirnos un correo!</a>",
    "contribute-question": "¿Puedo contribuir a este proyecto?",
    "contribute-answer": " ¡Claro! Electricity Map es un proyecto de código abierto que mantienen voluntarios. Si quieres ayudarnos a mejorarlo, ya sea añadiendo datos para una zona que no tenga, añadiendo nuevas opciones o arreglando bugs, echa un vistazo al <a href=\"https://github.com/electricitymaps/electricitymaps-contrib\" target=\"_blank\">github</a>.",
    "workTogether-question": "¿Podemos trabajar juntos?",
    "workTogether-answer": "Siempre estamos abiertos a nuevas oportunidades de colaborar. <a href=\"mailto:app@electricitymaps.com\">¡Mándanos un correo!</a>",
    "disclaimer-question": "Aviso legal",
    "disclaimer-answer": "<a href=\"https://electricitymaps.com/\" target=\"_blank\">Electricity Maps</a> publica datos e imágenes en el <a href=\"https://www.electricitymaps.com/\" target=\"_blank\">Electricity Maps</a> solo con fines informativos. Electricity Maps no se hace responsable de la exactitud de estos datos ni ofrece ningún tipo de garantía, y se reserva el derecho a modificar el contenido del sitio o eliminar parte de él en cualquier momento. Electricity Maps declina toda responsabilidad y no se hace responsable de daños o gastos que resulten de la inexactitud de Electricity Maps, ya sea por un error, falta de datos o presencia de información obsoleta o adelantada.  Esto se aplica a Electricity Maps y a todo producto derivado. Queda prohibido incluir esta página web o cualquiera de sus elementos en otra página sin previo consentimiento escrito de Electricity Maps.<br><br> Todos los derechos de propiedad intelectual pertenecen a los propietarios legales y legítimos de este sitio y a sus licenciatarios. La copia, distribución u otro uso de estos materiales, en particular de los datos sobre energía, están prohibidas sin el consentimiento escrito de Electricity Maps, salvo contraindicación legal (como el derecho de cita), a menos que esto no se especifique en los documentos. <br><br>Esta nota legal puede ser actualizada de vez en cuando."
  },
  "zoneShortName": {
    "AD": {
      "zoneName": "Andorra"
    },
    "AE": {
      "zoneName": "Emiratos Árabes Unidos"
    },
    "AF": {
      "zoneName": "Afganistán"
    },
    "AG": {
      "zoneName": "Antigua y Barbuda"
    },
    "AI": {
      "zoneName": "Anguila"
    },
    "AL": {
      "zoneName": "Albania"
    },
    "AM": {
      "zoneName": "Armenia"
    },
    "AO": {
      "zoneName": "Angola"
    },
    "AQ": {
      "zoneName": "Antártida"
    },
    "AS": {
      "zoneName": "Samoa Americana"
    },
    "AT": {
      "zoneName": "Austria"
    },
    "AR": {
      "zoneName": "Argentina"
    },
    "AU-NSW": {
      "countryName": "Australia",
      "zoneName": "Nueva Gales del Sur"
    },
    "AU-NT": {
      "countryName": "Australia",
      "zoneName": "Territorio del Norte"
    },
    "AU-QLD": {
      "countryName": "Australia",
      "zoneName": "Queensland"
    },
    "AU-SA": {
      "countryName": "Australia",
      "zoneName": "Australia Meridional"
    },
    "AU-TAS": {
      "countryName": "Australia",
      "zoneName": "Tasmania"
    },
    "AU-TAS-KI": {
      "countryName": "Tasmania",
      "zoneName": "Isla King"
    },
    "AU-VIC": {
      "countryName": "Australia",
      "zoneName": "Victoria"
    },
    "AU-WA": {
      "countryName": "Australia",
      "zoneName": "Australia Occidental"
    },
    "AW": {
      "zoneName": "Aruba"
    },
    "AX": {
      "countryName": "Finlandia",
      "zoneName": "Islas Åland"
    },
    "AZ": {
      "zoneName": "Azerbaiyán"
    },
    "BA": {
      "zoneName": "Bosnia y Herzegovina"
    },
    "BB": {
      "zoneName": "Barbados"
    },
    "BD": {
      "zoneName": "Bangladesh"
    },
    "BE": {
      "zoneName": "Bélgica"
    },
    "BF": {
      "zoneName": "Burkina Faso"
    },
    "BG": {
      "zoneName": "Bulgaria"
    },
    "BH": {
      "zoneName": "Baréin"
    },
    "BI": {
      "zoneName": "Burundi"
    },
    "BJ": {
      "zoneName": "Benín"
    },
    "BM": {
      "zoneName": "Bermudas"
    },
    "BN": {
      "zoneName": "Brunéi"
    },
    "BO": {
      "zoneName": "Bolivia"
    },
    "BQ": {
      "zoneName": "Bonaire, San Eustaquio y Saba"
    },
    "BR": {
      "zoneName": "Brasil"
    },
    "BR-CS": {
      "countryName": "Brasil",
      "zoneName": "Centro de Brasil"
    },
    "BR-N": {
      "countryName": "Brasil",
      "zoneName": "Norte de Brasil"
    },
    "BR-NE": {
      "countryName": "Brasil",
      "zoneName": "Noreste de Brasil"
    },
    "BR-S": {
      "countryName": "Brasil",
      "zoneName": "Sur de Brasil"
    },
    "BS": {
      "zoneName": "Bahamas"
    },
    "BT": {
      "zoneName": "Bután"
    },
    "BV": {
      "zoneName": "Isla Bouvet"
    },
    "BW": {
      "zoneName": "Botsuana"
    },
    "BY": {
      "zoneName": "Bielorrusia"
    },
    "BZ": {
      "zoneName": "Belice"
    },
    "CA-AB": {
      "countryName": "Canadá",
      "zoneName": "Alberta"
    },
    "CA-BC": {
      "countryName": "Canadá",
      "zoneName": "Columbia Británica"
    },
    "CA-MB": {
      "countryName": "Canadá",
      "zoneName": "Manitoba"
    },
    "CA-NB": {
      "countryName": "Canadá",
      "zoneName": "Nuevo Brunswick"
    },
    "CA-NL": {
      "countryName": "Canadá",
      "zoneName": "Terranova y Labrador"
    },
    "CA-NS": {
      "countryName": "Canadá",
      "zoneName": "Nueva Escocia"
    },
    "CA-NT": {
      "countryName": "Canadá",
      "zoneName": "Territorios del Noroeste"
    },
    "CA-NU": {
      "countryName": "Canadá",
      "zoneName": "Nunavut"
    },
    "CA-ON": {
      "countryName": "Canadá",
      "zoneName": "Ontario"
    },
    "CA-PE": {
      "countryName": "Canadá",
      "zoneName": "Isla del Príncipe Eduardo"
    },
    "CA-QC": {
      "countryName": "Canadá",
      "zoneName": "Quebec"
    },
    "CA-SK": {
      "countryName": "Canadá",
      "zoneName": "Saskatchewan"
    },
    "CA-YT": {
      "countryName": "Canadá",
      "zoneName": "Yucón"
    },
    "CC": {
      "zoneName": "Islas Cocos"
    },
    "CD": {
      "zoneName": "República Democrática del Congo"
    },
    "CF": {
      "zoneName": "República Centroafricana"
    },
    "CG": {
      "zoneName": "Congo"
    },
    "CH": {
      "zoneName": "Suiza"
    },
    "CI": {
      "zoneName": "Costa de Marfil"
    },
    "CK": {
      "zoneName": "Islas Cook"
    },
    "CL-SEA": {
      "countryName": "Chile",
      "zoneName": "Sistema Eléctrico de Aysén"
    },
    "CL-SEM": {
      "countryName": "Chile",
      "zoneName": "Sistema Eléctrico de Magallanes"
    },
    "CL-SEN": {
      "countryName": "Chile",
      "zoneName": "Sistema Eléctrico Nacional"
    },
    "CL-CHP": {
      "countryName": "Chile",
      "zoneName": "Isla de Pascua"
    },
    "CM": {
      "zoneName": "Camerún"
    },
    "CN": {
      "zoneName": "China"
    },
    "CO": {
      "zoneName": "Colombia"
    },
    "CR": {
      "zoneName": "Costa Rica"
    },
    "CU": {
      "zoneName": "Cuba"
    },
    "CV": {
      "zoneName": "Cabo Verde"
    },
    "CW": {
      "zoneName": "Curazao"
    },
    "CX": {
      "zoneName": "Isla de Navidad"
    },
    "CY": {
      "zoneName": "Chipre"
    },
    "CZ": {
      "zoneName": "Rep. Checa"
    },
    "DE": {
      "zoneName": "Alemania"
    },
    "DJ": {
      "zoneName": "Yibuti"
    },
    "DK": {
      "zoneName": "Dinamarca"
    },
    "DK-BHM": {
      "countryName": "Dinamarca",
      "zoneName": "Bornholm"
    },
    "DK-DK1": {
      "countryName": "Dinamarca",
      "zoneName": "Dinamarca occidental"
    },
    "DK-DK2": {
      "countryName": "Dinamarca",
      "zoneName": "Dinamarca oriental"
    },
    "DM": {
      "zoneName": "Dominica"
    },
    "DO": {
      "zoneName": "República Dominicana"
    },
    "DZ": {
      "zoneName": "Argelia"
    },
    "EC": {
      "zoneName": "Ecuador"
    },
    "EE": {
      "zoneName": "Estonia"
    },
    "EG": {
      "zoneName": "Egipto"
    },
    "EH": {
      "zoneName": "Sahara Occidental"
    },
    "ER": {
      "zoneName": "Eritrea"
    },
    "ES": {
      "zoneName": "España"
    },
    "ES-CE": {
      "countryName": "España",
      "zoneName": "Ceuta"
    },
    "ES-IB-FO": {
      "countryName": "España",
      "zoneName": "Formentera"
    },
    "ES-IB-IZ": {
      "countryName": "España",
      "zoneName": "Ibiza"
    },
    "ES-IB-MA": {
      "countryName": "España",
      "zoneName": "Mallorca"
    },
    "ES-IB-ME": {
      "countryName": "España",
      "zoneName": "Menorca"
    },
    "ES-CN-FVLZ": {
      "countryName": "España",
      "zoneName": "Fuerteventura/Lanzarote"
    },
    "ES-CN-GC": {
      "countryName": "España",
      "zoneName": "Gran Canaria"
    },
    "ES-CN-HI": {
      "countryName": "España",
      "zoneName": "El Hierro"
    },
    "ES-CN-IG": {
      "countryName": "España",
      "zoneName": "La Gomera"
    },
    "ES-CN-LP": {
      "countryName": "España",
      "zoneName": "La Palma"
    },
    "ES-CN-TE": {
      "countryName": "España",
      "zoneName": "Tenerife"
    },
    "ES-ML": {
      "countryName": "España",
      "zoneName": "Melilla"
    },
    "ET": {
      "zoneName": "Etiopía"
    },
    "FI": {
      "zoneName": "Finlandia"
    },
    "FJ": {
      "zoneName": "Fiyi"
    },
    "FK": {
      "zoneName": "Islas Malvinas"
    },
    "FM": {
      "zoneName": "Micronesia"
    },
    "FO": {
      "zoneName": "Islas Feroe"
    },
    "FR": {
      "zoneName": "Francia"
    },
    "FR-COR": {
      "countryName": "Francia",
      "zoneName": "Córcega"
    },
    "GA": {
      "zoneName": "Gabón"
    },
    "GB": {
      "zoneName": "Reino Unido"
    },
    "GB-NIR": {
      "zoneName": "Irlanda del Norte"
    },
    "GB-ORK": {
      "countryName": "Reino Unido",
      "zoneName": "Islas Orcadas"
    },
    "GB-ZET": {
      "countryName": "Reino Unido",
      "zoneName": "Islas Shetland"
    },
    "GD": {
      "zoneName": "Granada"
    },
    "GE": {
      "zoneName": "Georgia"
    },
    "GF": {
      "zoneName": "Guayana Francesa"
    },
    "GG": {
      "zoneName": "Guernsey"
    },
    "GH": {
      "zoneName": "Ghana"
    },
    "GI": {
      "zoneName": "Gibraltar"
    },
    "GL": {
      "zoneName": "Groenlandia"
    },
    "GM": {
      "zoneName": "Gambia"
    },
    "GN": {
      "zoneName": "Guinea"
    },
    "GP": {
      "zoneName": "Guadalupe"
    },
    "GQ": {
      "zoneName": "Guinea Ecuatorial"
    },
    "GR": {
      "zoneName": "Grecia"
    },
    "GR-IS": {
      "countryName": "Grecia",
      "zoneName": "Islas del Egeo"
    },
    "GS": {
      "zoneName": "Islas Georgias del Sur y Sándwich del Sur"
    },
    "GT": {
      "zoneName": "Guatemala"
    },
    "GU": {
      "zoneName": "Guam"
    },
    "GW": {
      "zoneName": "Guinea-Bisáu"
    },
    "GY": {
      "zoneName": "Guyana"
    },
    "HK": {
      "zoneName": "Hong Kong"
    },
    "HM": {
      "zoneName": "Islas Heard y McDonald"
    },
    "HN": {
      "zoneName": "Honduras"
    },
    "HR": {
      "zoneName": "Croacia"
    },
    "HT": {
      "zoneName": "Haití"
    },
    "HU": {
      "zoneName": "Hungría"
    },
    "ID": {
      "zoneName": "Indonesia"
    },
    "IE": {
      "zoneName": "Irlanda"
    },
    "IL": {
      "zoneName": "Israel"
    },
    "IM": {
      "zoneName": "Isla de Man"
    },
    "IN-AN": {
      "countryName": "India",
      "zoneName": "Islas de Andamán y Nicobar"
    },
    "IN-AP": {
      "countryName": "India",
      "zoneName": "Andhra Pradesh"
    },
    "IN-AR": {
      "countryName": "India",
      "zoneName": "Arunachal Pradesh"
    },
    "IN-AS": {
      "countryName": "India",
      "zoneName": "Assam"
    },
    "IN-BR": {
      "countryName": "India",
      "zoneName": "Bihar"
    },
    "IN-CT": {
      "countryName": "India",
      "zoneName": "Chhattisgarh"
    },
    "IN-DL": {
      "countryName": "India",
      "zoneName": "Delhi"
    },
    "IN-DN": {
      "countryName": "India",
      "zoneName": "Dadra y Nagar Haveli"
    },
    "IN-GA": {
      "countryName": "India",
      "zoneName": "Goa"
    },
    "IN-GJ": {
      "countryName": "India",
      "zoneName": "Gujarat"
    },
    "IN-HP": {
      "countryName": "India",
      "zoneName": "Himachal Pradesh"
    },
    "IN-HR": {
      "countryName": "India",
      "zoneName": "Haryana"
    },
    "IN-JH": {
      "countryName": "India",
      "zoneName": "Jharkhand"
    },
    "IN-JK": {
      "countryName": "India",
      "zoneName": "Jammu y Cachemira"
    },
    "IN-KA": {
      "countryName": "India",
      "zoneName": "Karnataka"
    },
    "IN-KL": {
      "countryName": "India",
      "zoneName": "Kerala"
    },
    "IN-MH": {
      "countryName": "India",
      "zoneName": "Maharashtra"
    },
    "IN-ML": {
      "countryName": "India",
      "zoneName": "Meghalaya"
    },
    "IN-MN": {
      "countryName": "India",
      "zoneName": "Manipur"
    },
    "IN-MP": {
      "countryName": "India",
      "zoneName": "Madhya Pradesh"
    },
    "IN-MZ": {
      "countryName": "India",
      "zoneName": "Mizoram"
    },
    "IN-NL": {
      "countryName": "India",
      "zoneName": "Nagaland"
    },
    "IN-OR": {
      "countryName": "India",
      "zoneName": "Orissa"
    },
    "IN-PB": {
      "countryName": "India",
      "zoneName": "Punjab"
    },
    "IN-PY": {
      "countryName": "India",
      "zoneName": "Pondicherry"
    },
    "IN-RJ": {
      "countryName": "India",
      "zoneName": "Rajasthan"
    },
    "IN-SK": {
      "countryName": "India",
      "zoneName": "Sikkim"
    },
    "IN-TN": {
      "countryName": "India",
      "zoneName": "Tamil Nadu"
    },
    "IN-TR": {
      "countryName": "India",
      "zoneName": "Tripura"
    },
    "IN-UP": {
      "countryName": "India",
      "zoneName": "Uttar Pradesh"
    },
    "IN-UT": {
      "countryName": "India",
      "zoneName": "Uttarakhand"
    },
    "IN-WB": {
      "countryName": "India",
      "zoneName": "Bengala Occidental"
    },
    "IO": {
      "zoneName": "Territorio Británico del Océano Índico"
    },
    "IQ": {
      "zoneName": "Irak"
    },
    "IQ-KUR": {
      "countryName": "Irak",
      "zoneName": "Kurdistán"
    },
    "IR": {
      "zoneName": "Irán"
    },
    "IS": {
      "zoneName": "Islandia"
    },
    "IT": {
      "zoneName": "Italia"
    },
    "IT-CNO": {
      "countryName": "Italia",
      "zoneName": "Centro-norte"
    },
    "IT-CSO": {
      "countryName": "Italia",
      "zoneName": "Centro-sur"
    },
    "IT-NO": {
      "countryName": "Italia",
      "zoneName": "Norte"
    },
    "IT-SAR": {
      "countryName": "Italia",
      "zoneName": "Cerdeña"
    },
    "IT-SIC": {
      "countryName": "Italia",
      "zoneName": "Sicilia"
    },
    "IT-SO": {
      "countryName": "Italia",
      "zoneName": "Sur"
    },
    "JE": {
      "zoneName": "Jersey"
    },
    "JM": {
      "zoneName": "Jamaica"
    },
    "JO": {
      "zoneName": "Jordania"
    },
    "JP-CB": {
      "countryName": "Japón",
      "zoneName": "Chūbu"
    },
    "JP-CG": {
      "countryName": "Japón",
      "zoneName": "Chūgoku"
    },
    "JP-HKD": {
      "countryName": "Japón",
      "zoneName": "Hokkaidō"
    },
    "JP-HR": {
      "countryName": "Japón",
      "zoneName": "Hokuriku"
    },
    "JP-KN": {
      "countryName": "Japón",
      "zoneName": "Kansai"
    },
    "JP-KY": {
      "countryName": "Japón",
      "zoneName": "Kyūshū"
    },
    "JP-ON": {
      "countryName": "Japón",
      "zoneName": "Okinawa"
    },
    "JP-SK": {
      "countryName": "Japón",
      "zoneName": "Shikoku"
    },
    "JP-TH": {
      "countryName": "Japón",
      "zoneName": "Tōhoku"
    },
    "JP-TK": {
      "countryName": "Japón",
      "zoneName": "Tokio"
    },
    "KE": {
      "zoneName": "Kenia"
    },
    "KG": {
      "zoneName": "Kirguistán"
    },
    "KH": {
      "zoneName": "Camboya"
    },
    "KI": {
      "zoneName": "Kiribati"
    },
    "KM": {
      "zoneName": "Comoras"
    },
    "KN": {
      "zoneName": "San Cristóbal y Nieves"
    },
    "KP": {
      "zoneName": "Corea del Norte"
    },
    "KR": {
      "zoneName": "Corea del Sur"
    },
    "KW": {
      "zoneName": "Kuwait"
    },
    "KY": {
      "zoneName": "Islas Caimán"
    },
    "KZ": {
      "zoneName": "Kazajistán"
    },
    "LA": {
      "zoneName": "Laos"
    },
    "LB": {
      "zoneName": "Líbano"
    },
    "LC": {
      "zoneName": "Santa Lucía"
    },
    "LI": {
      "zoneName": "Liechtenstein"
    },
    "LK": {
      "zoneName": "Sri Lanka"
    },
    "LR": {
      "zoneName": "Liberia"
    },
    "LS": {
      "zoneName": "Lesoto"
    },
    "LT": {
      "zoneName": "Lituania"
    },
    "LU": {
      "zoneName": "Luxemburgo"
    },
    "LV": {
      "zoneName": "Letonia"
    },
    "LY": {
      "zoneName": "Libia"
    },
    "MA": {
      "zoneName": "Marruecos"
    },
    "MC": {
      "zoneName": "Mónaco"
    },
    "MD": {
      "zoneName": "Moldavia"
    },
    "ME": {
      "zoneName": "Montenegro"
    },
    "MF": {
      "countryName": "Isla de San Martín",
      "zoneName": "Francia"
    },
    "MG": {
      "zoneName": "Madagascar"
    },
    "MH": {
      "zoneName": "Islas Marshall"
    },
    "MK": {
      "zoneName": "Macedonia del Norte"
    },
    "ML": {
      "zoneName": "Malí"
    },
    "MM": {
      "zoneName": "Birmania"
    },
    "MN": {
      "zoneName": "Mongolia"
    },
    "MO": {
      "zoneName": "Macao"
    },
    "MP": {
      "zoneName": "Islas Marianas del Norte"
    },
    "MQ": {
      "zoneName": "Martinica"
    },
    "MR": {
      "zoneName": "Mauritania"
    },
    "MS": {
      "zoneName": "Montserrat"
    },
    "MT": {
      "zoneName": "Malta"
    },
    "MU": {
      "zoneName": "Mauricio"
    },
    "MV": {
      "zoneName": "Maldivas"
    },
    "MW": {
      "zoneName": "Malaui"
    },
    "MX": {
      "zoneName": "México"
    },
    "MX-BC": {
      "countryName": "México",
      "zoneName": "Baja California"
    },
    "MX-CE": {
      "countryName": "México",
      "zoneName": "Central"
    },
    "MX-NE": {
      "countryName": "México",
      "zoneName": "Noreste"
    },
    "MX-NO": {
      "countryName": "México",
      "zoneName": "Norte"
    },
    "MX-NW": {
      "countryName": "México",
      "zoneName": "Noroeste"
    },
    "MX-OC": {
      "countryName": "México",
      "zoneName": "Occidental"
    },
    "MX-OR": {
      "countryName": "México",
      "zoneName": "Oriental"
    },
    "MX-PN": {
      "countryName": "México",
      "zoneName": "Peninsula"
    },
    "MY-EM": {
      "countryName": "Malasia",
      "zoneName": "Borneo"
    },
    "MY-WM": {
      "countryName": "Malasia",
      "zoneName": "Península"
    },
    "MZ": {
      "zoneName": "Mozambique"
    },
    "NA": {
      "zoneName": "Namibia"
    },
    "NC": {
      "zoneName": "Nueva Caledonia"
    },
    "NE": {
      "zoneName": "Níger"
    },
    "NF": {
      "zoneName": "Isla Norfolk"
    },
    "NG": {
      "zoneName": "Nigeria"
    },
    "NI": {
      "zoneName": "Nicaragua"
    },
    "NKR": {
      "zoneName": "Alto Karabaj"
    },
    "NL": {
      "zoneName": "Holanda"
    },
    "NO-NO1": {
      "countryName": "Noruega",
      "zoneName": "Sureste"
    },
    "NO-NO2": {
      "countryName": "Noruega",
      "zoneName": "Suroeste"
    },
    "NO-NO3": {
      "countryName": "Noruega",
      "zoneName": "Centro"
    },
    "NO-NO4": {
      "countryName": "Noruega",
      "zoneName": "Norte"
    },
    "NO-NO5": {
      "countryName": "Noruega",
      "zoneName": "Oeste"
    },
    "NP": {
      "zoneName": "Nepal"
    },
    "NR": {
      "zoneName": "Nauru"
    },
    "NU": {
      "zoneName": "Niue"
    },
    "NZ": {
      "zoneName": "Nueva Zelanda"
    },
    "NZ-NZA": {
      "countryName": "Nueva Zelanda",
      "zoneName": "Islas Auckland"
    },
    "NZ-NZC": {
      "countryName": "Nueva Zelanda",
      "zoneName": "Islas Chatham"
    },
    "OM": {
      "zoneName": "Omán"
    },
    "PA": {
      "zoneName": "Panamá"
    },
    "PE": {
      "zoneName": "Perú"
    },
    "PF": {
      "zoneName": "Polinesia Francesa"
    },
    "PG": {
      "zoneName": "Papúa Nueva Guinea"
    },
    "PH": {
      "zoneName": "Filipinas"
    },
    "PK": {
      "zoneName": "Pakistán"
    },
    "PL": {
      "zoneName": "Polonia"
    },
    "PM": {
      "zoneName": "San Pedro y Miquelón"
    },
    "PN": {
      "zoneName": "Islas Pitcairn"
    },
    "PR": {
      "zoneName": "Puerto Rico"
    },
    "PS": {
      "zoneName": "Palestina"
    },
    "PT": {
      "zoneName": "Portugal"
    },
    "PT-AC": {
      "countryName": "Portugal",
      "zoneName": "Azores"
    },
    "PT-MA": {
      "countryName": "Portugal",
      "zoneName": "Madeira"
    },
    "PW": {
      "zoneName": "Palau"
    },
    "PY": {
      "zoneName": "Paraguay"
    },
    "QA": {
      "zoneName": "Catar"
    },
    "RE": {
      "zoneName": "Reunión"
    },
    "RO": {
      "zoneName": "Rumanía"
    },
    "RS": {
      "zoneName": "Serbia"
    },
    "RU": {
      "zoneName": "Rusia"
    },
    "RU-1": {
      "countryName": "Rusia",
      "zoneName": "Rusia europea y Urales"
    },
    "RU-2": {
      "countryName": "Rusia",
      "zoneName": "Siberia"
    },
    "RU-AS": {
      "zoneName": "Rusia"
    },
    "RU-EU": {
      "zoneName": "Rusia"
    },
    "RU-KGD": {
      "countryName": "Rusia",
      "zoneName": "Kaliningrado"
    },
    "RW": {
      "zoneName": "Ruanda"
    },
    "SA": {
      "zoneName": "Arabia Saudí"
    },
    "SB": {
      "zoneName": "Islas Salomón"
    },
    "SC": {
      "zoneName": "Seychelles"
    },
    "SD": {
      "zoneName": "Sudán"
    },
    "SE": {
      "zoneName": "Suecia"
    },
    "SG": {
      "zoneName": "Singapur"
    },
    "SH": {
      "zoneName": "Santa Elena, Ascensión y Tristán de Acuña"
    },
    "SI": {
      "zoneName": "Eslovenia"
    },
    "SJ": {
      "zoneName": "Svalbard y Jan Mayen"
    },
    "SK": {
      "zoneName": "Eslovaquia"
    },
    "SL": {
      "zoneName": "Sierra Leona"
    },
    "SM": {
      "zoneName": "San Marino"
    },
    "SN": {
      "zoneName": "Senegal"
    },
    "SO": {
      "zoneName": "Somalia"
    },
    "SR": {
      "zoneName": "Surinam"
    },
    "SS": {
      "zoneName": "Sudán del Sur"
    },
    "ST": {
      "zoneName": "Santo Tomé y Príncipe"
    },
    "SV": {
      "zoneName": "El Salvador"
    },
    "SX": {
      "countryName": "Sint Maarten",
      "zoneName": "Países Bajos"
    },
    "SY": {
      "zoneName": "Siria"
    },
    "SZ": {
      "zoneName": "Suazilandia"
    },
    "TC": {
      "zoneName": "Islas Turcas y Caicos"
    },
    "TD": {
      "zoneName": "Chad"
    },
    "TF": {
      "zoneName": "Territorios Australes Franceses"
    },
    "TG": {
      "zoneName": "Togo"
    },
    "TH": {
      "zoneName": "Tailandia"
    },
    "TJ": {
      "zoneName": "Tayikistán"
    },
    "TK": {
      "zoneName": "Tokelau"
    },
    "TL": {
      "zoneName": "Timor Oriental"
    },
    "TM": {
      "zoneName": "Turkmenistán"
    },
    "TN": {
      "zoneName": "Túnez"
    },
    "TO": {
      "zoneName": "Tonga"
    },
    "TR": {
      "zoneName": "Turquía"
    },
    "TT": {
      "zoneName": "Trinidad y Tobago"
    },
    "TV": {
      "zoneName": "Tuvalu"
    },
    "TW": {
      "zoneName": "Taiwán"
    },
    "TZ": {
      "zoneName": "Tanzania"
    },
    "UA": {
      "zoneName": "Ucrania"
    },
    "UA-CR": {
      "countryName": "Ucrania",
      "zoneName": "Crimea"
    },
    "UG": {
      "zoneName": "Uganda"
    },
    "UM": {
      "zoneName": "Islas Ultramarinas Menores de Estados Unidos"
    },
    "US": {
      "zoneName": "Estados Unidos contiguos"
    },
    "US-HI": {
      "countryName": "Estados Unidos",
      "zoneName": "Hawái"
    },
    "US-HI-KA": {
      "countryName": "Estados Unidos",
      "zoneName": "Kauai"
    },
    "US-HI-KH": {
      "countryName": "Estados Unidos",
      "zoneName": "Kahoolawe"
    },
    "US-HI-LA": {
      "countryName": "Estados Unidos",
      "zoneName": "Lanai"
    },
    "US-HI-MA": {
      "countryName": "Estados Unidos",
      "zoneName": "Maui"
    },
    "US-HI-MO": {
      "countryName": "Estados Unidos",
      "zoneName": "Molokai"
    },
    "US-HI-NI": {
      "countryName": "Estados Unidos",
      "zoneName": "Niihau"
    },
    "US-HI-OA": {
      "countryName": "Estados Unidos",
      "zoneName": "Oahu"
    },
    "US-CAL-BANC": {
      "countryName": "Estados Unidos",
      "zoneName": "Balancing Authority Of Northern California"
    },
    "US-CAL-CISO": {
      "countryName": "Estados Unidos",
      "zoneName": "California Independent System Operator"
    },
    "US-CAL-IID": {
      "countryName": "Estados Unidos",
      "zoneName": "Imperial Irrigation District"
    },
    "US-CAL-LDWP": {
      "countryName": "Estados Unidos",
      "zoneName": "Los Angeles Department Of Water And Power"
    },
    "US-CAL-TIDC": {
      "countryName": "Estados Unidos",
      "zoneName": "Turlock Irrigation District"
    },
    "US-CAR-CPLE": {
      "countryName": "Estados Unidos",
      "zoneName": "Duke Energy Progress East"
    },
    "US-CAR-CPLW": {
      "countryName": "Estados Unidos",
      "zoneName": "Duke Energy Progress West"
    },
    "US-CAR-DUK": {
      "countryName": "Estados Unidos",
      "zoneName": "Duke Energy Carolinas"
    },
    "US-CAR-SC": {
      "countryName": "Estados Unidos",
      "zoneName": "South Carolina Public Service Authority"
    },
    "US-CAR-SCEG": {
      "countryName": "Estados Unidos",
      "zoneName": "South Carolina Electric & Gas Company"
    },
    "US-CAR-YAD": {
      "countryName": "Estados Unidos",
      "zoneName": "Alcoa Power Generating, Inc. Yadkin Division"
    },
    "US-CENT-SPA": {
      "countryName": "Estados Unidos",
      "zoneName": "Southwestern Power Administration"
    },
    "US-CENT-SWPP": {
      "countryName": "Estados Unidos",
      "zoneName": "Southwest Power Pool"
    },
    "US-FLA-FMPP": {
      "countryName": "Estados Unidos",
      "zoneName": "Florida Municipal Power Pool"
    },
    "US-FLA-FPC": {
      "countryName": "Estados Unidos",
      "zoneName": "Duke Energy Florida Inc"
    },
    "US-FLA-FPL": {
      "countryName": "Estados Unidos",
      "zoneName": "Florida Power & Light Company"
    },
    "US-FLA-GVL": {
      "countryName": "Estados Unidos",
      "zoneName": "Gainesville Regional Utilities"
    },
    "US-FLA-HST": {
      "countryName": "Estados Unidos",
      "zoneName": "Ciudad de Homestead"
    },
    "US-FLA-JEA": {
      "countryName": "Estados Unidos",
      "zoneName": "JEA"
    },
    "US-FLA-SEC": {
      "countryName": "Estados Unidos",
      "zoneName": "Seminole Electric Cooperative"
    },
    "US-FLA-TAL": {
      "countryName": "Estados Unidos",
      "zoneName": "Ciudad de Tallahassee"
    },
    "US-FLA-TEC": {
      "countryName": "Estados Unidos",
      "zoneName": "Tampa Electric Company"
    },
    "US-MIDA-PJM": {
      "countryName": "Estados Unidos",
      "zoneName": "PJM Interconnection, Llc"
    },
    "US-MIDW-AECI": {
      "countryName": "Estados Unidos",
      "zoneName": "Associated Electric Cooperative, Inc."
    },
    "US-MIDW-LGEE": {
      "countryName": "Estados Unidos",
      "zoneName": "Louisville Gas And Electric Company And Kentucky Utilities"
    },
    "US-MIDW-MISO": {
      "countryName": "Estados Unidos",
      "zoneName": "Midcontinent Independent Transmission System Operator, Inc.."
    },
    "US-NE-ISNE": {
      "countryName": "Estados Unidos",
      "zoneName": "Iso New England Inc."
    },
    "US-NW-AVA": {
      "countryName": "Estados Unidos",
      "zoneName": "Avista Corporation"
    },
    "US-NW-AVRN": {
      "countryName": "Estados Unidos",
      "zoneName": "Avangrid Renewables Cooperative"
    },
    "US-NW-BPAT": {
      "countryName": "Estados Unidos",
      "zoneName": "Bonneville Power Administration"
    },
    "US-NW-CHPD": {
      "countryName": "Estados Unidos",
      "zoneName": "PUD No. 1 Of Chelan County"
    },
    "US-NW-DOPD": {
      "countryName": "Estados Unidos",
      "zoneName": "PUD No. 1 Of Douglas County"
    },
    "US-NW-GCPD": {
      "countryName": "Estados Unidos",
      "zoneName": "PUD No. 2 Of Grant County, Washington"
    },
    "US-NW-GRID": {
      "countryName": "Estados Unidos",
      "zoneName": "Gridforce Energy Management, Llc"
    },
    "US-NW-GWA": {
      "countryName": "Estados Unidos",
      "zoneName": "Naturener Power Watch, Llc (Gwa)"
    },
    "US-NW-IPCO": {
      "countryName": "Estados Unidos",
      "zoneName": "Idaho Power Company"
    },
    "US-NW-NEVP": {
      "countryName": "Estados Unidos",
      "zoneName": "Nevada Power Company"
    },
    "US-NW-NWMT": {
      "countryName": "Estados Unidos",
      "zoneName": "Northwestern Energy"
    },
    "US-NW-PACE": {
      "countryName": "Estados Unidos",
      "zoneName": "Pacificorp East"
    },
    "US-NW-PACW": {
      "countryName": "Estados Unidos",
      "zoneName": "Pacificorp West"
    },
    "US-NW-PGE": {
      "countryName": "Estados Unidos",
      "zoneName": "Portland General Electric Company"
    },
    "US-NW-PSCO": {
      "countryName": "Estados Unidos",
      "zoneName": "Public Service Company Of Colorado"
    },
    "US-NW-PSEI": {
      "countryName": "Estados Unidos",
      "zoneName": "Puget Sound Energy"
    },
    "US-NW-SCL": {
      "countryName": "Estados Unidos",
      "zoneName": "Seattle City Light"
    },
    "US-NW-TPWR": {
      "countryName": "Estados Unidos",
      "zoneName": "City Of Tacoma, Department Of Public Utilities, Light Division"
    },
    "US-NW-WACM": {
      "countryName": "Estados Unidos",
      "zoneName": "Western Area Power Administration - Rocky Mountain Region"
    },
    "US-NW-WAUW": {
      "countryName": "Estados Unidos",
      "zoneName": "Western Area Power Administration UGP West"
    },
    "US-NW-WWA": {
      "countryName": "Estados Unidos",
      "zoneName": "Naturener Wind Watch, Llc"
    },
    "US-NY-NYIS": {
      "countryName": "Estados Unidos",
      "zoneName": "New York Independent System Operator"
    },
    "US-SE-SEPA": {
      "countryName": "Estados Unidos",
      "zoneName": "Southeastern Power Administration"
    },
    "US-SE-SOCO": {
      "countryName": "Estados Unidos",
      "zoneName": "Southern Company Services, Inc. - Trans"
    },
    "US-SW-AZPS": {
      "countryName": "Estados Unidos",
      "zoneName": "Arizona Public Service Company"
    },
    "US-SW-DEAA": {
      "countryName": "Estados Unidos",
      "zoneName": "Arlington Valley, LLC"
    },
    "US-SW-EPE": {
      "countryName": "Estados Unidos",
      "zoneName": "El Paso Electric Company"
    },
    "US-SW-GRIF": {
      "countryName": "Estados Unidos",
      "zoneName": "Griffith Energy, LLC"
    },
    "US-SW-HGMA": {
      "countryName": "Estados Unidos",
      "zoneName": "New Harquahala Generating Company, LLC"
    },
    "US-SW-PNM": {
      "countryName": "Estados Unidos",
      "zoneName": "Public Service Company Of New Mexico"
    },
    "US-SW-SRP": {
      "countryName": "Estados Unidos",
      "zoneName": "Salt River Project"
    },
    "US-SW-TEPC": {
      "countryName": "Estados Unidos",
      "zoneName": "Tucson Electric Power Company"
    },
    "US-SW-WALC": {
      "countryName": "Estados Unidos",
      "zoneName": "Western Area Power Administration - Desert Southwest Region"
    },
    "US-TEN-TVA": {
      "countryName": "Estados Unidos",
      "zoneName": "Tennessee Valley Authority"
    },
    "US-TEX-ERCO": {
      "countryName": "Estados Unidos",
      "zoneName": "Electric Reliability Council Of Texas, Inc."
    },
    "UY": {
      "zoneName": "Uruguay"
    },
    "UZ": {
      "zoneName": "Uzbekistán"
    },
    "VA": {
      "zoneName": "Ciudad del Vaticano"
    },
    "VC": {
      "zoneName": "San Vicente y las Granadinas"
    },
    "VE": {
      "zoneName": "Venezuela"
    },
    "VG": {
      "countryName": "Islas Vírgenes",
      "zoneName": "Islas Vírgenes"
    },
    "VI": {
      "countryName": "Estados Unidos",
      "zoneName": "Islas Vírgenes"
    },
    "VN": {
      "zoneName": "Vietnam"
    },
    "VU": {
      "zoneName": "Vanuatu"
    },
    "WF": {
      "zoneName": "Wallis y Futuna"
    },
    "WS": {
      "zoneName": "Samoa"
    },
    "XX": {
      "zoneName": "Chipre del Norte"
    },
    "YE": {
      "zoneName": "Yemen"
    },
    "YT": {
      "zoneName": "Mayotte"
    },
    "ZA": {
      "zoneName": "Sudáfrica"
    },
    "ZM": {
      "zoneName": "Zambia"
    },
    "ZW": {
      "zoneName": "Zimbabue"
    }
  }
}<|MERGE_RESOLUTION|>--- conflicted
+++ resolved
@@ -140,11 +140,7 @@
     "cpinfo": "El <b>consumo</b> tiene en cuenta las importaciones y exportaciones de energía, la <b>producción</b> no",
     "aggregated": "agregado",
     "detailed": "detallado",
-<<<<<<< HEAD
     "aggregateInfo": "Alternar entre visualización a nivel de zona o vista agregada de país",
-=======
-    "aggregateInfo": "Los países con datos zonales no disponibles no pueden ser agregados",
->>>>>>> 84de80af
     "selectLanguage": "Cambiar de idioma",
     "lowCarbDescription": "Incluye renovables y nuclear",
     "dataIsDelayed": "Datos con retraso"
