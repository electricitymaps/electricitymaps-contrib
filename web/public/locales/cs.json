--- conflicted
+++ resolved
@@ -314,12 +314,9 @@
     "BQ": {
       "zoneName": "Bonaire, Svatý Eustach a Saba"
     },
-<<<<<<< HEAD
     "BR": {
       "zoneName": "Brazílie"
     },
-=======
->>>>>>> 6709878a
     "BR-CS": {
       "countryName": "Brazílie",
       "zoneName": "Centrální Brazílie"
@@ -603,11 +600,7 @@
       "countryName": "Velká Británie",
       "zoneName": "Orkneje"
     },
-<<<<<<< HEAD
-    "GB-SHI": {
-=======
     "GB-ZET": {
->>>>>>> 6709878a
       "countryName": "Velká Británie",
       "zoneName": "Shetlandy"
     },
