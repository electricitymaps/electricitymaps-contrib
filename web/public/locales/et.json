{
  "panel-initial-text": {
    "thisproject": "See app on",
    "opensource": "avatud lähtekoodiga",
    "see": "vaadake",
    "datasources": "andmeallikaid",
    "contribute": "Aidake kaasa <a href=\"%s\" target=\"_blank\">lisades enda piirkond</a>"
  },
  "mobile-main-menu": {
    "map": "Electricity Maps",
    "areas": "Piirkonnad",
    "about": "Teave"
  },
  "onboarding-modal": {
    "view1": {
      "subtitle": "Elektrienergia kliimamõju kaardistamine"
    },
    "view2": {
      "header": "Vaadake reaalajas, kui palju CO₂ eraldub teie elektri tootmiseks.",
      "text": "Värvime piirkondi ümber maailma vastavalt nende elektritarbimise süsiniku intensiivsuse järgi (sisaldab kõiki kasvuhoonegaase). Mida rohelisem värv, seda kliimasäästlikum elekter."
    },
    "view3": {
      "header": "Tea, kust tuleb teie elekter",
      "text": "Nooled kaardil näitavad elektrivooge erinevate piirkondade vahel. Klõpsake piirkonnal, et näha lisateavet selle elektrienergia päritolu kohta."
    },
    "view4": {
      "header": "Reaalajas tuule- ja päikeseolud",
      "text": "Tuule- ja päikeseenergia tootmine sõltub ilmast. Vajutage päikese ja tuule nuppe, et kuvada reaalajas kogu maailma tuule ja päikesepaiste tugevus."
    }
  },
  "country-panel": {
    "source": "Allikas",
    "carbonintensity": "Süsiniku intensiivsus",
    "lowcarbon": "Vähese süsinikuga",
    "renewable": "Taastuv",
    "electricityproduction": "Elektritootmine",
    "electricityconsumption": "Elektritarbimine",
    "bysource": "allikas",
    "emissions": "Süsinikheitmed",
    "addeditsource": "<a href=\"%s\" target=\"_blank\">lisa või muuda allikat</a>",
    "helpfrom": "koos aitajatega",
    "noDataAtTimestamp": "Andmed pole valitud aja jooksul ajutiselt saadaval",
    "noLiveData": "Muutuvad andmed pole selles piirkonnas ajutiselt saadaval",
    "dataIsDelayed": "Selle piirkonna andmed võivad viibida kuni %s tundi. Muutuvaid andmeid ei saa kuvada.",
    "noParserInfo": "Meil pole veel selle piirkonna kohta teavet.<br/> Soovite olukorda parandada? Saate anda panuse <a href=\"%s\" target=\"_blank\">lisades piirkonna andmed</a>.",
    "now": "Äsja"
  },
  "left-panel": {
    "zone-list-header-title": "Kliimamõju piirkonniti",
    "zone-list-header-subtitle": "Järjestatud elektritarbimise süsiniku intensiivsuse järgi (gCO₂eq/kWh)",
    "search": "Otsige piirkondi"
  },
  "country-history": {
    "Getdata": "Hangi läbi Electricity Maps API tundide kaupa ajaloo, reaalaja ja prognoosi andmeid",
    "carbonintensity": {
      "hourly": "Süsiniku intensiivsus viimase 24 tunni jooksul"
    },
    "emissionsorigin": {
      "hourly": "Heitkoguste päritolu viimase 24 tunni jooksul"
    },
    "emissionsproduction": {
      "hourly": "Tootmisel tekkinud heitmed viimase 24 tunni jooksul"
    },
    "electricityorigin": {
      "hourly": "Elektrienergia päritolu viimase 24 tunni jooksul"
    },
    "electricityproduction": {
      "hourly": "Elektritootmine viimase 24 tunni jooksul"
    },
    "electricityprices": {
      "hourly": "Elektrihinnad viimase 24 tunni jooksul"
    },
    "emissions": {
      "hourly": "Heitkogused viimase 24 tunni jooksul"
    }
  },
  "footer": {
    "foundbugs": "Leidsite vea või teil on idee? Andke nendest teada",
    "faq-text": "Miskit on ebaselge? Vaadake üle",
    "faq": "korduma kippuvad küsimused.",
    "here": "siin"
  },
  "legends": {
    "windpotential": "Tuuleenergia potentsiaal",
    "solarpotential": "Päikeseenergia potentsiaal",
    "colorblindmode": "värvipime režiim",
    "carbonintensity": "Süsiniku intensiivsus"
  },
  "tooltips": {
    "carbonintensity": "Süsiniku intensiivsus",
    "lowcarbon": "Vähese süsinikuga",
    "renewable": "Taastuv",
    "crossborderexport": "Piiriülene eksport",
    "carbonintensityexport": "Ekspordi süsiniku intensiivsus",
    "ofinstalled": "saadaolevast võimsusest",
    "utilizing": "kasutades",
    "representing": "tootes",
    "ofemissions": "heitkogustest",
    "withcarbonintensity": "sellest süsiniku intensiivsust",
    "showWindLayer": "Kuva tuulekiht",
    "hideWindLayer": "Peida tuulekiht",
    "showSolarLayer": "Kuva päikesekiht",
    "hideSolarLayer": "Peida päikesekiht",
    "toggleDarkMode": "Tumerežiim sisse/välja",
    "noParserInfo": "Andmed pole saadaval",
    "temporaryDataOutage": "Reaalajas andmed pole ajutiselt saadaval",
    "production": "tootmine",
    "consumption": "tarbimine",
    "cpinfo": "<b>tarbimine</b> võtab arvesse impordi ja ekspordi, <b>tootmine</b> eirab neid",
    "selectLanguage": "Vali keel",
    "lowCarbDescription": "Sisaldab taastuvenergiaid ja tuumaenergiat",
    "dataIsDelayed": "Andmed viibivad"
  },
  "misc": {
    "maintitle": "Reaalajas elektritarbimise CO₂ heitmed",
    "oops": "Ups! Meil on probleem serveriga ühendamisel. Proovime mõne sekundi pärast uuesti.",
    "newversion": "Saadaval on uus versioon! Vajutage ümberlaadimiseks <a onClick=\"location.reload(true);\">siia</a>.",
    "webgl-not-supported": "Kaarti ei saa renderdada, kuna see brauser ei toeta WebGL-i.",
    "retrynow": "Proovi kohe uuesti",
    "database-ad": "Otsite ajaloo andmeid? <a href=\"https://electricitymaps.com?utm_source=app.electricitymaps.com&utm_medium=referral\" target=\"_blank\">Vaadake meie andmebaasi!</a>",
    "api-ad": "Tahate reaalajas andmeid enda rakendusse või seadmesse? <a href=\"https://electricitymaps.com?utm_source=app.electricitymaps.com&utm_medium=referral\" target=\"_blank\">Proovige meie API-t!</a>",
    "legend": "Legend",
    "faq": "Korduma kippuvad küsimused"
  },
  "wind": "tuul",
  "solar": "päike",
  "hydro": "vesi",
  "hydro storage": "hüdroaku",
  "battery storage": "elektriaku",
  "biomass": "biomass",
  "nuclear": "aatom",
  "geothermal": "maasoojus",
  "gas": "maagaas",
  "coal": "süsi",
  "oil": "õli",
  "unknown": "teadmata",
  "electricityComesFrom": "<img id=\"country-flag\"></img> <b>%2$s</b> saadaolevast elektrist <b>%1$s %%</b> tuleb allikast %3$s",
  "emissionsComeFrom": "<img id=\"country-flag\"></img> <b>%2$s</b> saadaolevast elektri heitmetest <b>%1$s %%</b> tuleb allikast %3$s",
  "electricityStoredUsing": "<img id=\"country-flag\"></img> <b>%2$s</b> saadaolevast elektrist <b>%1$s %%</b> hoiustatakse kasutades %3$s",
  "emissionsStoredUsing": "<img id=\"country-flag\"></img> <b>%2$s</b> saadaolevast elektri heitmetest <b>%1$s %%</b> hoiustatakse kasutades %3$s",
  "electricityExportedTo": "<img id=\"country-flag\"></img> <b>%2$s</b> saadaolevast elektrist <b>%1$s %%</b> eksporditakse riiki <img id=\"country-exchange-flag\"></img> <b>%3$s</b>",
  "emissionsExportedTo": "<img id=\"country-flag\"></img> <b>%2$s</b> saadaolevast elektri heitmetest <b>%1$s %%</b> eksporditakse riiki <img id=\"country-exchange-flag\"></img> <b>%3$s</b>",
  "electricityImportedFrom": "<img id=\"country-flag\"></img> <b>%2$s</b> saadaolevast elektrist <b>%1$s %%</b> imporditakse riigist <img id=\"country-exchange-flag\"></img> <b>%3$s</b>",
  "emissionsImportedFrom": "<img id=\"country-flag\"></img> <b>%2$s</b> saadaolevast elektri heitmetest <b>%1$s %%</b> imporditakse riigist <img id=\"country-exchange-flag\"></img> <b>%3$s</b>",
  "ofCO2eqPerMinute": "CO₂eq minutis",
  "theMap": {
    "groupName": "Kaart",
    "mapColors-question": "Mida värvid kaardil tähistavad?",
    "mapColors-answer": "Piirkonnad on kaardil värvitud kasvuhoonegaaside koguste järgi, mis eralduvad iga seal tarbitud elektriühiku kohta (selle <a href=\"#carbonIntensity\" class=\"entry-link\">süsiniku intensiivsus</a>). Mida rohelisem värv, seda kliimasäästlikum on elektritarbimine.",
    "mapArrows-question": "Mida näitavad kaardil piirkondade vahelised nooled?",
    "mapArrows-answer": "Nooled piirkondade vahel näitavad elektri füüsilist voogu (import ja eksport) piirkondade vahel: Mida kiiremini need vilguvad, seda kiirem on voog. Elektri voog on oluline, sest kui impordite osa oma elektrist naaberpiirkondadest, imporditakse ka selle tootmisega tekkinud süsinikheitmeid.",
    "mapSolarWindButtons-question": "Mida teevad kaardil nupud “päike” ja “tuul”?",
    "mapSolarWindButtons-answer": "Need nupud lülitavad sisse reaalajas tuulekiiruse ja päiksepaiste tugevuse näitamise, andes märku erinevates piirkondades võimalikest üleminekutest päikese- ja tuulepõhistele energiaallikatele. Pange tähele, et see on vaid pealiskaudne viide, kuna tuuleturbiinide ja päikesepaneelide tegelik potentsiaal sõltub ka paljudest teistest teguritest.",
    "mapNuclearColors-question": "Miks tuumaenergiaga riigid on kaardil näidatud rohelistena?",
    "mapNuclearColors-answer": "Tuumaenergia tootmisel on süsiniku intensiivsus väga madal (<a href=\"https://en.wikipedia.org/wiki/Life-cycle_greenhouse-gas_emissions_of_energy_sources#2014_IPCC.2C_Global_warming_potential_of_selected_electricity_sources\" target=\"_blank\" >allikas</a>) ja seetõttu on tuumaenergiaga riigid kaardil näidatud rohelistena. See ei tähenda, et tuumaenergiaga ei kaasneks muid keskkonnaprobleeme (nagu ka teiste energiatootmisviiside puhul), kuid need väljakutsed pole seotud kasvuhoonegaaside heitkogustega ja jäävad seetõttu sellest kaardist välja.",
    "mapColorBlind-question": "Ma olen värvipime. Kuidas ma saan teie kaarti lugeda?",
    "mapColorBlind-answer": "Teil on võimalik muuta kaardi värve, lubades seade “värvipime režiim”. See asub arvutites vasakul paneeli allosas ja mobiilirakendustel teabekaardil."
  },
  "mapAreas": {
    "groupName": "Piirkonnad kaardil",
    "noData-question": "Miks pole minu piirkonna andmed saadaval?",
    "noData-answer": " Põhjuseks võib olla, et piirkonna andmeallikad pole ajutiselt saadaval või meil pole selle piirkonna jaoks veel ühtegi andmeallikat seadistatud. Teil on võimalik <a href=\"#contribute\" class=\"entry-link\">meid aidata, lisades uued andmeallikad</a>.",
    "whySmallAreas-question": "Miks jaotate maailma väiksemateks piirkondadeks ega näita lihtsalt riikide keskmisi?",
    "whySmallAreas-answer": "Piirkonnad on kõige väiksemad geograafilised alad, mille kohta meil on andmed. Ligipääs kõige täpsema tasemega teabele annavad eri piirkondade elektritarbijatele täpsemaid teadmisi tarbitava elektri päritolu ja sellega seotud kliimamõju kohta.",
    "divideExistingArea-question": "Kas saate jaotada minu piirkonda väiksemateks osadeks?",
    "divideExistingArea-answer": "Muidugi, kui iga piirkonna osa kohta on olemas eraldi andmeallikad. Teil on võimalik <a href=\"#contribute\" class=\"entry-link\">meid aidata, lisades uued andmeallikaid</a>",
    "seeHistoricalData-question": "Kas ma saan vaadata piirkonna ajalugu kaugemale kui 24 tundi tagasi?",
    "seeHistoricalData-answer": "Saate osta juurdepääsu kõigile meie ajaloo andmetele läbi meie <a href=\"https://electricitymaps.com?utm_source=app.electricitymaps.com&utm_medium=referral\" target=\"_blank\">andmebaasi</a>."
  },
  "methodology": {
    "groupName": "Meie meetodid",
    "carbonIntensity-question": "Mis on \"süsiniku intensiivsus\"?",
    "carbonIntensity-answer": "Süsiniku intensiivsus on kasvuhoonegaaside heitmete mõõt, mis tuleneb teie elektritarbimisest (gCO₂eq/kWh - süsinikdioksiidi võrdsete grammide heide tarbitud elektri kilovatt-tunni kohta). <br><br>Me mõõdame heitmeid elektritarbimise pealt (mitte tootmise), mis tähendab kõiki kasvuhoonegaaside heitmed (nii CO₂ kui ka teised kasvuhoonegaasid nagu näiteks metaan), mis on kulunud piirkonnas tarbitava elektri tootmiseks, võttes arvesse ka teistest piirkondadest imporditud elektri süsiniku intensiivsust. Me kasutame olelustsüklianalüüsi (LCA) meetodit, mis tähendab, et me võtame arvesse kogu elektrijaamade elutsüklist tulenevaid heitkoguseid (ehitus, kütusetootmine, käitamise heitmed ja käitusest kõrvaldamine).",
    "consumptionFocus-question": "Miks te arvutate elektritarbimise süsiniku intensiivsust tootmise asemel?",
    "consumptionFocus-answer": "Usume, et kodanikud peaksid vastutama elektri eest, mida nad tarbivad, mitte piirkonnas toodetud elektri eest, kus nad juhtumisi elavad. Lisaks leiame, et piirkondadel ei tohiks olla võimalik saada 'võltsida' madalat kliimamõju, viies lihtsalt musta energiatootmise teistesse piirkondadesse ja siis nende aladelt elektrit importida.",
    "renewableLowCarbonDifference-question": "Mis vahe on “taastuv” ja “vähese süsinikuga” vahel?",
    "renewableLowCarbonDifference-answer": "Taastuvenergia tootmine põhineb taastuvatel energiaallikatel nagu tuul, vesi, päike ja maasoojus. Vähese süsinikuga energiatootmine tähendab, et tootmisega kaasneb väga madal kasvuhoonegaaside heitmete eraldumine, näiteks tuumaenergia tootmisel.",
    "importsAndExports-question": "Kas te võtate arvesse ka elektri impordi ja ekspordi?",
    "importsAndExports-answer": "Jah! Impordid ja ekspordid on kaardil nähtavad väikeste <a href=\"#mapArrows\" class=\"entry-link\">nooltena erinevate piirkondade vahel</a>. Üksikasjalik teave on nähtav diagrammist, kui klõpsate piirkonnal.",
    "emissionsOfStored-question": "Kuidas on lood elektritootmisel tekkivate heitkogustega, mida hoiustatakse akumulaatorites või kasutatakse reservuaaride täitmiseks?",
    "emissionsOfStored-answer": "Kuna hetkese seisuga on ladustatud vaid väike osa elektrist, ei tohiks nende heitmete modelleerimisel esinevad ebatäpsused preagusega nii erinevad olla. Arvestades ladustamise kasvavat tähtsust, loodame seda lähiajal oma mudelis täielikumalt silmas pidada.",
    "guaranteesOfOrigin-question": "Mis asjad on rohelised sertifikaadid ja kuidas neid arvestatakse?",
    "guaranteesOfOrigin-answer": "Taastuvenergia tootjad saavad energiat tootes taotleda päritolutagatist (või taastuvenergia päritolutunnistust) - tõestus, et taastuvenergia on toodetud ja edastatud energiavõrku. Neid tagatisi saab siis müüa, andes elektri edasimüüjatele võimaluse tõestada, et nende energia tuleb taastuvatest allikatest, olenemata selle tegelikust füüsilisest allikast.<br><br> See tähendab, et elektritarbijatele võib öelda, et nende elekter tuleb päikesest ja tuulest isegi tuulevaiksel ööl. See on probleem, kuna võtab ära tarbija initsiatiivi kasutada energiat parimal ajal (näiteks, mil taastuvenergia hulk elektrivõrgus on kõige suurem). See on põhjus, miks see kaart ei näita päritolutagatisi, pakkudes tarbijate õigustamiseks vaid füüsilist asukohapõhist energiavõrgu pilti.",
    "otherSources-question": "Miks te ei näita teisi heitkoguste allikaid peale elektritootmisest pärinevate?",
    "otherSources-answer": "See ei kuulu projekti raamesse. Kuigi electricityMap'is töötame aktiivselt <a href=\"#whoAreYou\" class=\"entry-link\">uute lahenduste väljatöötamise kallal, kuidas teie igapäevased otsused mõjutavad kliimat</a>.",
    "homeSolarPanel-question": "Mis siis, kui mul on kodus paigaldatud päikesepaneel?",
    "homeSolarPanel-answer": "Me mõõdame kohaliku elektrivõrgu süsiniku intensiivsust, seega ei arvutata sinna sisse teie endi päikesepaneeliga otse toodetud tarbitavat elektrit. Kui aga varustate enda päikesepaneeliga kohalikku elektrivõrku, on selle tootmine arvestatud meie piirkondade statistikas, kus kohaliku päikeseenergia tootmise arvestused on tehtud avalikuks (näiteks Prantsusmaa ja UK).",
    "emissionsPerCapita-question": "Miks te ei näita heitmeid elaniku kohta?",
    "emissionsPerCapita-answer": "Osa piirkonnas tarbitud elektrist kasutatakse füüsiliste kaupade ja toodete valmistamiseks, mis hiljem eksporditakse ja tarbitakse teistes piirkondades. Sellise tootmise, ka elektritarbimise ja sellega seotud heitkoguste taga on toodete tarbimine <em>impordi piirkondades</em>, mitte piirkonnas, kus tootmine toimub. Usume, et inimesed peaksid vastutama ainult selle eest, mida nad tarbivad, mitte toodete eest, mis on valmistatud piirkonnas, kus nad elavad ning seda ise ei tarbita. Selles valguses elektritarbimisest tulevaid heitkoguseid elaniku kohta näidata on eksitav."
  },
  "data": {
    "groupName": "Meie andmed",
    "dataOrigins-question": "Kuidas te oma andmed saate?",
    "dataOrigins-answer": "Me arvutame kõik oma andmed avalikult kättesaadavate andmete põhjal, mille on avaldanud elektrivõrguettevõtted, ametlikud asutused ja teised. Võite klõpsata piirkonnal, et näha andmete päritolu kohta täpsemat teavet.",
    "dataDownload-question": "Kas ma saan teie andmeid alla laadida?",
    "dataDownload-answer": "Saate osta juurdepääsu kõigile meie andmetele läbi meie <a href=\"https://electricitymaps.com?utm_source=app.electricitymaps.com&utm_medium=referral\" target=\"_blank\">andmebaasi</a>.",
    "dataIntegration-question": "Kas ma saan teie andmeid reaalajas enda rakendusse või seadmesse integreerida?",
    "dataIntegration-answer": "Jah! Me müüme juurdepääsu <a href=\"https://electricitymaps.com?utm_source=app.electricitymaps.com&utm_medium=referral\" target=\"_blank\">reaalajas API-le</a>, mis sisaldab ka tulevikuprognoose."
  },
  "aboutUs": {
    "groupName": "Meist",
    "whoAreYou-question": "Kes te olete?",
    "whoAreYou-answer": "The Electricity Map'i töötas välja ja peab ülal <a href=\"https://electricitymaps.com/\" target=\"_blank\">Electricity Maps</a>, Taani idufirma. Meie eesmärk on aidata inimkonnal jõuda jätkusuutlikule tasemele, mõõtes ja muutes laialdaselt kättesaadavaks meie igapäevaselt tehtud otsuste mõju kliimale.",
    "feedback-question": "Kas ma saan teile saata tagasisidet?",
    "feedback-answer": "Jah, palun! Täitke <a href=\"https://forms.gle/VHaeHzXyGodFKZY18\" target=\"_blank\">meie tagasiside vorm</a> või <a href=\"mailto:app@electricitymaps.com\">saatke meile e-kiri!</a>",
    "contribute-question": "Kas ma saan aidata teie projektile kaasa?",
    "contribute-answer": " Jah! The Electricity Map on avatud lähtekoodiga projekt, mille tegid võimalikuks meie vabatahtlikud panustajad. Kui soovite aidata kaardi väljatöötamisel, kas siis lisades uute piirkondadele andmeallikaid, lisades uued funktsioonid või parandades esinevad vead, siis liituge julgelt meie <a href=\"https://github.com/corradio/electricitymap/\" target=\"_blank\">github</a> platvormiga.",
    "workTogether-question": "Kas me saaksime koos töötada?",
    "workTogether-answer": "Otsime aktiivselt uusi koostöövõimalusi. <a href=\"mailto:app@electricitymaps.com\">Saatke meile e-kiri!</a>",
    "disclaimer-question": "Vastutusest loobumine",
    "disclaimer-answer": "<a href=\"https://electricitymaps.com/\" target=\"_blank\">Electricity Maps</a> avaldab andmed ja pildid <a href=\"https://www.electricitymaps.com/\" target=\"_blank\">Electricity Maps</a> keskkonnas teavitustöö raames. Sellega ei kinnitata õigsust ega anda garantiid ja jäetakse õigus sisu igal ajal muuta või osasid eemaldada ilma, et peaksime teid sellest teavitama. Electricity Maps ei võta selle eest vastutust ega vastuta kahjude või kulude eest, mis võivad tekkida Electricity Maps'ist või nendest saadud teabe ebatäpsuse, puudulikkuse, enneaegsuse või aegumise tagajärjel.  Ilma ametliku eelneva kirjaliku nõusolekuta ei ole lubatud seda veebisaiti ega selle üksikuid elemente teistele veebisaitidele lisada.<br><br> Kõik omandiõigused kuuluvad õiguslikult omanikele ja selle litsentsiandjatele. Nende materjalide, eriti energiaandmete kopeerimine, levitamine ja mis tahes muu kasutamine ei ole lubatud ilma Electricity Maps'i kirjaliku loata, välja arvatud ja ainult juhul, kui imperatiivsete õigusnormide määrustes on sätestatud teisiti (näiteks õigus tsiteerida), kui ei ole konkreetsete materjalide puhul sätestatud teisiti. <br><br>Seda lahtiütlust võidakse aeg-ajalt uuendada."
  },
  "zoneShortName": {
    "AD": {
      "zoneName": "Andorra"
    },
    "AE": {
      "zoneName": "Araabia Ühendemiraadid"
    },
    "AF": {
      "zoneName": "Afganistan"
    },
    "AG": {
      "zoneName": "Antigua ja Barbuda"
    },
    "AI": {
      "zoneName": "Anguilla"
    },
    "AL": {
      "zoneName": "Albaania"
    },
    "AM": {
      "zoneName": "Armeenia"
    },
    "AO": {
      "zoneName": "Angola"
    },
    "AQ": {
      "zoneName": "Antarktika"
    },
    "AS": {
      "zoneName": "Ameerika Samoa"
    },
    "AT": {
      "zoneName": "Austria"
    },
    "AR": {
      "zoneName": "Argentina"
    },
    "AUS-NSW": {
      "countryName": "Austraalia",
      "zoneName": "Uus-Lõuna-Wales"
    },
    "AUS-NT": {
      "countryName": "Austraalia",
      "zoneName": "Põhjaterritoorium"
    },
    "AUS-QLD": {
      "countryName": "Austraalia",
      "zoneName": "Queensland"
    },
    "AUS-SA": {
      "countryName": "Austraalia",
      "zoneName": "Lõuna-Austraalia"
    },
    "AUS-TAS": {
      "countryName": "Austraalia",
      "zoneName": "Tasmaania"
    },
    "AUS-TAS-KI": {
      "countryName": "Austraalia",
      "zoneName": "King' saar"
    },
    "AUS-TAS-FI": {
      "countryName": "Austraalia",
      "zoneName": "Flindersi saar"
    },
    "AUS-TAS-CBI": {
      "countryName": "Austraalia",
      "zoneName": "Cape Barreni saar"
    },
    "AUS-VIC": {
      "countryName": "Austraalia",
      "zoneName": "Victoria"
    },
    "AUS-WA": {
      "countryName": "Austraalia",
      "zoneName": "Lääne-Austraalia"
    },
    "AUS-WA-RI": {
      "countryName": "Austraalia",
      "zoneName": "Rottnesti saar"
    },
    "AW": {
      "zoneName": "Aruba"
    },
    "AX": {
      "zoneName": "Ahvenamaa"
    },
    "AZ": {
      "zoneName": "Aserbaidžaan"
    },
    "BA": {
      "zoneName": "Bosnia ja Hertsegoviina"
    },
    "BB": {
      "zoneName": "Barbados"
    },
    "BD": {
      "zoneName": "Bangladesh"
    },
    "BE": {
      "zoneName": "Belgia"
    },
    "BF": {
      "zoneName": "Burkina Faso"
    },
    "BG": {
      "zoneName": "Bulgaaria"
    },
    "BH": {
      "zoneName": "Bahrein"
    },
    "BI": {
      "zoneName": "Burundi"
    },
    "BJ": {
      "zoneName": "Benin"
    },
    "BM": {
      "zoneName": "Bermuda"
    },
    "BN": {
      "zoneName": "Brunei"
    },
    "BO": {
      "zoneName": "Boliivia"
    },
    "BQ": {
      "zoneName": "Bonaire, Sint Eustatius ja Saba"
    },
<<<<<<< HEAD
    "BR": {
      "zoneName": "Brasiilia"
    },
=======
>>>>>>> 6709878a
    "BR-CS": {
      "countryName": "Brasiilia",
      "zoneName": "Kesk-Brasiilia"
    },
    "BR-N": {
      "countryName": "Brasiilia",
      "zoneName": "Põhja-Brasiilia"
    },
    "BR-NE": {
      "countryName": "Brasiilia",
      "zoneName": "Kirde-Brasiilia"
    },
    "BR-S": {
      "countryName": "Brasiilia",
      "zoneName": "Lõuna-Brasiilia"
    },
    "BS": {
      "zoneName": "Bahama"
    },
    "BT": {
      "zoneName": "Bhutan"
    },
    "BV": {
      "zoneName": "Bouvet' saar"
    },
    "BW": {
      "zoneName": "Botswana"
    },
    "BY": {
      "zoneName": "Valgevene"
    },
    "BZ": {
      "zoneName": "Belize"
    },
    "CA-AB": {
      "countryName": "Kanada",
      "zoneName": "Alberta"
    },
    "CA-BC": {
      "countryName": "Kanada",
      "zoneName": "Briti Columbia"
    },
    "CA-MB": {
      "countryName": "Kanada",
      "zoneName": "Manitoba"
    },
    "CA-NL": {
      "countryName": "Kanada",
      "zoneName": "Newfoundland ja Labrador"
    },
    "CA-NL-LB": {
      "countryName": "Kanada",
      "zoneName": "Labrador"
    },
    "CA-NL-NF": {
      "countryName": "Kanada",
      "zoneName": "Newfoundland"
    },
    "CA-NB": {
      "countryName": "Kanada",
      "zoneName": "New Brunswick"
    },
    "CA-NT": {
      "countryName": "Kanada",
      "zoneName": "Loodealad"
    },
    "CA-NS": {
      "countryName": "Kanada",
      "zoneName": "Nova Scotia"
    },
    "CA-NU": {
      "countryName": "Kanada",
      "zoneName": "Nunavut"
    },
    "CA-ON": {
      "countryName": "Kanada",
      "zoneName": "Ontario"
    },
    "CA-PE": {
      "countryName": "Kanada",
      "zoneName": "Prints Edwardi saar"
    },
    "CA-QC": {
      "countryName": "Kanada",
      "zoneName": "Québec"
    },
    "CA-SK": {
      "countryName": "Kanada",
      "zoneName": "Saskatchewan"
    },
    "CA-YT": {
      "countryName": "Kanada",
      "zoneName": "Yukon"
    },
    "CC": {
      "zoneName": "Kookossaared"
    },
    "CD": {
      "zoneName": "Kongo Demokraatlik Vabariik"
    },
    "CF": {
      "zoneName": "Kesk-Aafrika Vabariik"
    },
    "CG": {
      "zoneName": "Kongo"
    },
    "CH": {
      "zoneName": "Šveits"
    },
    "CI": {
      "zoneName": "Elevandiluurannik"
    },
    "CK": {
      "zoneName": "Cooki saared"
    },
    "CL-SEA": {
      "countryName": "Tšilli",
      "zoneName": "SEA"
    },
    "CL-SEM": {
      "countryName": "Tšilli",
      "zoneName": "SEM"
    },
    "CL-SEN": {
      "countryName": "Tšilli",
      "zoneName": "SEN"
    },
    "CL-CHP": {
      "countryName": "Tšilli",
      "zoneName": "Lihavõttesaar"
    },
    "CM": {
      "zoneName": "Kamerun"
    },
    "CN": {
      "zoneName": "Hiina"
    },
    "CO": {
      "zoneName": "Kolumbia"
    },
    "CR": {
      "zoneName": "Costa Rica"
    },
    "CU": {
      "zoneName": "Kuuba"
    },
    "CV": {
      "zoneName": "Cabo Verde"
    },
    "CW": {
      "zoneName": "Curaçao"
    },
    "CX": {
      "zoneName": "Jõulusaar"
    },
    "CY": {
      "zoneName": "Küpros"
    },
    "CZ": {
      "zoneName": "Tšehhi"
    },
    "DE": {
      "zoneName": "Saksamaa"
    },
    "DJ": {
      "zoneName": "Djibouti"
    },
    "DK": {
      "zoneName": "Taani"
    },
    "DK-DK1": {
      "countryName": "Taani",
      "zoneName": "Lääne-Taani"
    },
    "DK-DK2": {
      "countryName": "Taani",
      "zoneName": "Ida-Taani"
    },
    "DK-BHM": {
      "countryName": "Taani",
      "zoneName": "Bornholm"
    },
    "DM": {
      "zoneName": "Dominica"
    },
    "DO": {
      "zoneName": "Dominikaani Vabariik"
    },
    "DZ": {
      "zoneName": "Alžeeria"
    },
    "EC": {
      "zoneName": "Ecuador"
    },
    "EE": {
      "zoneName": "Eesti"
    },
    "EG": {
      "zoneName": "Egiptus"
    },
    "EH": {
      "zoneName": "Lääne-Sahara"
    },
    "ER": {
      "zoneName": "Eritrea"
    },
    "ES": {
      "zoneName": "Hispaania"
    },
    "ES-CE": {
      "countryName": "Hispaania",
      "zoneName": "Ceuta"
    },
    "ES-IB-FO": {
      "countryName": "Hispaania",
      "zoneName": "Formentera"
    },
    "ES-IB-IZ": {
      "countryName": "Hispaania",
      "zoneName": "Ibiza"
    },
    "ES-IB-MA": {
      "countryName": "Hispaania",
      "zoneName": "Mallorca"
    },
    "ES-IB-ME": {
      "countryName": "Hispaania",
      "zoneName": "Menorca"
    },
    "ES-CN-FVLZ": {
      "countryName": "Hispaania",
      "zoneName": "Fuerteventura/Lanzarote"
    },
    "ES-CN-GC": {
      "countryName": "Hispaania",
      "zoneName": "Gran Canaria"
    },
    "ES-CN-HI": {
      "countryName": "Hispaania",
      "zoneName": "Hierro"
    },
    "ES-CN-IG": {
      "countryName": "Hispaania",
      "zoneName": "Gomera"
    },
    "ES-CN-LP": {
      "countryName": "Hispaania",
      "zoneName": "La Palma"
    },
    "ES-CN-TE": {
      "countryName": "Hispaania",
      "zoneName": "Tenerife"
    },
    "ES-ML": {
      "countryName": "Hispaania",
      "zoneName": "Melilla"
    },
    "ET": {
      "zoneName": "Etioopia"
    },
    "FI": {
      "zoneName": "Soome"
    },
    "FJ": {
      "zoneName": "Fidži"
    },
    "FK": {
      "zoneName": "Falklandi saared"
    },
    "FM": {
      "zoneName": "Mikroneesia"
    },
    "FO": {
      "zoneName": "Fääri saared"
    },
    "FR": {
      "zoneName": "Prantsusmaa"
    },
    "FR-COR": {
      "countryName": "Prantsusmaa",
      "zoneName": "Korsika"
    },
    "GA": {
      "zoneName": "Gabon"
    },
    "GB": {
      "zoneName": "Suurbritannia"
    },
    "GB-NIR": {
      "zoneName": "Põhja-Iirimaa"
    },
    "GB-ORK": {
      "countryName": "Suurbritannia",
      "zoneName": "Orkney saared"
    },
<<<<<<< HEAD
    "GB-SHI": {
=======
    "GB-ZET": {
>>>>>>> 6709878a
      "countryName": "Suurbritannia",
      "zoneName": "Shetlandi saared"
    },
    "GB-ZET": {
      "countryName": "Suurbritannia",
      "zoneName": "Shetlandi saared"
    },
    "GD": {
      "zoneName": "Grenada"
    },
    "GE": {
      "zoneName": "Georgia"
    },
    "GF": {
      "zoneName": "Prantsuse Guajaana"
    },
    "GG": {
      "zoneName": "Guernsey"
    },
    "GH": {
      "zoneName": "Ghana"
    },
    "GI": {
      "zoneName": "Gibraltar"
    },
    "GL": {
      "zoneName": "Gröönimaa"
    },
    "GM": {
      "zoneName": "Gambia"
    },
    "GN": {
      "zoneName": "Guinea"
    },
    "GP": {
      "zoneName": "Guadeloupe"
    },
    "GQ": {
      "zoneName": "Ekvatoriaal-Guinea"
    },
    "GR": {
      "zoneName": "Kreeka"
    },
    "GR-IS": {
      "countryName": "Kreeka",
      "zoneName": "Egeuse saared"
    },
    "GS": {
      "zoneName": "Lõuna-Georgia ja Lõuna-Sandwichi saared"
    },
    "GT": {
      "zoneName": "Guatemala"
    },
    "GU": {
      "zoneName": "Guam"
    },
    "GW": {
      "zoneName": "Guinea-Bissau"
    },
    "GY": {
      "zoneName": "Guyana"
    },
    "HK": {
      "zoneName": "Hong Kong"
    },
    "HM": {
      "zoneName": "Heardi ja McDonaldi saarte ala"
    },
    "HN": {
      "zoneName": "Honduras"
    },
    "HR": {
      "zoneName": "Horvaatia"
    },
    "HT": {
      "zoneName": "Haiti"
    },
    "HU": {
      "zoneName": "Ungari"
    },
    "ID": {
      "zoneName": "Indoneesia"
    },
    "IE": {
      "zoneName": "Iirimaa"
    },
    "IL": {
      "zoneName": "Israel"
    },
    "IM": {
      "zoneName": "Man"
    },
    "IN-AN": {
      "countryName": "India",
      "zoneName": "Andamanid ja Nicobarid"
    },
    "IN-AP": {
      "countryName": "India",
      "zoneName": "Andhra Pradesh"
    },
    "IN-AR": {
      "countryName": "India",
      "zoneName": "Arunachal Pradesh"
    },
    "IN-AS": {
      "countryName": "India",
      "zoneName": "Assam"
    },
    "IN-BR": {
      "countryName": "India",
      "zoneName": "Bihar"
    },
    "IN-CT": {
      "countryName": "India",
      "zoneName": "Chhattisgarh"
    },
    "IN-DL": {
      "countryName": "India",
      "zoneName": "Delhi"
    },
    "IN-DN": {
      "countryName": "India",
      "zoneName": "Dadra ja Nagar Haveli"
    },
    "IN-GA": {
      "countryName": "India",
      "zoneName": "Goa"
    },
    "IN-GJ": {
      "countryName": "India",
      "zoneName": "Gujarat"
    },
    "IN-HP": {
      "countryName": "India",
      "zoneName": "Himachal Pradesh"
    },
    "IN-HR": {
      "countryName": "India",
      "zoneName": "Haryana"
    },
    "IN-JH": {
      "countryName": "India",
      "zoneName": "Jharkhand"
    },
    "IN-JK": {
      "countryName": "India",
      "zoneName": "Jammu ja Kashmir"
    },
    "IN-KA": {
      "countryName": "India",
      "zoneName": "Karnataka"
    },
    "IN-KL": {
      "countryName": "India",
      "zoneName": "Kerala"
    },
    "IN-MH": {
      "countryName": "India",
      "zoneName": "Maharashtra"
    },
    "IN-ML": {
      "countryName": "India",
      "zoneName": "Meghalaya"
    },
    "IN-MN": {
      "countryName": "India",
      "zoneName": "Manipur"
    },
    "IN-MP": {
      "countryName": "India",
      "zoneName": "Madhya Pradesh"
    },
    "IN-MZ": {
      "countryName": "India",
      "zoneName": "Mizoram"
    },
    "IN-NL": {
      "countryName": "India",
      "zoneName": "Nagaland"
    },
    "IN-OR": {
      "countryName": "India",
      "zoneName": "Orissa"
    },
    "IN-PB": {
      "countryName": "India",
      "zoneName": "Punjab"
    },
    "IN-PY": {
      "countryName": "India",
      "zoneName": "Pondicherry"
    },
    "IN-RJ": {
      "countryName": "India",
      "zoneName": "Rajasthan"
    },
    "IN-SK": {
      "countryName": "India",
      "zoneName": "Sikkim"
    },
    "IN-TN": {
      "countryName": "India",
      "zoneName": "Tamil Nadu"
    },
    "IN-TR": {
      "countryName": "India",
      "zoneName": "Tripura"
    },
    "IN-UP": {
      "countryName": "India",
      "zoneName": "Uttar Pradesh"
    },
    "IN-UT": {
      "countryName": "India",
      "zoneName": "Uttarakhand"
    },
    "IN-WB": {
      "countryName": "India",
      "zoneName": "Lääne-Bengali"
    },
    "IO": {
      "zoneName": "Briti India ookeani ala"
    },
    "IQ": {
      "zoneName": "Iraak"
    },
    "IQ-KUR": {
      "countryName": "Iraak",
      "zoneName": "Kurdistan"
    },
    "IR": {
      "zoneName": "Iraan"
    },
    "IS": {
      "zoneName": "Island"
    },
    "IT": {
      "zoneName": "Itaalia"
    },
    "IT-CNO": {
      "countryName": "Itaalia",
      "zoneName": "Põhja keskosa"
    },
    "IT-CSO": {
      "countryName": "Itaalia",
      "zoneName": "Lõuna keskosa"
    },
    "IT-NO": {
      "countryName": "Itaalia",
      "zoneName": "Põhi"
    },
    "IT-SAR": {
      "countryName": "Itaalia",
      "zoneName": "Sardinia"
    },
    "IT-SIC": {
      "countryName": "Itaalia",
      "zoneName": "Sicily"
    },
    "IT-SO": {
      "countryName": "Itaalia",
      "zoneName": "Lõuna"
    },
    "JE": {
      "zoneName": "Jersey"
    },
    "JM": {
      "zoneName": "Jamaica"
    },
    "JO": {
      "zoneName": "Jordaania"
    },
    "JP-CB": {
      "countryName": "Jaapan",
      "zoneName": "Chūbu"
    },
    "JP-CG": {
      "countryName": "Jaapan",
      "zoneName": "Chūgoku"
    },
    "JP-HKD": {
      "countryName": "Jaapan",
      "zoneName": "Hokkaidō"
    },
    "JP-HR": {
      "countryName": "Jaapan",
      "zoneName": "Hokuriku"
    },
    "JP-KN": {
      "countryName": "Jaapan",
      "zoneName": "Kansai"
    },
    "JP-KY": {
      "countryName": "Jaapan",
      "zoneName": "Kyūshū"
    },
    "JP-ON": {
      "countryName": "Jaapan",
      "zoneName": "Okinawa"
    },
    "JP-SK": {
      "countryName": "Jaapan",
      "zoneName": "Shikoku"
    },
    "JP-TH": {
      "countryName": "Jaapan",
      "zoneName": "Tōhoku"
    },
    "JP-TK": {
      "countryName": "Jaapan",
      "zoneName": "Tōkyō"
    },
    "KE": {
      "zoneName": "Keenia"
    },
    "KG": {
      "zoneName": "Kõrgõzstan"
    },
    "KH": {
      "zoneName": "Kambodža"
    },
    "KI": {
      "zoneName": "Kiribati"
    },
    "KM": {
      "zoneName": "Komoorid"
    },
    "KN": {
      "zoneName": "Saint Kitts ja Nevis"
    },
    "KP": {
      "zoneName": "Põhja-Korea"
    },
    "KR": {
      "zoneName": "Lõuna-Korea"
    },
    "KW": {
      "zoneName": "Kuveit"
    },
    "KY": {
      "zoneName": "Kaimanisaared"
    },
    "KZ": {
      "zoneName": "Kasahstan"
    },
    "LA": {
      "zoneName": "Laos"
    },
    "LB": {
      "zoneName": "Liibanon"
    },
    "LC": {
      "zoneName": "Saint Lucia"
    },
    "LI": {
      "zoneName": "Liechtenstein"
    },
    "LK": {
      "zoneName": "Sri Lanka"
    },
    "LR": {
      "zoneName": "Libeeria"
    },
    "LS": {
      "zoneName": "Lesotho"
    },
    "LT": {
      "zoneName": "Leedu"
    },
    "LU": {
      "zoneName": "Luksemburg"
    },
    "LV": {
      "zoneName": "Läti"
    },
    "LY": {
      "zoneName": "Liibüa"
    },
    "MA": {
      "zoneName": "Maroko"
    },
    "MC": {
      "zoneName": "Monaco"
    },
    "MD": {
      "zoneName": "Moldova"
    },
    "ME": {
      "zoneName": "Montenegro"
    },
    "MF": {
      "countryName": "Saint-Martin",
      "zoneName": "Prantsusmaa"
    },
    "MG": {
      "zoneName": "Madagaskar"
    },
    "MH": {
      "zoneName": "Marshalli Saared"
    },
    "MK": {
      "zoneName": "Põhja-Makedoonia"
    },
    "ML": {
      "zoneName": "Mali"
    },
    "MM": {
      "zoneName": "Myanmar"
    },
    "MN": {
      "zoneName": "Mongoolia"
    },
    "MO": {
      "zoneName": "Macau"
    },
    "MP": {
      "zoneName": "Põhja-Mariaanid"
    },
    "MQ": {
      "zoneName": "Martinique"
    },
    "MR": {
      "zoneName": "Mauritaania"
    },
    "MS": {
      "zoneName": "Montserrat"
    },
    "MT": {
      "zoneName": "Malta"
    },
    "MU": {
      "zoneName": "Mauritius"
    },
    "MV": {
      "zoneName": "Maldiivid"
    },
    "MW": {
      "zoneName": "Malawi"
    },
    "MX": {
      "zoneName": "Mehhiko"
    },
    "MX-BC": {
      "countryName": "Mehhiko",
      "zoneName": "Baja California"
    },
    "MX-CE": {
      "countryName": "Mehhiko",
      "zoneName": "Kesk"
    },
    "MX-NE": {
      "countryName": "Mehhiko",
      "zoneName": "Kirre"
    },
    "MX-NO": {
      "countryName": "Mehhiko",
      "zoneName": "Põhi"
    },
    "MX-NW": {
      "countryName": "Mehhiko",
      "zoneName": "Loe"
    },
    "MX-OC": {
      "countryName": "Mehhiko",
      "zoneName": "Lääs"
    },
    "MX-OR": {
      "countryName": "Mehhiko",
      "zoneName": "Ida"
    },
    "MX-PN": {
      "countryName": "Mehhiko",
      "zoneName": "Peninsula"
    },
    "MY-EM": {
      "countryName": "Malaisia",
      "zoneName": "Borneo"
    },
    "MY-WM": {
      "countryName": "Malaisia",
      "zoneName": "Peninsula"
    },
    "MZ": {
      "zoneName": "Mosambiik"
    },
    "NA": {
      "zoneName": "Namiibia"
    },
    "NC": {
      "zoneName": "Uus-Kaledoonia"
    },
    "NE": {
      "zoneName": "Niger"
    },
    "NF": {
      "zoneName": "Norfolki saar"
    },
    "NG": {
      "zoneName": "Nigeeria"
    },
    "NI": {
      "zoneName": "Nicaragua"
    },
    "NKR": {
      "zoneName": "Mägi-Karabahh"
    },
    "NL": {
      "zoneName": "Holland"
    },
    "NO-NO1": {
      "countryName": "Norra",
      "zoneName": "Kagu-Norra"
    },
    "NO-NO2": {
      "countryName": "Norra",
      "zoneName": "Edela-Norra"
    },
    "NO-NO3": {
      "countryName": "Norra",
      "zoneName": "Kesk-Norra"
    },
    "NO-NO4": {
      "countryName": "Norra",
      "zoneName": "Põhja-Norra"
    },
    "NO-NO5": {
      "countryName": "Norra",
      "zoneName": "Lääne-Norra"
    },
    "NP": {
      "zoneName": "Nepal"
    },
    "NR": {
      "zoneName": "Nauru"
    },
    "NU": {
      "zoneName": "Niue"
    },
    "NZ": {
      "zoneName": "Uus-Meremaa"
    },
    "NZ-NZA": {
      "countryName": "Uus-Meremaa",
      "zoneName": "Aucklandi saared"
    },
    "NZ-NZC": {
      "countryName": "Uus-Meremaa",
      "zoneName": "Chathami saared"
    },
    "NZ-NZST": {
      "countryName": "Uus-Meremaa",
      "zoneName": "Stewarti saar"
    },
    "OM": {
      "zoneName": "Omaan"
    },
    "PA": {
      "zoneName": "Panama"
    },
    "PE": {
      "zoneName": "Peruu"
    },
    "PF": {
      "zoneName": "Prantsuse Polüneesia"
    },
    "PG": {
      "zoneName": "Paapua Uus-Guinea"
    },
    "PH": {
      "zoneName": "Filipiinid"
    },
    "PK": {
      "zoneName": "Pakistan"
    },
    "PL": {
      "zoneName": "Poola"
    },
    "PM": {
      "zoneName": "Saint-Pierre ja Miquelon"
    },
    "PN": {
      "zoneName": "Pitcairn"
    },
    "PR": {
      "zoneName": "Puerto Rico"
    },
    "PS": {
      "zoneName": "Palestiina riik"
    },
    "PT": {
      "zoneName": "Portugal"
    },
    "PT-AC": {
      "countryName": "Portugal",
      "zoneName": "Assoorid"
    },
    "PT-MA": {
      "countryName": "Portugal",
      "zoneName": "Madeira"
    },
    "PW": {
      "zoneName": "Belau"
    },
    "PY": {
      "zoneName": "Paraguay"
    },
    "QA": {
      "zoneName": "Katar"
    },
    "RE": {
      "zoneName": "Réunion"
    },
    "RO": {
      "zoneName": "Rumeenia"
    },
    "RS": {
      "zoneName": "Serbia"
    },
    "RU": {
      "zoneName": "Venemaa"
    },
    "RU-1": {
      "countryName": "Venemaa",
      "zoneName": "Venemaa Euroopa-osa ja Uural"
    },
    "RU-2": {
      "countryName": "Venemaa",
      "zoneName": "Siber"
    },
    "RU-EU": {
      "zoneName": "Venemaa"
    },
    "RU-AS": {
      "zoneName": "Venemaa"
    },
    "RU-KGD": {
      "countryName": "Venemaa",
      "zoneName": "Kaliningrad"
    },
    "RW": {
      "zoneName": "Rwanda"
    },
    "SA": {
      "zoneName": "Saudi Araabia"
    },
    "SB": {
      "zoneName": "Saalomoni Saared"
    },
    "SC": {
      "zoneName": "Seišellid"
    },
    "SD": {
      "zoneName": "Sudaan"
    },
    "SE": {
      "zoneName": "Rootsi"
    },
    "SG": {
      "zoneName": "Singapur"
    },
    "SH": {
      "zoneName": "Saint Helena, Ascension ja Tristan da Cunha"
    },
    "SI": {
      "zoneName": "Sloveenia"
    },
    "SJ": {
      "zoneName": "Svalbard ja Jan Mayen"
    },
    "SK": {
      "zoneName": "Slovakkia"
    },
    "SL": {
      "zoneName": "Sierra Leone"
    },
    "SM": {
      "zoneName": "San Marino"
    },
    "SN": {
      "zoneName": "Senegal"
    },
    "SO": {
      "zoneName": "Somaalia"
    },
    "SR": {
      "zoneName": "Suriname"
    },
    "SS": {
      "zoneName": "Lõuna-Sudaan"
    },
    "ST": {
      "zoneName": "Sao Tome ja Principe"
    },
    "SV": {
      "zoneName": "El Salvador"
    },
    "SX": {
      "countryName": "Sint Maarten",
      "zoneName": "Holland"
    },
    "SY": {
      "zoneName": "Süüria"
    },
    "SZ": {
      "zoneName": "Svaasimaa"
    },
    "TC": {
      "zoneName": "Turks ja Caicos"
    },
    "TD": {
      "zoneName": "Tšaad"
    },
    "TF": {
      "zoneName": "Prantsuse Lõunaalad"
    },
    "TG": {
      "zoneName": "Togo"
    },
    "TH": {
      "zoneName": "Tai"
    },
    "TJ": {
      "zoneName": "Tadžikistan"
    },
    "TK": {
      "zoneName": "Tokelau"
    },
    "TL": {
      "zoneName": "Timor-Leste"
    },
    "TM": {
      "zoneName": "Türkmenistan"
    },
    "TN": {
      "zoneName": "Tuneesia"
    },
    "TO": {
      "zoneName": "Tonga"
    },
    "TR": {
      "zoneName": "Türgi"
    },
    "TT": {
      "zoneName": "Trinidad ja Tobago"
    },
    "TV": {
      "zoneName": "Tuvalu"
    },
    "TW": {
      "zoneName": "Taiwan"
    },
    "TZ": {
      "zoneName": "Tansaania"
    },
    "UA": {
      "zoneName": "Ukraina"
    },
    "UA-CR": {
      "countryName": "Krimm",
      "zoneName": "Ukraina"
    },
    "UG": {
      "zoneName": "Uganda"
    },
    "UM": {
      "zoneName": "Ühendriikide hajasaared"
    },
<<<<<<< HEAD
=======
    "US": {
      "zoneName": "Külgnevad Ameerika Ühendriigid"
    },
>>>>>>> 6709878a
    "US-HI-HA": {
      "countryName": "Ameerika Ühendriigid",
      "zoneName": "Hawaii"
    },
    "US-HI-KA": {
      "countryName": "Ameerika Ühendriigid",
      "zoneName": "Kauai"
    },
    "US-HI-KH": {
      "countryName": "Ameerika Ühendriigid",
      "zoneName": "Kahoolawe"
    },
    "US-HI-LA": {
      "countryName": "Ameerika Ühendriigid",
      "zoneName": "Lanai"
    },
    "US-HI-MA": {
      "countryName": "Ameerika Ühendriigid",
      "zoneName": "Maui"
    },
    "US-HI-MO": {
      "countryName": "Ameerika Ühendriigid",
      "zoneName": "Molokai"
    },
    "US-HI-NI": {
      "countryName": "Ameerika Ühendriigid",
      "zoneName": "Niihau"
    },
    "US-HI-OA": {
      "countryName": "Ameerika Ühendriigid",
      "zoneName": "Oahu"
    },
    "US-CAL-BANC": {
      "countryName": "Ameerika Ühendriigid",
      "zoneName": "Balancing Authority Of Northern California"
    },
    "US-CAL-CISO": {
      "countryName": "Ameerika Ühendriigid",
      "zoneName": "California Independent System Operator"
    },
    "US-CAL-IID": {
      "countryName": "Ameerika Ühendriigid",
      "zoneName": "Imperial Irrigation District"
    },
    "US-CAL-LDWP": {
      "countryName": "Ameerika Ühendriigid",
      "zoneName": "Los Angeles Department Of Water And Power"
    },
    "US-CAL-TIDC": {
      "countryName": "Ameerika Ühendriigid",
      "zoneName": "Turlock Irrigation District"
    },
    "US-CAR-CPLE": {
      "countryName": "Ameerika Ühendriigid",
      "zoneName": "Duke Energy Progress East"
    },
    "US-CAR-CPLW": {
      "countryName": "Ameerika Ühendriigid",
      "zoneName": "Duke Energy Progress West"
    },
    "US-CAR-DUK": {
      "countryName": "Ameerika Ühendriigid",
      "zoneName": "Duke Energy Carolinas"
    },
    "US-CAR-SC": {
      "countryName": "Ameerika Ühendriigid",
      "zoneName": "South Carolina Public Service Authority"
    },
    "US-CAR-SCEG": {
      "countryName": "Ameerika Ühendriigid",
      "zoneName": "South Carolina Electric & Gas Company"
    },
    "US-CAR-YAD": {
      "countryName": "Ameerika Ühendriigid",
      "zoneName": "Alcoa Power Generating, Inc. Yadkin Division"
    },
    "US-CENT-SPA": {
      "countryName": "Ameerika Ühendriigid",
      "zoneName": "Southwestern Power Administration"
    },
    "US-CENT-SWPP": {
      "countryName": "Ameerika Ühendriigid",
      "zoneName": "Southwest Power Pool"
    },
    "US-FLA-FMPP": {
      "countryName": "Ameerika Ühendriigid",
      "zoneName": "Florida Municipal Power Pool"
    },
    "US-FLA-FPC": {
      "countryName": "Ameerika Ühendriigid",
      "zoneName": "Duke Energy Florida Inc"
    },
    "US-FLA-FPL": {
      "countryName": "Ameerika Ühendriigid",
      "zoneName": "Florida Power & Light Company"
    },
    "US-FLA-GVL": {
      "countryName": "Ameerika Ühendriigid",
      "zoneName": "Gainesville Regional Utilities"
    },
    "US-FLA-HST": {
      "countryName": "Ameerika Ühendriigid",
      "zoneName": "City Of Homestead"
    },
    "US-FLA-JEA": {
      "countryName": "Ameerika Ühendriigid",
      "zoneName": "JEA"
    },
<<<<<<< HEAD
    "US-FLA-NSB": {
      "countryName": "Ameerika Ühendriigid",
      "zoneName": "Utilities Commission Of New Smyrna Beach"
    },
=======
>>>>>>> 6709878a
    "US-FLA-SEC": {
      "countryName": "Ameerika Ühendriigid",
      "zoneName": "Seminole Electric Cooperative"
    },
    "US-FLA-TAL": {
      "countryName": "Ameerika Ühendriigid",
      "zoneName": "City Of Tallahassee"
    },
    "US-FLA-TEC": {
      "countryName": "Ameerika Ühendriigid",
      "zoneName": "Tampa Electric Company"
    },
    "US-MIDA-PJM": {
      "countryName": "Ameerika Ühendriigid",
      "zoneName": "PJM Interconnection, Llc"
    },
    "US-MIDW-AECI": {
      "countryName": "Ameerika Ühendriigid",
      "zoneName": "Associated Electric Cooperative, Inc."
    },
<<<<<<< HEAD
    "US-MIDW-GLHB": {
      "countryName": "Ameerika Ühendriigid",
      "zoneName": "GridLiance"
    },
=======
>>>>>>> 6709878a
    "US-MIDW-LGEE": {
      "countryName": "Ameerika Ühendriigid",
      "zoneName": "Louisville Gas And Electric Company And Kentucky Utilities"
    },
    "US-MIDW-MISO": {
      "countryName": "Ameerika Ühendriigid",
      "zoneName": "Midcontinent Independent Transmission System Operator, Inc.."
    },
    "US-NE-ISNE": {
      "countryName": "Ameerika Ühendriigid",
      "zoneName": "Iso New England Inc."
    },
    "US-NW-AVA": {
      "countryName": "Ameerika Ühendriigid",
      "zoneName": "Avista Corporation"
    },
    "US-NW-AVRN": {
      "countryName": "Ameerika Ühendriigid",
      "zoneName": "Avangrid Renewables Cooperative"
    },
    "US-NW-BPAT": {
      "countryName": "Ameerika Ühendriigid",
      "zoneName": "Bonneville Power Administration"
    },
    "US-NW-CHPD": {
      "countryName": "Ameerika Ühendriigid",
      "zoneName": "PUD No. 1 Of Chelan County"
    },
    "US-NW-DOPD": {
      "countryName": "Ameerika Ühendriigid",
      "zoneName": "PUD No. 1 Of Douglas County"
    },
    "US-NW-GCPD": {
      "countryName": "Ameerika Ühendriigid",
      "zoneName": "PUD No. 2 Of Grant County, Washington"
    },
    "US-NW-GRID": {
      "countryName": "Ameerika Ühendriigid",
      "zoneName": "Gridforce Energy Management, Llc"
    },
    "US-NW-GWA": {
      "countryName": "Ameerika Ühendriigid",
      "zoneName": "Naturener Power Watch, Llc (Gwa)"
    },
    "US-NW-IPCO": {
      "countryName": "Ameerika Ühendriigid",
      "zoneName": "Idaho Power Company"
    },
    "US-NW-NEVP": {
      "countryName": "Ameerika Ühendriigid",
      "zoneName": "Nevada Power Company"
    },
    "US-NW-NWMT": {
      "countryName": "Ameerika Ühendriigid",
      "zoneName": "Northwestern Energy"
    },
    "US-NW-PACE": {
      "countryName": "Ameerika Ühendriigid",
      "zoneName": "Pacificorp East"
    },
    "US-NW-PACW": {
      "countryName": "Ameerika Ühendriigid",
      "zoneName": "Pacificorp West"
    },
    "US-NW-PGE": {
      "countryName": "Ameerika Ühendriigid",
      "zoneName": "Portland General Electric Company"
    },
    "US-NW-PSCO": {
      "countryName": "Ameerika Ühendriigid",
      "zoneName": "Public Service Company Of Colorado"
    },
    "US-NW-PSEI": {
      "countryName": "Ameerika Ühendriigid",
      "zoneName": "Puget Sound Energy"
    },
    "US-NW-SCL": {
      "countryName": "Ameerika Ühendriigid",
      "zoneName": "Seattle City Light"
    },
    "US-NW-TPWR": {
      "countryName": "Ameerika Ühendriigid",
      "zoneName": "City Of Tacoma, Department Of Public Utilities, Light Division"
    },
    "US-NW-WACM": {
      "countryName": "Ameerika Ühendriigid",
      "zoneName": "Western Area Power Administration - Rocky Mountain Region"
    },
    "US-NW-WAUW": {
      "countryName": "Ameerika Ühendriigid",
      "zoneName": "Western Area Power Administration UGP West"
    },
    "US-NW-WWA": {
      "countryName": "Ameerika Ühendriigid",
      "zoneName": "Naturener Wind Watch, Llc"
    },
    "US-NY-NYIS": {
      "countryName": "Ameerika Ühendriigid",
      "zoneName": "New York Independent System Operator"
    },
<<<<<<< HEAD
    "US-SE-AEC": {
      "countryName": "Ameerika Ühendriigid",
      "zoneName": "Powersouth Energy Cooperative"
    },
=======
>>>>>>> 6709878a
    "US-SE-SEPA": {
      "countryName": "Ameerika Ühendriigid",
      "zoneName": "Southeastern Power Administration"
    },
    "US-SE-SOCO": {
      "countryName": "Ameerika Ühendriigid",
      "zoneName": "Southern Company Services, Inc. - Trans"
    },
    "US-SW-AZPS": {
      "countryName": "Ameerika Ühendriigid",
      "zoneName": "Arizona Public Service Company"
    },
    "US-SW-DEAA": {
      "countryName": "Ameerika Ühendriigid",
      "zoneName": "Arlington Valley, LLC"
    },
    "US-SW-EPE": {
      "countryName": "Ameerika Ühendriigid",
      "zoneName": "El Paso Electric Company"
    },
    "US-SW-GRIF": {
      "countryName": "Ameerika Ühendriigid",
      "zoneName": "Griffith Energy, LLC"
    },
<<<<<<< HEAD
    "US-SW-GRMA": {
      "countryName": "Ameerika Ühendriigid",
      "zoneName": "Gila River Power, LLC"
    },
=======
>>>>>>> 6709878a
    "US-SW-HGMA": {
      "countryName": "Ameerika Ühendriigid",
      "zoneName": "New Harquahala Generating Company, LLC"
    },
    "US-SW-PNM": {
      "countryName": "Ameerika Ühendriigid",
      "zoneName": "Public Service Company Of New Mexico"
    },
    "US-SW-SRP": {
      "countryName": "Ameerika Ühendriigid",
      "zoneName": "Salt River Project"
    },
    "US-SW-TEPC": {
      "countryName": "Ameerika Ühendriigid",
      "zoneName": "Tucson Electric Power Company"
    },
    "US-SW-WALC": {
      "countryName": "Ameerika Ühendriigid",
      "zoneName": "Western Area Power Administration - Desert Southwest Region"
    },
    "US-TEN-TVA": {
      "countryName": "Ameerika Ühendriigid",
      "zoneName": "Tennessee Valley Authority"
    },
    "US-TEX-ERCO": {
      "countryName": "Ameerika Ühendriigid",
      "zoneName": "Electric Reliability Council Of Texas, Inc."
    },
    "UY": {
      "zoneName": "Uruguay"
    },
    "UZ": {
      "zoneName": "Usbekistan"
    },
    "VA": {
      "zoneName": "Vatikani linn"
    },
    "VC": {
      "zoneName": "Saint Vincent ja Grenadiinid"
    },
    "VE": {
      "zoneName": "Venezuela"
    },
    "VG": {
      "countryName": "Neitsisaared",
      "zoneName": "Neitsisaared"
    },
    "VI": {
      "countryName": "Ameerika Ühendriigid",
      "zoneName": "Neitsisaared"
    },
    "VN": {
      "zoneName": "Vietnam"
    },
    "VU": {
      "zoneName": "Vanuatu"
    },
    "WF": {
      "zoneName": "Wallis ja Futuna"
    },
    "WS": {
      "zoneName": "Samoa"
    },
    "XK": {
      "zoneName": "Kosovo"
    },
    "XX": {
      "zoneName": "Põhja-Küpros"
    },
    "YE": {
      "zoneName": "Jeemen"
    },
    "YT": {
      "zoneName": "Mayotte"
    },
    "ZA": {
      "zoneName": "Lõuna-Aafrika"
    },
    "ZM": {
      "zoneName": "Zambia"
    },
    "ZW": {
      "zoneName": "Zimbabwe"
    }
  }
}<|MERGE_RESOLUTION|>--- conflicted
+++ resolved
@@ -339,12 +339,9 @@
     "BQ": {
       "zoneName": "Bonaire, Sint Eustatius ja Saba"
     },
-<<<<<<< HEAD
     "BR": {
       "zoneName": "Brasiilia"
     },
-=======
->>>>>>> 6709878a
     "BR-CS": {
       "countryName": "Brasiilia",
       "zoneName": "Kesk-Brasiilia"
@@ -640,14 +637,6 @@
       "countryName": "Suurbritannia",
       "zoneName": "Orkney saared"
     },
-<<<<<<< HEAD
-    "GB-SHI": {
-=======
-    "GB-ZET": {
->>>>>>> 6709878a
-      "countryName": "Suurbritannia",
-      "zoneName": "Shetlandi saared"
-    },
     "GB-ZET": {
       "countryName": "Suurbritannia",
       "zoneName": "Shetlandi saared"
@@ -1412,12 +1401,9 @@
     "UM": {
       "zoneName": "Ühendriikide hajasaared"
     },
-<<<<<<< HEAD
-=======
     "US": {
       "zoneName": "Külgnevad Ameerika Ühendriigid"
     },
->>>>>>> 6709878a
     "US-HI-HA": {
       "countryName": "Ameerika Ühendriigid",
       "zoneName": "Hawaii"
@@ -1526,13 +1512,10 @@
       "countryName": "Ameerika Ühendriigid",
       "zoneName": "JEA"
     },
-<<<<<<< HEAD
     "US-FLA-NSB": {
       "countryName": "Ameerika Ühendriigid",
       "zoneName": "Utilities Commission Of New Smyrna Beach"
     },
-=======
->>>>>>> 6709878a
     "US-FLA-SEC": {
       "countryName": "Ameerika Ühendriigid",
       "zoneName": "Seminole Electric Cooperative"
@@ -1553,13 +1536,10 @@
       "countryName": "Ameerika Ühendriigid",
       "zoneName": "Associated Electric Cooperative, Inc."
     },
-<<<<<<< HEAD
     "US-MIDW-GLHB": {
       "countryName": "Ameerika Ühendriigid",
       "zoneName": "GridLiance"
     },
-=======
->>>>>>> 6709878a
     "US-MIDW-LGEE": {
       "countryName": "Ameerika Ühendriigid",
       "zoneName": "Louisville Gas And Electric Company And Kentucky Utilities"
@@ -1660,13 +1640,10 @@
       "countryName": "Ameerika Ühendriigid",
       "zoneName": "New York Independent System Operator"
     },
-<<<<<<< HEAD
     "US-SE-AEC": {
       "countryName": "Ameerika Ühendriigid",
       "zoneName": "Powersouth Energy Cooperative"
     },
-=======
->>>>>>> 6709878a
     "US-SE-SEPA": {
       "countryName": "Ameerika Ühendriigid",
       "zoneName": "Southeastern Power Administration"
@@ -1691,13 +1668,10 @@
       "countryName": "Ameerika Ühendriigid",
       "zoneName": "Griffith Energy, LLC"
     },
-<<<<<<< HEAD
     "US-SW-GRMA": {
       "countryName": "Ameerika Ühendriigid",
       "zoneName": "Gila River Power, LLC"
     },
-=======
->>>>>>> 6709878a
     "US-SW-HGMA": {
       "countryName": "Ameerika Ühendriigid",
       "zoneName": "New Harquahala Generating Company, LLC"
