--- conflicted
+++ resolved
@@ -61,27 +61,6 @@
   "country-history": {
     "Getdata": "Obtenir l’historique et l’API de prévision + marginal",
     "carbonintensity": {
-<<<<<<< HEAD
-      "hourly": "Intensité carbone des 24 dernières heures"
-    },
-    "emissionsorigin": {
-      "hourly": "Origine des émissions des 24 dernières heures"
-    },
-    "emissionsproduction": {
-      "hourly": "Émissions produites dans les 24 dernières heures"
-    },
-    "electricityorigin": {
-      "hourly": "Origine de l’électricité des 24 dernières heures"
-    },
-    "electricityproduction": {
-      "hourly": "Production électrique des 24 dernières heures"
-    },
-    "electricityprices": {
-      "hourly": "Prix de l’électricité des 24 dernières heures"
-    },
-    "emissions": {
-      "hourly": "Émissions des 24 dernières heures"
-=======
       "hourly": "Intensité carbone des 24 dernières heures",
       "default": "Intensité en carbone dans les derniers %1$s",
       "daily": "Intensité en carbone du dernier mois",
@@ -111,7 +90,6 @@
     "emissions": {
       "hourly": "Émissions des 24 dernières heures",
       "default": "Émissions dans les derniers %1$s"
->>>>>>> 6709878a
     }
   },
   "footer": {
@@ -377,12 +355,9 @@
     "BQ": {
       "zoneName": "Pays-Bas caribéens"
     },
-<<<<<<< HEAD
     "BR": {
       "zoneName": "Brésil"
     },
-=======
->>>>>>> 6709878a
     "BR-CS": {
       "countryName": "Brésil",
       "zoneName": "Central"
@@ -678,18 +653,14 @@
       "countryName": "Grande Bretagne",
       "zoneName": "Orcades"
     },
-<<<<<<< HEAD
-    "GB-SHI": {
-=======
-    "GB-ZET": {
->>>>>>> 6709878a
-      "countryName": "Grande Bretagne",
-      "zoneName": "Shetland"
-    },
     "GB-ZET": {
       "countryName": "Grande Bretagne",
       "zoneName": "Shetland"
     },
+    "GB-ZET": {
+      "countryName": "Grande Bretagne",
+      "zoneName": "Shetland"
+    },
     "GD": {
       "zoneName": "Grenade"
     },
@@ -1457,12 +1428,9 @@
     "UM": {
       "zoneName": "Îles mineures éloignées des États-Unis"
     },
-<<<<<<< HEAD
-=======
     "US": {
       "zoneName": "États-Unis d’Amérique Contigus"
     },
->>>>>>> 6709878a
     "US-HI": {
       "countryName": "États-Unis d’Amérique",
       "zoneName": "Hawaï"
@@ -1553,10 +1521,6 @@
     },
     "ZW": {
       "zoneName": "Zimbabwe"
-<<<<<<< HEAD
-    }
-  }
-=======
     },
     "AUS-TAS-CBI": {
       "countryName": "Australie",
@@ -1884,5 +1848,4 @@
   },
   "windDataError": "Les données sur le vent sont actuellement indisponibles",
   "solarDataError": "Les données solaires sont actuellement indisponibles"
->>>>>>> 6709878a
 }