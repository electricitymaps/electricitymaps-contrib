--- conflicted
+++ resolved
@@ -45,28 +45,6 @@
     "yearly": "årlig"
   },
   "country-history": {
-<<<<<<< HEAD
-    "carbonintensity": {
-      "default": "CO₂-intensitet i de sidste {{timeRange}}"
-    },
-    "emissionsorigin": {
-      "default": "CO₂-udledningens oprindelse i de sidste {{timeRange}}"
-    },
-    "emissionsproduction": {
-      "default": "CO₂ udledt i de sidste {{timeRange}}"
-    },
-    "electricityorigin": {
-      "default": "Elektricitetens oprindelse i de sidste {{timeRange}}"
-    },
-    "electricityproduction": {
-      "default": "Elproduktionen i de sidste {{timeRange}}"
-    },
-    "electricityprices": {
-      "default": "Elprisen i de sidste {{timeRange}}"
-    },
-    "netExchange": { "default": "Nettoudveksling i de sidste {{timeRange}}" },
-=======
->>>>>>> 3e6a234e
     "Getdata": "Få adgang til historisk, real-time og prognoser med Electricity Maps API",
     "not-enough-data": "Ikke nok data tilgængeligt til at vise diagrammet"
   },
