--- conflicted
+++ resolved
@@ -175,7 +175,6 @@
     "search": "搜尋地區"
   },
   "country-history": {
-<<<<<<< HEAD
     "carbonintensity": {
       "hourly": "每小時碳強度",
       "daily": "每日碳強度",
@@ -225,8 +224,6 @@
       "yearly": "每年淨交換"
     },
     "Getdata": "使用電力地圖 API 獲取每小時的歷史數據、即時數據和預測數據",
-=======
->>>>>>> ff7c1633
     "not-enough-data": "沒有足夠的數據來顯示圖表"
   },
   "footer": {
