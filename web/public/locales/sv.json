--- conflicted
+++ resolved
@@ -612,13 +612,10 @@
     "ES": {
       "zoneName": "Spanien"
     },
-<<<<<<< HEAD
     "ES-CE": {
       "countryName": "Spanien",
       "zoneName": "Ceuta"
     },
-=======
->>>>>>> 6e68249c
     "ES-IB-FO": {
       "countryName": "Spanien",
       "zoneName": "Formentera"
@@ -659,13 +656,10 @@
       "countryName": "Spanien",
       "zoneName": "Teneriffa"
     },
-<<<<<<< HEAD
     "ES-ML": {
       "countryName": "Spanien",
       "zoneName": "Melilla"
     },
-=======
->>>>>>> 6e68249c
     "ET": {
       "zoneName": "Etiopien"
     },
@@ -1119,7 +1113,6 @@
     },
     "MO": {
       "zoneName": "Macao"
-<<<<<<< HEAD
     },
     "MP": {
       "zoneName": "Nordmarianerna"
@@ -1127,15 +1120,6 @@
     "MQ": {
       "zoneName": "Martinique"
     },
-=======
-    },
-    "MP": {
-      "zoneName": "Nordmarianerna"
-    },
-    "MQ": {
-      "zoneName": "Martinique"
-    },
->>>>>>> 6e68249c
     "MR": {
       "zoneName": "Mauretanien"
     },
