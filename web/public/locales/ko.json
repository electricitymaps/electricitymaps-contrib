--- conflicted
+++ resolved
@@ -318,12 +318,9 @@
     "BQ": {
       "zoneName": "보네르섬, 신트외스타티위스섬, 사바섬 제도"
     },
-<<<<<<< HEAD
     "BR": {
       "zoneName": "브라질"
     },
-=======
->>>>>>> 6709878a
     "BR-CS": {
       "countryName": "브라질",
       "zoneName": "중부 브라질"
@@ -599,18 +596,14 @@
       "countryName": "영국",
       "zoneName": "오크니 제도"
     },
-<<<<<<< HEAD
-    "GB-SHI": {
-=======
-    "GB-ZET": {
->>>>>>> 6709878a
-      "countryName": "영국",
-      "zoneName": "셰틀랜드 제도"
-    },
     "GB-ZET": {
       "countryName": "영국",
       "zoneName": "셰틀랜드 제도"
     },
+    "GB-ZET": {
+      "countryName": "영국",
+      "zoneName": "셰틀랜드 제도"
+    },
     "GD": {
       "zoneName": "그레나다"
     },
@@ -1367,12 +1360,9 @@
     "UM": {
       "zoneName": "미국령 군소 제도"
     },
-<<<<<<< HEAD
-=======
     "US": {
       "zoneName": "인접한 미국"
     },
->>>>>>> 6709878a
     "US-HI-HA": {
       "countryName": "미국",
       "zoneName": "하와이섬"
