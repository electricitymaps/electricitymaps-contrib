--- conflicted
+++ resolved
@@ -1,8 +1,4 @@
-<<<<<<< HEAD
-{"version": "1.5.1"}
-=======
 {
     "_comment": "The content of this file is overwritten during build",
     "version": null
-  }
->>>>>>> 392c3fd0
+  }