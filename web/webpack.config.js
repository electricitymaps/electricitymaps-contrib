var webpack = require('webpack');

module.exports = {
<<<<<<< HEAD
  //devtool: 'sourcemap',
  devtool: 'eval',
=======
  devtool: (process.env.BUILD === 'debug' ? 'eval' : 'sourcemap'),
>>>>>>> 18a41001
  entry: './app/main.js',
  plugins: [
    new webpack.optimize.DedupePlugin(),
    new webpack.optimize.OccurenceOrderPlugin(),
    new webpack.optimize.UglifyJsPlugin({
      compress: {
          warnings: false
      }
    }),
    function() {
      this.plugin('done', function(stats) {
        require('fs').writeFileSync(
          __dirname + '/public/dist/manifest.json',
          JSON.stringify(stats.toJson()));
      });
    }
  ],
  output: {
    filename: 'bundle.' + (process.env.BUILD === 'debug' ? 'dev' : '[hash]') + '.js',
    path: __dirname + '/public/dist/'
  },
  resolve: {
    moduleDirectories: ['node_modules']
  }
};<|MERGE_RESOLUTION|>--- conflicted
+++ resolved
@@ -1,12 +1,7 @@
 var webpack = require('webpack');
 
 module.exports = {
-<<<<<<< HEAD
-  //devtool: 'sourcemap',
-  devtool: 'eval',
-=======
   devtool: (process.env.BUILD === 'debug' ? 'eval' : 'sourcemap'),
->>>>>>> 18a41001
   entry: './app/main.js',
   plugins: [
     new webpack.optimize.DedupePlugin(),
