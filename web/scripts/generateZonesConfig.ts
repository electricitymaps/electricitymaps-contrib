--- conflicted
+++ resolved
@@ -5,16 +5,12 @@
 import * as path from 'node:path';
 import { fileURLToPath } from 'node:url';
 import { round } from '../geo/utilities.js';
-<<<<<<< HEAD
-import type { ZoneConfig, ZonesConfig } from '../geo/types.js';
-=======
 import {
   ZoneConfig,
   ZonesConfig,
   ExchangesConfig,
   ExchangeConfig,
 } from '../geo/types.js';
->>>>>>> ec7d7c8b
 
 const BASE_CONFIG_PATH = '../../config';
 
@@ -135,11 +131,7 @@
   return ratioParameters;
 };
 
-<<<<<<< HEAD
-const writeJSON = (fileName: string, object: unknown) => {
-=======
 const writeJSON = (fileName: string, object: ZonesConfig | ExchangesConfig) => {
->>>>>>> ec7d7c8b
   const directory = path.resolve(path.dirname(fileName));
 
   if (!fs.existsSync(directory)) {
