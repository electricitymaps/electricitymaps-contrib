--- conflicted
+++ resolved
@@ -48,11 +48,7 @@
 // * i18n
 i18n.configure({
     // where to store json files - defaults to './locales' relative to modules directory
-<<<<<<< HEAD
-    locales: ['en', 'fr', 'it', 'nl', 'es'],
-=======
-    locales: ['en', 'fr', 'it', 'nl', 'sv'],
->>>>>>> 0761bc97
+    locales: ['en', 'es', 'fr', 'it', 'nl', 'sv'],
     directory: __dirname + '/locales',
     defaultLocale: 'en',
     queryParameter: 'lang',
@@ -62,20 +58,23 @@
 app.use(i18n.init);
 LOCALE_TO_FB_LOCALE = {
     'en': 'en_US',
+    'es': 'es_ES',
     'fr': 'fr_FR',
     'it': 'it_IT',
     'nl': 'nl_NL',
-<<<<<<< HEAD
-    'es': 'es_ES',
-=======
     'sv': 'sv_SE'
->>>>>>> 0761bc97
 };
 // Populate using
 // https://www.facebook.com/translations/FacebookLocales.xml |grep 'en_'
 // and re-crawl using
 // http POST https://graph.facebook.com\?id\=https://www.electricitymap.org\&amp\;scrape\=true\&amp\;locale\=\en_US,fr_FR,it_IT.......
 SUPPORTED_FB_LOCALES = [
+    'es_CL',
+    'es_CO',
+    'es_ES',
+    'es_LA',
+    'es_MX',
+    'es_VE',
     'en_GB',
     'en_PI',
     'en_UD',
@@ -85,16 +84,7 @@
     'it_IT',
     'nl_BE',
     'nl_NL',
-<<<<<<< HEAD
-    'es_CL',
-    'es_CO',
-    'es_ES',
-    'es_LA',
-    'es_MX',
-    'es_VE',
-=======
     'sv_SE'
->>>>>>> 0761bc97
 ];
 
 // * Long-term caching
