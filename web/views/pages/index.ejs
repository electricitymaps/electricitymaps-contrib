--- conflicted
+++ resolved
@@ -106,7 +106,6 @@
         <div id="new-version" class="flash-message">
             <div class="inner"><%- __('misc.newversion') %></div>
         </div>
-<<<<<<< HEAD
         <div id="main">
             <div class="panel left-panel">
                 <h1>
@@ -123,73 +122,6 @@
                         <link rel="stylesheet" href="https://unpkg.com/flatpickr/dist/flatpickr.min.css">
                         <input type="text" class="flatpickr" />
                     </div>
-=======
-        <svg class="map sea"></svg>
-        <canvas class="map wind"></canvas>
-        <canvas class="map solar"></canvas>
-
-        <div class="panel left-panel">
-            <h1>
-                <%= __('misc.maintitle') %>
-            </h1>
-            <div id="current-datetime" class="large-screen-visible">
-                <div>
-                    <%= __('misc.lastupdate') %>: 
-                    <span id="current-date"></span>
-                    <span id="current-time"></span>
-                </div>
-                <div class="time-travel">
-                    <!-- TODO: CHANGE (don't load like this) -->
-                    <link rel="stylesheet" href="https://unpkg.com/flatpickr/dist/flatpickr.min.css">
-                    <input type="text" class="flatpickr" />
-                </div>
-            </div>
-            <p>
-                <span id="country-table-back-button" style="display: none"><a><< <%= __('country-panel.back') %></a></span>
-            </p>
-            <hr />
-            <div class="country-panel" style="display: none">
-                <div class="country-table-header">
-                    <i id="country-flag"></i>
-                    <b>
-                        <span class="country-name"></span>
-                    </b>
-                    <span style="color: darkgray;">
-                        (<span class="country-last-update">?</span>, <small><span class="country-time"></span></small>)
-                        [<a href="https://github.com/corradio/electricitymap#real-time-electricity-data-sources" target="_blank"><%=__('country-panel.source')%></a>: <span class="country-data-source"></span>]
-                        <br />
-                        <%= __('misc.carbonintensity') %>:  <div id="country-emission-rect" class="emission-rect"></div> <span class="country-emission-intensity"></span> gCO2eq/kWh (<span class="fossil-fuel-percentage"></span> % <%=__('country-panel.fossilfuels')%>)<br />
-                        <%= __('country-panel.electricityprice') %>: <span class="country-spot-price"></span> &euro;/MWh<br />
-                        <span class="country-show-emissions"><%= __('country-panel.electricityproduction') %> (<a href="javascript:toggleSource();"><%= __('country-panel.showemissions')%></a>) <%= __('country-panel.bysource')%>:</span>
-                        <span class="country-show-electricity" style="display: none;"><%= __('country-panel.emissions') %> (<a href="javascript:toggleSource();"><%= __('country-panel.showelectricity') %></a>) <%= __('country-panel.bysource')%>:</span>
-                    </span>
-                </div>
-                <svg class="country-table"></svg>
-                <hr />
-                <span style="color: darkgray;">
-                    <%= __('country-history.carbonintensity24h') %>:
-                </span>
-                <svg class="country-history"></svg>
-                <p>
-                    <%- __('country-panel.co2signal') %>
-                </p>
-            </div>
-            <div class="left-panel-initial-text">
-                <p class="small-screen-visible" style="font-style: italic">
-                    <%= __('panel-initial-text.youareseeing') %> <span style="color: lightgray"><%= __('panel-initial-text.limitedversion') %></span>. <%= __('panel-initial-text.forthe') %> <span style="color: lightgray"><%= __('panel-initial-text.fullversion') %></span>, <%= __('panel-initial-text.visitoncomputer') %>.
-                </p>
-                <p class="large-screen-visible">
-                    <%= __('panel-initial-text.thisshowsrealtime') %> <span style="color: lightgray"><%= __('panel-initial-text.whereelectricitycomesfrom') %></span> <%= __('panel-initial-text.and') %> <span style="color: lightgray"><%= __('panel-initial-text.howmuchco2') %></span> <%= __('panel-initial-text.wasemitted') %>.
-                </p>
-                <p class="large-screen-visible">
-                    <%= __('panel-initial-text.takeinaccount') %> <span style="color: lightgray"><%= __('panel-initial-text.importexport') %></span><span class="large-screen-visible"> <svg id="example-arrow" style="width: 1em; height: 1em"></svg></span> <%= __('panel-initial-text.betweencountries') %>.
-                </p>
-                <p>
-                    <span style="color: lightgray; font-size: 14px; color: white;"><i><%= __('panel-initial-text.tip') %> ⟶</i></span>
-                </p>
-                <div class="country-picker-container small-screen-visible" style="margin-left: 20px">
-                    <p></p>
->>>>>>> cee5c179
                 </div>
                 <p>
                     <span id="country-table-back-button" style="display: none"><a><< <%= __('country-panel.back') %></a></span>
@@ -202,7 +134,8 @@
                             <span class="country-name"></span>
                         </b>
                         <span style="color: darkgray;">
-                            (<span class="country-last-update">?</span>) [<a href="https://github.com/corradio/electricitymap#real-time-electricity-data-sources" target="_blank"><%=__('country-panel.source')%></a>: <span class="country-data-source"></span>]
+                            (<span class="country-last-update">?</span>, <small><span class="country-time"></span></small>)
+                            [<a href="https://github.com/corradio/electricitymap#real-time-electricity-data-sources" target="_blank"><%=__('country-panel.source')%></a>: <span class="country-data-source"></span>]
                             <br />
                             <%= __('misc.carbonintensity') %>:  <div id="country-emission-rect" class="emission-rect"></div> <span class="country-emission-intensity"></span> gCO2eq/kWh (<span class="fossil-fuel-percentage"></span> % <%=__('country-panel.fossilfuels')%>)<br />
                             <%= __('country-panel.electricityprice') %>: <span class="country-spot-price"></span> &euro;/MWh<br />
@@ -262,7 +195,6 @@
                     <%= __('footer.foundbugs') %> <a href="https://github.com/corradio/electricitymap/issues/new" target="_blank"><%= __('footer.here') %></a>.<br />
                     <%= __('footer.likethisvisu') %> <a href="https://docs.google.com/forms/d/e/1FAIpQLSc-_sRr3mmhe0bifigGxfAzgh97-pJFcwpwWZGLFc6vvu8laA/viewform?c=0&w=1" target="_blank"><%= __('footer.loveyourfeedback') %></a>!
                 </div>
-<<<<<<< HEAD
                 <p>
                     <!-- Facebook share -->
                     <div class="fb-share-button"
@@ -285,39 +217,11 @@
                 <svg class="map sea"></svg>
                 <canvas class="map wind"></canvas>
                 <canvas class="map solar"></canvas>
-=======
-                <!-- Twitter share -->
-                <a class="twitter-share-button"
-                    data-via="tmrowco"
-                    data-lang="<%= locale %>"></a>
-                <!-- Slack -->
-                <span class="slack-button">
-                    <a href="https://slack.tmrow.co" target="_blank" class="slack-btn">
-                        <span class="slack-ico"></span>
-                        <span class="slack-text">Slack</span>
-                    </a>
-                </span>
-            </p>
-            <div class="watermark">
-                <a href="http://www.tmrow.co" target="_blank"><img src="images/tomorrow.svg" style="width:130px"/></a>
-                <br />
-                <div class="fb-like" 
-                    data-href="https://www.facebook.com/tmrowco" 
-                    data-layout="button" 
-                    data-action="like"
-                    data-size="small" 
-                    data-show-faces="false">
-                </div>&nbsp;<a class="twitter-follow-button"
-                    href="https://twitter.com/tmrowco"
-                    data-show-screen-name="false"
-                    data-show-count="false"
-                    data-lang="<%= locale %>"></a>
->>>>>>> cee5c179
             </div>
         </div>
         <div class="loading overlay"></div>
         <div class="watermark">
-            <a class="tomorrow-link" href="http://www.tmrow.co" target="_blank"><img src="images/tomorrow_logo_open_source.svg" style="width:160px"/></a>
+            <a href="http://www.tmrow.co" target="_blank"><img src="images/tomorrow.svg" style="width:130px"/></a>
             <br />
             <div class="fb-like" 
                 data-href="https://www.facebook.com/tmrowco" 
