<!DOCTYPE html>
<html xmlns="http://www.w3.org/1999/xhtml" xmlns:fb="http://ogp.me/ns/fb#">
    <head>
        <meta http-equiv="content-type" content="text/html; charset=UTF8" />
        <meta name="description" content="Electricity Map is a live visualization of where your electricity comes from and how much CO2 was emitted to produce it." />
        <meta property="og:description" content="Electricity Map is a live visualization of where your electricity comes from and how much CO2 was emitted to produce it." />
        <meta property="og:image" content="https://cloud.githubusercontent.com/assets/1655848/20340757/5ada5cf6-abe3-11e6-97c4-e68929b8a135.png" />
        <meta property="og:title" content="Electricity Map | Live CO2 emissions of the European electricity consumption" />
        <meta property="og:type" content="website" />
        <!-- It's import to keep the old og:url, else, likes will not accumulate properly -->
        <meta property="og:url" content="http://electricitymap.tmrow.co" />
        <meta property="fb:app_id" content="1267173759989113" />
        <meta name="twitter:card" content="summary_large_image">
        <meta name="twitter:creator" content="@corradio">
        <meta name="twitter:description" content="Electricity Map is a live visualization of where your electricity comes from and how much CO2 was emitted to produce it." />
        <meta name="twitter:image" content="https://cloud.githubusercontent.com/assets/1655848/20340757/5ada5cf6-abe3-11e6-97c4-e68929b8a135.png">
        <meta name="twitter:site" content="@tmrowco">
        <meta name="twitter:title" content="Electricity Map | Live CO2 emissions of the European electricity consumption" />
        <meta name="viewport" content="width=device-width, initial-scale=1, maximum-scale=1, user-scalable=no" />

        <title>Electricity Map | <%= __('maintitle') %></title>

        <link rel="stylesheet" type="text/css" href="dist/styles.<%= bundleHash %>.css">
        <link rel="stylesheet" type="text/css" href="flag-icon-css/css/flag-icon.min.css">

        <script defer src="https://d3tvtfb6518e3e.cloudfront.net/3/opbeat.min.js"></script>
        <script defer src="dist/bundle.<%= bundleHash %>.js"></script>

        <% if (useAnalytics) { %>
        <!-- start GA -->
        <script>
            (function(i,s,o,g,r,a,m){i['GoogleAnalyticsObject']=r;i[r]=i[r]||function(){
            (i[r].q=i[r].q||[]).push(arguments)},i[r].l=1*new Date();a=s.createElement(o),
            m=s.getElementsByTagName(o)[0];a.async=1;a.src=g;m.parentNode.insertBefore(a,m)
            })(window,document,'script','https://www.google-analytics.com/analytics.js','ga');
            ga('create', 'UA-79729918-1', 'auto');
            ga('send', 'pageview');
        </script>
        <!-- end GA -->
        <!-- start Mixpanel -->
        <script type="text/javascript">
            (function(e,b){if(!b.__SV){var a,f,i,g;window.mixpanel=b;b._i=[];b.init=function(a,e,d){function f(b,h){var a=h.split(".");2==a.length&&(b=b[a[0]],h=a[1]);b[h]=function(){b.push([h].concat(Array.prototype.slice.call(arguments,0)))}}var c=b;"undefined"!==typeof d?c=b[d]=[]:d="mixpanel";c.people=c.people||[];c.toString=function(b){var a="mixpanel";"mixpanel"!==d&&(a+="."+d);b||(a+=" (stub)");return a};c.people.toString=function(){return c.toString(1)+".people (stub)"};i="disable time_event track track_pageview track_links track_forms register register_once alias unregister identify name_tag set_config reset people.set people.set_once people.increment people.append people.union people.track_charge people.clear_charges people.delete_user".split(" ");
            for(g=0;g<i.length;g++)f(c,i[g]);b._i.push([a,e,d])};b.__SV=1.2;a=e.createElement("script");a.type="text/javascript";a.async=!0;a.src="undefined"!==typeof MIXPANEL_CUSTOM_LIB_URL?MIXPANEL_CUSTOM_LIB_URL:"file:"===e.location.protocol&&"//cdn.mxpnl.com/libs/mixpanel-2-latest.min.js".match(/^\/\//)?"https://cdn.mxpnl.com/libs/mixpanel-2-latest.min.js":"//cdn.mxpnl.com/libs/mixpanel-2-latest.min.js";f=e.getElementsByTagName("script")[0];f.parentNode.insertBefore(a,f)}})(document,window.mixpanel||[]);
            mixpanel.init('f350f1ec866f4737a5f69497e58cf67d');
            mixpanel.track('Visit', {'bundleVersion': '<%= bundleHash %>'});
        </script>
        <!-- end Mixpanel -->
        <% } %>
        <!-- start Twitter -->
        <script>
            window.twttr = (function(d, s, id) {
            var js, fjs = d.getElementsByTagName(s)[0],
            t = window.twttr || {};
            if (d.getElementById(id)) return t;
            js = d.createElement(s);
            js.id = id;
            js.src = "https://platform.twitter.com/widgets.js";
            fjs.parentNode.insertBefore(js, fjs);
            t._e = [];
            t.ready = function(f) {
                t._e.push(f);
            };
            return t;
            }(document, "script", "twitter-wjs"));
        </script>
        <!-- end Twitter -->
    </head>
    <body>
        <!-- start FB analytics -->
        <script>
            window.fbAsyncInit = function() {
                FB.init({
                    appId      : '1267173759989113',
                    xfbml      : true,
                    version    : 'v2.8'
                });
                <% if (useAnalytics) { %>
                FB.AppEvents.logPageView('pageview');
                <% } %>
            };
            (function(d, s, id){
                var js, fjs = d.getElementsByTagName(s)[0];
                if (d.getElementById(id)) {return;}
                js = d.createElement(s); js.id = id;
                js.src = "//connect.facebook.net/en_US/sdk.js";
                fjs.parentNode.insertBefore(js, fjs);
            }(document, 'script', 'facebook-jssdk'));
        </script>
        <!-- end FB analytics -->
        <div id="connection-warning" class="hide">
            <div class="inner"><%= __('oops') %></div>
        </div>
        <svg class="map sea"></svg>
        <canvas class="map wind"></canvas>
        <canvas class="map solar"></canvas>
<<<<<<< HEAD

=======
>>>>>>> 6ad23662
        <div class="panel left-panel">
            <h1>
                <%= __('maintitle') %>
            </h1>
             <div id="current-datetime" class="large-screen-visible">
                <div>
                    Last update: 
                    <span id="current-date"></span>
                    <span id="current-time"></span>
                </div>
                <div class="time-travel">
                    <!-- TODO: CHANGE (don't load like this) -->
                    <link rel="stylesheet" href="https://unpkg.com/flatpickr/dist/flatpickr.min.css">
                    <input type="text" class="flatpickr" />
                </div>
            </div>
			<p>
                <span id="country-table-back-button" style="display: none"><a><< <%= __('back') %></a></span>
            </p>
            <hr />
            <div class="country-panel" style="display: none">
                <div class="country-table-header">
                    <i id="country-flag"></i>
                    <b>
                        <span class="country-name"></span>
                    </b>
                    <span style="color: darkgray;">
                        (<span class="country-last-update">?</span>) [<a href="https://github.com/corradio/electricitymap#real-time-electricity-data-sources" target="_blank">source</a>]
                        <br />
                        <%= __('carbonintensity') %>:  <div id="country-emission-rect" class="emission-rect"></div> <span class="country-emission-intensity"></span> gCO2eq/kWh (<span class="fossil-fuel-percentage"></span> % <%=__('fossilfuels')%>)<br />
                        <%= __('electricityprice') %>: <span class="country-spot-price"></span> &euro;/MWh<br />
                        <span class="country-show-emissions"><%= __('electricityproduction') %> (<a href="javascript:toggleSource();"><%= __('showemissions')%></a>) <%= __('bysource')%>:</span>
                        <span class="country-show-electricity" style="display: none;"><%= __('emissions') %> (<a href="javascript:toggleSource();"><%= __('showelectricity') %></a>) <%= __('bysource')%>:</span>
                    </span>
                </div>
                <svg class="country-table"></svg>
                <hr />
                <span style="color: darkgray;">
                    Carbon intensity in the last 24 hours:
                </span>
                <svg class="country-history"></svg>
                <p>
                    Our <a href="http://www.co2signal.com">CO2 Signal</a> helps devices and electric vehicles consume electricity at the right time, especially when crossing borders.
                </p>
            </div>
<<<<<<< HEAD

            <div class="country-table-initial-text">
                    <p class="small-screen-visible" style="font-style: italic">
                        <%= __('youareseeing') %> <span style="color: lightgray"><%= __('limitedversion') %></span>. <%= __('forthe') %> <span style="color: lightgray"><%= __('fullversion') %></span>, <%= __('visitoncomputer') %>.
                    </p>
                    <p class="large-screen-visible">
                        <%= __('thisshowsrealtime') %> <span style="color: lightgray"><%= __('whereelectricitycomesfrom') %></span> <%= __('and') %> <span style="color: lightgray"><%= __('homuchco2') %></span> <%= __('wasemitted') %>.
                    </p class="small-screen-visible">
                    <p class="large-screen-visible">
                        <%= __('takeinaccount') %> <span style="color: lightgray"><%= __('importexport') %></span><span class="large-screen-visible"> <svg id="example-arrow" style="width: 1em; height: 1em"></svg></span> <%= __('betweencountries') %>.
                    </p>
                    <p>
                        <%= __('thisproject') %> <a href="https://github.com/corradio/electricitymap" target="_blank"><%= __('opensource') %></a> <%= __('see') %> (<a href="https://github.com/corradio/electricitymap#data-sources" target="_blank"><%= __('datasources') %></a>).
                    </p>
                    <p>
                        <span style="color: lightgray; font-size: 14px; color: white;"><i><%= __('tip') %> ⟶</i></span>
                    </p>
					<div class="country-picker-container small-screen-visible" style="margin-left: 20px">
=======
            <div class="left-panel-initial-text">
                <p class="small-screen-visible" style="font-style: italic">
                    You're currently seeing a <span style="color: lightgray">limited mobile version</span>. For the <span style="color: lightgray">full experience</span>, visit this page on your computer.
                </p>
                <p class="large-screen-visible">
                    This shows in real-time <span style="color: lightgray">where your electricity comes from</span> and <span style="color: lightgray">how much CO2</span> was emitted to produce it.
                </p>
                <p class="large-screen-visible">
                    We take into account electricity <span style="color: lightgray">imports and exports</span><span class="large-screen-visible"> <svg id="example-arrow" style="width: 1em; height: 1em"></svg></span> between countries.
                </p>
                <p>
                    <span style="color: lightgray; font-size: 14px; color: white;"><i>Tip: Click on a country to start exploring ⟶</i></span>
                </p>
                <div class="country-picker-container small-screen-visible" style="margin-left: 20px">
>>>>>>> 6ad23662
                    <p></p>
                </div>
                <p>
                    This project is <a href="https://github.com/corradio/electricitymap" target="_blank">Open Source</a> (see <a href="https://github.com/corradio/electricitymap#data-sources" target="_blank">data sources</a>).
                </p>
                <div class="layer-toggles large-screen-visible">
                    <hr />
                    <p>
                        <%= __('carbonintensity')%> <span style="color: darkgrey">(gCO2eq/kWh)</span>
                        <svg class="co2-colorbar colorbar" style="width: 100%"></svg>
                    </p>
          					<p>
                        <input type="checkbox" id="checkbox-wind" />
                        <label for="checkbox-wind"><%= __('windpotential') %> <span style="color: darkgrey">(m/s)</span> 💨</label>
                        <svg class="wind-colorbar colorbar" style="width: 100%; display:none"></svg>
                    </p>
                    <p>
                        <input type="checkbox" id="checkbox-solar" />
                        <label for="checkbox-solar"><%= __('solarpotential') %> <span style="color: darkgrey">(W/m<sup>2</sup>)</span> ☀️</label>
                        <svg class="solar-colorbar colorbar" style="width: 100%; display:none"></svg>
                    </p>
                </div>
            </div>
            <div>
                <hr />

				<%= __('likethisvisu') %> <a href="https://docs.google.com/forms/d/e/1FAIpQLSc-_sRr3mmhe0bifigGxfAzgh97-pJFcwpwWZGLFc6vvu8laA/viewform?c=0&w=1" target="_blank"><%= __('loveyourfeedback') %></a>!<br />
				<%= __('foundbugs') %> <a href="https://github.com/corradio/electricitymap/issues/new" target="_blank"><%= __('here') %></a>.<br />
				<p>
					<%= __('co2signalprefix') %> <a href="http://www.co2signal.com">CO2 Signal</a> <%= __('co2signalsuffix') %>.
				</p>
            </div>
            <p>
                <!-- Facebook share -->
                <div class="fb-share-button"
                    data-layout="button_count">
                </div>
                <!-- Twitter share -->
                <a class="twitter-share-button"
                    data-via="tmrowco">
                Tweet</a>
                <!-- Slack -->
                <span class="slack-button">
                    <a href="https://slack.tmrow.co" target="_blank" class="slack-btn">
                        <span class="slack-ico"></span>
                        <span class="slack-text">Slack</span>
                    </a>
                </span>
            </p>
            <div class="watermark">
                <a class="tomorrow-link" href="http://www.tmrow.co" target="_blank"><img src="images/tomorrow_logo_open_source.svg" style="width:160px"/></a>
                <br />
                <div class="fb-like" 
                    data-href="https://www.facebook.com/tmrowco" 
                    data-layout="button" 
                    data-action="like"
                    data-size="small" 
                    data-show-faces="false">
                </div>&nbsp;<a class="twitter-follow-button"
                    href="https://twitter.com/tmrowco"
                    data-show-screen-name="false"
                    data-show-count="false">
                Follow @tmrowco</a>
            </div>
        </div>
        <div class="loading overlay"></div>
        <div id="embedded-error" class="overlay" style="background-color: grey; display: none">
            Embedding of the ElectricityMap has been deactivated. You can still access it at <a href="http://www.electricitymap.org" target="_blank">http://www.electricitymap.org</a>.<br />
            Please contact us at <a href="mailto:hello@tmrow.co">hello@tmrow.co</a> for more information.
        </div>
        <div id="country-tooltip" class="tooltip panel">
            <%= __('carbonintensity') %>:<br />
            <i id="country-flag"></i> <span id="country-code"></span>: 
            <div class="emission-rect"></div> <span class="country-emission-intensity"></span> gCO2eq/kWh (<span class="fossil-fuel-percentage"></span> % <%= __('fossilfuels')%>)<br />
            <br />
            <%= __('electricityprice') %>: <span class="country-spot-price"></span> &euro;/MWh
        </div>
        <div id="exchange-tooltip" class="tooltip panel">
            <%= __('crossborderexport') %>:<br />
            <i id="from"></i> <span id="from"></span> ? <i id="to"></i> <span id="to"></span>: <span id="flow" style="font-weight: bold"></span> MW<br />
            <br />
            <%= __('carbonintensityexport') %>:<br />
            <div class="emission-rect"></div> <span class="country-emission-intensity emission-intensity"></span> gCO2eq/kWh
        </div>
        <div id="countrypanel-production-tooltip" class="tooltip panel">
            <span id="production-proportion"></span> <%= __('ofelectricity') %> <i id="country-flag"></i> <span class="country-code"></span> <%= __('comesfrom') %> <span id="mode"></span><br />
            <small>(<span id="production-proportion-detail"></span>)</small><br />
            <br />
            <%= __('utilizing') %> <span id="capacity-factor"></span> <%= __('ofinstalled') %><br />
            <small>(<span id="capacity-factor-detail"></span>)</small><br />
            <br />
            <%= __('withcarbonintensity') %><br />
            <div class="emission-rect"></div> <span class="emission-intensity"></span> gCO2eq/kWh <small>(source: IPCC 2014)</small>
        </div>
        <div id="countrypanel-exchange-tooltip" class="tooltip panel">
            <span id="exchange-proportion"></span> <%= __('of') %> <i class="country-flag"></i> <span class="country-code"></span> <span id="domain-name"></span> <i class="country-exchange-flag"></i> <span class="country-exchange-code"></span><br />
            <small>(<span id="exchange-proportion-detail"></span>)</small><br />
            <br />
            <%= __('withcarbonintensity') %><br />
            <i class="country-exchange-source-flag"></i> <span class="country-exchange-source-code"></span>: <div class="emission-rect"></div> <span class="emission-intensity"></span> gCO2eq/kWh<br />
        </div>
    </body>
</html><|MERGE_RESOLUTION|>--- conflicted
+++ resolved
@@ -93,10 +93,6 @@
         <svg class="map sea"></svg>
         <canvas class="map wind"></canvas>
         <canvas class="map solar"></canvas>
-<<<<<<< HEAD
-
-=======
->>>>>>> 6ad23662
         <div class="panel left-panel">
             <h1>
                 <%= __('maintitle') %>
@@ -142,41 +138,23 @@
                     Our <a href="http://www.co2signal.com">CO2 Signal</a> helps devices and electric vehicles consume electricity at the right time, especially when crossing borders.
                 </p>
             </div>
-<<<<<<< HEAD
-
             <div class="country-table-initial-text">
-                    <p class="small-screen-visible" style="font-style: italic">
-                        <%= __('youareseeing') %> <span style="color: lightgray"><%= __('limitedversion') %></span>. <%= __('forthe') %> <span style="color: lightgray"><%= __('fullversion') %></span>, <%= __('visitoncomputer') %>.
-                    </p>
-                    <p class="large-screen-visible">
-                        <%= __('thisshowsrealtime') %> <span style="color: lightgray"><%= __('whereelectricitycomesfrom') %></span> <%= __('and') %> <span style="color: lightgray"><%= __('homuchco2') %></span> <%= __('wasemitted') %>.
-                    </p class="small-screen-visible">
-                    <p class="large-screen-visible">
-                        <%= __('takeinaccount') %> <span style="color: lightgray"><%= __('importexport') %></span><span class="large-screen-visible"> <svg id="example-arrow" style="width: 1em; height: 1em"></svg></span> <%= __('betweencountries') %>.
-                    </p>
-                    <p>
-                        <%= __('thisproject') %> <a href="https://github.com/corradio/electricitymap" target="_blank"><%= __('opensource') %></a> <%= __('see') %> (<a href="https://github.com/corradio/electricitymap#data-sources" target="_blank"><%= __('datasources') %></a>).
-                    </p>
-                    <p>
-                        <span style="color: lightgray; font-size: 14px; color: white;"><i><%= __('tip') %> ⟶</i></span>
-                    </p>
-					<div class="country-picker-container small-screen-visible" style="margin-left: 20px">
-=======
-            <div class="left-panel-initial-text">
                 <p class="small-screen-visible" style="font-style: italic">
-                    You're currently seeing a <span style="color: lightgray">limited mobile version</span>. For the <span style="color: lightgray">full experience</span>, visit this page on your computer.
+                    <%= __('youareseeing') %> <span style="color: lightgray"><%= __('limitedversion') %></span>. <%= __('forthe') %> <span style="color: lightgray"><%= __('fullversion') %></span>, <%= __('visitoncomputer') %>.
                 </p>
                 <p class="large-screen-visible">
-                    This shows in real-time <span style="color: lightgray">where your electricity comes from</span> and <span style="color: lightgray">how much CO2</span> was emitted to produce it.
-                </p>
+                    <%= __('thisshowsrealtime') %> <span style="color: lightgray"><%= __('whereelectricitycomesfrom') %></span> <%= __('and') %> <span style="color: lightgray"><%= __('homuchco2') %></span> <%= __('wasemitted') %>.
+                </p class="small-screen-visible">
                 <p class="large-screen-visible">
-                    We take into account electricity <span style="color: lightgray">imports and exports</span><span class="large-screen-visible"> <svg id="example-arrow" style="width: 1em; height: 1em"></svg></span> between countries.
-                </p>
-                <p>
-                    <span style="color: lightgray; font-size: 14px; color: white;"><i>Tip: Click on a country to start exploring ⟶</i></span>
+                    <%= __('takeinaccount') %> <span style="color: lightgray"><%= __('importexport') %></span><span class="large-screen-visible"> <svg id="example-arrow" style="width: 1em; height: 1em"></svg></span> <%= __('betweencountries') %>.
+                </p>
+                <p>
+                    <%= __('thisproject') %> <a href="https://github.com/corradio/electricitymap" target="_blank"><%= __('opensource') %></a> <%= __('see') %> (<a href="https://github.com/corradio/electricitymap#data-sources" target="_blank"><%= __('datasources') %></a>).
+                </p>
+                <p>
+                    <span style="color: lightgray; font-size: 14px; color: white;"><i><%= __('tip') %> ⟶</i></span>
                 </p>
                 <div class="country-picker-container small-screen-visible" style="margin-left: 20px">
->>>>>>> 6ad23662
                     <p></p>
                 </div>
                 <p>
