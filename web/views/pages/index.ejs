<!DOCTYPE html>
<html xmlns="http://www.w3.org/1999/xhtml" xmlns:fb="http://ogp.me/ns/fb#">
    <head>
        <meta http-equiv="content-type" content="text/html; charset=UTF8" />
        <meta name="description" content="Electricity Map is a live visualization of where your electricity comes from and how much CO2 was emitted to produce it." />
        <meta property="og:description" content="Electricity Map is a live visualization of where your electricity comes from and how much CO2 was emitted to produce it." />
        <meta property="og:image" content="https://cloud.githubusercontent.com/assets/1655848/20340757/5ada5cf6-abe3-11e6-97c4-e68929b8a135.png" />
        <meta property="og:title" content="<%= __('misc.maintitle') %>" />
        <meta property="og:type" content="website" />
        <!-- It's import to keep the old og:url, else, likes will not accumulate properly -->
        <meta property="og:url" content="http://electricitymap.tmrow.co" />
        <meta property="og:locale" content="<%= FBLocale %>" />
        <% for(var i=0; i<supportedFBLocales.length; i++) {%>
        <meta property="og:locale:alternate" content="<%= supportedFBLocales[i] %>" />
        <% } %>
        <meta property="fb:app_id" content="1267173759989113" />
        <meta name="twitter:card" content="summary_large_image">
        <meta name="twitter:creator" content="@corradio">
        <meta name="twitter:description" content="Electricity Map is a live visualization of where your electricity comes from and how much CO2 was emitted to produce it." />
        <meta name="twitter:image" content="https://cloud.githubusercontent.com/assets/1655848/20340757/5ada5cf6-abe3-11e6-97c4-e68929b8a135.png">
        <meta name="twitter:site" content="@tmrowco">
        <meta name="twitter:title" content="Electricity Map | Live CO2 emissions of the European electricity consumption" />
        <meta name="viewport" content="width=device-width, initial-scale=1, maximum-scale=1, user-scalable=no" />

        <title>Electricity Map | <%= __('misc.maintitle') %></title>

        <link rel="stylesheet" type="text/css" href="dist/styles.<%= bundleHash %>.css">
        <link rel="stylesheet" type="text/css" href="flag-icon-css/css/flag-icon.min.css">

        <script defer src="https://d3tvtfb6518e3e.cloudfront.net/3/opbeat.min.js"></script>
        <script defer src="dist/bundle.<%= bundleHash %>.js"></script>

        <!-- Set Global Variables -->
        <script>
            var bundleHash = '<%= bundleHash %>';
            var locale = '<%= locale %>';
        </script>

        <% if (useAnalytics) { %>
        <!-- start GA -->
        <script>
            (function(i,s,o,g,r,a,m){i['GoogleAnalyticsObject']=r;i[r]=i[r]||function(){
            (i[r].q=i[r].q||[]).push(arguments)},i[r].l=1*new Date();a=s.createElement(o),
            m=s.getElementsByTagName(o)[0];a.async=1;a.src=g;m.parentNode.insertBefore(a,m)
            })(window,document,'script','https://www.google-analytics.com/analytics.js','ga');
            ga('create', 'UA-79729918-1', 'auto');
            ga('send', 'pageview');
        </script>
        <!-- end GA -->
        <!-- start Mixpanel -->
        <script type="text/javascript">
            (function(e,b){if(!b.__SV){var a,f,i,g;window.mixpanel=b;b._i=[];b.init=function(a,e,d){function f(b,h){var a=h.split(".");2==a.length&&(b=b[a[0]],h=a[1]);b[h]=function(){b.push([h].concat(Array.prototype.slice.call(arguments,0)))}}var c=b;"undefined"!==typeof d?c=b[d]=[]:d="mixpanel";c.people=c.people||[];c.toString=function(b){var a="mixpanel";"mixpanel"!==d&&(a+="."+d);b||(a+=" (stub)");return a};c.people.toString=function(){return c.toString(1)+".people (stub)"};i="disable time_event track track_pageview track_links track_forms register register_once alias unregister identify name_tag set_config reset people.set people.set_once people.increment people.append people.union people.track_charge people.clear_charges people.delete_user".split(" ");
            for(g=0;g<i.length;g++)f(c,i[g]);b._i.push([a,e,d])};b.__SV=1.2;a=e.createElement("script");a.type="text/javascript";a.async=!0;a.src="undefined"!==typeof MIXPANEL_CUSTOM_LIB_URL?MIXPANEL_CUSTOM_LIB_URL:"file:"===e.location.protocol&&"//cdn.mxpnl.com/libs/mixpanel-2-latest.min.js".match(/^\/\//)?"https://cdn.mxpnl.com/libs/mixpanel-2-latest.min.js":"//cdn.mxpnl.com/libs/mixpanel-2-latest.min.js";f=e.getElementsByTagName("script")[0];f.parentNode.insertBefore(a,f)}})(document,window.mixpanel||[]);
            mixpanel.init('f350f1ec866f4737a5f69497e58cf67d');
            mixpanel.track('Visit', {'bundleVersion': '<%= bundleHash %>'});
        </script>
        <!-- end Mixpanel -->
        <% } %>
        <!-- start Twitter -->
        <script>
            window.twttr = (function(d, s, id) {
            var js, fjs = d.getElementsByTagName(s)[0],
            t = window.twttr || {};
            if (d.getElementById(id)) return t;
            js = d.createElement(s);
            js.id = id;
            js.src = "https://platform.twitter.com/widgets.js";
            fjs.parentNode.insertBefore(js, fjs);

            t._e = [];
            t.ready = function(f) {
                t._e.push(f);
            };

            return t;
            }(document, "script", "twitter-wjs"));
        </script>
        <!-- end Twitter -->
    </head>
    <body>
        <!-- start FB analytics -->
        <script>
            window.fbAsyncInit = function() {
                FB.init({
                    appId      : '1267173759989113',
                    xfbml      : true,
                    version    : 'v2.8'
                });
                <% if (useAnalytics) { %>
                FB.AppEvents.logPageView('pageview');
                <% } %>
            };

            (function(d, s, id){
                var js, fjs = d.getElementsByTagName(s)[0];
                if (d.getElementById(id)) {return;}
                js = d.createElement(s); js.id = id;
                js.src = "//connect.facebook.net/<%= FBLocale || en_US %>/sdk.js";
                fjs.parentNode.insertBefore(js, fjs);
            }(document, 'script', 'facebook-jssdk'));
        </script>
        <!-- end FB analytics -->
        <div id="connection-warning" class="flash-message">
            <div class="inner"><%= __('misc.oops') %></div>
        </div>
        <div id="new-version" class="flash-message">
            <div class="inner"><%- __('misc.newversion') %></div>
        </div>
        <div id="main">
            <div class="panel left-panel">
                <h1>
                    <%= __('misc.maintitle') %>
                </h1>
                <div id="current-datetime" class="large-screen-visible">
                    <div>
                        <%= __('misc.lastupdate') %>: 
                        <span id="current-date"></span>
                        <span id="current-time"></span>
                    </div>
                    <div class="time-travel">
                        <!-- TODO: CHANGE (don't load like this) -->
                        <link rel="stylesheet" href="https://unpkg.com/flatpickr/dist/flatpickr.min.css">
                        <input type="text" class="flatpickr" />
                    </div>
                </div>
                <p>
                    <span id="country-table-back-button" style="display: none"><a><< <%= __('country-panel.back') %></a></span>
                </p>
                <hr />
                <div class="country-panel" style="display: none">
                    <div class="country-table-header">
                        <i id="country-flag"></i>
                        <b>
                            <span class="country-name"></span>
                        </b>
                        <span style="color: darkgray;">
                            (<span class="country-last-update">?</span>, <small><span class="country-time"></span></small>)
                            [<a href="https://github.com/corradio/electricitymap#real-time-electricity-data-sources" target="_blank"><%=__('country-panel.source')%></a>: <span class="country-data-source"></span>]
                            <br />
                            <%= __('misc.carbonintensity') %>:  <div id="country-emission-rect" class="emission-rect"></div> <span class="country-emission-intensity"></span> gCO2eq/kWh (<span class="fossil-fuel-percentage"></span> % <%=__('country-panel.fossilfuels')%>)<br />
                            <%= __('country-panel.electricityprice') %>: <span class="country-spot-price"></span> &euro;/MWh<br />
                            <span class="country-show-emissions"><%= __('country-panel.electricityproduction') %> (<a href="javascript:toggleSource();"><%= __('country-panel.showemissions')%></a>) <%= __('country-panel.bysource')%>:</span>
                            <span class="country-show-electricity" style="display: none;"><%= __('country-panel.emissions') %> (<a href="javascript:toggleSource();"><%= __('country-panel.showelectricity') %></a>) <%= __('country-panel.bysource')%>:</span>
                        </span>
                    </div>
                    <svg class="country-table"></svg>
                    <hr />
                    <span style="color: darkgray;">
                        <%= __('country-history.carbonintensity24h') %>:
                    </span>
                    <svg class="country-history"></svg>
                    <p>
<<<<<<< HEAD
                        <%- __('country-panel.co2signal') %>
                    </p>
                </div>
                <div class="left-panel-initial-text">
                    <p class="small-screen-visible" style="font-style: italic">
                        <%= __('panel-initial-text.youareseeing') %> <span style="color: lightgray"><%= __('panel-initial-text.limitedversion') %></span>. <%= __('panel-initial-text.forthe') %> <span style="color: lightgray"><%= __('panel-initial-text.fullversion') %></span>, <%= __('panel-initial-text.visitoncomputer') %>.
                    </p>
                    <p class="large-screen-visible">
                        <%= __('panel-initial-text.thisshowsrealtime') %> <span style="color: lightgray"><%= __('panel-initial-text.whereelectricitycomesfrom') %></span> <%= __('panel-initial-text.and') %> <span style="color: lightgray"><%= __('panel-initial-text.howmuchco2') %></span> <%= __('panel-initial-text.wasemitted') %>.
                    </p>
                    <p class="large-screen-visible">
                        <%= __('panel-initial-text.takeinaccount') %> <span style="color: lightgray"><%= __('panel-initial-text.importexport') %></span><span class="large-screen-visible"> <svg id="example-arrow" style="width: 1em; height: 1em"></svg></span> <%= __('panel-initial-text.betweencountries') %>.
=======
                        <%= __('misc.carbonintensity')%> <span style="color: darkgrey">(gCO2eq/kWh) </span><small><input type="checkbox" id="checkbox-colorblind" /><label for="checkbox-colorblind"><%= __('legends.colorblindmode') %></label></small>
                        <svg class="co2-colorbar colorbar" style="width: 100%"></svg>
>>>>>>> caf4e36e
                    </p>
                    <p>
                        <span style="color: lightgray; font-size: 14px; color: white;"><i><%= __('panel-initial-text.tip') %> ⟶</i></span>
                    </p>
                    <div class="country-picker-container small-screen-visible" style="margin-left: 20px">
                        <p></p>
                    </div>
                    <p>
                        <%= __('panel-initial-text.thisproject') %> <a href="https://github.com/corradio/electricitymap" target="_blank"><%= __('panel-initial-text.opensource') %></a> (<%= __('panel-initial-text.see') %> <a href="https://github.com/corradio/electricitymap#data-sources" target="_blank"><%= __('panel-initial-text.datasources') %></a>).
                    </p>
                    <div class="layer-toggles large-screen-visible">
                        <hr />
                        <p>
                            <%= __('misc.carbonintensity')%> <span style="color: darkgrey">(gCO2eq/kWh)</span>
                            <svg class="co2-colorbar colorbar" style="width: 100%"></svg>
                        </p>
                        <p>
                            <input type="checkbox" id="checkbox-wind" />
                            <label for="checkbox-wind"><%= __('legends.windpotential') %> <span style="color: darkgrey">(m/s)</span> 💨</label>
                            <svg class="wind-colorbar colorbar" style="width: 100%; display:none"></svg>
                        </p>
                        <p>
                            <input type="checkbox" id="checkbox-solar" />
                            <label for="checkbox-solar"><%= __('legends.solarpotential') %> <span style="color: darkgrey">(W/m<sup>2</sup>)</span> ☀️</label>
                            <svg class="solar-colorbar colorbar" style="width: 100%; display:none"></svg>
                        </p>
                    </div>
                </div>
                <div>
                    <hr />
                    <%= __('footer.foundbugs') %> <a href="https://github.com/corradio/electricitymap/issues/new" target="_blank"><%= __('footer.here') %></a>.<br />
                    <%= __('footer.likethisvisu') %> <a href="https://docs.google.com/forms/d/e/1FAIpQLSc-_sRr3mmhe0bifigGxfAzgh97-pJFcwpwWZGLFc6vvu8laA/viewform?c=0&w=1" target="_blank"><%= __('footer.loveyourfeedback') %></a>!
                </div>
                <p>
                    <!-- Facebook share -->
                    <div class="fb-share-button"
                        data-layout="button_count">
                    </div>
                    <!-- Twitter share -->
                    <a class="twitter-share-button"
                        data-via="tmrowco"
                        data-lang="<%= locale %>"></a>
                    <!-- Slack -->
                    <span class="slack-button">
                        <a href="https://slack.tmrow.co" target="_blank" class="slack-btn">
                            <span class="slack-ico"></span>
                            <span class="slack-text">Slack</span>
                        </a>
                    </span>
                </p>
            </div>
            <div id="map-container">
                <svg class="map sea"></svg>
                <canvas class="map wind"></canvas>
                <canvas class="map solar"></canvas>
            </div>
        </div>
        <div class="loading overlay"></div>
        <div class="watermark">
            <a href="http://www.tmrow.co" target="_blank"><img src="images/tomorrow.svg" style="width:130px"/></a>
            <br />
            <div class="fb-like" 
                data-href="https://www.facebook.com/tmrowco" 
                data-layout="button" 
                data-action="like"
                data-size="small" 
                data-show-faces="false">
            </div>&nbsp;<a class="twitter-follow-button"
                href="https://twitter.com/tmrowco"
                data-show-screen-name="false"
                data-show-count="false"
                data-lang="<%= locale %>"></a>
        </div>
        <div id="embedded-error" class="overlay" style="background-color: grey; display: none">
            Embedding of the ElectricityMap has been deactivated. You can still access it at <a href="http://www.electricitymap.org" target="_blank">http://www.electricitymap.org</a>.<br />
            Please contact us at <a href="mailto:hello@tmrow.co">hello@tmrow.co</a> for more information.
        </div>
        <div id="country-tooltip" class="tooltip panel">
            <%= __('misc.carbonintensity') %>:<br />
            <i id="country-flag"></i> <span id="country-name"></span>: 
            <div class="emission-rect"></div> <span class="country-emission-intensity"></span> gCO2eq/kWh (<span class="fossil-fuel-percentage"></span> % <%= __('tooltips.fossilfuels')%>)<br />
            <br />
            <%= __('tooltips.electricityprice') %>: <span class="country-spot-price"></span> &euro;/MWh
        </div>
        <div id="exchange-tooltip" class="tooltip panel">
            <%= __('tooltips.crossborderexport') %>:<br />
            <i id="from"></i> <span id="from"></span> → <i id="to"></i> <span id="to"></span>: <span id="flow" style="font-weight: bold"></span> MW<br />
            <br />
            <%= __('tooltips.carbonintensityexport') %>:<br />
            <div class="emission-rect"></div> <span class="country-emission-intensity emission-intensity"></span> gCO2eq/kWh
        </div>
        <div id="countrypanel-production-tooltip" class="tooltip panel">
            <span id="production-proportion"></span> <%= __('tooltips.ofelectricity') %> <i id="country-flag"></i> <span class="country-code"></span> <span id="domain-name"></span><br />
            <small>(<span id="production-proportion-detail"></span>)</small><br />
            <br />
            <%= __('tooltips.utilizing') %> <span id="capacity-factor"></span> <%= __('tooltips.ofinstalled') %><br />
            <small>(<span id="capacity-factor-detail"></span>)</small><br />
            <br />
            <%= __('tooltips.withcarbonintensity') %><br />
            <div class="emission-rect"></div> <span class="emission-intensity"></span> gCO2eq/kWh <small>(source: <span class="emission-source"></span>)</small>
        </div>
        <div id="countrypanel-exchange-tooltip" class="tooltip panel">
            <span id="exchange-proportion"></span> <%= __('tooltips.of') %> <i class="country-flag"></i> <span class="country-code"></span> <span id="domain-name"></span> <i class="country-exchange-flag"></i> <span class="country-exchange-code"></span><br />
            <small>(<span id="exchange-proportion-detail"></span>)</small><br />
            <br />
            <%= __('tooltips.withcarbonintensity') %><br />
            <i class="country-exchange-source-flag"></i> <span class="country-exchange-source-code"></span>: <div class="emission-rect"></div> <span class="emission-intensity"></span> gCO2eq/kWh<br />
        </div>
    </body>
</html><|MERGE_RESOLUTION|>--- conflicted
+++ resolved
@@ -150,7 +150,6 @@
                     </span>
                     <svg class="country-history"></svg>
                     <p>
-<<<<<<< HEAD
                         <%- __('country-panel.co2signal') %>
                     </p>
                 </div>
@@ -163,10 +162,6 @@
                     </p>
                     <p class="large-screen-visible">
                         <%= __('panel-initial-text.takeinaccount') %> <span style="color: lightgray"><%= __('panel-initial-text.importexport') %></span><span class="large-screen-visible"> <svg id="example-arrow" style="width: 1em; height: 1em"></svg></span> <%= __('panel-initial-text.betweencountries') %>.
-=======
-                        <%= __('misc.carbonintensity')%> <span style="color: darkgrey">(gCO2eq/kWh) </span><small><input type="checkbox" id="checkbox-colorblind" /><label for="checkbox-colorblind"><%= __('legends.colorblindmode') %></label></small>
-                        <svg class="co2-colorbar colorbar" style="width: 100%"></svg>
->>>>>>> caf4e36e
                     </p>
                     <p>
                         <span style="color: lightgray; font-size: 14px; color: white;"><i><%= __('panel-initial-text.tip') %> ⟶</i></span>
@@ -180,7 +175,7 @@
                     <div class="layer-toggles large-screen-visible">
                         <hr />
                         <p>
-                            <%= __('misc.carbonintensity')%> <span style="color: darkgrey">(gCO2eq/kWh)</span>
+                            <%= __('misc.carbonintensity')%> <span style="color: darkgrey">(gCO2eq/kWh) </span><small><input type="checkbox" id="checkbox-colorblind" /><label for="checkbox-colorblind"><%= __('legends.colorblindmode') %></label></small>
                             <svg class="co2-colorbar colorbar" style="width: 100%"></svg>
                         </p>
                         <p>
