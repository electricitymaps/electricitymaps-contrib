--- conflicted
+++ resolved
@@ -3,11 +3,7 @@
 import path from 'node:path';
 import { fileURLToPath } from 'node:url';
 
-<<<<<<< HEAD
-import type { ZoneConfig } from './types';
-=======
 import { ZoneConfig } from './types';
->>>>>>> ec7d7c8b
 
 const sortObjectByKey = (object: ZoneConfig) =>
   Object.keys(object)
