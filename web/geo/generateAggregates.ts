import { Feature, MultiPolygon, union } from '@turf/turf';
<<<<<<< HEAD
import { OptimizedZonesConfig, WorldFeatureCollection, FeatureProperties } from './types';
=======

import { FeatureProperties, WorldFeatureCollection, ZonesConfig } from './types';
>>>>>>> a28cdb7b

const emptyFeature: Feature<MultiPolygon, FeatureProperties> = {
  type: 'Feature',
  properties: {
    zoneName: '',
    countryKey: '',
    isHighestGranularity: false,
    isAggregatedView: true,
    isCombined: true,
  },
  geometry: { type: 'MultiPolygon', coordinates: [] },
};

const generateAggregates = (fc: WorldFeatureCollection, zones: OptimizedZonesConfig) => {
  const skippedZones: string[] = []; // Holds skipped subZones that are not in the geojson
  const { features } = fc;

  const countryZonesToCombine = Object.values(zones)
    .filter((zone) => zone.subZoneNames && zone.subZoneNames.length > 0)
    .map((zone) => zone.subZoneNames);

  const zonesToFlagAsNotAggregated = new Set(
    Object.values(zones)
      .filter((zone) => zone.subZoneNames && zone.subZoneNames.length > 0)
      .flatMap((zone) => zone.subZoneNames)
  );

  const unCombinedZones = features.map((feature) => {
    if (zonesToFlagAsNotAggregated.has(feature.properties.zoneName)) {
      feature.properties.isAggregatedView = false;
      feature.properties.isHighestGranularity = true;
      return feature;
    }
    feature.properties.isAggregatedView = true;
    feature.properties.isHighestGranularity = true;
    return feature;
  });

  const combinedZones = countryZonesToCombine
    .map((country) => {
      // TODO: Consider if should remove this check and just fail if country is undefined.
      // This was done to avoid having null-checks everywhere, but maybe it can be done it a
      // better way. See discussion here: https://github.com/electricitymaps/electricitymaps-contrib/pull/5179#discussion_r1131568845
      if (country === undefined) {
        return emptyFeature;
      }
      const multiZoneCountry = unCombinedZones.find(
        (feature) => feature.properties.zoneName === country[0]
      );
      const combinedCountry: Feature<MultiPolygon, FeatureProperties> = {
        ...emptyFeature,
        properties: {
          ...emptyFeature.properties,
          countryKey: multiZoneCountry?.properties.countryKey || '',
          zoneName: multiZoneCountry?.properties.countryKey || '',
        },
      };

      for (const subZone of country) {
        const zoneToAdd = unCombinedZones.find(
          (feature) => feature.properties.zoneName === subZone
        );

        const combinedCountryPolygon = combinedCountry.geometry;
        if (zoneToAdd) {
          const unionGeometry = union(combinedCountryPolygon, zoneToAdd.geometry)
            ?.geometry as MultiPolygon;
          if (unionGeometry) {
            combinedCountry.geometry = unionGeometry;
          }
        } else {
          skippedZones.push(subZone);
        }
      }

      if (combinedCountry.properties && multiZoneCountry) {
        combinedCountry.properties['countryKey'] = multiZoneCountry.properties.countryKey;
        combinedCountry.properties['zoneName'] = multiZoneCountry.properties.countryKey;
      }

      return combinedCountry;
    })
    .filter((zone) => zone !== null);

  if (skippedZones.length > 0) {
    for (const zone of skippedZones) {
      console.error(
        `ERROR: Could not find geometry feature for ${zone}, make sure it has geometry in world.geojson.`
      );
    }
    process.exit(1);
  }
  return [...unCombinedZones, ...combinedZones];
};

export { generateAggregates };<|MERGE_RESOLUTION|>--- conflicted
+++ resolved
@@ -1,10 +1,6 @@
 import { Feature, MultiPolygon, union } from '@turf/turf';
-<<<<<<< HEAD
-import { OptimizedZonesConfig, WorldFeatureCollection, FeatureProperties } from './types';
-=======
 
-import { FeatureProperties, WorldFeatureCollection, ZonesConfig } from './types';
->>>>>>> a28cdb7b
+import { FeatureProperties, OptimizedZonesConfig, WorldFeatureCollection } from './types';
 
 const emptyFeature: Feature<MultiPolygon, FeatureProperties> = {
   type: 'Feature',
