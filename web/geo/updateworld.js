const { area, bbox, bboxPolygon, convex, dissolve, getCoords, getType, featureEach, featureCollection, intersect, polygon, truncate, unkinkPolygon } = require("@turf/turf")
const fs = require("fs");
const zones = require("../../config/zones.json");

const newFileCallback = fileName => console.log(`Created new file: ${  fileName}`);
const getJSON = (fileName, encoding = "utf8", callBack = () => { }) =>
    typeof fileName === "string" ?
        JSON.parse(fs.readFileSync(fileName, encoding, () => callBack())) :
        fileName;

const writeJSON = (fileName, obj, callBack = newFileCallback, encoding = 'utf8') =>
    fs.writeFile(fileName, JSON.stringify(obj), encoding, () => callBack(fileName));

const config = {
    MIN_AREA_HOLES: 800000000,
    MAX_CONVEX_DEVIATION: 0.7
}

const fc = getJSON("./world.geojson");
// validateGeometry(fc)

function validateGeometry(fc) {
    validateProperties(fc);
    matchWithZonesJSON(fc);
    getComplexPolygons(fc);
    countGaps(fc);
    ensureNoNeighbouringIds(fc);
    countOverlaps(fc);

    // ensure physical consistency
    // ensure geojson specification
}

function detectChanges() {
    // get added
    // get removed
    // all zonekeys affected
}

function generateTopojson() {

}


// create world.geojson
// const data = getJSON("../src/world.json")
// Object.keys(data.objects).forEach(key => {
//     data.objects[key]['id'] = key;
//     data.objects[key]["properties"] = {"zoneName": key}
// })

// writeJSON("./world.json", data);

// console.log(data.objects["DK-DK1"]);


/* Helper functions */
function validateProperties(fc) {
    const propertiesValidator = (properties) => {
        let validProperties = true;
        validProperties &= ('zoneName' in properties);
        return validProperties;
    }

    const invalidPropertiesPolygons = [];
    featureEach(getPolygons(fc), (ft, ftIdx) => {
        if (!propertiesValidator(ft.properties)) {
          invalidPropertiesPolygons.push(ft);
        }
    })
    if (invalidPropertiesPolygons.length > 0) {
      console.log(`${invalidPropertiesPolygons.length} polygons with invalid properties`);
      console.log(invalidPropertiesPolygons)
    }
}

function getComplexPolygons(fc) {
    // https://citeseerx.ist.psu.edu/viewdoc/download?doi=10.1.1.73.1045&rep=rep1&type=pdf
    // calculate deviation from the convex hull and returns array of polygons with high complexity
    const polygons = getPolygons(fc);
    const complexPols = [];
    featureEach(polygons, (pol) => {
        try {
            const conv = convex(pol);
            const deviation = (area(conv) - area(pol)) / area(conv)
            if (deviation > config.MAX_CONVEX_DEVIATION) {
                complexPols.push(pol);
            }
        } catch (error) {
            console.log("Failed to calculate complexity for", pol.properties.zoneName);
        }
    });
    return complexPols;
}

function matchWithZonesJSON(fc) {
    const superfluousZones = [];
    featureEach(fc, (ft, ftIdx) => {
      if (!(ft.properties.zoneName in zones)) {
        superfluousZones.push(ft.properties.zoneName);
      }
    });
    if (superfluousZones.length > 0) {
      console.log(`${superfluousZones.length} superfluous zones still in world.geojson:`);
      console.log(superfluousZones);
    }
}

function countGaps(fc) {
    const dissolved = getPolygons(dissolve(getPolygons(fc)));
    writeJSON("./tmp/dissolved.geojson", dissolved)
    const holes = getHoles(dissolved);
    console.log(`${holes.features.length} holes left.`);
    writeJSON("./tmp/holes.geojson", holes)

}


function getPolygons(data) {
   /* Transform the feature collection of polygons and multi-polygons into a feature collection of polygons only */
   /* all helper functions should rely on its output */
    const handlePolygon = (feature, props) => polygon(getCoords(feature), props)
    const handleMultiPolygon = (feature, props) => getCoords(feature).map(coord => polygon(coord, props));
    const handleGeometryCollection = (feature) => feature.geometries.map((ft) => getType(ft) === "Polygon" ? handlePolygon(ft) : handleMultiPolygon(ft));

    const polygons = [];

    const dataGeojsonType = getType(data);
    if (dataGeojsonType !== "FeatureCollection") {
        data = featureCollection([data]);
    }
    featureEach(data, (feature) => {
        const type = getType(feature);
        switch (type) {
            case "Polygon":
                polygons.push(handlePolygon(feature, feature.properties))
                break;
            case "MultiPolygon":
                polygons.push(...handleMultiPolygon(feature, feature.properties))
                break;
            default:
                throw Error(`Encountered unhandled type: ${  type}`);
        }
    })

    return truncate(featureCollection(polygons), {precision: 6});
}

function getHoles(fc) {
    const holes = []
    featureEach(fc, (ft) => {
        const coords = getCoords(ft);
        if (coords.length > 1) {
            for (let i = 1; i < coords.length; i++) {
                const pol = polygon([coords[i]]);
                if (area(pol) < config.MIN_AREA_HOLES) {
                    holes.push(pol);
                }
            }
        }
    });
    return featureCollection(holes);
}

function ensureNoNeighbouringIds(fc) {
    const groupById = (arr, key) => {
      const initialValue = {};
      return arr.reduce((acc, cval) => {
        const myAttribute = cval.properties[key];
        acc[myAttribute] = [...(acc[myAttribute] || []), cval]
        return acc;
      }, initialValue);
    };

    const zonesWithNeighbouringIds = [];
    const featuresPerId = groupById(getPolygons(fc).features, "id");
    Object.entries(featuresPerId).forEach(([zoneId, polygons]) => {
        const dissolved = dissolve(featureCollection(polygons));
        if ((dissolved.features.length !== polygons.length) && (polygons.length > 0)) {
          zonesWithNeighbouringIds.push(zoneId);
        }
    });

    console.log(`${zonesWithNeighbouringIds.length} zones with neighbouring IDs:`)
    console.log(zonesWithNeighbouringIds);
}

<<<<<<< HEAD
module.exports = {getPolygons}
=======
function countOverlaps(fc) {
    const polygons = getPolygons(fc);
    // 1. Build bounding box overlaps adjacency list
    const bboxes = [];
    featureEach(polygons, (ft, ftIdx) => {
        bboxes.push(bboxPolygon(bbox(ft)));
    });

    const overlaps = [];
    const intersects = [];
    for (let i = 0; i < bboxes.length; i++) {
      const overlapIdx = [];
      for (let j = i + 1; j < bboxes.length; j++) {
        if (intersect(bboxes[i], bboxes[j])) {
          const intsct = intersect(polygons.features[i], polygons.features[j])
          if ((intsct) && (area(intsct) > 500000)) {
              overlapIdx.push(j);
              intersects.push(intsct);
          }
        }
      }
      overlaps.push(overlapIdx)
    }
    writeJSON("./tmp/countOverlapsIntersects.geojson", featureCollection(intersects))

    const numberOverlaps = overlaps.reduce((acc, cval) => {
      const newAcc = acc + cval.length;
      return newAcc;
    }, 0)
    if (numberOverlaps > 0) {
      const overlapIDs = new Set();
      overlaps.forEach((overlapWithI, i) => {
        const zone1 = polygons.features[i].properties.zoneName;
        overlapWithI.forEach((j, idx) => {
          const zone2 = polygons.features[j].properties.zoneName;
          const overlappingZones = [zone1, zone2];
          overlappingZones.sort();
          overlapIDs.add(`${overlappingZones[0]} & ${overlappingZones[1]}`)
        })
      })
      console.log(`${numberOverlaps} overlaps detected:`);
      console.log(overlapIDs)
    }
}
>>>>>>> c433f40f
<|MERGE_RESOLUTION|>--- conflicted
+++ resolved
@@ -185,9 +185,6 @@
     console.log(zonesWithNeighbouringIds);
 }
 
-<<<<<<< HEAD
-module.exports = {getPolygons}
-=======
 function countOverlaps(fc) {
     const polygons = getPolygons(fc);
     // 1. Build bounding box overlaps adjacency list
@@ -231,5 +228,4 @@
       console.log(`${numberOverlaps} overlaps detected:`);
       console.log(overlapIDs)
     }
-}
->>>>>>> c433f40f
+}