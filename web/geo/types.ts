--- conflicted
+++ resolved
@@ -13,8 +13,6 @@
 export interface ZonesConfig {
   [key: string]: ZoneConfig;
 }
-<<<<<<< HEAD
-=======
 
 export interface ExchangeConfig {
   capacity?: [number, number];
@@ -34,7 +32,6 @@
   [key: string]: ExchangeConfig;
 }
 
->>>>>>> ec7d7c8b
 export declare type FeatureProperties = {
   zoneName: string;
   countryKey: string;
