--- conflicted
+++ resolved
@@ -1,11 +1,6 @@
-<<<<<<< HEAD
-import { FeatureCollection, Feature, MultiPolygon, Polygon } from '@turf/turf';
-import { GEO_CONFIG } from './generateWorld';
-=======
 import { Feature, FeatureCollection, MultiPolygon, Polygon } from '@turf/turf';
 
-import { config } from './generateWorld';
->>>>>>> a28cdb7b
+import { GEO_CONFIG } from './generateWorld';
 
 export type GeoConfig = typeof GEO_CONFIG;
 
