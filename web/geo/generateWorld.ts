--- conflicted
+++ resolved
@@ -4,7 +4,7 @@
 import { mergeZones } from '../scripts/generateZonesConfig.js';
 import { generateAggregates } from './generateAggregates.js';
 import { generateExchangesToIgnore } from './generateExchangesToExclude.js';
-import { generateTopojson, getTopojsonChanges } from './generateTopojson.js';
+import { generateTopojson } from './generateTopojson.js';
 import { getJSON, round } from './utilities.js';
 import { validateGeometry } from './validate.js';
 import { WorldFeatureCollection } from './types.js';
@@ -39,15 +39,6 @@
   coord[1] = round(coord[1], 4);
 });
 
-<<<<<<< HEAD
-// Only validate geometries if there are any changes to them
-const hasChanges = getTopojsonChanges(fc, config.OUT_PATH);
-if (hasChanges) {
-  validateGeometry(fc, config);
-}
-generateTopojson(fc, config);
-generateExchangesToIgnore(EXCHANGE_OUT_PATH, zoneConfig);
-=======
 const { skipped } = generateTopojson(fc, config);
 
 generateExchangesToIgnore(EXCHANGE_OUT_PATH, zoneConfig);
@@ -56,5 +47,4 @@
   console.info('No changes to world.json');
 } else {
   validateGeometry(fc, config);
-}
->>>>>>> ec7d7c8b
+}