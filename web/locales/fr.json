--- conflicted
+++ resolved
@@ -1438,333 +1438,6 @@
             "countryName": "États Unis d’Amérique",
             "zoneName": "Oahu"
         },
-<<<<<<< HEAD
-        "US-IPC": {
-            "countryName": "États-Unis d’Amérique",
-            "zoneName": "IPC"
-        },
-        "US-MISO": {
-            "countryName": "États-Unis d’Amérique",
-            "zoneName": "MISO"
-        },
-        "US-NC": {
-            "countryName": "États-Unis d’Amérique",
-            "zoneName": "Caroline du Nord"
-        },
-        "US-NEISO": {
-            "countryName": "États-Unis d’Amérique",
-            "zoneName": "Nouvelle Angleterre"
-        },
-        "US-NV": {
-            "countryName": "États-Unis d’Amérique",
-            "zoneName": "Nevada"
-        },
-        "US-NY": {
-            "countryName": "États-Unis d’Amérique",
-            "zoneName": "New York"
-        },
-        "US-OR": {
-            "countryName": "États-Unis d’Amérique",
-            "zoneName": "Oregon"
-        },
-        "US-PJM": {
-            "countryName": "États-Unis d’Amérique",
-            "zoneName": "PJM"
-        },
-        "US-SC": {
-            "countryName": "États-Unis d’Amérique",
-            "zoneName": "Caroline du Sud"
-        },
-        "US-SPP": {
-            "countryName": "États-Unis d’Amérique",
-            "zoneName": "SPP"
-        },
-        "US-SVERI": {
-            "countryName": "États-Unis d’Amérique",
-            "zoneName": "SVERI"
-        },
-        "US-TN": {
-            "countryName": "États-Unis d’Amérique",
-            "zoneName": "Tennessee"
-        },
-        "US-TX": {
-            "countryName": "États-Unis d’Amérique",
-            "zoneName": "Texas"
-        },
-        "US-CAL-BANC": {
-          "countryName": "États-Unis d’Amérique",
-          "zoneName": "Balancing Authority Of Northern California"
-        },
-        "US-CAL-CISO": {
-          "countryName": "États-Unis d’Amérique",
-          "zoneName": "California Independent System Operator"
-        },
-        "US-CAL-IID": {
-          "countryName": "États-Unis d’Amérique",
-          "zoneName": "Imperial Irrigation District"
-        },
-        "US-CAL-LDWP": {
-          "countryName": "États-Unis d’Amérique",
-          "zoneName": "Los Angeles Department Of Water And Power"
-        },
-        "US-CAL-TIDC": {
-          "countryName": "États-Unis d’Amérique",
-          "zoneName": "Turlock Irrigation District"
-        },
-        "US-CAR-CPLE": {
-          "countryName": "États-Unis d’Amérique",
-          "zoneName": "Duke Energy Progress East"
-        },
-        "US-CAR-CPLW": {
-          "countryName": "États-Unis d’Amérique",
-          "zoneName": "Duke Energy Progress West"
-        },
-        "US-CAR-DUK": {
-          "countryName": "États-Unis d’Amérique",
-          "zoneName": "Duke Energy Carolinas"
-        },
-        "US-CAR-SC": {
-          "countryName": "États-Unis d’Amérique",
-          "zoneName": "South Carolina Public Service Authority"
-        },
-        "US-CAR-SCEG": {
-          "countryName": "États-Unis d’Amérique",
-          "zoneName": "South Carolina Electric & Gas Company"
-        },
-        "US-CAR-YAD": {
-          "countryName": "États-Unis d’Amérique",
-          "zoneName": "Alcoa Power Generating, Inc. Yadkin Division"
-        },
-        "US-CENT-SPA": {
-          "countryName": "États-Unis d’Amérique",
-          "zoneName": "Southwestern Power Administration"
-        },
-        "US-CENT-SWPP": {
-          "countryName": "États-Unis d’Amérique",
-          "zoneName": "Southwest Power Pool"
-        },
-        "US-FLA-FMPP": {
-          "countryName": "États-Unis d’Amérique",
-          "zoneName": "Florida Municipal Power Pool"
-        },
-        "US-FLA-FPC": {
-          "countryName": "États-Unis d’Amérique",
-          "zoneName": "Duke Energy Florida Inc"
-        },
-        "US-FLA-FPL": {
-          "countryName": "États-Unis d’Amérique",
-          "zoneName": "Florida Power & Light Company"
-        },
-        "US-FLA-GVL": {
-          "countryName": "États-Unis d’Amérique",
-          "zoneName": "Gainesville Regional Utilities"
-        },
-        "US-FLA-HST": {
-          "countryName": "États-Unis d’Amérique",
-          "zoneName": "City Of Homestead"
-        },
-        "US-FLA-JEA": {
-          "countryName": "États-Unis d’Amérique",
-          "zoneName": "JEA"
-        },
-        "US-FLA-NSB": {
-          "countryName": "États-Unis d’Amérique",
-          "zoneName": "Utilities Commission Of New Smyrna Beach"
-        },
-        "US-FLA-SEC": {
-          "countryName": "États-Unis d’Amérique",
-          "zoneName": "Seminole Electric Cooperative"
-        },
-        "US-FLA-TAL": {
-          "countryName": "États-Unis d’Amérique",
-          "zoneName": "City Of Tallahassee"
-        },
-        "US-FLA-TEC": {
-          "countryName": "États-Unis d’Amérique",
-          "zoneName": "Tampa Electric Company"
-        },
-        "US-MIDA-OVEC": {
-          "countryName": "États-Unis d’Amérique",
-          "zoneName": "Ohio Valley Electric Corporation"
-        },
-        "US-MIDA-PJM": {
-          "countryName": "États-Unis d’Amérique",
-          "zoneName": "PJM Interconnection, Llc"
-        },
-        "US-MIDW-AECI": {
-          "countryName": "États-Unis d’Amérique",
-          "zoneName": "Associated Electric Cooperative, Inc."
-        },
-        "US-MIDW-EEI": {
-          "countryName": "États-Unis d’Amérique",
-          "zoneName": "Electric Energy, Inc."
-        },
-        "US-MIDW-GLHB": {
-          "countryName": "États-Unis d’Amérique",
-          "zoneName": "GridLiance"
-        },
-        "US-MIDW-LGEE": {
-          "countryName": "États-Unis d’Amérique",
-          "zoneName": "Louisville Gas And Electric Company And Kentucky Utilities"
-        },
-        "US-MIDW-MISO": {
-          "countryName": "États-Unis d’Amérique",
-          "zoneName": "Midcontinent Independent Transmission System Operator, Inc.."
-        },
-        "US-NE-ISNE": {
-          "countryName": "États-Unis d’Amérique",
-          "zoneName": "Iso New England Inc."
-        },
-        "US-NW-AVA": {
-          "countryName": "États-Unis d’Amérique",
-          "zoneName": "Avista Corporation"
-        },
-        "US-NW-AVRN": {
-          "countryName": "États-Unis d’Amérique",
-          "zoneName": "Avangrid Renewables Cooperative"
-        },
-        "US-NW-BPAT": {
-          "countryName": "États-Unis d’Amérique",
-          "zoneName": "Bonneville Power Administration"
-        },
-        "US-NW-CHPD": {
-          "countryName": "États-Unis d’Amérique",
-          "zoneName": "PUD No. 1 Of Chelan County"
-        },
-        "US-NW-DOPD": {
-          "countryName": "États-Unis d’Amérique",
-          "zoneName": "PUD No. 1 Of Douglas County"
-        },
-        "US-NW-GCPD": {
-          "countryName": "États-Unis d’Amérique",
-          "zoneName": "PUD No. 2 Of Grant County, Washington"
-        },
-        "US-NW-GRID": {
-          "countryName": "États-Unis d’Amérique",
-          "zoneName": "Gridforce Energy Management, Llc"
-        },
-        "US-NW-GWA": {
-          "countryName": "États-Unis d’Amérique",
-          "zoneName": "Naturener Power Watch, Llc (Gwa)"
-        },
-        "US-NW-IPCO": {
-          "countryName": "États-Unis d’Amérique",
-          "zoneName": "Idaho Power Company"
-        },
-        "US-NW-NEVP": {
-          "countryName": "États-Unis d’Amérique",
-          "zoneName": "Nevada Power Company"
-        },
-        "US-NW-NWMT": {
-          "countryName": "États-Unis d’Amérique",
-          "zoneName": "Northwestern Energy"
-        },
-        "US-NW-PACE": {
-          "countryName": "États-Unis d’Amérique",
-          "zoneName": "Pacificorp East"
-        },
-        "US-NW-PACW": {
-          "countryName": "États-Unis d’Amérique",
-          "zoneName": "Pacificorp West"
-        },
-        "US-NW-PGE": {
-          "countryName": "États-Unis d’Amérique",
-          "zoneName": "Portland General Electric Company"
-        },
-        "US-NW-PSCO": {
-          "countryName": "États-Unis d’Amérique",
-          "zoneName": "Public Service Company Of Colorado"
-        },
-        "US-NW-PSEI": {
-          "countryName": "États-Unis d’Amérique",
-          "zoneName": "Puget Sound Energy"
-        },
-        "US-NW-SCL": {
-          "countryName": "États-Unis d’Amérique",
-          "zoneName": "Seattle City Light"
-        },
-        "US-NW-TPWR": {
-          "countryName": "États-Unis d’Amérique",
-          "zoneName": "City Of Tacoma, Department Of Public Utilities, Light Division"
-        },
-        "US-NW-WACM": {
-          "countryName": "États-Unis d’Amérique",
-          "zoneName": "Western Area Power Administration - Rocky Mountain Region"
-        },
-        "US-NW-WAUW": {
-          "countryName": "États-Unis d’Amérique",
-          "zoneName": "Western Area Power Administration UGP West"
-        },
-        "US-NW-WWA": {
-          "countryName": "États-Unis d’Amérique",
-          "zoneName": "Naturener Wind Watch, Llc"
-        },
-        "US-NY-NYIS": {
-          "countryName": "États-Unis d’Amérique",
-          "zoneName": "New York Independent System Operator"
-        },
-        "US-SE-AEC": {
-          "countryName": "États-Unis d’Amérique",
-          "zoneName": "Powersouth Energy Cooperative"
-        },
-        "US-SE-SEPA": {
-          "countryName": "États-Unis d’Amérique",
-          "zoneName": "Southeastern Power Administration"
-        },
-        "US-SE-SOCO": {
-          "countryName": "États-Unis d’Amérique",
-          "zoneName": "Southern Company Services, Inc. - Trans"
-        },
-        "US-SW-AZPS": {
-          "countryName": "États-Unis d’Amérique",
-          "zoneName": "Arizona Public Service Company"
-        },
-        "US-SW-DEAA": {
-          "countryName": "États-Unis d’Amérique",
-          "zoneName": "Arlington Valley, LLC"
-        },
-        "US-SW-EPE": {
-          "countryName": "États-Unis d’Amérique",
-          "zoneName": "El Paso Electric Company"
-        },
-        "US-SW-GRIF": {
-          "countryName": "États-Unis d’Amérique",
-          "zoneName": "Griffith Energy, LLC"
-        },
-        "US-SW-GRMA": {
-          "countryName": "États-Unis d’Amérique",
-          "zoneName": "Gila River Power, LLC"
-        },
-        "US-SW-HGMA": {
-          "countryName": "États-Unis d’Amérique",
-          "zoneName": "New Harquahala Generating Company, LLC"
-        },
-        "US-SW-PNM": {
-          "countryName": "États-Unis d’Amérique",
-          "zoneName": "Public Service Company Of New Mexico"
-        },
-        "US-SW-SRP": {
-          "countryName": "États-Unis d’Amérique",
-          "zoneName": "Salt River Project"
-        },
-        "US-SW-TEPC": {
-          "countryName": "États-Unis d’Amérique",
-          "zoneName": "Tucson Electric Power Company"
-        },
-        "US-SW-WALC": {
-          "countryName": "États-Unis d’Amérique",
-          "zoneName": "Western Area Power Administration - Desert Southwest Region"
-        },
-        "US-TEN-TVA": {
-          "countryName": "États-Unis d’Amérique",
-          "zoneName": "Tennessee Valley Authority"
-        },
-        "US-TEX-ERCO": {
-          "countryName": "États-Unis d’Amérique",
-          "zoneName": "Electric Reliability Council Of Texas, Inc."
-        },
-=======
->>>>>>> 55cddeb0
         "UY": {
             "zoneName": "Uruguay"
         },
