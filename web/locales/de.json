{
    "panel-initial-text": {
        "thisproject": "Dieses Projekt ist",
        "opensource": "Open Source",
        "see": "siehe",
        "datasources": "Datenquellen",
        "contribute": "Wirke mit, indem du <a href=\"%s\" target=\"_blank\">dein Land hinzufügst</a>"
    },
    "mobile-main-menu": {
        "map": "Karte",
        "areas": "Bereiche",
        "about": "Über"
    },
    "onboarding-modal": {
        "view1": {
            "subtitle": "Visualisierung der klimarelevanten Emissionen der Stromerzeugung"
        },
        "view2": {
            "header": "Betrachte in Echtzeit, wie viel CO2-Äquivalente bei der Stromerzeugung freigesetzt werden.",
            "text": "Die Färbung der Zonen erfolgt anhand der spezifischen Emissionen klimawirksamer Gase (CO2-Intensität), die zur Deckung des Strombedarfs in einer Region freigesetzt werden. Eine grüne Färbung steht dabei für eine klimafreundlichere Erzeugung."
        },
        "view3": {
            "header": "Erfahre, aus welchen Quellen deine Elektrizität stammt.",
            "text": "Die Pfeile auf der Karte stellen den physischen Stromaustausch zwischen den Regionen dar. Tippe auf eine Region, um mehr Details zur Herkunft des verfügbaren Stromes zu erhalten."
        },
        "view4": {
            "header": "Echtzeit-Potenzial von Wind und Sonne",
            "text": "Die Verfügbarkeit von Wind- und Solarstrom ist wetterabhängig. Tippe auf den Wind- und Sonnenbutton, um das globale Echtzeit-Potenzial von Wind und Sonne anzuzeigen."
        }
    },
    "country-panel": {
        "source": "Quelle",
        "carbonintensity": "spezifische CO2-Emissionen",
        "lowcarbon": "CO2-arm",
        "renewable": "regenerativ",
        "electricityproduction": "Elektrizität",
        "bysource": "Ursprung:",
        "emissions": "CO2-Emissionen",
        "addeditsource": "<a href=\"%s\" target=\"_blank\">Quelle bearbeiten oder hinzufügen</a>",
        "helpfrom": "mit Unterstützung von",
        "noDataAtTimestamp": "Für den ausgewählten Zeitraum sind leider keine Daten verfügbar",
        "noLiveData": "Echtzeit-Daten für diese Region sind momentan leider nicht verfügbar",
        "noParserInfo": "Wir haben noch keine Daten für diese Zone.<br/> Willst du uns helfen, das zu ändern? Wirke mit, indem du <a href=\"%s\" target=\"_blank\">Datenquellen hinzufügst</a>.",
        "now": "Jetzt",
        "electricity": "Elektrizität"
    },
    "left-panel": {
        "zone-list-header-title": "Klimaeinfluss der Regionen",
        "zone-list-header-subtitle": "Sortiert nach CO2-Intensität der verfügbaren Elektrizität (gCO2äq/kWh)",
        "search": "Land oder Region suchen"
    },
    "country-history": {
        "carbonintensity24h": "spezifische CO2-Emissionen in den letzten 24 h",
        "emissionsorigin24h": "Ursprung der Emissionen in den letzten 24 h",
        "electricityorigin24h": "Ursprung der Elektrizität in den letzten 24 h",
        "electricityprices24h": "Strompreis in den letzten 24 h",
        "Getdata": "Zugang zu historischen Daten und zur Vorhersage-API"
    },
    "footer": {
        "likethisvisu": "Findest du die Visualisierung gut?",
        "loveyourfeedback": "Wir freuen uns über dein Feedback",
        "foundbugs": "Hast du Bugs gefunden? Hast du Ideen zur Verbesserung der Karte?",
        "faq-text": "Irgendetwas unklar? Guck in unseren",
        "faq": "oft gestallten Fragen.",
        "here": "Teile sie uns hier mit"
    },
    "legends": {
        "windpotential": "Windpotenzial",
        "solarpotential": "Solarpotenzial",
        "colorblindmode": "Farbenblind-Modus",
        "carbonintensity": "CO2-Intensität"
    },
    "tooltips": {
        "carbonintensity": "CO2-Intensität",
        "lowcarbon": "CO2-arm",
        "renewable": "regenerativ",
        "crossborderexport": "Stromexport",
        "carbonintensityexport": "CO2-Intensität der Exporte",
        "ofinstalled": "der installierten Leistung",
        "utilizing": "durch Nutzung von",
        "withcarbonintensity": "mit einer CO2-Intensität von",
        "showWindLayer": "Windlayer anzeigen",
        "hideWindLayer": "Windlayer verbergen",
        "showSolarLayer": "Solarlayer anzeigen",
        "hideSolarLayer": "Solarlayer verbergen",
        "toggleDarkMode": "Nachtmodus umschalten",
        "noParserInfo": "Keine Daten verfügbar",
        "temporaryDataOutage": "Daten sind momentan nicht verfügbar"
    },
    "misc": {
        "maintitle": "CO2-Emissionen des Stromverbrauchs in Echtzeit",
        "oops": "Ups! Wir haben Probleme den Server zu erreichen. Wir versuchen es in wenigen Sekunden noch einmal.",
        "newversion": "Eine neuere Version ist verfügbar! Klick <a onClick=\"location.reload(true);\">hier</a>, um sie zu laden.",
        "retrynow": "Erneut versuchen",
        "database-ad": "Auf der Suche nach historischen Daten? <a href=\"https://data.electricitymap.org?utm_source=electricitymap.org&utm_medium=referral\" target=\"_blank\">Sieh dir unsere Datenbank an!</a>",
        "api-ad": "Benötigst du Live-Daten für deine Apps oder Geräte? <a href=\"https://api.electricitymap.org?utm_source=electricitymap.org&utm_medium=referral\" target=\"_blank\">Probiere unsere API!</a>",
        "legend": "Legende",
        "faq": "Oft gestellte Fragen"
    },
    "wind": "Windenergie",
    "solar": "Photovoltaik",
    "hydro": "Wasserkraft",
    "hydro storage": "Pumpspeicher",
    "battery storage": "Batteriespeicher",
    "biomass": "Biomasse",
    "nuclear": "Atomkraft",
    "geothermal": "Geothermie",
    "gas": "Erdgas",
    "coal": "Kohle",
    "oil": "Öl",
    "unknown": "unbekannt",
    "electricityComesFrom": "%1$s %% der Elektrizität der Region <img id=\"country-flag\"></img> <b>%2$s</b> stammen aus %3$s",
    "emissionsComeFrom": "%1$s %% der CO2-Emissionen der Region <img id=\"country-flag\"></img> <b>%2$s</b> stammen aus %3$s",
    "electricityStoredUsing": "%1$s %% der Elektrizität der Region <img id=\"country-flag\"></img> <b>%2$s</b> werden gespeichert in %3$s",
    "emissionsStoredUsing": "%1$s %% der CO2-Emissionen der Region <img id=\"country-flag\"></img> <b>%2$s</b> werden gespeichert in %3$s",
    "electricityExportedTo": "%1$s %% der Elektrizität der Region <img id=\"country-flag\"></img> <b>%2$s</b> werden in die Region <img id=\"country-exchange-flag\"></img> <b>%3$s</b> exportiert",
    "emissionsExportedTo": "%1$s %% der CO2-Emissionen der Region <img id=\"country-flag\"></img> <b>%2$s</b> werden in die Region <img id=\"country-exchange-flag\"></img> <b>%3$s</b> exportiert",
    "electricityImportedFrom": "%1$s %% der Elektrizität der Region <img id=\"country-flag\"></img> <b>%2$s</b> werden aus der Region <img id=\"country-exchange-flag\"></img> <b>%3$s</b> importiert",
    "emissionsImportedFrom": "%1$s %% der CO2-Emissionen der Region <img id=\"country-flag\"></img> <b>%2$s</b> werden aus der Region <img id=\"country-exchange-flag\"></img> <b>%3$s</b> importiert",
    "ofCO2eqPerMinute": "CO2äq pro Minute",
<<<<<<< HEAD
    "theMap": {
        "groupName": "Die Karte",
        "mapColors-question": "Was bedeuten die Farben auf der Karte?",
        "mapColors-answer": "Wir färben Bereiche der Karte nach der der ausgestoßenen Treibhausgase für jede dort verbrauchte Einheit der Elektrizität (es ist die <a href=\"#carbonIntensity\" class=\"entry-link\">Kohlenstoffintensität</a>). Grünere Farben bedeuten einen klimafreundlichere Elektrizitätsverbrauch.",
        "mapArrows-question": "Was bedeuten die Pfeile zwischen den Bereiche auf der Karte?",
        "mapArrows-answer": "Die Pfeile zwischen den Bereiche zeigen den physischen Fluss (Importe und Exporte) der Elektrizität zwischen Bereiche: Je schneller sie blinken, desto schneller ist der Fluss. Der Fluss der Elektrizität ist wichtig, weil, wenn man Elektrizität aus benachbarten Bereiche importiert, auch auch die Kohlenstoffemissionen, die mit dem Produkt verbunden sind, importiert.",
        "mapSolarWindButtons-question": "Was machen die “Sonne” und “Wind” Knöpfe auf der Karte?",
        "mapSolarWindButtons-answer": "Die Knöpfe schalten die Anzeige der Echtzeit Windgeschwindigkeit und der Sonneneinstrahlung um, welche den möglichen Ügergang zu Solar- und Wind basierten Alternativenergien in verschiedenen Bereiche anzeigen. Beachten Sie, dass dies nur ein oberflächlicher Hinweis ist, da das tatsächliche Potenzial bei der Installation von Windkraftanlagen und Solarzellen auch von vielen anderen Faktoren abhängt.",
        "mapNuclearColors-question": "Warum werden nuklear betriebene Länder auf der Karte grün dargestellt?",
        "mapNuclearColors-answer": "Die Kernenergieproduktion hat eine sehr niedrige Kohlenstoffintensität (<a href=\"https://en.wikipedia.org/wiki/Life-cycle_greenhouse-gas_emissions_of_energy_sources#2014_IPCC.2C_Global_warming_potential_of_selected_electricity_sources\" target=\"_blank\") Quelle</a>), und nuklear betriebene Länder sind daher auf der Karte grün dargestellt. Dies bedeutet nicht, dass es keine anderen ökologischen Herausforderungen im Zusammenhang mit der Kernenergie gibt (wie dies auch bei anderen Formen der Energieerzeugung der Fall ist), aber diese Herausforderungen stehen in keinem Zusammenhang mit den Emissionen von Treibhausgasen und sind daher nicht Gegenstand dieser Karte.",
        "mapColorBlind-question": "Ich bin farbenblind. Wie kann ich die Karte lesen?",
        "mapColorBlind-answer": "Sie können die in der Karte angezeigten Farben ändern, indem Sie die Einstellung “Farbenblind-Modus“ aktivieren. Sie befindet sich unten links auf dem Desktop und in dem Tab “Informationen“ der mobilen Anwendung."
    },
    "mapAreas": {
        "groupName": "Bereiche in der Karte",
        "noData-question": "Warum sind die Daten für mein Gebiet nicht verfügbar?",
        "noData-answer": " Entweder weil die Datenquellen des Gebiets vorübergehend nicht verfügbar sind oder weil wir noch keine Datenquellen für das Gebiet eingerichtet haben. Du kannst <a href=\"#contribute\" class=\"entry-link\">uns helfen, neue Datenquellen hinzuzufügen</a>.",
        "whySmallAreas-question": "Warum ist die Welt in kleinere Gebiete eingeteilt und zeigt nicht einfach nur Länderdurchschnitte an?",
        "whySmallAreas-answer": "Die Bereiche sind die kleinsten geografischen Bereiche, für die wir Daten haben. Durch den Zugang zu Informationen auf höchstem Granularitätsniveau können Stromverbraucher in verschiedenen Bereichen genauer über die Herkunft des von ihnen verbrauchten Stroms und die damit verbundenen Klimaauswirkungen informiert werden.",
        "divideExistingArea-question": "Können Sie meinen Bereich in kleinere Teile aufteilen?",
        "divideExistingArea-answer": "Sicher, wenn es für jeden Teil des Gebietes eigene Datenquellen gibt. Du kannst <a href=\"#contribute\" class=\"entry-link\">uns helfen, neue Datenquellen hinzuzufügen</a>.",
        "seeHistoricalData-question": "Kann ich die Geschichte eines Bereiches sehen, die weiter zurückliegt als 24 Stunden?",
        "seeHistoricalData-answer": "Sie können Zugriff auf alle unsere historischen Daten über unsere <a href=\"https://data.electricitymap.org?utm_source=electricitymap.org&utm_medium=referral\" target=\"_blank\">Datenbank</a> erwerben."
    },
    "methodology": {
        "groupName": "Unsere Methoden",
        "carbonIntensity-question": "Was ist \"Kohlenstoffintensität\"?",
        "carbonIntensity-answer": "Die Kohlenstoffintensität ist ein Maß für die Treibhausgasemissionen im Zusammenhang mit der Erzeugung des verbrauchten Stroms (in gCO2eq/kWh - Gramm Kohlendioxidäquivalente pro verbrauchter Kilowattstunde). Wir messen die Emissionen des Stromverbrauchs (nicht der Produktion), d.h. alle Treibhausgasemissionen (sowohl CO2 als auch andere Treibhausgase wie Methan), die in die Produktion des Stroms eingeflossen sind, der in einem Gebiet verbraucht wird, unter Berücksichtigung der Kohlenstoffintensität des aus anderen Gebieten importierten Stroms. Wir verwenden einen Ökobilanzansatz (Life Cycle Analysis, LCA), d.h. wir berücksichtigen die Emissionen aus dem gesamten Lebenszyklus von Kraftwerken (Bau, Brennstoffproduktion, betriebliche Emissionen und Stilllegung).",
        "consumptionFocus-question": "Warum wird die Kohlenstoffintensität des Stromverbrauchs statt der der Produktion berechnet?",
        "consumptionFocus-answer": "Wir glauben, dass die Bürger für den Strom, den sie verbrauchen, verantwortlich sein sollten und nicht für den Strom, der in dem Bereich produziert wird, in dem sie leben. Darüber hinaus sind wir der Meinung, dass Bereiche nicht in der Lage sein sollten, eine geringe Klimawirkung zu \"fälschen\", indem sie einfach die schmutzige Energieerzeugung in andere Bereiche verlagern und dann den Strom aus diesen Bereichen importieren.",
        "renewableLowCarbonDifference-question": "Was ist der Unterschied zwischen \"erneuerbar\" und \"kohlenstoffarm\"?",
        "renewableLowCarbonDifference-answer": "Erneuerbare Energieerzeugung basiert auf erneuerbaren Energiequellen wie Wind- und Wasserströmung, Sonnenschein und Geothermie. Die kohlenstoffarme Energieerzeugung bedeutet, dass die Produktion mit sehr geringen Treibhausgasemissionen verbunden ist, z.B. bei der Kernenergieerzeugung.",
        "importsAndExports-question": "Werden Stromimporte und -exporte berücksichtigt?",
        "importsAndExports-answer": "Ja, das tun wir. Importe und Exporte können auf der Karte als kleine Pfeile zwischen verschiedenen Bereichen angezeigt werden[Link zur Frage nach Pfeilen]. Detaillierte Informationen finden Sie in den angezeigten Grafiken, wenn Sie auf einen Bereich klicken.",
        "emissionsOfStored-question": "Was ist mit den Emissionen aus der Stromerzeugung, die dann in Batterien gespeichert oder zum Füllen von Reservoirs verwendet werden?",
        "emissionsOfStored-answer": "Da derzeit nur ein kleiner Teil des Stroms gespeichert wird, dürften Ungenauigkeiten bei der Modellierung dieser Emissionen derzeit keinen großen Unterschied zur Gesamtmenge machen. Angesichts der zunehmenden Bedeutung der Lagerung hoffen wir jedoch, sie in Kürze in unserem Modell besser berücksichtigen zu können.",
        "guaranteesOfOrigin-question": "Was sind grüne Zertifikate und wie werden sie berücksichtigt?",
        "guaranteesOfOrigin-answer": "Wenn Produzenten von erneuerbarer Energie Strom produzieren, können sie Herkunftsnachweise (oder Renewable Energy Certificates) erstellen - ein Beweis dafür, dass erneuerbarer Strom produziert und in das Stromnetz eingespeist wurde. Diese Garantien können dann verkauft werden, was anderen nicht erneuerbaren Stromerzeugern einen Weg gibt, ihre Emissionen zu \"kompensieren\" und das Recht zu behaupten, dass der von ihnen erzeugte Strom aus erneuerbaren Quellen stammt, unabhängig von seiner tatsächlichen, physischen Quelle. Dies ist problematisch, da es die Anreize der Verbraucher, Strom zum besten Zeitpunkt zu verbrauchen (z.B. wenn die Menge an erneuerbarem Strom im Netz am höchsten ist), beseitigt. Diese Karte schließt daher Herkunftsnachweise aus und bietet stattdessen ein ortsbezogenes, physisches Bild des Stromnetzes, um die Verbraucher zu verantworten.",
        "otherSources-question": "Warum zeigen Sie nicht andere Emissionsquellen als die Stromerzeugung?",
        "otherSources-answer": "Dies würde den Rahmen dieses Projekts sprengen. Allerdings arbeiten wir morgen aktiv an der Entwicklung von <a href=\"#whoAreYou\" class=\"entry-link\">neuen Lösungen zur Quantifizierung der Klimaauswirkungen Ihrer täglichen Entscheidungen </a>.",
        "homeSolarPanel-question": "Was ist, wenn ich eine Solarzelle in meinem Haus installiert habe?",
        "homeSolarPanel-answer": "Wir messen die Kohlenstoffintensität des lokalen Stromnetzes, so dass jeder Strom, den Sie direkt von Ihrer Solarzelle (netzunabhängig) verbrauchen, nicht Teil unserer Messungen ist. Wenn Ihre Solarzelle jedoch Strom in Ihr lokales Stromnetz liefert, wird seine Produktion in unseren Statistiken in Bereichen erfasst, in denen Schätzungen der lokalen Solarenergieproduktion öffentlich zugänglich gemacht werden (z.B. in Frankreich und Großbritannien).",
        "emissionsPerCapita-question": "Warum zeigen Sie nicht die Emissionen pro Kopf?",
        "emissionsPerCapita-answer": "Ein Teil des in einem Bereich verbrauchten Stroms wird für die Herstellung von physischen Gütern und Produkten verwendet, die später exportiert und in anderen Bereichen verbraucht werden. Diese Produktion und damit auch der Stromverbrauch und die damit verbundenen Emissionen werden durch den Verbrauch von Produkten in den <em>Importbereichen</em> und nicht in dem Bereich, in dem die Produktion stattfindet, getrieben. Wir glauben, dass die Menschen nur für das verantwortlich sein sollten, was sie konsumieren, nicht für Produkte, die in dem Gebiet hergestellt werden, in dem sie leben, in dem sie es nicht selbst konsumieren. In diesem Sinne ist es irreführend, die Pro-Kopf-Emissionen des Stromverbrauchs für die Gebiete anzugeben."
    },
    "data": {
        "groupName": "Unsere Daten",
        "dataOrigins-question": "Wie erhalten Sie Ihre Daten?",
        "dataOrigins-answer": "Wir berechnen alle unsere Daten aus öffentlich zugänglichen Daten, die von Stromnetzbetreibern, Behörden und anderen veröffentlicht werden. Sie können auf einen Bereich klicken, um mehr über die Herkunft der Daten zu erfahren.",
        "dataDownload-question": "Kann ich Ihre Daten herunterladen?",
        "dataDownload-answer": "Sie können Zugang zu allen unseren Daten in unserer <a href=\"https://data.electricitymap.org?utm_source=electricitymap.org&utm_medium=referral\" target=\"_blank\">Datenbank</a> erwerben.",
        "dataIntegration-question": "Kann ich Ihre Daten in Echtzeit in meine Anwendung oder mein Gerät integrieren?",
        "dataIntegration-answer": "Ja! Wir verkaufen Zugang zu einer <a href=\"https://api.electricitymap.org?utm_source=electricitymap.org&utm_medium=referral\" target=\"_blank\">Echtzeit API</a>, die Zukunftsprognosen beinhaltet."
    },
    "aboutUs": {
        "groupName": "Über uns",
        "whoAreYou-question": "Wer sind Sie?",
        "whoAreYou-answer": "Die electricityMap wird entwickelt und gepflegt von <a href=\"https://www.tmrow.com/\" target=\"_blank\">Tomorrow</a>, einem kleinen dänisch/französischen Start-up-Unternehmen. Unser Ziel ist es, der Menschheit zu helfen, einen nachhaltigen Existenzzustand zu erreichen, indem wir die Klimaauswirkungen unserer täglichen Entscheidungen quantifizieren und allgemein zugänglich machen.",
        "feedback-question": "Kann ich Ihnen Feedback geben?",
        "feedback-answer": "Bitte tun Sie das! Bitte füllen Sie <a href=\"https://docs.google.com/forms/d/e/1FAIpQLSc-_sRr3mmhe0bifigGxfAzgh97-pJFcwpwWZGLFc6vvu8laA/viewform?c=0&w=1\" target=\"_blank\">unser Feedback-Formular</a> aus oder <a href=\"mailto:hello@tmrow.com\">senden Sie uns eine E-Mail!</a>",
        "contribute-question": "Kann ich zu Ihrem Projekt beitragen?",
        "contribute-answer": "Ja! Die electricityMap ist ein Open-Source-Projekt, das von unseren ehrenamtlichen Mitarbeitern ermöglicht wird. Wenn Sie bei der Entwicklung der Karte helfen wollen, indem Sie entweder Datenquellen für neue Bereiche hinzufügen, neue Funktionen hinzufügen oder Fehler beheben, können Sie sich uns gerne unserem <a href=\"https://github.com/corradio/electricitymap/\" target=\"_blank\">Github</a> anschließen.",
        "workTogether-question": "Können wir zusammen arbeiten?",
        "workTogether-answer": "Wir suchen aktiv nach neuen Möglichkeiten der Zusammenarbeit. <a href=\"mailto:hello@tmrow.com\">Schicken Sie uns eine E-Mail!</a>",
        "disclaimer-question": "Haftungsausschluss",
        "disclaimer-answer": "<a href=\"https://www.tmrow.com/\" target=\"_blank\">Tomorrow</a> veröffentlicht Daten und Bilder auf der <a href=\"https://www.electricitymap.org/\" target=\"_blank\">electricityMap</a> zu Informationszwecken. Sie erhebt keinen Anspruch auf Richtigkeit und übernimmt keinerlei Gewährleistung und behält sich das Recht vor, den Inhalt jederzeit zu ändern oder Teile davon zu entfernen, ohne Sie darüber informieren zu müssen. Tomorrow übernimmt keine Verantwortung und ist nicht haftbar für Schäden oder Ausgaben, die Ihnen durch Ungenauigkeit, Unvollständigkeit, Unpünktlichkeit oder Veralterung der electricityMap oder der daraus abgeleiteten Informationen entstehen.  Es ist nicht erlaubt, diese Webseite oder einzelne ihrer Elemente ohne vorherige schriftliche Genehmigung in eine andere Webseite einzubinden. Die Vervielfältigung, Verbreitung und sonstige Nutzung dieser Materialien, insbesondere der Energiedaten, ist ohne die schriftliche Zustimmung von Tomorrow nicht gestattet, soweit nicht zwingende gesetzliche Vorschriften (wie z.B. das Recht auf Preisangabe) etwas anderes vorsehen. Dieser Haftungsausschluss kann von Zeit zu Zeit aktualisiert werden."
    },
=======
>>>>>>> 7b75f6b9
    "zoneShortName": {
        "AD": {
            "zoneName": "Andorra"
        },
        "AE": {
            "zoneName": "Vereinigte Arabische Emirate"
        },
        "AF": {
            "zoneName": "Afghanistan"
        },
        "AG": {
            "zoneName": "Antigua und Barbuda"
        },
        "AI": {
            "zoneName": "Anguilla"
        },
        "AL": {
            "zoneName": "Albanien"
        },
        "AM": {
            "zoneName": "Armenien"
        },
        "AO": {
            "zoneName": "Angola"
        },
        "AQ": {
            "zoneName": "Antarktis"
        },
        "AS": {
            "zoneName": "Amerikanisch Samoa"
        },
        "AT": {
            "zoneName": "Österreich"
        },
        "AR": {
            "zoneName": "Argentinien"
        },
        "AUS-NSW": {
            "countryName": "Australien",
            "zoneName": "New South Wales"
        },
        "AUS-NT": {
            "countryName": "Australien",
            "zoneName": "Northern Territory"
        },
        "AUS-QLD": {
            "countryName": "Australien",
            "zoneName": "Queensland"
        },
        "AUS-SA": {
            "countryName": "Australien",
            "zoneName": "South Australia"
        },
        "AUS-TAS": {
            "countryName": "Australien",
            "zoneName": "Tasmania"
        },
        "AUS-VIC": {
            "countryName": "Australien",
            "zoneName": "Victoria"
        },
        "AUS-WA": {
            "countryName": "Australien",
            "zoneName": "Western Australia"
        },
        "AW": {
            "zoneName": "Aruba"
        },
        "AX": {
            "zoneName": "Ålandinseln"
        },
        "AZ": {
            "zoneName": "Aserbaidschan"
        },
        "BA": {
            "zoneName": "Bosnien und Herzegowina"
        },
        "BB": {
            "zoneName": "Barbados"
        },
        "BD": {
            "zoneName": "Bangladesch"
        },
        "BE": {
            "zoneName": "Belgien"
        },
        "BF": {
            "zoneName": "Burkina Faso"
        },
        "BG": {
            "zoneName": "Bulgarien"
        },
        "BH": {
            "zoneName": "Bahrain"
        },
        "BI": {
            "zoneName": "Burundi"
        },
        "BJ": {
            "zoneName": "Benin"
        },
        "BM": {
            "zoneName": "Bermuda"
        },
        "BN": {
            "zoneName": "Brunei"
        },
        "BO": {
            "zoneName": "Bolivien"
        },
        "BQ": {
            "zoneName": "Bonaire, Sint Eustatius und Saba"
        },
        "BR-CS": {
            "countryName": "Brasilien",
            "zoneName": "Zentral-Brasilien"
        },
        "BR-N": {
            "countryName": "Brasilien",
            "zoneName": "Nord-Brasilien"
        },
        "BR-NE": {
            "countryName": "Brasilien",
            "zoneName": "Nordost-Brasilien"
        },
        "BR-S": {
            "countryName": "Brasilien",
            "zoneName": "Süd-Brasilien"
        },
        "BS": {
            "zoneName": "Bahamas"
        },
        "BT": {
            "zoneName": "Bhutan"
        },
        "BV": {
            "zoneName": "Bouvetinsel"
        },
        "BW": {
            "zoneName": "Botswana"
        },
        "BY": {
            "zoneName": "Weißrussland"
        },
        "BZ": {
            "zoneName": "Belize"
        },
        "CA-AB": {
            "countryName": "Kanada",
            "zoneName": "Alberta"
        },
        "CA-BC": {
            "countryName": "Kanada",
            "zoneName": "Britisch-Kolumbien"
        },
        "CA-MB": {
            "countryName": "Kanada",
            "zoneName": "Manitoba"
        },
        "CA-NL": {
            "countryName": "Kanada",
            "zoneName": "Neufundland und Labrador"
        },
        "CA-NB": {
            "countryName": "Kanada",
            "zoneName": "New Brunswick"
        },
        "CA-NT": {
            "countryName": "Kanada",
            "zoneName": "Northwest Territories"
        },
        "CA-NS": {
            "countryName": "Kanada",
            "zoneName": "Nova Scotia"
        },
        "CA-NU": {
            "countryName": "Kanada",
            "zoneName": "Nunavut"
        },
        "CA-ON": {
            "countryName": "Kanada",
            "zoneName": "Ontario"
        },
        "CA-PE": {
            "countryName": "Kanada",
            "zoneName": "Prince Edward Island"
        },
        "CA-QC": {
            "countryName": "Kanada",
            "zoneName": "Québec"
        },
        "CA-SK": {
            "countryName": "Kanada",
            "zoneName": "Saskatchewan"
        },
        "CA-YT": {
            "countryName": "Kanada",
            "zoneName": "Yukon"
        },
        "CC": {
            "zoneName": "Kokosinseln"
        },
        "CD": {
            "zoneName": "Demokratische Republik Kongo"
        },
        "CF": {
            "zoneName": "Zentralafrikanische Republik"
        },
        "CG": {
            "zoneName": "Kongo"
        },
        "CH": {
            "zoneName": "Schweiz"
        },
        "CI": {
            "zoneName": "Elfenbeinküste"
        },
        "CK": {
            "zoneName": "Cook Inseln"
        },
        "CL-SING": {
            "countryName": "Chile",
            "zoneName": "SING"
        },
        "CL-SIC": {
            "countryName": "Chile",
            "zoneName": "SIC"
        },
        "CL-SEM": {
            "countryName": "Chile",
            "zoneName": "SEM"
        },
        "CL-SEA": {
            "countryName": "Chile",
            "zoneName": "SEA"
        },
        "CM": {
            "zoneName": "Kamerun"
        },
        "CN": {
            "zoneName": "Volksrepublik China"
        },
        "CO": {
            "zoneName": "Kolumbien"
        },
        "CR": {
            "zoneName": "Costa Rica"
        },
        "CU": {
            "zoneName": "Kuba"
        },
        "CV": {
            "zoneName": "Kap Verde"
        },
        "CW": {
            "zoneName": "Curaçao"
        },
        "CX": {
            "zoneName": "Weihnachtsinsel"
        },
        "CY": {
            "zoneName": "Zypern"
        },
        "CZ": {
            "zoneName": "Tschechien"
        },
        "DE": {
            "zoneName": "Deutschland"
        },
        "DJ": {
            "zoneName": "Dschibuti"
        },
        "DK": {
            "zoneName": "Dänemark"
        },
        "DK-DK1": {
            "countryName": "Dänemark",
            "zoneName": "West-Dänemark"
        },
        "DK-DK2": {
            "countryName": "Dänemark",
            "zoneName": "Ost-Dänemark"
        },
        "DK-BHM": {
            "countryName": "Dänemark",
            "zoneName": "Bornholm"
        },
        "DM": {
            "zoneName": "Dominica"
        },
        "DO": {
            "zoneName": "Dominikanische Republik"
        },
        "DZ": {
            "zoneName": "Algerien"
        },
        "EC": {
            "zoneName": "Ecuador"
        },
        "EE": {
            "zoneName": "Estland"
        },
        "EG": {
            "zoneName": "Ägypten"
        },
        "EH": {
            "zoneName": "Westsahara"
        },
        "ER": {
            "zoneName": "Eritrea"
        },
        "ES": {
            "zoneName": "Spanien"
        },
        "ES-IB": {
            "countryName": "Spanien",
            "zoneName": "Balearen"
        },
        "ES-CN-FVLZ": {
            "countryName": "Spanien",
            "zoneName": "Fuerteventura/Lanzarote"
        },
        "ES-CN-GC": {
            "countryName": "Spanien",
            "zoneName": "Gran Canaria"
        },
        "ES-CN-HI": {
            "countryName": "Spanien",
            "zoneName": "El Hierro"
        },
        "ES-CN-IG": {
            "countryName": "Spanien",
            "zoneName": "La Gomera"
        },
        "ES-CN-LP": {
            "countryName": "Spanien",
            "zoneName": "La Palma"
        },
        "ES-CN-TE": {
            "countryName": "Spanien",
            "zoneName": "Teneriffa"
        },
        "ET": {
            "zoneName": "Äthiopien"
        },
        "FI": {
            "zoneName": "Finnland"
        },
        "FJ": {
            "zoneName": "Fidschi"
        },
        "FK": {
            "zoneName": "Falklandinseln"
        },
        "FM": {
            "zoneName": "Mikronesien"
        },
        "FO": {
            "zoneName": "Faröer Inseln"
        },
        "FR": {
            "zoneName": "Frankreich"
        },
        "FR-COR": {
            "countryName": "Frankreich",
            "zoneName": "Korsika"
        },
        "GA": {
            "zoneName": "Gabun"
        },
        "GB": {
            "countryName": "Vereinigtes Königreich",
            "zoneName": "Großbritannien"
        },
        "GB-NIR": {
            "countryName": "Vereinigtes Königreich",
            "zoneName": "Nordirland"
        },
        "GD": {
            "zoneName": "Grenada"
        },
        "GE": {
            "zoneName": "Georgien"
        },
        "GF": {
            "zoneName": "Französich Guayana"
        },
        "GG": {
            "zoneName": "Guernsey"
        },
        "GH": {
            "zoneName": "Ghana"
        },
        "GI": {
            "zoneName": "Gibraltar"
        },
        "GL": {
            "zoneName": "Grönland"
        },
        "GM": {
            "zoneName": "Gambia"
        },
        "GN": {
            "zoneName": "Guinea"
        },
        "GP": {
            "zoneName": "Guadeloupe"
        },
        "GQ": {
            "zoneName": "Äquatorialguinea"
        },
        "GR": {
            "zoneName": "Griechenland"
        },
        "GR-IS": {
            "countryName": "Griechenland",
            "zoneName": "Ägäische Inseln"
        },
        "GS": {
            "zoneName": "Südgeorgien und die südlichen Sandwichinseln"
        },
        "GT": {
            "zoneName": "Guatemala"
        },
        "GU": {
            "zoneName": "Guam"
        },
        "GW": {
            "zoneName": "Guinea-Bissau"
        },
        "GY": {
            "zoneName": "Guyana"
        },
        "HK": {
            "zoneName": "Hong Kong"
        },
        "HM": {
            "zoneName": "Heard und McDonaldinseln"
        },
        "HN": {
            "zoneName": "Honduras"
        },
        "HR": {
            "zoneName": "Kroatien"
        },
        "HT": {
            "zoneName": "Haiti"
        },
        "HU": {
            "zoneName": "Ungarn"
        },
        "ID": {
            "zoneName": "Indonesien"
        },
        "IE": {
            "zoneName": "Irland"
        },
        "IL": {
            "zoneName": "Israel"
        },
        "IM": {
            "zoneName": "Isle of Man"
        },
        "IN-AN": {
            "countryName": "Indien",
            "zoneName": "Andaman and Nicobar Islands"
        },
        "IN-AP": {
            "countryName": "Indien",
            "zoneName": "Andhra Pradesh"
        },
        "IN-AR": {
            "countryName": "Indien",
            "zoneName": "Arunachal Pradesh"
        },
        "IN-AS": {
            "countryName": "Indien",
            "zoneName": "Assam"
        },
        "IN-BR": {
            "countryName": "Indien",
            "zoneName": "Bihar"
        },
        "IN-CT": {
            "countryName": "Indien",
            "zoneName": "Chhattisgarh"
        },
        "IN-DL": {
            "countryName": "Indien",
            "zoneName": "Delhi"
        },
        "IN-DN": {
            "countryName": "Indien",
            "zoneName": "Dadra und Nagar Haveli"
        },
        "IN-GA": {
            "countryName": "Indien",
            "zoneName": "Goa"
        },
        "IN-GJ": {
            "countryName": "Indien",
            "zoneName": "Gujarat"
        },
        "IN-HP": {
            "countryName": "Indien",
            "zoneName": "Himachal Pradesh"
        },
        "IN-HR": {
            "countryName": "Indien",
            "zoneName": "Haryana"
        },
        "IN-JH": {
            "countryName": "Indien",
            "zoneName": "Jharkhand"
        },
        "IN-JK": {
            "countryName": "Indien",
            "zoneName": "Jammu und Kaschmir"
        },
        "IN-KA": {
            "countryName": "Indien",
            "zoneName": "Karnataka"
        },
        "IN-KL": {
            "countryName": "Indien",
            "zoneName": "Kerala"
        },
        "IN-MH": {
            "countryName": "Indien",
            "zoneName": "Maharashtra"
        },
        "IN-ML": {
            "countryName": "Indien",
            "zoneName": "Meghalaya"
        },
        "IN-MN": {
            "countryName": "Indien",
            "zoneName": "Manipur"
        },
        "IN-MP": {
            "countryName": "Indien",
            "zoneName": "Madhya Pradesh"
        },
        "IN-MZ": {
            "countryName": "Indien",
            "zoneName": "Mizoram"
        },
        "IN-NL": {
            "countryName": "Indien",
            "zoneName": "Nagaland"
        },
        "IN-OR": {
            "countryName": "Indien",
            "zoneName": "Orissa"
        },
        "IN-PB": {
            "countryName": "Indien",
            "zoneName": "Punjab"
        },
        "IN-PY": {
            "countryName": "Indien",
            "zoneName": "Pondicherry"
        },
        "IN-RJ": {
            "countryName": "Indien",
            "zoneName": "Rajasthan"
        },
        "IN-SK": {
            "countryName": "Indien",
            "zoneName": "Sikkim"
        },
        "IN-TN": {
            "countryName": "Indien",
            "zoneName": "Tamil Nadu"
        },
        "IN-TR": {
            "countryName": "Indien",
            "zoneName": "Tripura"
        },
        "IN-UP": {
            "countryName": "Indien",
            "zoneName": "Uttar Pradesh"
        },
        "IN-UT": {
            "countryName": "Indien",
            "zoneName": "Uttarakhand"
        },
        "IN-WB": {
            "countryName": "Indien",
            "zoneName": "West Bengal"
        },
        "IO": {
            "zoneName": "Britisches Territorium im Indischen Ozean"
        },
        "IQ": {
            "zoneName": "Irak"
        },
        "IR": {
            "zoneName": "Iran"
        },
        "IS": {
            "zoneName": "Island"
        },
        "IT": {
            "zoneName": "Italien"
        },
        "JE": {
            "zoneName": "Jersey"
        },
        "JM": {
            "zoneName": "Jamaika"
        },
        "JO": {
            "zoneName": "Jordanien"
        },
        "JP": {
            "zoneName": "Japan"
        },
        "KE": {
            "zoneName": "Kenia"
        },
        "KG": {
            "zoneName": "Kirgistan"
        },
        "KH": {
            "zoneName": "Kambodscha"
        },
        "KI": {
            "zoneName": "Kiribati"
        },
        "KM": {
            "zoneName": "Komoren"
        },
        "KN": {
            "zoneName": "Saint Kitts und Nevis"
        },
        "KP": {
            "zoneName": "Nordkorea"
        },
        "KR": {
            "zoneName": "Südkorea"
        },
        "KW": {
            "zoneName": "Kuwait"
        },
        "KY": {
            "zoneName": "Kaiman Inseln"
        },
        "KZ": {
            "zoneName": "Kasachstan"
        },
        "LA": {
            "zoneName": "Laos"
        },
        "LB": {
            "zoneName": "Libanon"
        },
        "LC": {
            "zoneName": "St. Lucia"
        },
        "LI": {
            "zoneName": "Liechtenstein"
        },
        "LK": {
            "zoneName": "Sri Lanka"
        },
        "LR": {
            "zoneName": "Liberia"
        },
        "LS": {
            "zoneName": "Lesotho"
        },
        "LT": {
            "zoneName": "Litauen"
        },
        "LU": {
            "zoneName": "Luxemburg"
        },
        "LV": {
            "zoneName": "Lettland"
        },
        "LY": {
            "zoneName": "Libyen"
        },
        "MA": {
            "zoneName": "Marokko"
        },
        "MC": {
            "zoneName": "Monaco"
        },
        "MD": {
            "zoneName": "Moldawien"
        },
        "ME": {
            "zoneName": "Montenegro"
        },
        "MF": {
            "countryName": "Saint-Martin",
            "zoneName": "Französ. Teil"
        },
        "MG": {
            "zoneName": "Madagaskar"
        },
        "MH": {
            "zoneName": "Marshallinseln"
        },
        "MK": {
            "zoneName": "Mazedonien",
            "countryName": "Rep. von Mazedonien"
        },
        "ML": {
            "zoneName": "Mali"
        },
        "MM": {
            "zoneName": "Myanmar"
        },
        "MN": {
            "zoneName": "Mongolei"
        },
        "MO": {
            "zoneName": "Macao"
        },
        "MP": {
            "zoneName": "Nördliche Marianen"
        },
        "MQ": {
            "zoneName": "Martinique"
        },
        "MR": {
            "zoneName": "Mauritanien"
        },
        "MS": {
            "zoneName": "Montserrat"
        },
        "MT": {
            "zoneName": "Malta"
        },
        "MU": {
            "zoneName": "Mauritius"
        },
        "MV": {
            "zoneName": "Malediven"
        },
        "MW": {
            "zoneName": "Malawi"
        },
        "MX": {
            "zoneName": "Mexiko"
        },
        "MY-EM": {
            "countryName": "Malaysia",
            "zoneName": "Sabah und Sarawak"
        },
        "MY-WM": {
            "countryName": "Malaysia",
            "zoneName": "Halbinsel"
        },
        "MZ": {
            "zoneName": "Mosambik"
        },
        "NA": {
            "zoneName": "Namibia"
        },
        "NC": {
            "zoneName": "Neukaledonien"
        },
        "NE": {
            "zoneName": "Niger"
        },
        "NF": {
            "zoneName": "Norfolkinsel"
        },
        "NG": {
            "zoneName": "Nigeria"
        },
        "NI": {
            "zoneName": "Nicaragua"
        },
        "NL": {
            "zoneName": "Niederlande"
        },
        "NO": {
            "zoneName": "Norwegen"
        },
        "NO-NO1": {
            "countryName": "Norwegen",
            "zoneName": "Südost-Norwegen"
        },
        "NO-NO2": {
            "countryName": "Norwegen",
            "zoneName": "Südwest-Norwegen"
        },
        "NO-NO3": {
            "countryName": "Norwegen",
            "zoneName": "Zentral-Norwegen"
        },
        "NO-NO4": {
            "countryName": "Norwegen",
            "zoneName": "Nord-Norwegen"
        },
        "NO-NO5": {
            "countryName": "Norwegen",
            "zoneName": "West-Norwegen"
        },
        "NP": {
            "zoneName": "Nepal"
        },
        "NR": {
            "zoneName": "Nauru"
        },
        "NU": {
            "zoneName": "Niue"
        },
        "NZ-NZA": {
            "countryName": "Neuseeland",
            "zoneName": "Aucklandinseln"
        },
        "NZ-NZC": {
            "countryName": "Neuseeland",
            "zoneName": "Chathaminseln"
        },
        "NZ-NZN": {
            "countryName": "Neuseeland",
            "zoneName": "Nordinsel"
        },
        "NZ-NZS": {
            "countryName": "Neuseeland",
            "zoneName": "Südinsel"
        },
        "OM": {
            "zoneName": "Oman"
        },
        "PA": {
            "zoneName": "Panama"
        },
        "PE": {
            "zoneName": "Peru"
        },
        "PF": {
            "zoneName": "Französisch Polynesien"
        },
        "PG": {
            "zoneName": "Papua-Neuguinea"
        },
        "PH": {
            "zoneName": "Philippinen"
        },
        "PK": {
            "zoneName": "Pakistan"
        },
        "PL": {
            "zoneName": "Polen"
        },
        "PM": {
            "zoneName": "Saint-Pierre und Miquelon"
        },
        "PN": {
            "zoneName": "Pitcairninseln"
        },
        "PR": {
            "zoneName": "Puerto Rico"
        },
        "PS": {
            "zoneName": "Palästina"
        },
        "PT": {
            "zoneName": "Portugal"
        },
        "PT-AC": {
            "countryName": "Portugal",
            "zoneName": "Azoren"
        },
        "PT-MA": {
            "countryName": "Portugal",
            "zoneName": "Madeira"
        },
        "PW": {
            "zoneName": "Palau"
        },
        "PY": {
            "zoneName": "Paraguay"
        },
        "QA": {
            "zoneName": "Katar"
        },
        "RE": {
            "zoneName": "Réunion"
        },
        "RO": {
            "zoneName": "Rumänien"
        },
        "RS": {
            "zoneName": "Serbien"
        },
        "RU": {
            "zoneName": "Russland"
        },
        "RU-EU": {
            "zoneName": "Russland"
        },
        "RU-AS": {
            "zoneName": "Russland"
        },
        "RU-1": {
            "countryName": "Russland",
            "zoneName": "Europäischer Teil und Ural Region"
        },
        "RU-2": {
            "countryName": "Russland",
            "zoneName": "Sibirien"
        },
        "RU-KGD": {
            "countryName": "Russland",
            "zoneName": "Kaliningrad"
        },
        "RW": {
            "zoneName": "Ruanda"
        },
        "SA": {
            "zoneName": "Saudi Arabien"
        },
        "SB": {
            "zoneName": "Salomonen"
        },
        "SC": {
            "zoneName": "Seychellen"
        },
        "SD": {
            "zoneName": "Sudan"
        },
        "SE": {
            "zoneName": "Schweden"
        },
        "SG": {
            "zoneName": "Singapur"
        },
        "SH": {
            "zoneName": "St. Helena, Ascension und Tristan da Cunha"
        },
        "SI": {
            "zoneName": "Slowenien"
        },
        "SJ": {
            "zoneName": "Svalbard und Jan Mayen"
        },
        "SK": {
            "zoneName": "Slowakei"
        },
        "SL": {
            "zoneName": "Sierra Leone"
        },
        "SM": {
            "zoneName": "San Marino"
        },
        "SN": {
            "zoneName": "Senegal"
        },
        "SO": {
            "zoneName": "Somalia"
        },
        "SR": {
            "zoneName": "Suriname"
        },
        "SS": {
            "zoneName": "Südsudan"
        },
        "ST": {
            "zoneName": "Sao Tome und Principe"
        },
        "SV": {
            "zoneName": "El Salvador"
        },
        "SX": {
            "countryName": "Sint Maarten",
            "zoneName": "niederländ. Teil"
        },
        "SY": {
            "zoneName": "Syrien"
        },
        "SZ": {
            "zoneName": "Swasiland"
        },
        "TC": {
            "zoneName": "Turks- und Caicosinseln"
        },
        "TD": {
            "zoneName": "Tschad"
        },
        "TF": {
            "zoneName": "Französische Süd- und Antarktisgebiete"
        },
        "TG": {
            "zoneName": "Togo"
        },
        "TH": {
            "zoneName": "Thailand"
        },
        "TJ": {
            "zoneName": "Tadschikistan"
        },
        "TK": {
            "zoneName": "Tokelau"
        },
        "TL": {
            "zoneName": "Timor-Leste"
        },
        "TM": {
            "zoneName": "Turkmenistan"
        },
        "TN": {
            "zoneName": "Tunisien"
        },
        "TO": {
            "zoneName": "Tonga"
        },
        "TR": {
            "zoneName": "Türkei"
        },
        "TT": {
            "zoneName": "Trinidad und Tobago"
        },
        "TV": {
            "zoneName": "Tuvalu"
        },
        "TW": {
            "zoneName": "Taiwan"
        },
        "TZ": {
            "zoneName": "Tansania"
        },
        "UA": {
            "zoneName": "Ukraine"
        },
        "UA-CR": {
            "countryName": "Ukraine",
            "zoneName": "Krim"
        },
        "UG": {
            "zoneName": "Uganda"
        },
        "UM": {
            "zoneName": "United States Minor Outlying Islands"
        },
        "US": {
            "zoneName": "USA"
        },
        "US-BPA": {
            "countryName": "USA",
            "zoneName": "BPA"
        },
        "US-CA": {
            "countryName": "USA",
            "zoneName": "CAISO"
        },
        "US-IPC": {
            "countryName": "USA",
            "zoneName": "IPC"
        },
        "US-MISO": {
            "countryName": "USA",
            "zoneName": "MISO"
        },
        "US-NEISO": {
            "countryName": "USA",
            "zoneName": "NEISO"
        },
        "US-NY": {
            "countryName": "USA",
            "zoneName": "NYISO"
        },
        "US-PJM": {
            "countryName": "USA",
            "zoneName": "PJM"
        },
        "US-SPP": {
            "countryName": "USA",
            "zoneName": "SPP"
        },
        "US-HI": {
            "zoneName": "Hawaii"
        },
        "UY": {
            "zoneName": "Uruguay"
        },
        "UZ": {
            "zoneName": "Usbekistan"
        },
        "VA": {
            "zoneName": "Vatikanstadt"
        },
        "VC": {
            "zoneName": "Saint Vincent und die Grenadinen"
        },
        "VE": {
            "zoneName": "Venezuela"
        },
        "VG": {
            "countryName": "Jungferninseln",
            "zoneName": "Britische Jungferninseln"
        },
        "VI": {
            "countryName": "USA",
            "zoneName": "Jungferninseln"
        },
        "VN": {
            "zoneName": "Vietnam"
        },
        "VU": {
            "zoneName": "Vanuatu"
        },
        "WF": {
            "zoneName": "Wallis und Futuna"
        },
        "WS": {
            "zoneName": "Samoa"
        },
        "XX": {
            "zoneName": "Nordzypern"
        },
        "YE": {
            "zoneName": "Jemen"
        },
        "YT": {
            "zoneName": "Mayotte"
        },
        "ZA": {
            "zoneName": "Südafrika"
        },
        "ZM": {
            "zoneName": "Sambia"
        },
        "ZW": {
            "zoneName": "Simbabwe"
        },
        "IQ-KUR": {
            "countryName": "Irak",
            "zoneName": "Kurdistan"
        },
        "JP-CB": {
            "countryName": "Japan",
            "zoneName": "Chūbu"
        },
        "JP-CG": {
            "countryName": "Japan",
            "zoneName": "Chūgoku"
        },
        "JP-HKD": {
            "countryName": "Japan",
            "zoneName": "Hokkaidō"
        },
        "JP-HR": {
            "countryName": "Japan",
            "zoneName": "Hokuriku"
        },
        "JP-KN": {
            "countryName": "Japan",
            "zoneName": "Kansai"
        },
        "JP-KY": {
            "countryName": "Japan",
            "zoneName": "Kyūshū"
        },
        "JP-ON": {
            "countryName": "Japan",
            "zoneName": "Okinawa"
        },
        "JP-SK": {
            "countryName": "Japan",
            "zoneName": "Shikoku"
        },
        "JP-TH": {
            "countryName": "Japan",
            "zoneName": "Tōhoku"
        },
        "JP-TK": {
            "countryName": "Japan",
            "zoneName": "Tōkyō"
        },
        "MX-BC": {
            "countryName": "Mexiko",
            "zoneName": "Baja Kalifornien"
        },
        "MX-CE": {
            "countryName": "Mexiko",
            "zoneName": "Zentral"
        },
        "MX-NE": {
            "countryName": "Mexiko",
            "zoneName": "Nordost"
        },
        "MX-NO": {
            "countryName": "Mexiko",
            "zoneName": "Nord"
        },
        "MX-NW": {
            "countryName": "Mexiko",
            "zoneName": "Nordwest"
        },
        "MX-OC": {
            "countryName": "Mexiko",
            "zoneName": "Westliches"
        },
        "MX-OR": {
            "countryName": "Mexiko",
            "zoneName": "Orientalisches"
        },
        "MX-PN": {
            "countryName": "Mexiko",
            "zoneName": "Halbinsel"
        },
        "US-SVERI": {
            "countryName": "Vereinigte Staaten von Amerika",
            "zoneName": "SVERI"
        }
    },
    "mobile-info-tab": {
        "map-info-text": "Diese Karte veranschaulicht in Echtzeit, wie viel CO2-Äquivalente bei der Stromerzeugung freigesetzt werden. Die Färbung der Zonen erfolgt anhand des spezifischen Ausstoßes von Treibhausgasen (CO2-Intensität), die durch die Deckung des Strombedarfs einer Region emittiert werden. Eine grüne Färbung steht dabei für eine klimafreundlichere Erzeugung.",
        "electricity-origins-text": "Die Pfeile auf der Karte stellen den physischen Stromaustausch zwischen Regionen dar. Tippe auf eine Region, um mehr Details zur Herkunft des verfügbaren Stromes zu erhalten.",
        "wind-solar-text": "Die Verfügbarkeit von Wind- und Solarstrom ist wetterabhängig. Tippe auf den Wind- und Sonnenbutton, um das globale Echtzeit-Potenzial dieser Ressourcen anzuzeigen."
    }
}<|MERGE_RESOLUTION|>--- conflicted
+++ resolved
@@ -118,7 +118,6 @@
     "electricityImportedFrom": "%1$s %% der Elektrizität der Region <img id=\"country-flag\"></img> <b>%2$s</b> werden aus der Region <img id=\"country-exchange-flag\"></img> <b>%3$s</b> importiert",
     "emissionsImportedFrom": "%1$s %% der CO2-Emissionen der Region <img id=\"country-flag\"></img> <b>%2$s</b> werden aus der Region <img id=\"country-exchange-flag\"></img> <b>%3$s</b> importiert",
     "ofCO2eqPerMinute": "CO2äq pro Minute",
-<<<<<<< HEAD
     "theMap": {
         "groupName": "Die Karte",
         "mapColors-question": "Was bedeuten die Farben auf der Karte?",
@@ -186,8 +185,6 @@
         "disclaimer-question": "Haftungsausschluss",
         "disclaimer-answer": "<a href=\"https://www.tmrow.com/\" target=\"_blank\">Tomorrow</a> veröffentlicht Daten und Bilder auf der <a href=\"https://www.electricitymap.org/\" target=\"_blank\">electricityMap</a> zu Informationszwecken. Sie erhebt keinen Anspruch auf Richtigkeit und übernimmt keinerlei Gewährleistung und behält sich das Recht vor, den Inhalt jederzeit zu ändern oder Teile davon zu entfernen, ohne Sie darüber informieren zu müssen. Tomorrow übernimmt keine Verantwortung und ist nicht haftbar für Schäden oder Ausgaben, die Ihnen durch Ungenauigkeit, Unvollständigkeit, Unpünktlichkeit oder Veralterung der electricityMap oder der daraus abgeleiteten Informationen entstehen.  Es ist nicht erlaubt, diese Webseite oder einzelne ihrer Elemente ohne vorherige schriftliche Genehmigung in eine andere Webseite einzubinden. Die Vervielfältigung, Verbreitung und sonstige Nutzung dieser Materialien, insbesondere der Energiedaten, ist ohne die schriftliche Zustimmung von Tomorrow nicht gestattet, soweit nicht zwingende gesetzliche Vorschriften (wie z.B. das Recht auf Preisangabe) etwas anderes vorsehen. Dieser Haftungsausschluss kann von Zeit zu Zeit aktualisiert werden."
     },
-=======
->>>>>>> 7b75f6b9
     "zoneShortName": {
         "AD": {
             "zoneName": "Andorra"
