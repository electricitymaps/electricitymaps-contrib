{
    "panel-initial-text": {
        "thisproject": "Este é um projeto de",
        "opensource": "Código Aberto",
        "see": "acessar",
        "datasources": "fonte de dados",
        "contribute": "Contribua <a href=\"%s\" target=\"_blank\">adicionando seu país ou território</a>"
    },
    "mobile-main-menu": {
        "map": "electricityMap",
        "areas": "Áreas",
        "about": "Sobre"
    },
    "onboarding-modal": {
        "view1": {
            "subtitle": "Mapeando o impacto climático da eletricidade"
        },
        "view2": {
            "header": "Veja o quanto de CO₂ é emitido para produzir sua eletricidade em tempo real.",
            "text": "As áreas através do mundo são coloridas pela sua Intencidade de Carbono (incluindo todos os gases de efeito estufa) da eletricidade consumida. Quanto mais verde a cor, mais ecológica é a eletricidade."
        },
        "view3": {
            "header": "Saiba de onde sua eletricidade vem",
            "text": "As setas no mapa indicam fluxos de eletricidade entre áreas diferentes. Clique em uma área para ver mais informações sobre as origens de sua eletricidade."
        },
        "view4": {
            "header": "Condições eólicas e solares em tempo real",
            "text": " A produção de energias eólicas e solares dependem do tempo. Para ver dados em tempo real em todo mundo sobre luminosidade e força do vento, pressione o botão do Sol para ver dados sobre a luz do Sol e pressione o botão do Vento para ver dados sobre a força do vento."
        }
    },
    "country-panel": {
        "source": "Fonte",
        "carbonintensity": "Intensidade de emissão de carbono",
        "lowcarbon": "Baixo carbono",
        "renewable": "Renovável",
        "electricityproduction": "Produção de eletricidade",
        "electricityconsumption": "Consumo de eletricidade",
        "bysource": "por fonte",
        "emissions": "Emissões de carbono",
        "addeditsource": "<a href=\"%s\" target=\"_blank\">adicionar ou editar fonte de dados</a>",
        "helpfrom": "com ajuda de",
        "noDataAtTimestamp": "Os dados estão temporariamente indisponíveis para a data selecionada",
        "noLiveData": "Os dados em tempo real estão temporariamente indisponíveis para esta área",
        "noParserInfo": "Nós não temos nenhuma informação sobre essa área.<br/> Gostaria de corrigir isso? Você pode contribuir <a href=\"%s\" target=\"_blank\">adicionando dados da área</a>.",
        "now": "Agora"
    },
    "left-panel": {
        "zone-list-header-title": "Impacto climático",
        "zone-list-header-subtitle": "Áreas ranqueadas pela intensidade de carbono que a eletricidade consome (gCO₂eq/kWh)",
        "search": "Pesquise por país ou área"
    },
    "country-history": {
        "carbonintensity24h": "Intensidade da emissão de carbono nas últimas 24 horas",
<<<<<<< HEAD
        "emissions24h": "Emissões de carbono nas últimas 24 horas",
        "emissionsorigin24h": "Origem de emissões de carbono nas últimas 24 horas",
        "emissionsproduction24h": "Emissões de carbono produzidas nas últimas 24 horas",
        "electricityorigin24h": "Origem da eletricidade nas últimas 24 horas",
        "electricityproduction24h": "Produção da eletricidade nas últimas 24 horas",
=======
        "emissionsorigin24h": "Origem da emissão de carbono nas últimas 24 horas",
        "emissionsproduction24h": "Emissão de carbono produzida nas últimas 24 horas",
        "electricityorigin24h": "Origem da eletricidade nas últimas 24 horas",
        "electricityproduction24h": "Produção de eletricidade nas últimas 24 horas",
>>>>>>> cdd53458
        "electricityprices24h": "Preço da eletricidade nas últimas 24 horas",
        "Getdata": "Obtenha dados históricos, marginais e de previsão da API"
    },
    "footer": {
        "foundbugs": "Encontrou erros ou tem alguma sugestão? Contate-nos",
        "faq-text": "Algo não está claro? Acesse nossas",
        "faq": "questões frequentes.",
        "here": "aqui"
    },
    "legends": {
        "windpotential": "Potencial da força do vento",
        "solarpotential": "Potencial solar",
        "colorblindmode": "modo para daltônicos",
        "carbonintensity": "Intensidade de carbono"
    },
    "tooltips": {
        "carbonintensity": "Intensidade de emissões de CO₂",
        "lowcarbon": "Baixo carbono",
        "renewable": "Renovável",
        "crossborderexport": "Exportação transfronteiriça",
        "carbonintensityexport": "Intensidade de emissões de CO₂ na exportação",
        "ofinstalled": "da capacidade instalada",
        "utilizing": "utilizando",
        "withcarbonintensity": "com uma intensidade de emissão de CO₂ de",
        "showWindLayer": "Mostrar a camada de vento",
        "hideWindLayer": "Esconder a camada de vento",
        "showSolarLayer": "Mostrar a camada solar",
        "hideSolarLayer": "Esconder a camada solae",
        "toggleDarkMode": "Alternar modo escuro",
        "noParserInfo": "Nenhum dado disponível",
        "temporaryDataOutage": "Dados temporariamente indisponíveis",
        "production": "produção",
        "consumption": "consumo",
        "cpinfo": "<b>consumo</b> leva em consideração importações e exportações, <b>produção</b> as ignora",
        "selectLanguage": "Selecione a linguagem",
        "lowCarbDescription": "Inclui renováveis e nucleares"
    },
    "misc": {
        "maintitle": "Emissões de CO₂ do consumo elétrico em tempo real",
        "oops": "Epa! Estamos tendo problemas com o servidor. Tentaremos novamente em alguns segundos.",
        "newversion": "Uma nova versão está disponível! Clique <a onClick=\"location.reload(true);\">aqui</a> para recarregar.",
        "webgl-not-supported": "O mapa não pode ser renderizado porque este navegador não oferece suporte a WebGL.",
        "retrynow": "Tentar novamente",
        "database-ad": "Procurando por dados históricos? <a href=\"https://data.electricitymap.org?utm_source=electricitymap.org&utm_medium=referral\" target=\"_blank\">Olhe nosso banco de dados!</a>",
        "api-ad": "Gostaria de dados em tempo real no seu app ou no seu dispositivo? <a href=\"https://api.electricitymap.org?utm_source=electricitymap.org&utm_medium=referral\" target=\"_blank\">Tente nossa API!</a>",
        "legend": "Legenda",
        "faq": "Questões frequentes"
    },
    "wind": "eólica",
    "solar": "solar",
    "hydro": "hidroelétrica",
    "hydro storage": "armazenamento hidroelétrico",
    "battery storage": "armazenamento de bateria",
    "biomass": "biomassa",
    "nuclear": "nuclear",
    "geothermal": "geotérmica",
    "gas": "gás",
    "coal": "carvão",
    "oil": "petróleo",
    "unknown": "desconhecida",

    "electricityComesFrom": "<b>%1$s %%</b> da eletricidade em <img id=\"country-flag\"></img> <b>%2$s</b> provém de energia %3$s",
    "emissionsComeFrom": "<b>%1$s %%</b> das emissões em <img id=\"country-flag\"></img> <b>%2$s</b> provêm de energia %3$s",
    "electricityStoredUsing": "<b>%1$s %%</b> da eletricidade em <img id=\"country-flag\"></img> <b>%2$s</b> é armazenada utilizando %3$s",
    "emissionsStoredUsing": "<b>%1$s %%</b> das emissões em <img id=\"country-flag\"></img> <b>%2$s</b> são armazenadas utilizando %3$s",

    "electricityExportedTo": "<b>%1$s %%</b> da eletricidade em <img id=\"country-flag\"></img> <b>%2$s</b> é exportada para <img id=\"country-exchange-flag\"></img> <b>%3$s</b>",
    "emissionsExportedTo": "<b>%1$s %%</b> das emissões em <img id=\"country-flag\"></img> <b>%2$s</b> são exportadas para <img id=\"country-exchange-flag\"></img> <b>%3$s</b>",
    "electricityImportedFrom": "<b>%1$s %%</b> da eletricidade em <img id=\"country-flag\"></img> <b>%2$s</b> é importada de <img id=\"country-exchange-flag\"></img> <b>%3$s</b>",
    "emissionsImportedFrom": "<b>%1$s %%</b> das emissões em <img id=\"country-flag\"></img> <b>%2$s</b> são importadas de <img id=\"country-exchange-flag\"></img> <b>%3$s</b>",

    "ofCO2eqPerMinute": "de CO₂eq por minuto",
    "theMap": {
      "groupName": "O mapa",
      "mapColors-question": "O que significam as cores no mapa?",
      "mapColors-answer": "Colorimos as áreas no mapa pelas quantidades de gases de efeito estufa emitidas para cada unidade de eletricidade consumida no local (sua <a href=\"#carbonIntensity\" class=\"entry-link\"> intensidade de carbono </a> ) Quanto mais verde a cor, mais favorável ao clima é o consumo de eletricidade.",
      "mapArrows-question": "O que indicam as setas entre as áreas do mapa?",
      "mapArrows-answer": "As setas entre as áreas indicam o fluxo físico (importações e exportações) de eletricidade entre as áreas: quanto mais rápido elas piscam, mais rápido o fluxo. O fluxo de eletricidade é importante, porque quando você importa parte de sua eletricidade de áreas vizinhas, também está importando as emissões de carbono associadas à sua produção.",
      "mapSolarWindButtons-question": "O que os botões \"sol\" e \"vento\" fazem no mapa?",
      "mapSolarWindButtons-answer": "Esses botões alternam a exibição das velocidades do vento em tempo real e da força do sol, fornecendo uma indicação do potencial de transição para alternativas de energia solar e eólica em diferentes áreas. Observe que isso é apenas uma indicação superficial, pois o potencial real na instalação de turbinas eólicas e células solares também depende de muitos outros fatores.",
      "mapNuclearColors-question": "Por que os países movidos a energia nuclear são mostrados em verde no mapa?",
      "mapNuclearColors-answer": "A produção de energia nuclear possui uma intensidade muito baixa de carbono (<a href=\"https://en.wikipedia.org/wiki/Life-cycle_greenhouse-gas_emissions_of_energy_sources#2014_IPCC.2C_Global_warming_potential_of_selected_electricity_sources\" target=\"_blank\" >source</a>), e os países movidos a energia nuclear são mostrados em verde no mapa. Isso não significa que não haja outros desafios ambientais associados à energia nuclear (como também ocorre com outras formas de produção de energia), mas esses desafios não estão relacionados às emissões de gases de efeito estufa e, portanto, estão fora do escopo deste mapa.",
      "mapColorBlind-question": "Eu sou daltônico. Como posso ler seu mapa?",
      "mapColorBlind-answer": "Você pode alterar as cores exibidas no mapa ativando a configuração \"modo daltônico\". Ele está localizado na parte inferior do painel esquerdo da área de trabalho e na guia informações no aplicativo móvel"
    },
    "mapAreas": {
        "groupName": "Áreas no mapa",
        "noData-question": "Por que os dados da minha área não estão disponíveis?",
        "noData-answer": "Ou porque as fontes de dados da área estão temporariamente indisponíveis ou porque ainda não temos nenhuma fonte de dados configurada para a área. Você pode <a href=\"#contribute\" class=\"entry-link\"> nos ajudar com a adição de novas fontes de dados </a>.",
        "whySmallAreas-question": "Por que você divide o mundo em áreas menores e não mostra simplesmente as médias dos países?",
        "whySmallAreas-answer": "As áreas são as menores áreas geográficas para as quais temos dados. Ao ter acesso a informações no mais alto nível de granularidade, os consumidores de eletricidade em diferentes áreas podem ter um conhecimento mais preciso sobre a origem da eletricidade que estão consumindo e o clima associado. impacto.",
        "divideExistingArea-question": "Você pode dividir minha área em partes menores?",
        "divideExistingArea-answer": "Claro, se houver fontes de dados separadas para cada parte da área. Você pode <a href=\"#contribute\" class=\"entry-link\"> nos ajudar a adicionar novas fontes de dados </a>",
        "seeHistoricalData-question": "Posso ver o histórico de uma área mais atrasada do que 24 horas?",
        "seeHistoricalData-answer": "Você pode adquirir acesso a todos os nossos dados históricos através de nosso <a href=\"https://data.electricitymap.org?utm_source=electricitymap.org&utm_medium=referral\" target=\"_blank\"> banco de dados </ a >."
    },
    "methodology": {
        "groupName": "Nossos métodos",
        "carbonIntensity-question": "O que é \"intensidade de carbono\"?",
        "carbonIntensity-answer": "A intensidade do carbono é uma medida das emissões de gases de efeito estufa associadas à produção de eletricidade que você consome (em gCO₂eq / kWh - gramas de equivalente de dióxido de carbono emitido por quilowatt-hora de eletricidade consumida). <br> <br> Medimos as emissões do consumo de eletricidade (não a produção), ou seja, todas as emissões de gases de efeito estufa (CO₂ e outros gases de efeito estufa, como o metano) que foram produzidas para a eletricidade que está sendo consumida em uma área, levando em consideração as intensidades de carbono do gás. a eletricidade importada de outras áreas. Utilizamos uma abordagem de análise do ciclo de vida (ACV), o que significa que levamos em consideração as emissões decorrentes de todo o ciclo de vida das usinas (construção, produção de combustível, emissões operacionais e desativação).",
        "consumerFocus-question": "Por que você calcula a intensidade de carbono do consumo de eletricidade em vez da produção?",
        "consumerFocus-answer": "Acreditamos que os cidadãos devem ser responsáveis ​​pela eletricidade que consomem, e não pela eletricidade produzida na área em que vivem. Além disso, acreditamos que as áreas não devem ser capazes de \"falsificar\" um baixo impacto climático simplesmente transferindo a produção de energia suja para outras áreas e importando a eletricidade dessas áreas.",
        "renewableLowCarbonDifference-question": "Qual é a diferença entre \"renovável \"e \"baixo carbono\"?",
        "renewableLowCarbonDifference-answer": "A produção de energia renovável se baseia em fontes de energia renováveis, como fluxo de vento e água, sol e energia geotérmica. Produção de energia com baixo teor de carbono significa que a produção envolve um nível muito baixo de emissões de gases de efeito estufa, como na produção de energia nuclear.",
        "importsAndExports-question": "Você considera importações e exportações de eletricidade?",
        "importsAndExports-answer": "Sim. Sim. Importações e exportações podem ser vistas no mapa como pequenas <a href=\"#mapArrows\" class=\"entry-link\"> setas entre áreas diferentes </ a >. Informações detalhadas podem ser vistas nas tabelas mostradas quando você clica em uma área.",
        "emissionsOfStored-question": "E as emissões provenientes da geração de eletricidade, que são armazenadas nas baterias ou usadas para encher reservatórios?",
        "emissionsOfStored-answer": "Como atualmente apenas uma pequena proporção de eletricidade é armazenada, imprecisões na modelagem dessas emissões não devem fazer muita diferença para o total no momento. No entanto, dada a crescente importância do armazenamento, esperamos levá-lo em consideração. em mais detalhes em nosso modelo em breve.",
        "guaranteOfOrigin-question": "O que são certificados verdes e como são levados em consideração?",
        "guaranteesOfOrigin-answer": "Quando os produtores de energia renovável produzem eletricidade, eles podem criar Garantias de Origem (ou Certificados de Energia Renovável) - uma prova de que a eletricidade renovável foi produzida e distribuída na rede elétrica. Essas garantias podem ser vendidas, dando aos varejistas de eletricidade uma maneira de afirmar que a eletricidade que eles revendem vem de fontes renováveis, independentemente de sua fonte física real. <br> <br> Isso significa que os consumidores de eletricidade podem ser informados de que sua eletricidade vem da energia solar e eólica, mesmo em uma noite sem vento, o que é problemático, pois remove os incentivos dos consumidores para consumir eletricidade no melhor momento (por exemplo, quando a quantidade de eletricidade renovável na rede é realmente a mais alta). Portanto, este mapa exclui as garantias de origem, oferecendo quadro físico baseado na localização da rede elétrica, a fim de capacitar os consumidores. ",
        "otherSources-question": "Por que você não mostra outras fontes de emissão além da produção de eletricidade?",
        "otherSources-answer": "Isso estaria fora do escopo deste projeto. No entanto, amanhã, estamos trabalhando ativamente no desenvolvimento de <a href=\"#whoAreYou\" class=\"entry-link\"> novas soluções para quantificar o impacto climático de suas decisões diárias </a>.",
        "homeSolarPanel-question": "E se eu tiver um painel solar instalado em minha casa?",
        "homeSolarPanel-answer": "Medimos a intensidade de carbono da rede elétrica local, portanto, qualquer eletricidade que você consome diretamente do seu painel solar (fora da rede) não faz parte de nossas medições. No entanto, se o seu painel solar estiver fornecendo energia na sua rede de energia local, sua produção está incluída em nossas estatísticas em áreas nas quais as estimativas da produção local de energia solar são disponibilizadas publicamente (como na França e no Reino Unido).",
        "emissionsPerCapita-question": "Por que você não mostra emissões per capita?",
        "emissionsPerCapita-answer": "Parte da eletricidade consumida em uma área é usada na fabricação de bens e produtos físicos que são posteriormente exportados e consumidos em outras áreas. Essa fabricação, e, portanto, também o consumo de eletricidade e as emissões associadas, são impulsionados pelo consumo de produtos nas <em> áreas de importação </em>, e não na área em que a produção está ocorrendo.Nós acreditamos que as pessoas devem ser responsáveis ​​apenas pelo que consomem, não pelos produtos fabricados na área em que vivem. não consumam eles mesmos. Nesse sentido, mostrar emissões per capita de consumo de eletricidade para áreas é enganoso."
    },
    "data": {
        "groupName": "Nossos dados",
        "dataOrigins-question": "Como você obtém seus dados?",
        "dataOrigins-answer": "Computamos todos os nossos dados a partir de dados publicamente disponíveis, publicados por operadores de rede elétrica, agências oficiais e outros. Você pode clicar em uma área para ver mais detalhes sobre a origem de seus dados.",
        "dataDownload-question": "Posso baixar seus dados?",
        "dataDownload-answer": "Você pode adquirir acesso a todos os nossos dados em nosso <a href=\"https://data.electricitymap.org?utm_source=electricitymap.org&utm_medium=referral\" target=\"_blank\">banco de dados </a>.",
        "dataIntegration-question": "Posso integrar seus dados em tempo real ao meu aplicativo ou dispositivo?",
        "dataIntegration-answer": "Sim! Nós vendemos acesso a nossa API <a href=\"https://api.electricitymap.org?utm_source=electricitymap.org&utm_medium=referral\" target=\"_blank\"> em tempo real</a>, que inclui previsões futuras."
    },
    "aboutUs": {
        "groupName": "Sobre nós",
        "whoAreYou-question": "Quem são vocês?",
        "whoAreYou-answer": "O Mapa da Eletricidade é desenvolvido e mantido por <a href=\"https://www.tmrow.com/\" target=\"_blank\">Tomorrow</a>, uma pequena empresa dinamarquesa/francesa iniciante. Nosso objetivo é ajudar a humanidade a alcançar um estado sustentável de existência, quantificando e tornando amplamente acessível o impacto climático das escolhas diárias que fazemos.",
        "feedback-question": "Posso dar algum feedback?",
        "feedback-answer": "Por favor, faça! Por favor, preencha <a href=\"https://docs.google.com/forms/d/e/1FAIpQLSc-_sRr3mmhe0bifigGxfAzgh97-pJFcwpwWZGLFc6vvu8laA/viewform?c=0&w=1\" target=\"_ blank\"> nosso formulário de comentários </a>ou <a href=\"mailto:hello@electricitymap.org\"> envie-nos um email!</a>",
        "contribut-question": "Posso contribuir para o seu projeto?",
        "contribut-answer": "Sim! O Mapa de Eletricidade é um projeto de código aberto, possibilitado por nossos colaboradores voluntários. Se você deseja ajudar a desenvolver o mapa, adicionando fontes de dados para novas áreas, adicionando novos recursos ou corrigindo bugs, fique à vontade para juntar-se a nós em nosso <a href=\"https://github.com/corradio/electricitymap/\" target=\"_blank\">github</a>. ",
        "workTogether-question": "Podemos trabalhar juntos?",
        "workTogether-answer": "Estamos buscando ativamente novas oportunidades de colaboração. <a href=\"mailto:hello@electricitymap.org\">Envie-nos um email!</a>",
        "disclaimer-question": "Aviso legal",
        "disclaimer-answer": "<a href=\"https://www.tmrow.com/\" target=\"_blank\">Tomorrow</a> publica dados e imagens no <a href = \"https://www.electricitymap.org/\"target=\"_blank\">electricityMap</a> para fins informativos. Não faz reivindicações de correção nem fornece qualquer forma de garantia e reserva-se o direito de alterar o conteúdo a qualquer momento ou para remover peças sem precisar informá-lo disso. A Tomorrow não assume nenhuma responsabilidade e não será responsável por quaisquer danos ou despesas que você possa incorrer como resultado de qualquer imprecisão, incompletude, falta de tempo ou obsolescência da electricityMap, ou as informações derivadas. Não é permitido incluir esta página da Web ou qualquer de seus elementos individuais em outra página da Web sem o consentimento prévio e formal por escrito. <br><br>Todos os direitos de propriedade intelectual pertencem aos legítimos proprietários e cópia, distribuição e qualquer outro uso desses materiais, em particular os dados energéticos, não é permitido sem a permissão por escrito da Tomorrow, exceto e somente na medida em que seja estabelecido de outra forma nos regulamentos da lei obrigatória (como o direito de cotação), a menos que especificado de outra forma para materiais específicos.<br><br> Este aviso pode ser atualizado periodicamente."
    },
    "zoneShortName": {
         "AD": {
            "zoneName": "Andorra"
          },
          "AE": {
            "zoneName": "Emirados Árabes Unidos"
          },
          "AF": {
            "zoneName": "Afeganistão"
          },
          "AG": {
            "zoneName": "Antigua e Barbudas"
          },
          "AI": {
            "zoneName": "Anguilla"
          },
          "AL": {
            "zoneName": "Albânia"
          },
          "AM": {
            "zoneName": "Armênia"
          },
          "AO": {
            "zoneName": "Angola"
          },
          "AQ": {
            "zoneName": "Antártica"
          },
          "AS": {
            "zoneName": "Samoa Americana"
          },
          "AT": {
            "zoneName": "Áustria"
          },
          "AR": {
            "zoneName": "Argentina"
          },
          "AUS-NSW": {
            "countryName": "Austrália",
            "zoneName": "Nova Gales do Sul"
          },
          "AUS-NT": {
            "countryName": "Austrália",
            "zoneName": "Território do Norte"
          },
          "AUS-QLD": {
            "countryName": "Austrália",
            "zoneName": "Queensland"
          },
          "AUS-SA": {
            "countryName": "Austrália",
            "zoneName": "Austrália do Sul"
          },
          "AUS-TAS": {
            "countryName": "Austrália",
            "zoneName": "Tasmânia"
          },
          "AUS-TAS-KI": {
            "countryName": "Tasmânia",
            "zoneName": "King Island"
          },
          "AUS-VIC": {
            "countryName": "Austrália",
            "zoneName": "Victoria"
          },
          "AUS-WA": {
            "countryName": "Austrália",
            "zoneName": "Austrália Ocidental"
          },
          "AW": {
            "zoneName": "Aruba"
          },
          "AX": {
            "zoneName": "Ilhas de Aland"
          },
          "AZ": {
            "zoneName": "Azerbaijão"
          },
          "BA": {
            "zoneName": "Bósnia e Herzegovina"
          },
          "BB": {
            "zoneName": "Barbados"
          },
          "BD": {
            "zoneName": "Bangladesh"
          },
          "BE": {
            "zoneName": "Bélgica"
          },
          "BF": {
            "zoneName": "Burkina Faso"
          },
          "BG": {
            "zoneName": "Bulgária"
          },
          "BH": {
            "zoneName": "Bahrain"
          },
          "BI": {
            "zoneName": "Burundi"
          },
          "BJ": {
            "zoneName": "Benin"
          },
          "BM": {
            "zoneName": "Bermudas"
          },
          "BN": {
            "zoneName": "Brunei"
          },
          "BO": {
            "zoneName": "Bolívia"
          },
          "BQ": {
            "zoneName": "Bonaire, Santo Eustáquio e Saba"
          },
          "BR-CS": {
            "countryName": "Brasil",
            "zoneName": "Central"
          },
          "BR-N": {
            "countryName": "Brasil",
            "zoneName": "Norte"
          },
          "BR-NE": {
            "countryName": "Brasil",
            "zoneName": "Nordeste"
          },
          "BR-S": {
            "countryName": "Brasil",
            "zoneName": "Sul"
          },
          "BS": {
            "zoneName": "Bahamas"
          },
          "BT": {
            "zoneName": "Butão"
          },
          "BV": {
            "zoneName": "Ilha Bouvet"
          },
          "BW": {
            "zoneName": "Botswana"
          },
          "BY": {
            "zoneName": "Bielorrússia"
          },
          "BZ": {
            "zoneName": "Belize"
          },
          "CA-AB": {
            "countryName": "Canadá",
            "zoneName": "Alberta"
          },
          "CA-BC": {
            "countryName": "Canadá",
            "zoneName": "Colúmbia Britânica"
          },
          "CA-MB": {
            "countryName": "Canadá",
            "zoneName": "Manitoba"
          },
          "CA-NL": {
            "countryName": "Canadá",
            "zoneName": "Terra Nova e Labrador"
          },
          "CA-NB": {
            "countryName": "Canadá",
            "zoneName": "Nova Brunswick"
          },
          "CA-NT": {
            "countryName": "Canadá",
            "zoneName": "Territórios do Noroeste"
          },
          "CA-NS": {
            "countryName": "Canadá",
            "zoneName": "Nova Escócia"
          },
          "CA-NU": {
            "countryName": "Canadá",
            "zoneName": "Nunavut"
          },
          "CA-ON": {
            "countryName": "Canadá",
            "zoneName": "Ontário"
          },
          "CA-PE": {
            "countryName": "Canadá",
            "zoneName": "Ilha do Príncipe Eduardo"
          },
          "CA-QC": {
            "countryName": "Canadá",
            "zoneName": "Québec"
          },
          "CA-SK": {
            "countryName": "Canadá",
            "zoneName": "Saskatchewan"
          },
          "CA-YT": {
            "countryName": "Canadá",
            "zoneName": "Yukon"
          },
          "CC": {
            "zoneName": "Ilhas Cocos"
          },
          "CD": {
            "zoneName": "República Democrática do Congo"
          },
          "CF": {
            "zoneName": "República Centro-Africana"
          },
          "CG": {
            "zoneName": "Congo"
          },
          "CH": {
            "zoneName": "Suíça"
          },
          "CI": {
            "zoneName": "Ivory Coast"
          },
          "CK": {
            "zoneName": "Cook Islands"
          },
          "CL-SEA": {
            "countryName": "Chile",
            "zoneName": "Sistema Eléctrico de Aysén"
          },
          "CL-SEM": {
            "countryName": "Chile",
            "zoneName": "Sistema Eléctrico de Magallanes"
          },
          "CL-SEN": {
            "countryName": "Chile",
            "zoneName": "Sistema Eléctrico Nacional"
          },
          "CM": {
            "zoneName": "Camarões"
          },
          "CN": {
            "zoneName": "China"
          },
          "CO": {
            "zoneName": "Colômbia"
          },
          "CR": {
            "zoneName": "Costa Rica"
          },
          "CU": {
            "zoneName": "Cuba"
          },
          "CV": {
            "zoneName": "Cabo Verde"
          },
          "CW": {
            "zoneName": "Curaçao"
          },
          "CX": {
            "zoneName": "Ilha do Natal"
          },
          "CY": {
            "zoneName": "Chipre"
          },
          "CZ": {
            "zoneName": "Chéquia"
          },
          "DE": {
            "zoneName": "Alemanha"
          },
          "DJ": {
            "zoneName": "Djibouti"
          },
          "DK": {
            "zoneName": "Dinamarca"
          },
          "DK-DK1": {
            "countryName": "Dinamarca",
            "zoneName": "Dinamarca ocidental"
          },
          "DK-DK2": {
            "countryName": "Dinamarca",
            "zoneName": "Dinamarca oriental"
          },
          "DK-BHM": {
            "countryName": "Dinamarca",
            "zoneName": "Bornholm"
          },
          "DM": {
            "zoneName": "Dominica"
          },
          "DO": {
            "zoneName": "República Dominicana"
          },
          "DZ": {
            "zoneName": "Argélia"
          },
          "EC": {
            "zoneName": "Ecuador"
          },
          "EE": {
            "zoneName": "Estônia"
          },
          "EG": {
            "zoneName": "Egito"
          },
          "EH": {
            "zoneName": "Saara Ocidental"
          },
          "ER": {
            "zoneName": "Eritreia"
          },
          "ES": {
            "zoneName": "Espanha"
          },
          "ES-IB-FO": {
            "countryName": "Espanha",
            "zoneName": "Formentera"
          },
          "ES-IB-IZ": {
            "countryName": "Espanha",
            "zoneName": "Ibiza"
          },
          "ES-IB-MA": {
            "countryName": "Espanha",
            "zoneName": "Maiorca"
          },
          "ES-IB-ME": {
            "countryName": "Espanha",
            "zoneName": "Menorca"
          },
          "ES-CN-FVLZ": {
            "countryName": "Espanha",
            "zoneName": "Fuerteventura/Lanzarote"
          },
          "ES-CN-GC": {
            "countryName": "Espanha",
            "zoneName": "Grã-Canária"
          },
          "ES-CN-HI": {
            "countryName": "Espanha",
            "zoneName": "El Hierro"
          },
          "ES-CN-IG": {
            "countryName": "Espanha",
            "zoneName": "Ilha de La Gomera"
          },
          "ES-CN-LP": {
            "countryName": "Espanha",
            "zoneName": "La Palma"
          },
          "ES-CN-TE": {
            "countryName": "Espanha",
            "zoneName": "Tenerife"
          },
          "ET": {
            "zoneName": "Etiópia"
          },
          "FI": {
            "zoneName": "Finlândia"
          },
          "FJ": {
            "zoneName": "Fiji"
          },
          "FK": {
            "zoneName": "Ilhas Falkland"
          },
          "FM": {
            "zoneName": "Micronésia"
          },
          "FO": {
            "zoneName": "Ilhas Faroé"
          },
          "FR": {
            "zoneName": "França"
          },
          "FR-COR": {
            "countryName": "França",
            "zoneName": "Corsica"
          },
          "GA": {
            "zoneName": "Gabão"
          },
          "GB": {
            "zoneName": "Grã-Bretanha"
          },
          "GB-NIR": {
            "zoneName": "Irlanda do Norte"
          },
          "GB-ORK": {
            "countryName": "Grã-Bretanha",
            "zoneName": "Ilhas Orkney"
          },
          "GB-SHI": {
            "countryName": "Grã-Bretanha",
            "zoneName": "Ilhas Shetland"
          },
          "GB-ZET": {
            "countryName": "Grã-Bretanha",
            "zoneName": "Ilhas Shetland"
          },
          "GD": {
            "zoneName": "Grenada"
          },
          "GE": {
            "zoneName": "Geórgia"
          },
          "GF": {
            "zoneName": "Guiana Francesa"
          },
          "GG": {
            "zoneName": "Guernsey"
          },
          "GH": {
            "zoneName": "Gana"
          },
          "GI": {
            "zoneName": "Gibraltar"
          },
          "GL": {
            "zoneName": "Groenlândia"
          },
          "GM": {
            "zoneName": "Gâmbia"
          },
          "GN": {
            "zoneName": "Guiné"
          },
          "GP": {
            "zoneName": "Guadalupe"
          },
          "GQ": {
            "zoneName": "Guiné Equatorial"
          },
          "GR": {
            "zoneName": "Grécia"
          },
          "GR-IS": {
            "countryName": "Grécia",
            "zoneName": "Ilhas do mar Egeu"
          },
          "GS": {
            "zoneName": "Geórgia do Sul e Ilhas Sandwich do Sul"
          },
          "GT": {
            "zoneName": "Guatemala"
          },
          "GU": {
            "zoneName": "Guam"
          },
          "GW": {
            "zoneName": "Guiné-bissau"
          },
          "GY": {
            "zoneName": "Guiana"
          },
          "HK": {
            "zoneName": "Hong Kong"
          },
          "HM": {
            "zoneName": "Ilha Heard e Ilhas McDonald"
          },
          "HN": {
            "zoneName": "Honduras"
          },
          "HR": {
            "zoneName": "Croácia"
          },
          "HT": {
            "zoneName": "Haiti"
          },
          "HU": {
            "zoneName": "Hungria"
          },
          "ID": {
            "zoneName": "Indonésia"
          },
          "IE": {
            "zoneName": "Irlanda"
          },
          "IL": {
            "zoneName": "Israel"
          },
          "IM": {
            "zoneName": "Ilha de Man"
          },
          "IN-AN": {
            "countryName": "Índia",
            "zoneName": "Ilhas Andaman e Nicobar"
          },
          "IN-AP": {
            "countryName": "Índia",
            "zoneName": "Andhra Pradesh"
          },
          "IN-AR": {
            "countryName": "Índia",
            "zoneName": "Arunachal Pradesh"
          },
          "IN-AS": {
            "countryName": "Índia",
            "zoneName": "Assam"
          },
          "IN-BR": {
            "countryName": "Índia",
            "zoneName": "Bihar"
          },
          "IN-CT": {
            "countryName": "Índia",
            "zoneName": "Chhattisgarh"
          },
          "IN-DL": {
            "countryName": "Índia",
            "zoneName": "Delhi"
          },
          "IN-DN": {
            "countryName": "Índia",
            "zoneName": "Dadra e Nagar Haveli"
          },
          "IN-GA": {
            "countryName": "Índia",
            "zoneName": "Goa"
          },
          "IN-GJ": {
            "countryName": "Índia",
            "zoneName": "Gujarat"
          },
          "IN-HP": {
            "countryName": "Índia",
            "zoneName": "Himachal Pradesh"
          },
          "IN-HR": {
            "countryName": "Índia",
            "zoneName": "Haryana"
          },
          "IN-JH": {
            "countryName": "Índia",
            "zoneName": "Jharkhand"
          },
          "IN-JK": {
            "countryName": "Índia",
            "zoneName": "Jammu e Caxemira"
          },
          "IN-KA": {
            "countryName": "Índia",
            "zoneName": "Karnataka"
          },
          "IN-KL": {
            "countryName": "Índia",
            "zoneName": "Kerala"
          },
          "IN-MH": {
            "countryName": "Índia",
            "zoneName": "Maharashtra"
          },
          "IN-ML": {
            "countryName": "Índia",
            "zoneName": "Meghalaya"
          },
          "IN-MN": {
            "countryName": "Índia",
            "zoneName": "Manipur"
          },
          "IN-MP": {
            "countryName": "Índia",
            "zoneName": "Madhya Pradesh"
          },
          "IN-MZ": {
            "countryName": "Índia",
            "zoneName": "Mizoram"
          },
          "IN-NL": {
            "countryName": "Índia",
            "zoneName": "Nagaland"
          },
          "IN-OR": {
            "countryName": "Índia",
            "zoneName": "Orissa"
          },
          "IN-PB": {
            "countryName": "Índia",
            "zoneName": "Punjab"
          },
          "IN-PY": {
            "countryName": "Índia",
            "zoneName": "Pondicherry"
          },
          "IN-RJ": {
            "countryName": "Índia",
            "zoneName": "Rajasthan"
          },
          "IN-SK": {
            "countryName": "Índia",
            "zoneName": "Sikkim"
          },
          "IN-TL": {
            "countryName": "Índia",
            "zoneName": "Tamil Nadu"
          },
          "IN-TR": {
            "countryName": "Índia",
            "zoneName": "Tripura"
          },
          "IN-UP": {
            "countryName": "Índia",
            "zoneName": "Uttar Pradesh"
          },
          "IN-UT": {
            "countryName": "Índia",
            "zoneName": "Uttarakhand"
          },
          "IN-WB": {
            "countryName": "Índia",
            "zoneName": "Bengala Ocidental"
          },
          "IO": {
            "zoneName": "Território Britânico do Oceano Índico"
          },
          "IQ": {
            "zoneName": "Iraque"
          },
          "IQ-KUR": {
            "countryName": "Iraque",
            "zoneName": "Curdistão"
          },
          "IR": {
            "zoneName": "Irã"
          },
          "IS": {
            "zoneName": "Islândia"
          },
          "IT": {
            "zoneName": "Itália"
          },
          "IT-CNO": {
            "countryName": "Itália",
            "zoneName": "Norte Central"
          },
          "IT-CSO": {
            "countryName": "Itália",
            "zoneName": "Centro sul"
          },
          "IT-NO": {
            "countryName": "Itália",
            "zoneName": "Norte"
          },
          "IT-SAR": {
            "countryName": "Itália",
            "zoneName": "Sardenha"
          },
          "IT-SIC": {
            "countryName": "Itália",
            "zoneName": "Sicilia"
          },
          "IT-SO": {
            "countryName": "Itália",
            "zoneName": "Sul"
          },
          "JE": {
            "zoneName": "Jersey"
          },
          "JM": {
            "zoneName": "Jamaica"
          },
          "JO": {
            "zoneName": "Jordânia"
          },
          "JP-CB": {
            "countryName": "Japão",
            "zoneName": "Chūbu"
          },
          "JP-CG": {
            "countryName": "Japão",
            "zoneName": "Chūgoku"
          },
          "JP-HKD": {
            "countryName": "Japão",
            "zoneName": "Hokkaidō"
          },
          "JP-HR": {
            "countryName": "Japão",
            "zoneName": "Hokuriku"
          },
          "JP-KN": {
            "countryName": "Japão",
            "zoneName": "Kansai"
          },
          "JP-KY": {
            "countryName": "Japão",
            "zoneName": "Kyūshū"
          },
          "JP-ON": {
            "countryName": "Japão",
            "zoneName": "Okinawa"
          },
          "JP-SK": {
            "countryName": "Japão",
            "zoneName": "Shikoku"
          },
          "JP-TH": {
            "countryName": "Japão",
            "zoneName": "Tōhoku"
          },
          "JP-TK": {
            "countryName": "Japão",
            "zoneName": "Tóquio"
          },
          "KE": {
            "zoneName": "Quênia"
          },
          "KG": {
            "zoneName": "Quirguistão"
          },
          "KH": {
            "zoneName": "Camboja"
          },
          "KI": {
            "zoneName": "Kiribati"
          },
          "KM": {
            "zoneName": "Comoros"
          },
          "KN": {
            "zoneName": "São Cristóvão e Neves"
          },
          "KP": {
            "zoneName": "Coreia do Norte"
          },
          "KR": {
            "zoneName": "Coreia do Sul"
          },
          "KW": {
            "zoneName": "Kuwait"
          },
          "KY": {
            "zoneName": "Ilhas Cayman"
          },
          "KZ": {
            "zoneName": "Cazaquistão"
          },
          "LA": {
            "zoneName": "Laos"
          },
          "LB": {
            "zoneName": "Líbano"
          },
          "LC": {
            "zoneName": "Santa Lúcia"
          },
          "LI": {
            "zoneName": "Liechtenstein"
          },
          "LK": {
            "zoneName": "Sri Lanka"
          },
          "LR": {
            "zoneName": "Libéria"
          },
          "LS": {
            "zoneName": "Lesoto"
          },
          "LT": {
            "zoneName": "Lituânia"
          },
          "LU": {
            "zoneName": "Luxemburgo"
          },
          "LV": {
            "zoneName": "Letônia"
          },
          "LY": {
            "zoneName": "Líbia"
          },
          "MA": {
            "zoneName": "Marrocos"
          },
          "MC": {
            "zoneName": "Mônaco"
          },
          "MD": {
            "zoneName": "Moldávia"
          },
          "ME": {
            "zoneName": "Montenegro"
          },
          "MF": {
            "countryName": "são Martinho",
            "zoneName": "Francesa"
          },
          "MG": {
            "zoneName": "Madagáscar"
          },
          "MH": {
            "zoneName": "Ilhas Marshall"
          },
          "MK": {
            "zoneName": "Macedônia do Norte"
          },
          "ML": {
            "zoneName": "Mali"
          },
          "MM": {
            "zoneName": "Birmânia"
          },
          "MN": {
            "zoneName": "Mongólia"
          },
          "MO": {
            "zoneName": "Macau"
          },
          "MP": {
            "zoneName": "Ilhas Marianas do Norte"
          },
          "MQ": {
            "zoneName": "Martinica"
          },
          "MR": {
            "zoneName": "Mauritânia"
          },
          "MS": {
            "zoneName": "Montserrat"
          },
          "MT": {
            "zoneName": "Malta"
          },
          "MU": {
            "zoneName": "Maurícia"
          },
          "MV": {
            "zoneName": "Maldivas"
          },
          "MW": {
            "zoneName": "Malawi"
          },
          "MX": {
            "zoneName": "México"
          },
          "MX-BC": {
            "countryName": "México",
            "zoneName": "Baja California"
          },
          "MX-CE": {
            "countryName": "México",
            "zoneName": "Central"
          },
          "MX-NE": {
            "countryName": "México",
            "zoneName": "Nordeste"
          },
          "MX-NO": {
            "countryName": "México",
            "zoneName": "Norte"
          },
          "MX-NW": {
            "countryName": "México",
            "zoneName": "Noroeste"
          },
          "MX-OC": {
            "countryName": "México",
            "zoneName": "Ocidental"
          },
          "MX-OR": {
            "countryName": "México",
            "zoneName": "Oriental"
          },
          "MX-PN": {
            "countryName": "México",
            "zoneName": "Península"
          },
          "MY-EM": {
            "countryName": "Malaysia",
            "zoneName": "Borneo"
          },
          "MY-WM": {
            "countryName": "Malaysia",
            "zoneName": "Península"
          },
          "MZ": {
            "zoneName": "Moçambique"
          },
          "NA": {
            "zoneName": "Namibia"
          },
          "NC": {
            "zoneName": "Nova Caledônia"
          },
          "NE": {
            "zoneName": "Niger"
          },
          "NF": {
            "zoneName": "Ilha Norfolk"
          },
          "NG": {
            "zoneName": "Nigéria"
          },
          "NI": {
            "zoneName": "Nicarágua"
          },
          "NKR": {
            "zoneName": "Nagorno-Karabakh"
          },
          "NL": {
            "zoneName": "Países Baixos"
          },
          "NO-NO1": {
            "countryName": "Noruega",
            "zoneName": "Sudeste da Noruega"
          },
          "NO-NO2": {
            "countryName": "Noruega",
            "zoneName": "Sudeste da Noruega"
          },
          "NO-NO3": {
            "countryName": "Noruega",
            "zoneName": "Noruega média"
          },
          "NO-NO4": {
            "countryName": "Noruega",
            "zoneName": "Noruega do Norte"
          },
          "NO-NO5": {
            "countryName": "Noruega",
            "zoneName": "Noruega Ocidental"
          },
          "NP": {
            "zoneName": "Nepal"
          },
          "NR": {
            "zoneName": "Nauru"
          },
          "NU": {
            "zoneName": "Niue"
          },
          "NZ-NZA": {
            "countryName": "Nova Zelândia",
            "zoneName": "Ilhas de Auckland"
          },
          "NZ-NZC": {
            "countryName": "Nova Zelândia",
            "zoneName": "Ilhas Chatham"
          },
          "NZ-NZN": {
            "countryName": "Nova Zelândia",
            "zoneName": "Ilha do Norte"
          },
          "NZ-NZS": {
            "countryName": "Nova Zelândia",
            "zoneName": "Ilha do Sul"
          },
          "OM": {
            "zoneName": "Omã"
          },
          "PA": {
            "zoneName": "Panamá"
          },
          "PE": {
            "zoneName": "Peru"
          },
          "PF": {
            "zoneName": "Polinésia Francesa"
          },
          "PG": {
            "zoneName": "Papua Nova Guiné"
          },
          "PH": {
            "zoneName": "Filipinas"
          },
          "PK": {
            "zoneName": "Paquistão"
          },
          "PL": {
            "zoneName": "Polônia"
          },
          "PM": {
            "zoneName": "São Pedro e Miquelão"
          },
          "PN": {
            "zoneName": "Pitcairn"
          },
          "PR": {
            "zoneName": "Puerto Rico"
          },
          "PS": {
            "zoneName": "Estado da Palestina"
          },
          "PT": {
            "zoneName": "Portugal"
          },
          "PT-AC": {
            "countryName": "Portugal",
            "zoneName": "Açores"
          },
          "PT-MA": {
            "countryName": "Portugal",
            "zoneName": "Madeira"
          },
          "PW": {
            "zoneName": "Palau"
          },
          "PY": {
            "zoneName": "Paraguai"
          },
          "QA": {
            "zoneName": "Catar"
          },
          "RE": {
            "zoneName": "Reunião"
          },
          "RO": {
            "zoneName": "Romênia"
          },
          "RS": {
            "zoneName": "Sérvia"
          },
          "RU": {
            "zoneName": "Rússia"
          },
          "RU-1": {
            "countryName": "Rússia",
            "zoneName": "Rússia e Ural europeus"
          },
          "RU-2": {
            "countryName": "Rússia",
            "zoneName": "Sibéria"
          },
          "RU-EU": {
            "zoneName": "Rússia"
          },
          "RU-AS": {
            "zoneName": "Rússia"
          },
          "RU-KGD": {
            "countryName": "Rússia",
            "zoneName": "Kaliningrado"
          },
          "RW": {
            "zoneName": "Ruanda"
          },
          "SA": {
            "zoneName": "Arábia Saudita"
          },
          "SB": {
            "zoneName": "Ilhas Salomão"
          },
          "SC": {
            "zoneName": "Seychelles"
          },
          "SD": {
            "zoneName": "Sudão"
          },
          "SE": {
            "zoneName": "Suécia"
          },
          "SG": {
            "zoneName": "Singapura"
          },
          "SH": {
            "zoneName": "Santa Helena, Ascensão e Tristão da Cunha"
          },
          "SI": {
            "zoneName": "Eslovênia"
          },
          "SJ": {
            "zoneName": "Svalbard and Jan Mayen"
          },
          "SK": {
            "zoneName": "Eslováquia"
          },
          "SL": {
            "zoneName": "Serra Leoa"
          },
          "SM": {
            "zoneName": "San Marino"
          },
          "SN": {
            "zoneName": "Senegal"
          },
          "SO": {
            "zoneName": "Somália"
          },
          "SR": {
            "zoneName": "Suriname"
          },
          "SS": {
            "zoneName": "Sudão do Sul"
          },
          "ST": {
            "zoneName": "São Tomé e Príncipe"
          },
          "SV": {
            "zoneName": "El Salvador"
          },
          "SX": {
            "countryName": "Sint Maarten",
            "zoneName": "Holandês"
          },
          "SY": {
            "zoneName": "Síria"
          },
          "SZ": {
            "zoneName": "Suazilândia"
          },
          "TC": {
            "zoneName": "Ilhas Turcas e Caicos"
          },
          "TD": {
            "zoneName": "Chade"
          },
          "TF": {
            "zoneName": "Territórios Franceses do Sul"
          },
          "TG": {
            "zoneName": "Togo"
          },
          "TH": {
            "zoneName": "Tailândia"
          },
          "TJ": {
            "zoneName": "Tajiquistão"
          },
          "TK": {
            "zoneName": "Tokelau"
          },
          "TL": {
            "zoneName": "Timor-Leste"
          },
          "TM": {
            "zoneName": "Turcomenistão"
          },
          "TN": {
            "zoneName": "Tunísia"
          },
          "TO": {
            "zoneName": "Tonga"
          },
          "TR": {
            "zoneName": "Turquia"
          },
          "TT": {
            "zoneName": "Trinidad e Tobago"
          },
          "TV": {
            "zoneName": "Tuvalu"
          },
          "TW": {
            "zoneName": "Taiwan"
          },
          "TZ": {
            "zoneName": "Tanzânia"
          },
          "UA": {
            "zoneName": "Ucrânia"
          },
          "UA-CR": {
            "countryName": "Crimea",
            "zoneName": "Ucrânia"
          },
          "UG": {
            "zoneName": "Uganda"
          },
          "UM": {
            "zoneName": "Ilhas Menores Distantes dos Estados Unidos"
          },
          "US": {
            "zoneName": "Estados Unidos da América"
          },
          "US-AK": {
            "countryName": "Estados Unidos da América",
            "zoneName": "Alasca"
          },
          "US-AL": {
            "countryName": "Estados Unidos da América",
            "zoneName": "Alabama"
          },
          "US-BPA": {
            "countryName": "Estados Unidos da América",
            "zoneName": "BPA"
          },
          "US-CA": {
            "countryName": "Estados Unidos da América",
            "zoneName": "Califórnia"
          },
          "US-HI-HA": {
            "countryName": "Estados Unidos da América",
            "zoneName": "Havaí"
          },
          "US-HI-KA": {
            "countryName": "Estados Unidos da América",
            "zoneName": "Kauai"
          },
          "US-HI-KH": {
            "countryName": "Estados Unidos da América",
            "zoneName": "Kahoolawe"
          },
          "US-HI-LA": {
            "countryName": "Estados Unidos da América",
            "zoneName": "Lanai"
          },
          "US-HI-MA": {
            "countryName": "Estados Unidos da América",
            "zoneName": "Maui"
          },
          "US-HI-MO": {
            "countryName": "Estados Unidos da América",
            "zoneName": "Molokai"
          },
          "US-HI-NI": {
            "countryName": "Estados Unidos da América",
            "zoneName": "Niihau"
          },
          "US-HI-OA": {
            "countryName": "Estados Unidos da América",
            "zoneName": "Oahu"
          },
          "US-IPC": {
            "countryName": "Estados Unidos da América",
            "zoneName": "IPC"
          },
          "US-MISO": {
            "countryName": "Estados Unidos da América",
            "zoneName": "MISO"
          },
          "US-NC": {
            "countryName": "Estados Unidos da América",
            "zoneName": "Carolina do Norte"
          },
          "US-NEISO": {
            "countryName": "Estados Unidos da América",
            "zoneName": "Nova Inglaterra"
          },
          "US-NV": {
            "countryName": "Estados Unidos da América",
            "zoneName": "Nevada"
          },
          "US-NY": {
            "countryName": "Estados Unidos da América",
            "zoneName": "Nova york"
          },
          "US-OR": {
            "countryName": "Estados Unidos da América",
            "zoneName": "Oregon"
          },
          "US-PJM": {
            "countryName": "Estados Unidos da América",
            "zoneName": "PJM"
          },
          "US-SC": {
            "countryName": "Estados Unidos da América",
            "zoneName": "Carolina do Sul"
          },
          "US-SPP": {
            "countryName": "Estados Unidos da América",
            "zoneName": "SPP"
          },
          "US-SVERI":{
            "countryName": "Estados Unidos da América",
            "zoneName": "SVERI"
          },
          "US-TN": {
            "countryName": "Estados Unidos da América",
            "zoneName": "Tennessee"
          },
          "US-TX": {
            "countryName": "Estados Unidos da América",
            "zoneName": "ERCOT"
          },
          "US-CAL-BANC": {
            "countryName": "Estados Unidos da América",
            "zoneName": "Autoridade de equilíbrio do norte da Califórnia"
          },
          "US-CAL-CISO": {
            "countryName": "Estados Unidos da América",
            "zoneName": "Operador de sistema independente da Califórnia"
          },
          "US-CAL-IID": {
            "countryName": "Estados Unidos da América",
            "zoneName": "Distrito Imperial de Irrigação"
          },
          "US-CAL-LDWP": {
            "countryName": "Estados Unidos da América",
            "zoneName": "Departamento de Água e Energia de Los Angeles"
          },
          "US-CAL-TIDC": {
            "countryName": "Estados Unidos da América",
            "zoneName": "Distrito de Irrigação de Turlock"
          },
          "US-CAR-CPLE": {
            "countryName": "Estados Unidos da América",
            "zoneName": "Duke Energy Progresso Leste"
          },
          "US-CAR-CPLW": {
            "countryName": "Estados Unidos da América",
            "zoneName": "Duke Energy Progress Oeste"
          },
          "US-CAR-DUK": {
            "countryName": "Estados Unidos da América",
            "zoneName": "Duke Energy Carolinas"
          },
          "US-CAR-SC": {
            "countryName": "Estados Unidos da América",
            "zoneName": "Autoridade de serviço público da Carolina do Sul"
          },
          "US-CAR-SCEG": {
            "countryName": "Estados Unidos da América",
            "zoneName": "Companhia Elétrica e Gás da Carolina do Sul"
          },
          "US-CAR-YAD": {
            "countryName": "Estados Unidos da América",
            "zoneName": "Alcoa Power Generating, Inc. Divisão Yadkin"
          },
          "US-CENT-SPA": {
            "countryName": "Estados Unidos da América",
            "zoneName": "Administração de energia do sudoeste"
          },
          "US-CENT-SWPP": {
            "countryName": "Estados Unidos da América",
            "zoneName": "Power Pool do sudoeste"
          },
          "US-FLA-FMPP": {
            "countryName": "Estados Unidos da América",
            "zoneName": "Power Pool do Florida Municipal"
          },
          "US-FLA-FPC": {
            "countryName": "Estados Unidos da América",
            "zoneName": "Duke Energy Florida Inc"
          },
          "US-FLA-FPL": {
            "countryName": "Estados Unidos da América",
            "zoneName": "Florida Power & Light Company"
          },
          "US-FLA-GVL": {
            "countryName": "Estados Unidos da América",
            "zoneName": "Gainesville Regional Utilities"
          },
          "US-FLA-HST": {
            "countryName": "Estados Unidos da América",
            "zoneName": "City Of Homestead"
          },
          "US-FLA-JEA": {
            "countryName": "Estados Unidos da América",
            "zoneName": "JEA"
          },
          "US-FLA-NSB": {
            "countryName": "Estados Unidos da América",
            "zoneName": "Comissão de serviços públicos de New Smyrna Beach"
          },
          "US-FLA-SEC": {
            "countryName": "Estados Unidos da América",
            "zoneName": "Seminole Electric Cooperative"
          },
          "US-FLA-TAL": {
            "countryName": "Estados Unidos da América",
            "zoneName": "Cidade de Tallahassee"
          },
          "US-FLA-TEC": {
            "countryName": "Estados Unidos da América",
            "zoneName": "Companhia elétrica de Tampa"
          },
          "US-MIDA-OVEC": {
            "countryName": "Estados Unidos da América",
            "zoneName": "Ohio Valley Electric Corporation"
          },
          "US-MIDA-PJM": {
            "countryName": "Estados Unidos da América",
            "zoneName": "PJM Interconnection, Llc"
          },
          "US-MIDW-AECI": {
            "countryName": "Estados Unidos da América",
            "zoneName": "Associated Electric Cooperative, Inc."
          },
          "US-MIDW-EEI": {
            "countryName": "Estados Unidos da América",
            "zoneName": "Electric Energy, Inc."
          },
          "US-MIDW-GLHB": {
            "countryName": "Estados Unidos da América",
            "zoneName": "GridLiance"
          },
          "US-MIDW-LGEE": {
            "countryName": "Estados Unidos da América",
            "zoneName": "Louisville Gas And Electric Company And Kentucky Utilities"
          },
          "US-MIDW-MISO": {
            "countryName": "Estados Unidos da América",
            "zoneName": "Operador Independente do Sistema de Transmissão Midcontinent, Inc."
          },
          "US-NE-ISNE": {
            "countryName": "Estados Unidos da América",
            "zoneName": "Iso New England Inc."
          },
          "US-NW-AVA": {
            "countryName": "Estados Unidos da América",
            "zoneName": "Avista Corporation"
          },
          "US-NW-AVRN": {
            "countryName": "Estados Unidos da América",
            "zoneName": "Cooperativa Avangrid Renewables"
          },
          "US-NW-BPAT": {
            "countryName": "Estados Unidos da América",
            "zoneName": "Administração de energia de Bonneville"
          },
          "US-NW-CHPD": {
            "countryName": "Estados Unidos da América",
            "zoneName": "PUD No. 1 do Condado de Chelan"
          },
          "US-NW-DOPD": {
            "countryName": "Estados Unidos da América",
            "zoneName": "PUD No. 1 do Condado de Chelan"
          },
          "US-NW-GCPD": {
            "countryName": "Estados Unidos da América",
            "zoneName": "PUD No. 2 de Grant County, Washington"
          },
          "US-NW-GRID": {
            "countryName": "Estados Unidos da América",
            "zoneName": "Gridforce Energy Management, Llc"
          },
          "US-NW-GWA": {
            "countryName": "Estados Unidos da América",
            "zoneName": "Naturener Power Watch, Llc (Gwa)"
          },
          "US-NW-IPCO": {
            "countryName": "Estados Unidos da América",
            "zoneName": "Idaho Power Company"
          },
          "US-NW-NEVP": {
            "countryName": "Estados Unidos da América",
            "zoneName": "Nevada Power Company"
          },
          "US-NW-NWMT": {
            "countryName": "Estados Unidos da América",
            "zoneName": "Energia do Noroeste"
          },
          "US-NW-PACE": {
            "countryName": "Estados Unidos da América",
            "zoneName": "Pacificorp East"
          },
          "US-NW-PACW": {
            "countryName": "Estados Unidos da América",
            "zoneName": "Pacificorp West"
          },
          "US-NW-PGE": {
            "countryName": "Estados Unidos da América",
            "zoneName": "Portland General Electric Company"
          },
          "US-NW-PSCO": {
            "countryName": "Estados Unidos da América",
            "zoneName": "Empresa de serviço público do Colorado"
          },
          "US-NW-PSEI": {
            "countryName": "Estados Unidos da América",
            "zoneName": "Puget Sound Energy"
          },
          "US-NW-SCL": {
            "countryName": "Estados Unidos da América",
            "zoneName": "Seattle City Light"
          },
          "US-NW-TPWR": {
            "countryName": "Estados Unidos da América",
            "zoneName": "Cidade de Tacoma, Departamento de Serviços Públicos, Divisão de Iluminação"
          },
          "US-NW-WACM": {
            "countryName": "Estados Unidos da América",
            "zoneName": "Western Area Power Administration - Região das Montanhas Rochosas"
          },
          "US-NW-WAUW": {
            "countryName": "Estados Unidos da América",
            "zoneName": "Western Area Power Administration UGP West"
          },
          "US-NW-WWA": {
            "countryName": "Estados Unidos da América",
            "zoneName": "Naturener Wind Watch, Llc"
          },
          "US-NY-NYIS": {
            "countryName": "Estados Unidos da América",
            "zoneName": "Operador de sistema independente de Nova York"
          },
          "US-SE-AEC": {
            "countryName": "Estados Unidos da América",
            "zoneName": "Powersouth Energy Cooperative"
          },
          "US-SE-SEPA": {
            "countryName": "Estados Unidos da América",
            "zoneName": "Southeastern Power Administration"
          },
          "US-SE-SOCO": {
            "countryName": "Estados Unidos da América",
            "zoneName": "Southern Company Services, Inc. - Trans"
          },
          "US-SW-AZPS": {
            "countryName": "Estados Unidos da América",
            "zoneName": "Arizona Public Service Company"
          },
          "US-SW-DEAA": {
            "countryName": "Estados Unidos da América",
            "zoneName": "Arlington Valley, LLC"
          },
          "US-SW-EPE": {
            "countryName": "Estados Unidos da América",
            "zoneName": "El Paso Electric Company"
          },
          "US-SW-GRIF": {
            "countryName": "Estados Unidos da América",
            "zoneName": "Griffith Energy, LLC"
          },
          "US-SW-GRMA": {
            "countryName": "Estados Unidos da América",
            "zoneName": "Gila River Power, LLC"
          },
          "US-SW-HGMA": {
            "countryName": "Estados Unidos da América",
            "zoneName": "New Harquahala Generating Company, LLC"
          },
          "US-SW-PNM": {
            "countryName": "Estados Unidos da América",
            "zoneName": "Empresa de serviço público do Novo México"
          },
          "US-SW-SRP": {
            "countryName": "Estados Unidos da América",
            "zoneName": "Projeto Salt River"
          },
          "US-SW-TEPC": {
            "countryName": "Estados Unidos da América",
            "zoneName": "Tucson Electric Power Company"
          },
          "US-SW-WALC": {
            "countryName": "Estados Unidos da América",
            "zoneName": "Administração de energia da área oeste - Região do deserto do sudoeste"
          },
          "US-TEN-TVA": {
            "countryName": "Estados Unidos da América",
            "zoneName": "Autoridade do Vale do Tennessee"
          },
          "US-TEX-ERCO": {
            "countryName": "Estados Unidos da América",
            "zoneName": "Electric Reliability Council Of Texas, Inc."
          },
          "UY": {
            "zoneName": "Uruguai"
          },
          "UZ": {
            "zoneName": "Uzbequistão"
          },
          "VA": {
            "zoneName": "Cidade do Vaticano"
          },
          "VC": {
            "zoneName": "São Vicente e Granadinas"
          },
          "VE": {
            "zoneName": "Venezuela"
          },
          "VG": {
            "countryName": "Ilhas virgens",
            "zoneName": "Ilhas virgens"
          },
          "VI": {
            "countryName": "Estados Unidos da América",
            "zoneName": "Ilhas virgens"
          },
          "VN": {
            "zoneName": "Vietnã"
          },
          "VU": {
            "zoneName": "Vanuatu"
          },
          "WF": {
            "zoneName": "Wallis e Futuna"
          },
          "WS": {
            "zoneName": "Samoa"
          },
          "XX": {
            "zoneName": "Norte do Chipre"
          },
          "YE": {
            "zoneName": "Iémen"
          },
          "YT": {
            "zoneName": "Mayotte"
          },
          "ZA": {
            "zoneName": "África do Sul"
          },
          "ZM": {
            "zoneName": "Zâmbia"
          },
          "ZW": {
            "zoneName": "Zimbábue"
          }
    }
}<|MERGE_RESOLUTION|>--- conflicted
+++ resolved
@@ -51,18 +51,11 @@
     },
     "country-history": {
         "carbonintensity24h": "Intensidade da emissão de carbono nas últimas 24 horas",
-<<<<<<< HEAD
         "emissions24h": "Emissões de carbono nas últimas 24 horas",
-        "emissionsorigin24h": "Origem de emissões de carbono nas últimas 24 horas",
-        "emissionsproduction24h": "Emissões de carbono produzidas nas últimas 24 horas",
-        "electricityorigin24h": "Origem da eletricidade nas últimas 24 horas",
-        "electricityproduction24h": "Produção da eletricidade nas últimas 24 horas",
-=======
         "emissionsorigin24h": "Origem da emissão de carbono nas últimas 24 horas",
-        "emissionsproduction24h": "Emissão de carbono produzida nas últimas 24 horas",
+        "emissionsproduction24h": "Emissões de carbono produzida nas últimas 24 horas",
         "electricityorigin24h": "Origem da eletricidade nas últimas 24 horas",
         "electricityproduction24h": "Produção de eletricidade nas últimas 24 horas",
->>>>>>> cdd53458
         "electricityprices24h": "Preço da eletricidade nas últimas 24 horas",
         "Getdata": "Obtenha dados históricos, marginais e de previsão da API"
     },
