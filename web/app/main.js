--- conflicted
+++ resolved
@@ -36,11 +36,9 @@
 var forceRemoteEndpoint = false;
 var customDate;
 var timelineEnabled = false;
-<<<<<<< HEAD
 var reqLang = 'en';
-=======
 var currentMoment;
->>>>>>> f74595c3
+
 
 function isMobile() {
     return (/android|blackberry|iemobile|ipad|iphone|ipod|opera mini|webos/i).test(navigator.userAgent);
@@ -217,17 +215,13 @@
 // Set up objects
 var countryMap = new CountryMap('.map', co2color);
 var exchangeLayer = new ExchangeLayer('.map', co2color);
-<<<<<<< HEAD
-var countryTable = new CountryTable('.country-table', co2color, lang[reqLang]);
-=======
-var countryTable = new CountryTable('.country-table', co2color, modeColor, modeOrder);
+var countryTable = new CountryTable('.country-table', co2color, lang[reqLang], modeColor, modeOrder);
 //var countryHistoryGraph = new AreaGraph('.country-history', modeColor, modeOrder);
 var countryHistoryGraph = new LineGraph('.country-history',
     function(d) { return moment(d.stateDatetime).toDate(); },
     function(d) { return d.co2intensity; },
     function(d) { return d.co2intensity != null; },
     co2color);
->>>>>>> f74595c3
 
 var co2Colorbar = new HorizontalColorbar('.co2-colorbar', co2color)
     .markerColor('white')
