--- conflicted
+++ resolved
@@ -702,9 +702,14 @@
             .style('background-color', d.co2intensity ? co2color(d.co2intensity) : 'gray');
         tooltip.select('.country-emission-intensity')
             .text(Math.round(d.co2intensity) || '?');
+
+        var priceData = d.price || {};
+        var hasPrice = priceData.value != null;
         tooltip.select('.country-spot-price')
-            .text(Math.round((d.price || {}).value) || '?')
-            .style('color', ((d.price || {}).value || 0) < 0 ? 'darkred' : undefined);
+            .text(hasPrice ? Math.round(priceData.value) : '?')
+            .style('color', (priceData.value || 0) < 0 ? 'red' : undefined);
+        tooltip.select('.country-spot-price-currency')
+            .text(getSymbolFromCurrency(priceData.currency) || priceData.currency || '?')
         var hasFossilFuelData = d.fossilFuelRatio != null;
         var fossilFuelPercent = d.fossilFuelRatio * 100;
         tooltip.select('.fossil-fuel-percentage')
@@ -770,20 +775,6 @@
                 .attr('class', 'flag-icon flag-icon-' + d.countryCodes[(i + 1) % 2].toLowerCase());
             tooltip.select('.country-emission-intensity')
                 .text(Math.round(d.co2intensity) || '?');
-<<<<<<< HEAD
-=======
-            var priceData = d.price || {};
-            var hasPrice = priceData.value != null;
-            tooltip.select('.country-spot-price')
-                .text(hasPrice ? Math.round(priceData.value) : '?')
-                .style('color', (priceData.value || 0) < 0 ? 'red' : undefined);
-            tooltip.select('.country-spot-price-currency')
-                .text(getSymbolFromCurrency(priceData.currency) || priceData.currency || '?')
-            var hasFossilFuelData = d.fossilFuelRatio != null;
-            var fossilFuelPercent = d.fossilFuelRatio * 100;
-            tooltip.select('.fossil-fuel-percentage')
-                .text(hasFossilFuelData ? Math.round(fossilFuelPercent) : '?');
->>>>>>> 4783f910
         })
         .onExchangeMouseMove(function () {
             placeTooltip("#exchange-tooltip", d3.event);
