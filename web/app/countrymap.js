var d3 = require('d3');

function CountryMap(selector, co2color) {
    var that = this;

    this.STROKE_WIDTH = 0.3;
    this.STROKE_COLOR = '#555555';

    this.selectedCountry = undefined;

<<<<<<< HEAD
    this.root = d3.select(selector)
        .data([ {'x':0, 'y':0} ]); // For dragging
    this.co2color = co2color;
=======
    this.root = d3.select(selector);
>>>>>>> caf4e36e
    this.graticule = this.root
        .on('touchstart click', function (d, i) {
            if (that.selectedCountry !== undefined) {
                that.selectedCountry
                    .style('stroke', that.STROKE_COLOR)
                    .style('stroke-width', that.STROKE_WIDTH);
            }
            if (that.seaClickHandler)
                that.seaClickHandler.call(this, d, i);
        })
        .append('path')
            .attr('class', 'graticule');
    this.land = this.root.append('g');
    
    // Prepare drag
    this.drag = d3.drag()
        .on('start', function() {
            //console.log('start', d3.event);
            d3.select(this).style('cursor', 'move');
        })
        .on('drag', function(d, i) {
            //console.log(d);
            d.x += d3.event.dx;
            d.y += d3.event.dy;
            d3.select(this).style('transform', function(d, i) {
                return 'translate(' + d.x + 'px' + ',' + d.y + 'px' + ')';
            });
        })
        .on('end', function() {
            //console.log('end', d3.event);
            d3.select(this).style('cursor', undefined);
        });

    this.root.call(this.drag);
}

CountryMap.prototype.render = function() {
    var clientWidth = document.body.clientWidth;
    var clientHeight = document.body.clientHeight;

    // Center of the map
    var center = [0, 54];
    // Determine scale (i.e. zoom) based on the shortest dimension
    var scale = Math.max(1100, 0.8 * Math.min(clientWidth, clientHeight));
    // Determine map width and height based on bounding box of Europe
    var sw = [-10, 34.7];
    var ne = [34, 72];
    this._projection = d3.geoTransverseMercator()
        .rotate([-center[0], -center[1]])
        .scale(scale);
    var projected_sw = this._projection(sw);
    var projected_ne = this._projection(ne);
    // This is a curved representation, so take all 4 corners in order to make
    // sure we include them all
    var se = [ne[0], sw[1]];
    var nw = [sw[0], ne[1]];
    var projected_se = this._projection(se);
    var projected_nw = this._projection(nw);
    var mapWidth = Math.max(projected_ne[0], projected_se[0]) -
        Math.min(projected_sw[0], projected_nw[0]); // TODO: Never do width < 100% !
    var mapHeight = Math.max(projected_sw[1], projected_se[1]) -
        Math.min(projected_ne[1], projected_nw[1]);
    // Width and height should nevertheless never be smaller than the container
    mapWidth  = Math.max(mapWidth,  this.root.node().parentNode.getBoundingClientRect().width);
    mapHeight = Math.max(mapHeight, this.root.node().parentNode.getBoundingClientRect().height);

    this.root
        .style('height', mapHeight)
        .style('width', mapWidth);
    this._projection
        .translate([0.5 * projected_sw[0], 0.5 * projected_sw[1]]);

    this.path = d3.geoPath()
        .projection(this._projection);
        
    var graticuleData = d3.geoGraticule()
        .step([5, 5]);
        
    this.graticule
        .datum(graticuleData)
        .attr('d', this.path);

    var that = this;
    if (this._data) {
        var getCo2Color = function (d) {
            return (d.co2intensity !== undefined) ? that.co2color()(d.co2intensity) : 'gray';
        };
        var selector = this.land.selectAll('.country')
            .data(this._data, function(d) { return d.countryCode; });
        selector.enter()
            .append('path')
                .attr('class', 'country')
                .attr('stroke', that.STROKE_COLOR)
                .attr('stroke-width', that.STROKE_WIDTH)
                .attr('fill', getCo2Color)
                .on('mouseover', function (d, i) {
                    if (that.countryMouseOverHandler)
                        return that.countryMouseOverHandler.call(this, d, i);
                })
                .on('mouseout', function (d, i) {
                    if (that.countryMouseOutHandler)
                        return that.countryMouseOutHandler.call(this, d, i);
                })
                .on('mousemove', function (d, i) {
                    if (that.countryMouseMoveHandler)
                        return that.countryMouseMoveHandler.call(this, d, i);
                })
                .on('touchstart click', function (d, i) {
                    d3.event.stopPropagation(); // To avoid call click on sea
                    if (that.selectedCountry !== undefined) {
                        that.selectedCountry
                            .style('stroke', that.STROKE_COLOR)
                            .style('stroke-width', that.STROKE_WIDTH);
                    }
                    that.selectedCountry = d3.select(this);
                    // that.selectedCountry
                    //     .style('stroke', 'darkred')
                    //     .style('stroke-width', 1.5);
                    return that.countryClickHandler.call(this, d, i);
                })
            .merge(selector)
                .attr('d', this.path)
                .transition()
                .duration(2000)
                .attr('fill', getCo2Color);
    }
}

CountryMap.prototype.co2color = function(arg) {
    if (!arg) return this._co2color;
    else this._co2color = arg;
    return this;
};

CountryMap.prototype.projection = function(arg) {
    if (!arg) return this._projection;
    else this._projection = arg;
    return this;
};

CountryMap.prototype.onSeaClick = function(arg) {
    if (!arg) return this.seaClickHandler;
    else this.seaClickHandler = arg;
    return this;
};

CountryMap.prototype.onCountryClick = function(arg) {
    if (!arg) return this.countryClickHandler;
    else this.countryClickHandler = arg;
    return this;
};

CountryMap.prototype.onCountryMouseOver = function(arg) {
    if (!arg) return this.countryMouseOverHandler;
    else this.countryMouseOverHandler = arg;
    return this;
};

CountryMap.prototype.onCountryMouseMove = function(arg) {
    if (!arg) return this.countryMouseMoveHandler;
    else this.countryMouseMoveHandler = arg;
    return this;
};

CountryMap.prototype.onCountryMouseOut = function(arg) {
    if (!arg) return this.countryMouseOutHandler;
    else this.countryMouseOutHandler = arg;
    return this;
};

CountryMap.prototype.data = function(data) {
    if (!data) {
        return this._data;
    } else {
        this._data = data;
    }
    return this;
};

module.exports = CountryMap;<|MERGE_RESOLUTION|>--- conflicted
+++ resolved
@@ -8,13 +8,8 @@
 
     this.selectedCountry = undefined;
 
-<<<<<<< HEAD
     this.root = d3.select(selector)
         .data([ {'x':0, 'y':0} ]); // For dragging
-    this.co2color = co2color;
-=======
-    this.root = d3.select(selector);
->>>>>>> caf4e36e
     this.graticule = this.root
         .on('touchstart click', function (d, i) {
             if (that.selectedCountry !== undefined) {
