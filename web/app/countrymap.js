var d3 = require('d3');

function CountryMap(selector, wind, windCanvasSelector, solar, solarCanvasSelector) {
    var that = this;

    this.STROKE_WIDTH = 0.3;
    this.STROKE_COLOR = '#555555';

    this.selectedCountry = undefined;

    this._center = undefined;
    this.startScale = 400;

    this.getCo2Color = function (d) {
        return (d.co2intensity !== undefined) ? that.co2color()(d.co2intensity) : 'gray';
    };

    this.windCanvas = d3.select(windCanvasSelector);
    this.solarCanvas = d3.select(solarCanvasSelector);

    this.root = d3.select(selector)
        .style('transform-origin', '0px 0px')
        .style('transform', 'translate(0px,0px) scale(1)'); // Safari bug causes map to appear on top of other things unless translated
    // Add SVG layer
    this.svg = this.root.append('svg')
        .attr('class', 'map-layer')
        .on('click', function (d, i) {
            if (that.selectedCountry !== undefined) {
                that.selectedCountry
                    .style('stroke', that.STROKE_COLOR)
                    .style('stroke-width', that.STROKE_WIDTH);
            }
            if (that.seaClickHandler)
                that.seaClickHandler.call(this, d, i);
        });
    // Add SVG elements
    // this.graticule = this.svg.append('g').append('path')
    //     .attr('class', 'graticule');
    this.land = this.svg.append('g')
        .attr('class', 'land');
    // Add other layers
    this.arrowsLayer = this.root.append('div')
        .attr('class', 'arrows-layer map-layer')
        .style('transform-origin', '0px 0px');

    var dragStartTransform;

    var that = this;

    this.zoom = d3.zoom().on('zoom', function() {
        if (!dragStartTransform) {
            // Zoom start
            dragStartTransform = d3.event.transform;
            wind.pause(true);
            d3.select(this).style('cursor', 'move');
        }

        var transform = d3.event.transform;

        // Scale the svg g elements in order to keep control over stroke width
        // See https://github.com/tmrowco/electricitymap/issues/471
        that.land.attr('transform', transform);
        // that.graticule.attr('transform', transform);

        // If we don't want to scale the layer in order to keep the arrow size constant,
        // we will need to translate every arrow element by it's original dX multiplied by transform.k
        // Apply CSS transforms
        that.arrowsLayer.style('transform',
            'translate(' + transform.x + 'px,' + transform.y + 'px) scale(' + transform.k + ')'
        );

        var incrementalScale = transform.k / dragStartTransform.k;
        [that.windCanvas, that.solarCanvas].forEach(function(e) {
            e.style('transform',
                'translate(' +
                (transform.x - dragStartTransform.x * incrementalScale) + 'px,' +
                (transform.y - dragStartTransform.y * incrementalScale) + 'px)' +
                'scale(' + incrementalScale + ')'
            );
        });
        
    })
    .on('end', function() {
        // Return in case no dragging was started
        // That's because 'end' is triggered on mouseup (i.e. click)
        if (!dragStartTransform) { return; }
        
        that.windCanvas.style('transform', undefined);
        that.solarCanvas.style('transform', undefined);

        wind.pause(false);
        d3.select(this).style('cursor', undefined);
<<<<<<< HEAD
        that.exchangeLayer().render();
=======

        // Here we need to update the (absolute) projection in order to be used by other systems
        // that would like to overlay the map
        projection = that._absProjection;
        if (!projection) { return; }
        var transform = d3.event.transform;
        var scale = that.startScale * transform.k;
        projection
            .scale(scale)
            .translate([
                scale * Math.PI + transform.x,
                scale * Math.PI + transform.y]);

        // Notify. This is where we would need a Reactive / Pub-Sub system instead.
        wind.zoomend();
        solar.zoomend();
        dragStartTransform = undefined;
>>>>>>> 296a4fad
    });

    d3.select(this.root.node().parentNode).call(this.zoom);
}

CountryMap.prototype.render = function() {
    // Determine scale (i.e. zoom) based on the size
    this.containerWidth = this.root.node().parentNode.getBoundingClientRect().width;
    this.containerHeight = this.root.node().parentNode.getBoundingClientRect().height;

    // Nothing to render
    if (!this.containerHeight || !this.containerWidth)
        return this;

    // The projection shouldn't change
    if (!this._projection || !this._absProjection) {
        var scale = this.startScale;
        this._projection = d3.geoMercator()
            .rotate([0,0])
            .scale(scale)
            .translate([scale * Math.PI, scale * Math.PI]); // Warning, default translation is [480, 250]
        // There's no clone function unfortunately
        this._absProjection = d3.geoMercator()
            .rotate([0,0])
            .scale(scale)
            .translate([scale * Math.PI, scale * Math.PI]); // Warning, default translation is [480, 250]
    }

    // taken from http://bl.ocks.org/patricksurry/6621971
    // find the top left and bottom right of current projection
    function mercatorBounds(projection, maxlat) {
        var yaw = projection.rotate()[0],
            xymax = projection([-yaw+180-1e-6,-maxlat]),
            xymin = projection([-yaw-180+1e-6, maxlat]);
        
        return [xymin,xymax];
    }

    var maxlat = 83; // clip northern and southern poles (infinite in mercator)
    var b = mercatorBounds(this._projection, maxlat);
    this.mapWidth = b[1][0] - b[0][0];
    this.mapHeight = b[1][1] - b[0][1];

    if (this.mapHeight == 0 || this.mapWidth == 0) {
        throw Error('Invalid map dimensions');
    }

    // Width and height should nevertheless never be smaller than the container
    this.mapWidth  = Math.max(this.mapWidth,  this.containerWidth);
    this.mapHeight = Math.max(this.mapHeight, this.containerHeight);

    this.zoom
        .scaleExtent([0.5, 6])
        .translateExtent([[0, 0], [this.mapWidth, this.mapHeight]]);

    this.root
        .style('height', this.mapHeight + 'px')
        .style('width', this.mapWidth + 'px');
    this.svg
        .style('height', this.mapHeight + 'px')
        .style('width', this.mapWidth + 'px');

    this.path = d3.geoPath()
        .projection(this._projection);
        
    // var graticuleData = d3.geoGraticule()
    //     .step([5, 5]);
        
    // this.graticule
    //     .datum(graticuleData)
    //     .attr('d', this.path);

    var that = this;
    if (this._data) {
        var selector = this.land.selectAll('.country')
            .data(this._data, function(d) { return d.countryCode; });
        selector.enter()
            .append('path')
                .attr('class', 'country')
                .attr('stroke', that.STROKE_COLOR)
                .attr('stroke-width', that.STROKE_WIDTH)
                .attr('d', this.path) // path is only assigned on create
                .on('mouseover', function (d, i) {
                    if (that.countryMouseOverHandler)
                        return that.countryMouseOverHandler.call(this, d, i);
                })
                .on('mouseout', function (d, i) {
                    if (that.countryMouseOutHandler)
                        return that.countryMouseOutHandler.call(this, d, i);
                })
                .on('mousemove', function (d, i) {
                    if (that.countryMouseMoveHandler)
                        return that.countryMouseMoveHandler.call(this, d, i);
                })
                .on('click', function (d, i) {
                    d3.event.stopPropagation(); // To avoid call click on sea
                    if (that.selectedCountry !== undefined) {
                        that.selectedCountry
                            .style('stroke', that.STROKE_COLOR)
                            .style('stroke-width', that.STROKE_WIDTH);
                    }
                    that.selectedCountry = d3.select(this);
                    // that.selectedCountry
                    //     .style('stroke', 'darkred')
                    //     .style('stroke-width', 1.5);
                    return that.countryClickHandler.call(this, d, i);
                })
            .merge(selector)
                .transition()
                .duration(2000)
                .attr('fill', this.getCo2Color);
    }

    return this;
}

CountryMap.prototype.co2color = function(arg) {
    if (!arg) return this._co2color;
    else this._co2color = arg;
    return this;
};

CountryMap.prototype.exchangeLayer = function(arg) {
    if (!arg) return this._exchangeLayer;
    else this._exchangeLayer = arg;
    return this;
};

CountryMap.prototype.projection = function(arg) {
    if (!arg) return this._projection;
    else this._projection = arg;
    return this;
};

CountryMap.prototype.absProjection = function(arg) {
    if (!arg) return this._absProjection;
    else this._absProjection = arg;
    return this;
};

CountryMap.prototype.onSeaClick = function(arg) {
    if (!arg) return this.seaClickHandler;
    else this.seaClickHandler = arg;
    return this;
};

CountryMap.prototype.onCountryClick = function(arg) {
    if (!arg) return this.countryClickHandler;
    else this.countryClickHandler = arg;
    return this;
};

CountryMap.prototype.onCountryMouseOver = function(arg) {
    if (!arg) return this.countryMouseOverHandler;
    else this.countryMouseOverHandler = arg;
    return this;
};

CountryMap.prototype.onCountryMouseMove = function(arg) {
    if (!arg) return this.countryMouseMoveHandler;
    else this.countryMouseMoveHandler = arg;
    return this;
};

CountryMap.prototype.onCountryMouseOut = function(arg) {
    if (!arg) return this.countryMouseOutHandler;
    else this.countryMouseOutHandler = arg;
    return this;
};

CountryMap.prototype.data = function(data) {
    if (!data) {
        return this._data;
    } else {
        this._data = data;
    }
    return this;
};

CountryMap.prototype.center = function(center) {
    if (!center) {
        return this._center;
    } else if (this._center) {
        // Only allow setting the center once in order to avoid
        // quirky UX due to sporadic re-centering
        console.warn('Center has already been set.');
        return this;
    } else if (!this._projection) {
        console.warn('Can\'t change center when projection is not already set.');
        return this;
    } else {
        var p = this._projection(center);
        var dx = -1 * p[0] + 0.5 * this.containerWidth;
        var dy = -1 * p[1] + 0.5 * this.containerHeight;

        var scale = this.startScale;

        // Clip
        if (dx > 0) dx = 0;
        if (dx < this.containerWidth - this.mapWidth) dx = this.containerWidth - this.mapWidth;
        if (dy > 0) dy = 0;
        if (dy < this.containerHeight - this.mapHeight) dy = this.containerHeight - this.mapHeight;

        this.zoom
            .translateBy(d3.select(this.root.node().parentNode), // WARNING, this is accumulative.
                dx, dy);
        this._center = center;

        // Update absolute projection
        this._absProjection
            .translate([
                scale * Math.PI + dx,
                scale * Math.PI + dy,
            ]);
    }
    return this;
}

module.exports = CountryMap;<|MERGE_RESOLUTION|>--- conflicted
+++ resolved
@@ -88,11 +88,9 @@
         that.windCanvas.style('transform', undefined);
         that.solarCanvas.style('transform', undefined);
 
+        that.exchangeLayer().render();
         wind.pause(false);
         d3.select(this).style('cursor', undefined);
-<<<<<<< HEAD
-        that.exchangeLayer().render();
-=======
 
         // Here we need to update the (absolute) projection in order to be used by other systems
         // that would like to overlay the map
@@ -110,7 +108,6 @@
         wind.zoomend();
         solar.zoomend();
         dragStartTransform = undefined;
->>>>>>> 296a4fad
     });
 
     d3.select(this.root.node().parentNode).call(this.zoom);
