--- conflicted
+++ resolved
@@ -102,11 +102,14 @@
         })
         .on('click', function (d) { console.log(d); });
 
-<<<<<<< HEAD
-    // This object refers to all arrows
-    // Here we add all dynamic properties (i.e. that depend on data)
+    // Because each key is unique, new elements will be added and old ones will be destroyed
+    // This allows us to avoid re-rendering when the same element subsides between renders
+    updateArrows(newArrows);
+
+    // However, set the visibility
     var mapWidth = d3.select('#map-container').node().getBoundingClientRect().width;
     var layerTransform = d3.select('.arrows-layer').style('transform').replace(/matrix\(|\)/g, '').split(/\s*,\s*/);
+    
     newArrows.merge(exchangeArrows)
         .style('display', function(d) {
             var arrowCenter = that.projection()(d.lonlat);
@@ -118,23 +121,6 @@
             var hasLowFlow = (d.netFlow || 0) == 0;
             return (hasLowFlow || isOffscreen) ? 'none' : '';
         })
-        .style('transform', function (d) {
-            var center = that.projection()(d.lonlat);
-            var rotation = d.rotation + (d.netFlow > 0 ? 180 : 0);
-            return 'translateX(' + center[0] + 'px) translateY(' + center[1] + 'px) rotate(' + rotation + 'deg)';
-        })
-        .select('img')
-        .style('transform', 'scale(' + this.arrowScale() + ')')
-        .attr('src', function (d) {
-            var intensity = Math.min(maxCarbonIntensity, Math.floor(d.co2intensity - d.co2intensity%arrowCarbonIntensitySliceSize));
-            if(isNaN(intensity)) intensity = 'nan';
-            return 'images/arrow-'+intensity+'-animated-'+that.exchangeAnimationDurationScale(Math.abs(d.netFlow || 0))+'.gif';
-        });
-=======
-    // Because each key is unique, new elements will be added and old ones will be destroyed
-    // This allows us to avoid re-rendering when the same element subsides between renders
-    updateArrows(newArrows);
->>>>>>> 296a4fad
 
     return this;
 }
