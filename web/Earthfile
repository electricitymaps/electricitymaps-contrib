VERSION 0.7
FROM node:18.13
WORKDIR /contrib/web

src-files:
  COPY ../config+src-files/* ../config
  COPY package.json .
  COPY pnpm-lock.yaml .

api-files:
  COPY geo/world.geojson ./geo/world.geojson
  COPY public/locales/en.json ./public/locales/en.json
  SAVE ARTIFACT .

prepare:
  FROM +src-files
  RUN npm install -g pnpm
  RUN pnpm install --frozen-lockfile
  COPY index.html .postcssrc.json tailwind.config.cjs tsconfig.json tsconfig.node.json vite.config.cts .
  COPY scripts/generateZonesConfig.ts ./scripts/generateZonesConfig.ts
  COPY --dir geo public src ./

test:
  FROM +prepare
  COPY cypress.config.ts .
  COPY cypress ./cypress
  RUN pnpm run verify:ci
  RUN pnpm run cy:test-all

build:
  FROM +prepare
  RUN pnpm run create-generated-files
  RUN pnpm version minor
  RUN --secret SENTRY_AUTH_TOKEN=+secrets/SENTRY_AUTH_TOKEN --secret VITE_PUBLIC_ELECTRICITYMAP_PUBLIC_TOKEN=+secrets/ELECTRICITYMAP_PUBLIC_TOKEN pnpm run build

  # Local outputs for debugging
  SAVE ARTIFACT ./config/world.json AS LOCAL ./config/world.json
<<<<<<< HEAD
  SAVE ARTIFACT ./config/usa-states.json AS LOCAL ./config/usa-states.json
  SAVE ARTIFACT ./config/excluded-aggregated-exchanges.json AS LOCAL ./config/excluded-aggregated-exchanges.json
=======
  SAVE ARTIFACT ./config/usa_states.json AS LOCAL ./config/usa_states.json
  SAVE ARTIFACT ./config/excluded_aggregated_exchanges.json AS LOCAL ./config/excluded_aggregated_exchanges.json
>>>>>>> 774d1c46
  # NOTE: We could consider dropping source maps from dist since it has already been uploaded to Sentry at this point
  SAVE ARTIFACT ./dist AS LOCAL ./dist

deploy:
  FROM +prepare
  COPY +build/dist ./dist
  RUN npm install -g wrangler
  # TODO: Point to master after build and deploy has been tested to staging
  RUN --push --secret CLOUDFLARE_API_TOKEN=+secrets/CLOUDFLARE_API_TOKEN --secret CLOUDFLARE_ACCOUNT_ID=+secrets/CLOUDFLARE_ACCOUNT_ID wrangler pages publish ./dist --project-name electricitymaps-app --branch master<|MERGE_RESOLUTION|>--- conflicted
+++ resolved
@@ -35,13 +35,8 @@
 
   # Local outputs for debugging
   SAVE ARTIFACT ./config/world.json AS LOCAL ./config/world.json
-<<<<<<< HEAD
-  SAVE ARTIFACT ./config/usa-states.json AS LOCAL ./config/usa-states.json
-  SAVE ARTIFACT ./config/excluded-aggregated-exchanges.json AS LOCAL ./config/excluded-aggregated-exchanges.json
-=======
   SAVE ARTIFACT ./config/usa_states.json AS LOCAL ./config/usa_states.json
   SAVE ARTIFACT ./config/excluded_aggregated_exchanges.json AS LOCAL ./config/excluded_aggregated_exchanges.json
->>>>>>> 774d1c46
   # NOTE: We could consider dropping source maps from dist since it has already been uploaded to Sentry at this point
   SAVE ARTIFACT ./dist AS LOCAL ./dist
 
