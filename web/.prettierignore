--- conflicted
+++ resolved
@@ -9,10 +9,7 @@
 config/
 public/images/
 .husky/_
-<<<<<<< HEAD
-=======
 pnpm-lock.yaml
->>>>>>> 4e7fffab
 
 LICENSE.md
 LICENSE