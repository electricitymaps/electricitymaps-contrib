--- conflicted
+++ resolved
@@ -112,13 +112,6 @@
       needs.setup.outputs.workflows != 'false'
     uses: ./.github/workflows/eslint.yml
 
-<<<<<<< HEAD
-  cypress:
-    name: Cypress
-    needs: [eslint, validate_generated_files, unit_test]
-    uses: ./.github/workflows/cypress.yml
-    secrets: inherit
-=======
   typecheck:
     name: Typecheck
     needs: [setup, prettier]
@@ -127,12 +120,10 @@
       needs.setup.outputs.workflows != 'false'
     uses: ./.github/workflows/typecheck.yml
 
-  # cypress:
-  #   name: Cypress
-  #   needs: [eslint, validate_generated_files, unit_test]
-  #   uses: ./.github/workflows/cypress.yml
-  #   secrets: inherit
->>>>>>> f0b351aa
+  cypress:
+    name: Cypress
+    needs: [eslint, typecheck, validate_generated_files, unit_test]
+    uses: ./.github/workflows/cypress.yml
 
   # Python checks
   python_formatting:
