name: CI
on:
  push:
    branches:
      - master
  pull_request:

jobs:
  # This job is used to determine what files have changed and is used by later jobs to determine if they should run.
  setup:
    name: Setup
    runs-on: ubuntu-latest
    timeout-minutes: 1
    outputs:
      frontend: ${{ steps.check-frontend.outputs.any_changed }}
      config: ${{ steps.check-config.outputs.any_changed }}
      markdown: ${{ steps.check-markdown.outputs.any_changed }}
      json: ${{ steps.check-json.outputs.any_changed }}
      python: ${{ steps.check-python.outputs.any_changed }}
      workflows: ${{ steps.check-workflows.outputs.any_changed }}
    steps:
      - name: Checkout
        uses: actions/checkout@v3
        with:
          fetch-depth: 2
      - name: Check frontend files
        id: check-frontend
        uses: tj-actions/changed-files@v35.5.0
        with:
          files: |
            **/web/**/*
          files_ignore: |
            **/web/public/locales/*.json
            **/web/**/*.md
      - name: Check config files
        id: check-config
        uses: tj-actions/changed-files@v35.5.0
        with:
          files: |
            **/config/**/*.yaml
      - name: Check markdown files
        id: check-markdown
        uses: tj-actions/changed-files@v35.5.0
        with:
          files: |
            **/*.md
      - name: Check json files
        id: check-json
        uses: tj-actions/changed-files@v35.5.0
        with:
          files: |
            **/*.json
      - name: Check python files
        id: check-python
        uses: tj-actions/changed-files@v35.5.0
        with:
          files: |
            **/*.py
            pyproject.toml
            poetry.lock
            .python-version
      - name: Check if workflows have changed
        id: check-workflows
        uses: tj-actions/changed-files@v35.5.0
        with:
          files: |
            **/.github/workflows/**/*.yml
      - name: Log outputs
        run: |
          echo "frontend changed: ${{ steps.check-frontend.outputs.any_changed }}"
          echo "config changed: ${{ steps.check-config.outputs.any_changed }}"
          echo "markdown changed: ${{ steps.check-markdown.outputs.any_changed }}"
          echo "json changed: ${{ steps.check-json.outputs.any_changed }}"
          echo "python changed: ${{ steps.check-python.outputs.any_changed }}"
          echo "workflows changed: ${{ steps.check-workflows.outputs.any_changed }}"

  # Repository wide checks
  prettier:
    name: Prettier
    uses: ./.github/workflows/prettier.yml

  validate_local_links:
    name: Validate
    needs: [setup]
    if: >-
      needs.setup.outputs.markdown != 'false' ||
      needs.setup.outputs.workflows != 'false'
    uses: ./.github/workflows/validate-local-links-in-md.yml

<<<<<<< HEAD
  # unit_test:
  #   name: Unit test
  #   needs: [setup, prettier]
  #   if: >-
  #     needs.setup.outputs.frontend != 'false' ||
  #     needs.setup.outputs.workflows != 'false'
  #   uses: ./.github/workflows/unit_test.yml

=======
>>>>>>> 4e7fffab
  jsonlint:
    name: JSONLint
    needs: [setup, prettier]
    if: >-
      needs.setup.outputs.json != 'false' ||
      needs.setup.outputs.workflows != 'false'
    uses: ./.github/workflows/jsonlint.yml

  # Frontend checks
<<<<<<< HEAD
  # eslint:
  #   name: ESLint
  #   needs: [setup, prettier]
  #   if: >-
  #     needs.setup.outputs.frontend != 'false' ||
  #     needs.setup.outputs.workflows != 'false'
  #   uses: ./.github/workflows/eslint.yml
=======
  unit_test:
    name: Unit test
    needs: [setup]
    if: >-
      needs.setup.outputs.frontend != 'false' ||
      needs.setup.outputs.workflows != 'false'
    uses: ./.github/workflows/unit_test.yml
>>>>>>> 4e7fffab

  # eslint:
  #   name: ESLint
  #   needs: [setup, prettier]
  #   if: >-
  #     needs.setup.outputs.frontend != 'false' ||
  #     needs.setup.outputs.workflows != 'false'
  #   uses: ./.github/workflows/eslint.yml

  # cypress:
  #   name: Cypress
<<<<<<< HEAD
  #   needs: [eslint, verify, unit_test]
=======
  #   needs: [eslint, validate_generated_files, unit_test]
>>>>>>> 4e7fffab
  #   uses: ./.github/workflows/cypress.yml
  #   secrets: inherit

  # Python checks
  python:
    name: Python
    needs: [setup]
    if: >-
      needs.setup.outputs.python != 'false' ||
      needs.setup.outputs.workflows != 'false'
    uses: ./.github/workflows/python.yml

  # Config checks
  validate_config_filenames:
    name: Validate
    needs: [setup]
    if: >-
      needs.setup.outputs.config != 'false' ||
      needs.setup.outputs.workflows != 'false'
    uses: ./.github/workflows/validate_filenames.yml

  validate_generated_files:
    name: Validate
    needs: [setup]
    if: >-
      needs.setup.outputs.frontend != 'false' ||
      needs.setup.outputs.config != 'false' ||
      needs.setup.outputs.workflows != 'false'
    uses: ./.github/workflows/validate_generated_files.yml

  # Code quality checks
  codeql:
    needs: [setup, prettier]
    name: CodeQL
    uses: ./.github/workflows/codeql.yml<|MERGE_RESOLUTION|>--- conflicted
+++ resolved
@@ -87,17 +87,6 @@
       needs.setup.outputs.workflows != 'false'
     uses: ./.github/workflows/validate-local-links-in-md.yml
 
-<<<<<<< HEAD
-  # unit_test:
-  #   name: Unit test
-  #   needs: [setup, prettier]
-  #   if: >-
-  #     needs.setup.outputs.frontend != 'false' ||
-  #     needs.setup.outputs.workflows != 'false'
-  #   uses: ./.github/workflows/unit_test.yml
-
-=======
->>>>>>> 4e7fffab
   jsonlint:
     name: JSONLint
     needs: [setup, prettier]
@@ -107,15 +96,6 @@
     uses: ./.github/workflows/jsonlint.yml
 
   # Frontend checks
-<<<<<<< HEAD
-  # eslint:
-  #   name: ESLint
-  #   needs: [setup, prettier]
-  #   if: >-
-  #     needs.setup.outputs.frontend != 'false' ||
-  #     needs.setup.outputs.workflows != 'false'
-  #   uses: ./.github/workflows/eslint.yml
-=======
   unit_test:
     name: Unit test
     needs: [setup]
@@ -123,7 +103,6 @@
       needs.setup.outputs.frontend != 'false' ||
       needs.setup.outputs.workflows != 'false'
     uses: ./.github/workflows/unit_test.yml
->>>>>>> 4e7fffab
 
   # eslint:
   #   name: ESLint
@@ -135,11 +114,7 @@
 
   # cypress:
   #   name: Cypress
-<<<<<<< HEAD
-  #   needs: [eslint, verify, unit_test]
-=======
   #   needs: [eslint, validate_generated_files, unit_test]
->>>>>>> 4e7fffab
   #   uses: ./.github/workflows/cypress.yml
   #   secrets: inherit
 
