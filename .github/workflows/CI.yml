name: CI
on:
  push:
    branches:
      - master
  pull_request:

jobs:
  setup:
    name: Setup
    runs-on: ubuntu-latest
    outputs:
      frontend: ${{ steps.check-frontend.outputs.any_changed }}
      markdown: ${{ steps.check-markdown.outputs.any_changed }}
    steps:
      - name: Checkout
        uses: actions/checkout@v3
      - name: Check frontend files
        id: check-frontend
        uses: tj-actions/changed-files@v20
        with:
          files: |
            **/web/**/*
          files_ignore: |
            **/web/public/locales/*.json
            **/web/**/*.md
      - name: Check markdown files
        id: check-markdown
        uses: tj-actions/changed-files@v20
        with:
          files: |
            **/*.md
      - name: Log outputs
        run: |
          echo "frontend changed: ${{ steps.check-frontend.outputs.any_changed }}"
          echo "markdown changed: ${{ steps.check-markdown.outputs.any_changed }}"

  validate_local_links:
    name: Validate local links in markdown files
    needs: [setup]
    if: needs.setup.outputs.markdown != 'false'
    uses: ./.github/workflows/validate-local-links-in-md.yml

  cypress:
    name: Cypress
    needs: [setup]
    if: needs.setup.outputs.frontend != 'false'
    uses: ./.github/workflows/cypress.yml
<<<<<<< HEAD

  prettier:
    name: Prettier
    uses: ./.github/workflows/prettier.yml
=======
    secrets: inherit
>>>>>>> c008425a
<|MERGE_RESOLUTION|>--- conflicted
+++ resolved
@@ -46,11 +46,8 @@
     needs: [setup]
     if: needs.setup.outputs.frontend != 'false'
     uses: ./.github/workflows/cypress.yml
-<<<<<<< HEAD
+    secrets: inherit
 
   prettier:
     name: Prettier
-    uses: ./.github/workflows/prettier.yml
-=======
-    secrets: inherit
->>>>>>> c008425a
+    uses: ./.github/workflows/prettier.yml