{
  "AD": {
    "bounding_box": [
      [0.9064563390001013, 41.92867747000005],
      [2.2650907800001505, 43.14936167400003]
    ],
    "capacity": {
      "hydro": 45,
      "nuclear": 0
    },
    "contributors": ["https://github.com/Manu1400"],
    "timezone": null
  },
  "AE": {
    "bounding_box": [
      [51.069346550000034, 22.120945943000052],
      [56.88363691500007, 26.574791972000085]
    ],
    "capacity": {
      "biomass": 1,
      "hydro": 0,
      "solar": 1883,
      "wind": 1
    },
    "contributors": ["https://github.com/q--"],
    "parsers": {
      "consumption": "GCCIA.fetch_consumption"
    },
    "timezone": "Asia/Dubai"
  },
  "AF": {
    "flag_file_name": "af.png",
    "timezone": "Asia/Kabul"
  },
  "AG": {
    "flag_file_name": "ag.png",
    "timezone": "America/Antigua"
  },
  "AL": {
    "bounding_box": [
      [19.3044861183, 39.624997667],
      [21.0200403175, 42.6882473822]
    ],
    "capacity": {
      "biomass": 1,
      "hydro": 2132,
      "solar": 3
    },
    "contributors": [
      "https://github.com/corradio",
      "https://github.com/nessie2013"
    ],
    "parsers": {
      "consumption": "ENTSOE.fetch_consumption",
      "consumptionForecast": "ENTSOE.fetch_consumption_forecast",
      "generationForecast": "ENTSOE.fetch_generation_forecast",
      "price": "ENTSOE.fetch_price",
      "production": "ENTSOE.fetch_production",
      "productionPerModeForecast": "ENTSOE.fetch_wind_solar_forecasts"
    },
    "timezone": null
  },
  "AM": {
    "bounding_box": [
      [43, 38.6],
      [46.3, 41.6]
    ],
    "capacity": {
      "biomass": 0,
      "gas": 1832,
      "hydro": 1336,
      "nuclear": 440,
      "solar": 50,
      "wind": 3
    },
    "contributors": [
      "https://github.com/tmslaine",
      "https://github.com/systemcatch",
      "https://github.com/alixunderplatz",
      "https://github.com/nessie2013"
    ],
    "parsers": {
      "production": "AM.fetch_production"
    },
    "timezone": "Asia/Yerevan"
  },
  "AO": {
    "flag_file_name": "ao.png",
    "timezone": "Africa/Luanda"
  },
  "AR": {
    "bounding_box": [
      [-74.08803584899991, -55.55201588299982],
      [-53.161551879999934, -21.286937763999916]
    ],
    "capacity": {
      "biomass": 122,
      "gas": 23669,
      "hydro": 11344,
      "nuclear": 1755,
      "oil": 1646,
      "solar": 759,
      "wind": 2990
    },
    "contributors": [
      "https://github.com/systemcatch",
      "https://github.com/corradio",
      "https://github.com/nessie2013"
    ],
    "parsers": {
      "production": "AR.fetch_production"
    },
    "timezone": "America/Argentina/Buenos_Aires"
  },
  "AT": {
    "bounding_box": [
      [9.47996951665, 46.4318173285],
      [16.9796667823, 49.0390742051]
    ],
    "capacity": {
      "biomass": 585,
      "coal": 0,
      "gas": 4350,
      "geothermal": 0,
      "hydro": 8312,
      "hydro storage": 3503,
      "nuclear": 0,
      "oil": 164,
      "solar": 2500,
      "unknown": 954,
      "wind": 3500
    },
    "contributors": [
      "https://github.com/corradio",
      "https://github.com/brandongalbraith"
    ],
    "parsers": {
      "consumption": "ENTSOE.fetch_consumption",
      "consumptionForecast": "ENTSOE.fetch_consumption_forecast",
      "generationForecast": "ENTSOE.fetch_generation_forecast",
      "price": "ENTSOE.fetch_price",
      "production": "ENTSOE.fetch_production",
      "productionPerModeForecast": "ENTSOE.fetch_wind_solar_forecasts"
    },
    "timezone": "Europe/Vienna"
  },
  "AUS-NSW": {
    "bounding_box": [
      [148.26945193885587, -36.41961598109262],
      [149.90440026326144, -34.63950855917267]
    ],
    "capacity": {
      "battery storage": 0,
      "biomass": 102,
      "coal": 10240,
      "gas": 2007,
      "hydro": 2658,
      "hydro storage": 840,
      "nuclear": 0,
      "oil": 148,
      "solar": 5892,
      "wind": 1802
    },
    "contributors": [
      "https://github.com/brandongalbraith",
      "https://github.com/jarek",
      "https://github.com/corradio"
    ],
    "flag_file_name": "au.png",
    "parsers": {
      "price": "OPENNEM.fetch_price",
      "production": "OPENNEM.fetch_production"
    },
    "timezone": null
  },
  "AUS-NT": {
    "bounding_box": [
      [128.50011587536375, -26.499911390797962],
      [138.50018768629417, -10.468357028999876]
    ],
    "capacity": {
      "solar": 158
    },
    "flag_file_name": "au.png",
    "timezone": null
  },
  "AUS-QLD": {
    "bounding_box": [
      [137.5001868021792, -29.670622246919024],
      [154.0488387380003, -8.740166924999826]
    ],
    "capacity": {
      "battery storage": 0,
      "biomass": 253,
      "coal": 8119,
      "gas": 2692,
      "hydro": 726,
      "hydro storage": 480,
      "nuclear": 0,
      "oil": 449,
      "solar": 6025,
      "wind": 644
    },
    "contributors": [
      "https://github.com/brandongalbraith",
      "https://github.com/jarek",
      "https://github.com/corradio"
    ],
    "flag_file_name": "au.png",
    "parsers": {
      "price": "OPENNEM.fetch_price",
      "production": "OPENNEM.fetch_production"
    },
    "timezone": null
  },
  "AUS-SA": {
    "bounding_box": [
      [128.50011600215169, -38.57057057099979],
      [141.50010704970066, -25.499911390797962]
    ],
    "capacity": {
      "battery storage": 155,
      "biomass": 20,
      "coal": 0,
      "gas": 2946,
      "hydro": 0,
      "hydro storage": 0,
      "nuclear": 0,
      "oil": 734,
      "solar": 2065,
      "wind": 2141
    },
    "contributors": [
      "https://github.com/brandongalbraith",
      "https://github.com/jarek",
      "https://github.com/corradio"
    ],
    "flag_file_name": "au.png",
    "parsers": {
      "price": "OPENNEM.fetch_price",
      "production": "OPENNEM.fetch_production"
    },
    "timezone": null
  },
  "AUS-TAS": {
    "bounding_box": [
      [143.33716881600026, -44.1412899719998],
      [148.98454837300017, -39.07146575299984]
    ],
    "capacity": {
      "battery storage": 0,
      "biomass": 2,
      "coal": 0,
      "gas": 372,
      "hydro": 2361,
      "hydro storage": 0,
      "nuclear": 0,
      "oil": 48,
      "solar": 187,
      "wind": 567
    },
    "contributors": [
      "https://github.com/brandongalbraith",
      "https://github.com/jarek",
      "https://github.com/corradio"
    ],
    "flag_file_name": "au.png",
    "parsers": {
      "price": "OPENNEM.fetch_price",
      "production": "OPENNEM.fetch_production"
    },
    "timezone": null
  },
  "AUS-TAS-CBI": {
    "flag_file_name": "au.png",
    "timezone": "Australia/Lord_Howe"
  },
  "AUS-TAS-FI": {
    "_comment": "Capacity data fetched from the test payload (capacity is sent in all payloads). Parsing for production is done on instantaneous measurements : this is not reliable at all. Battery storage is composed of 0.5 battery+0.2 of flywheel",
    "bounding_box": [
      [147.25766035200024, -40.770603122999844],
      [148.83375084700015, -39.211683851999794]
    ],
    "capacity": {
      "battery storage": 0.7,
      "biomass": 0,
      "coal": 0,
      "gas": 0,
      "geothermal": 0,
      "hydro": 0,
      "hydro storage": 0,
      "nuclear": 0,
      "oil": 2.1,
      "solar": 4.1,
      "wind": 1.5
    },
    "contributors": ["https://github.com/chuqtas", "https://github.com/ajoga"],
    "flag_file_name": "au.png",
    "parsers": {
      "production": "ajenti.fetch_production"
    },
    "timezone": null
  },
  "AUS-TAS-KI": {
    "_comment": "Capacity data fetched from https://www.hydro.com.au/docs/default-source/clean-energy/hybrid-energy-solutions/king_island.pdf . Oil capacity is said to run with blended biodiesel : hense the diesel capacity is equal to the biomass capacity. Parsing for production is done on instantaneous measurements : this is not reliable at all",
    "bounding_box": [
      [143.33716881600026, -40.627373955999886],
      [144.64478600400025, -39.07146575299984]
    ],
    "capacity": {
      "battery storage": 1.5,
      "biomass": 6,
      "coal": 0,
      "gas": 0,
      "geothermal": 0,
      "hydro": 0,
      "hydro storage": 0,
      "nuclear": 0,
      "oil": 6,
      "solar": 0.47,
      "wind": 5.65
    },
    "contributors": ["https://github.com/ajoga"],
    "flag_file_name": "au.png",
    "parsers": {
      "production": "ajenti.fetch_production"
    },
    "timezone": null
  },
  "AUS-VIC": {
    "bounding_box": [
      [140.46708580936263, -39.64495208099984],
      [150.47207507627593, -33.486452325214685]
    ],
    "capacity": {
      "solar": 3772,
      "wind": 1521
    },
    "contributors": ["https://github.com/jarek", "https://github.com/corradio"],
    "flag_file_name": "au.png",
    "parsers": {
      "price": "OPENNEM.fetch_price",
      "production": "OPENNEM.fetch_production"
    },
    "timezone": null
  },
  "AUS-WA": {
    "bounding_box": [
      [112.41944420700008, -35.637872002999956],
      [129.50011656788791, -13.223565362999949]
    ],
    "capacity": {
      "solar": 1884,
      "wind": 491
    },
    "contributors": [
      "https://github.com/jarek",
      "https://github.com/corradio",
      "https://github.com/MariusKroon"
    ],
    "flag_file_name": "au.png",
    "parsers": {
      "price": "OPENNEM.fetch_price",
      "production": "OPENNEM.fetch_production"
    },
    "timezone": null
  },
  "AUS-WA-RI": {
    "_comment": "Capacity data fetched from the test payload (capacity is sent in all payloads). Parsing for production is done on instantaneous measurements : this is not reliable at all",
    "bounding_box": [
      [114.94014224400007, -32.52536222099991],
      [116.05219218900004, -31.493806526999947]
    ],
    "capacity": {
      "battery storage": 0,
      "biomass": 0,
      "coal": 0,
      "gas": 0,
      "geothermal": 0,
      "hydro": 0,
      "hydro storage": 0,
      "nuclear": 0,
      "oil": 2.1,
      "solar": 0.6,
      "wind": 0.6
    },
    "contributors": ["https://github.com/ajoga"],
    "flag_file_name": "au.png",
    "parsers": {
      "production": "ajenti.fetch_production"
    },
    "timezone": "Australia/Perth"
  },
  "AW": {
    "bounding_box": [
      [-70.56240800699987, 11.917669989000046],
      [-69.37682044199994, 13.132147528000104]
    ],
    "capacity": {
      "oil": 257.88,
      "wind": 30
    },
    "contributors": ["https://github.com/pascalheraud"],
    "flag_file_name": "aw.png",
    "parsers": {
      "production": "AW.fetch_production"
    },
    "timezone": "America/Aruba"
  },
  "AX": {
    "bounding_box": [
      [19.013194207000083, 59.40448639500012],
      [21.59669030000012, 60.98078034100014]
    ],
    "capacity": {
      "coal": 0,
      "gas": 0,
      "nuclear": 0,
      "oil": 65.3,
      "wind": 16.56
    },
    "contributors": [
      "https://github.com/tmslaine",
      "https://github.com/systemcatch"
    ],
    "parsers": {
      "consumption": "AX.fetch_consumption",
      "price": "ENTSOE.fetch_price",
      "production": "AX.fetch_production"
    },
    "timezone": "Europe/Mariehamn"
  },
  "AZ": {
    "bounding_box": [
      [44.27455855300013, 37.892644755000035],
      [51.125743035000085, 42.390441590000094]
    ],
    "timezone": null
  },
  "BA": {
    "bounding_box": [
      [15.7500260759, 42.65],
      [19.59976, 45.2337767604]
    ],
    "capacity": {
      "coal": 1888,
      "hydro": 1747,
      "hydro storage": 440,
      "wind": 135
    },
    "contributors": [
      "https://github.com/corradio",
      "https://github.com/nessie2013"
    ],
    "parsers": {
      "consumption": "ENTSOE.fetch_consumption",
      "consumptionForecast": "ENTSOE.fetch_consumption_forecast",
      "generationForecast": "ENTSOE.fetch_generation_forecast",
      "price": "ENTSOE.fetch_price",
      "production": "ENTSOE.fetch_production",
      "productionPerModeForecast": "ENTSOE.fetch_wind_solar_forecasts"
    },
    "timezone": "Asia/Bahrain"
  },
  "BB": {
    "flag_file_name": "bb.png",
    "timezone": "America/Barbados"
  },
  "BD": {
    "bounding_box": [
      [87.52178959200009, 20.23871491100003],
      [93.14285119700017, 27.123544007000064]
    ],
    "contributors": [
      "https://github.com/systemcatch",
      "https://github.com/alixunderplatz"
    ],
    "parsers": {
      "production": "BD.fetch_production"
    },
    "timezone": "Asia/Dhaka"
  },
  "BE": {
    "_comment": "Biomass includes waste incineration",
    "bounding_box": [
      [2.51357303225, 49.5294835476],
      [6.15665815596, 51.4750237087]
    ],
    "capacity": {
      "biomass": 1046,
      "coal": 0,
      "gas": 7335,
      "geothermal": 0,
      "hydro": 177,
      "hydro storage": 1308,
      "nuclear": 5943,
      "oil": 280,
      "solar": 4788,
      "wind": 4883
    },
    "contributors": [
      "https://github.com/corradio",
      "https://github.com/nessie2013",
      "https://github.com/Fred-3000"
    ],
    "parsers": {
      "consumption": "ENTSOE.fetch_consumption",
      "consumptionForecast": "ENTSOE.fetch_consumption_forecast",
      "generationForecast": "ENTSOE.fetch_generation_forecast",
      "price": "ENTSOE.fetch_price",
      "production": "ENTSOE.fetch_production",
      "productionPerModeForecast": "ENTSOE.fetch_wind_solar_forecasts"
    },
    "timezone": "Europe/Brussels"
  },
  "BF": {
    "flag_file_name": "bf.png",
    "timezone": "Africa/Ouagadougou"
  },
  "BG": {
    "bounding_box": [
      [22.3805257504, 41.2344859889],
      [28.5580814959, 44.2349230007]
    ],
    "capacity": {
      "biomass": 80,
      "coal": 4365,
      "gas": 1371,
      "geothermal": 0,
      "hydro": 2737,
      "hydro storage": 931,
      "nuclear": 2000,
      "oil": 0,
      "solar": 1130,
      "wind": 701
    },
    "contributors": [
      "https://github.com/yurukov",
      "https://github.com/ultibo",
      "https://github.com/systemcatch",
      "https://github.com/bogomil",
      "https://github.com/Pantkowsky",
      "https://github.com/MindFreeze"
    ],
    "parsers": {
      "consumption": "ENTSOE.fetch_consumption",
      "consumptionForecast": "ENTSOE.fetch_consumption_forecast",
      "generationForecast": "ENTSOE.fetch_generation_forecast",
      "price": "ENTSOE.fetch_price",
      "production": "BG.fetch_production",
      "productionPerModeForecast": "ENTSOE.fetch_wind_solar_forecasts"
    },
    "timezone": null
  },
  "BH": {
    "bounding_box": [
      [49.94890384200005, 25.289536851000037],
      [51.14565981318161, 26.742580471000053]
    ],
    "capacity": {
      "solar": 6,
      "wind": 1
    },
    "contributors": ["https://github.com/q--", "https://github.com/nessie2013"],
    "parsers": {
      "consumption": "GCCIA.fetch_consumption"
    },
    "timezone": "Asia/Bahrain"
  },
  "BI": {
    "flag_file_name": "bi.png",
    "timezone": "Africa/Bujumbura"
  },
  "BJ": {
    "flag_file_name": "bj.png",
    "timezone": "Africa/Porto-Novo"
  },
  "BN": {
    "flag_file_name": "bn.png",
    "timezone": "Asia/Brunei"
  },
  "BO": {
    "bounding_box": [
      [-70.1664922699999, -23.397257587999945],
      [-56.965660766999946, -9.179821471999972]
    ],
    "capacity": {
      "biomass": 61,
      "hydro": 734.84,
      "nuclear": 0,
      "solar": 165.08,
      "unknown": 2501.03,
      "wind": 102.6
    },
    "contributors": [
      "https://github.com/igorarduin",
      "https://github.com/corradio",
      "https://github.com/skovhus"
    ],
    "parsers": {
      "generationForecast": "BO.fetch_generation_forecast",
      "production": "BO.fetch_production"
    },
    "timezone": "America/La_Paz"
  },
  "BR-CS": {
    "bounding_box": [
      [-67.33051469619625, -14.162844600948802],
      [-59.32226030077226, -7.500493258457112]
    ],
    "capacity": {
      "hydro": 58171,
      "nuclear": 1990,
      "solar": 1181,
      "unknown": 21193,
      "wind": 28
    },
    "contributors": [
      "https://github.com/alexanmtz",
      "https://github.com/corradio",
      "https://github.com/systemcatch",
      "https://github.com/nessie2013"
    ],
    "flag_file_name": "br.png",
    "parsers": {
      "production": "BR.fetch_production"
    },
    "timezone": null
  },
  "BR-N": {
    "bounding_box": [
      [-55.2979158185602, -1.7192017552567194],
      [-49.37304648399993, 4.941122259000181]
    ],
    "capacity": {
      "hydro": 22251,
      "solar": 5,
      "unknown": 3645,
      "wind": 426
    },
    "contributors": [
      "https://github.com/alexanmtz",
      "https://github.com/corradio",
      "https://github.com/systemcatch",
      "https://github.com/nessie2013"
    ],
    "flag_file_name": "br.png",
    "parsers": {
      "production": "BR.fetch_production"
    },
    "timezone": null
  },
  "BR-NE": {
    "bounding_box": [
      [-38.74484351301771, -12.068905937658784],
      [-35.90615240593988, -9.026808362815672]
    ],
    "capacity": {
      "hydro": 11032,
      "solar": 3215,
      "unknown": 8290,
      "wind": 16744
    },
    "contributors": [
      "https://github.com/alexanmtz",
      "https://github.com/corradio",
      "https://github.com/systemcatch",
      "https://github.com/nessie2013"
    ],
    "flag_file_name": "br.png",
    "parsers": {
      "production": "BR.fetch_production"
    },
    "timezone": null
  },
  "BR-S": {
    "bounding_box": [
      [-55.11244991099991, -27.20477792675979],
      [-47.53248898038211, -22.021725762533777]
    ],
    "capacity": {
      "hydro": 17252,
      "solar": 9,
      "unknown": 4252,
      "wind": 2022
    },
    "contributors": [
      "https://github.com/alexanmtz",
      "https://github.com/corradio",
      "https://github.com/systemcatch",
      "https://github.com/nessie2013"
    ],
    "flag_file_name": "br.png",
    "parsers": {
      "production": "BR.fetch_production"
    },
    "timezone": null
  },
  "BS": {
    "flag_file_name": "bs.png",
    "timezone": "America/Nassau"
  },
  "BT": {
    "flag_file_name": "bt.png",
    "timezone": "Asia/Thimphu"
  },
  "BW": {
    "flag_file_name": "bw.png",
    "timezone": "Africa/Gaborone"
  },
  "BY": {
    "_comment": "biomass includes 24.4 MW of biogas and 6.6 MW of biomass. gas includes 1273 CHP",
    "bounding_box": [
      [23.1994938494, 51.3195034857],
      [32.6936430193, 56.1691299506]
    ],
    "capacity": {
      "biomass": 31,
      "coal": 0,
      "gas": 9468,
      "hydro": 73,
      "hydro storage": 0,
      "nuclear": 0,
      "oil": 447,
      "solar": 50.9,
      "wind": 70.4
    },
    "contributors": ["https://github.com/admetny"],
    "parsers": {
      "consumption": "ENTSOE.fetch_consumption",
      "consumptionForecast": "ENTSOE.fetch_consumption_forecast",
      "generationForecast": "ENTSOE.fetch_generation_forecast",
      "price": "ENTSOE.fetch_price",
      "production": "ENTSOE.fetch_production",
      "productionPerModeForecast": "ENTSOE.fetch_wind_solar_forecasts"
    },
    "timezone": null
  },
  "BZ": {
    "bounding_box": [
      [-89.73651220799991, 15.379651999000075],
      [-87.28307044199994, 18.99075876900004]
    ],
    "timezone": null
  },
  "CA-AB": {
    "bounding_box": [
      [-120.50101599759016, 48.4925145470001],
      [-109.49932108789892, 60.50005890629359]
    ],
    "capacity": {
      "geothermal": 0,
      "hydro storage": 0,
      "nuclear": 0,
      "oil": 0
    },
    "contributors": ["https://github.com/mlucchini"],
    "flag_file_name": "ca.png",
    "parsers": {
      "price": "CA_AB.fetch_price",
      "production": "CA_AB.fetch_production"
    },
    "timezone": null
  },
  "CA-BC": {
    "bounding_box": [
      [-139.56020662181913, 47.80609772300011],
      [-113.53745235883926, 60.50005890629359]
    ],
    "capacity": {
      "biomass": 838,
      "gas": 507,
      "hydro": 15898,
      "solar": 1,
      "wind": 704
    },
    "contributors": ["https://github.com/daveachuk"],
    "flag_file_name": "ca.png",
    "timezone": null
  },
  "CA-MB": {
    "bounding_box": [
      [-102.50159786704786, 48.492669576869844],
      [-88.44699962056833, 60.500059011375754]
    ],
    "capacity": {
      "coal": 110,
      "gas": 342,
      "hydro": 5249,
      "oil": 10,
      "wind": 237
    },
    "flag_file_name": "ca.png",
    "timezone": null
  },
  "CA-NB": {
    "_comment": "gas includes an 88 MW cogeneration plant",
    "bounding_box": [
      [-69.56355977593142, 44.102757112000205],
      [-63.27110755099994, 48.57514069200005]
    ],
    "capacity": {
      "biomass": 38,
      "coal": 467,
      "gas": 378,
      "hydro": 950,
      "nuclear": 660,
      "oil": 1497,
      "wind": 294
    },
    "contributors": ["https://github.com/jarek"],
    "flag_file_name": "ca.png",
    "parsers": {
      "production": "CA_NB.fetch_production"
    },
    "timezone": null
  },
  "CA-NL-LB": {
    "bounding_box": [
      [-68.3084780847808, 50.91899500027512],
      [-55.14755647556471, 60.80458831011339]
    ],
    "flag_file_name": "ca.png",
    "timezone": "America/St_Johns"
  },
  "CA-NL-NF": {
    "_comment": "5428 MW of hydro is Churchill Falls Generating Station, electricity from which is mostly sold to Quebec and might not appear on balance sheets",
    "bounding_box": [
      [-59.89879398793984, 46.117712095699915],
      [-52.12712627126267, 53.850894675202525]
    ],
    "flag_file_name": "ca.png",
    "timezone": "America/St_Johns"
  },
  "CA-NS": {
    "_comment": "http://www.nspower.ca/en/home/about-us/todayspower.aspx HTML source says available capacity is 2453 MW and wind capacity 567 MW",
    "bounding_box": [
      [-66.82774817599997, 42.92206452000019],
      [-59.188628709999904, 47.53481679900011]
    ],
    "capacity": {
      "biomass": 90.1,
      "coal": 1232,
      "gas": 637,
      "hydro": 418,
      "wind": 567
    },
    "contributors": ["https://github.com/jarek", "https://github.com/corradio"],
    "flag_file_name": "ca.png",
    "parsers": {
      "production": "CA_NS.fetch_production"
    },
    "timezone": "America/Halifax"
  },
  "CA-NT": {
    "bounding_box": [
      [-136.94538692906352, 59.5000589062935],
      [-101.48658586274732, 79.26634349200017]
    ],
    "flag_file_name": "ca.png",
    "timezone": null
  },
  "CA-NU": {
    "bounding_box": [
      [-121.1808194650578, 51.41864655200018],
      [-60.585479295999846, 83.61652252800013]
    ],
    "flag_file_name": "ca.png",
    "timezone": null
  },
  "CA-ON": {
    "bounding_box": [
      [-95.66119498965699, 41.229466804384714],
      [-73.84780324445131, 57.36127350500004]
    ],
    "capacity": {
      "biomass": 295,
      "coal": 0,
      "gas": 11317,
      "hydro": 8918,
      "nuclear": 13009,
      "solar": 478,
      "wind": 4786
    },
    "contributors": [
      "https://github.com/corradio",
      "https://github.com/jarek",
      "https://github.com/scriptator",
      "https://github.com/felixvanoost"
    ],
    "flag_file_name": "ca.png",
    "parsers": {
      "price": "CA_ON.fetch_price",
      "production": "CA_ON.fetch_production"
    },
    "timezone": "America/Toronto"
  },
  "CA-PE": {
    "bounding_box": [
      [-64.9168188139999, 45.4507510440001],
      [-61.47695878799993, 47.567328192000076]
    ],
    "capacity": {
      "oil": 179,
      "wind": 203.6
    },
    "contributors": [
      "https://github.com/reinvented",
      "https://github.com/jarek"
    ],
    "flag_file_name": "ca.png",
    "parsers": {
      "production": "CA_PE.fetch_production"
    },
    "timezone": "America/Halifax"
  },
  "CA-QC": {
    "bounding_box": [
      [-80.26561438699991, 44.49802968400007],
      [-56.60087602420913, 63.0938174500001]
    ],
    "capacity": {
      "biomass": 374,
      "coal": 0,
      "gas": 436,
      "geothermal": 0,
      "hydro": 40211,
      "nuclear": 0,
      "oil": 131,
      "solar": 10,
      "unknown": 1056,
      "wind": 3772
    },
    "contributors": [
      "https://github.com/jarek",
      "https://github.com/pjakobsen",
      "https://github.com/madsnedergaard",
      "https://github.com/KabelWlan"
    ],
    "flag_file_name": "ca.png",
    "parsers": {
      "consumption": "CA_QC.fetch_consumption",
      "production": "CA_QC.fetch_production"
    },
    "timezone": "America/Toronto"
  },
  "CA-SK": {
    "bounding_box": [
      [-110.49997270417693, 48.49261789994816],
      [-100.86433964677866, 60.50005890629359]
    ],
    "capacity": {
      "coal": 1530,
      "gas": 1824,
      "hydro": 864,
      "wind": 221
    },
    "flag_file_name": "ca.png",
    "timezone": "America/Regina"
  },
  "CA-YT": {
    "bounding_box": [
      [-141.50554863710892, 59.500058906146876],
      [-123.31910336003193, 70.15420156500005]
    ],
    "capacity": {
      "hydro": 92
    },
    "contributors": [
      "https://github.com/jarek",
      "https://github.com/nessie2013"
    ],
    "flag_file_name": "ca.png",
    "parsers": {
      "production": "CA_YT.fetch_production"
    },
    "timezone": "America/Whitehorse"
  },
  "CD": {
    "flag_file_name": "cd.png",
    "timezone": "Africa/Kinshasa"
  },
  "CF": {
    "flag_file_name": "cf.png",
    "timezone": "Africa/Bangui"
  },
  "CG": {
    "flag_file_name": "cg.png",
    "timezone": "Africa/Brazzaville"
  },
  "CH": {
    "bounding_box": [
      [5.9559111595, 45.8179931641],
      [10.4920501709, 47.808380127]
    ],
    "capacity": {
      "biomass": 635,
      "coal": 0,
      "gas": 289.6,
      "geothermal": 0,
      "hydro": 11184.2,
      "hydro storage": 4485,
      "nuclear": 3014.6,
      "oil": 0.4,
      "solar": 2972.8,
      "wind": 88.6
    },
    "contributors": [
      "https://github.com/corradio",
      "https://github.com/postronium",
      "https://github.com/Kikof2",
      "https://github.com/KabelWlan"
    ],
    "disclaimer": "Data for the electricity consumption and generation mix is based on estimates stemming from different data sources. As such, it may diverge from aggregated public statistics of the Swiss Federal Office for Energy.",
    "parsers": {
      "consumption": "ENTSOE.fetch_consumption",
      "consumptionForecast": "ENTSOE.fetch_consumption_forecast",
      "generationForecast": "ENTSOE.fetch_generation_forecast",
      "price": "ENTSOE.fetch_price",
      "production": "CH.fetch_production",
      "productionPerModeForecast": "ENTSOE.fetch_wind_solar_forecasts"
    },
    "timezone": null
  },
  "CI": {
    "flag_file_name": "ci.png",
    "timezone": "Africa/Abidjan"
  },
  "CL-CHP": {
    "bounding_box": [
      [-109.95372473899994, -27.701429945999905],
      [-104.95954342399995, -25.95549895599993]
    ],
    "capacity": {
      "oil": 8.05,
      "solar": 0.128
    },
    "contributors": ["https://github.com/autipial"],
    "timezone": "Pacific/Easter"
  },
  "CL-SEA": {
    "bounding_box": [
      [-76.21141516799992, -49.75087001999994],
      [-70.62239823399997, -43.0301774319999]
    ],
    "timezone": "America/Santiago"
  },
  "CL-SEM": {
    "bounding_box": [
      [-76.16104081899994, -56.4185042229999],
      [-65.92080644399994, -48.13730234199994]
    ],
    "timezone": "America/Punta_Arenas"
  },
  "CL-SEN": {
    "bounding_box": [
      [-74.90721594999991, -44.54499811646991],
      [-66.51396683799987, -17.006588197999946]
    ],
    "capacity": {
      "battery storage": 0,
      "biomass": 466,
      "coal": 4796,
      "gas": 4411,
      "geothermal": 79,
      "hydro": 6782,
      "hydro storage": 0,
      "nuclear": 0,
      "oil": 2920,
      "solar": 4476,
      "wind": 3131
    },
    "contributors": [
      "https://github.com/systemcatch",
      "https://github.com/alixunderplatz"
    ],
    "delays": {
      "production": 24
    },
    "parsers": {
      "production": "CL.fetch_production"
    },
    "timezone": "America/Santiago"
  },
  "CM": {
    "flag_file_name": "cm.png",
    "timezone": "Africa/Douala"
  },
  "CN": {
    "bounding_box": [
      [73.10225630700006, 15.27537669500009],
      [135.27257938700006, 54.06944447900007]
    ],
    "timezone": null
  },
  "CO": {
    "flag_file_name": "co.png",
    "timezone": "America/Bogota"
  },
  "CR": {
    "bounding_box": [
      [-85.94172543, 8.22502798099],
      [-82.5461962552, 11.2171192489]
    ],
    "capacity": {
      "geothermal": 473,
      "hydro": 2363,
      "nuclear": 0,
      "unknown": 69,
      "wind": 595
    },
    "contributors": [
      "https://github.com/corradio",
      "https://github.com/jarek",
      "https://github.com/mlucchini",
      "https://github.com/nessie2013"
    ],
    "parsers": {
      "production": "CR.fetch_production"
    },
    "timezone": null
  },
  "CU": {
    "flag_file_name": "cu.png",
    "timezone": "America/Havana"
  },
  "CV": {
    "flag_file_name": "cv.png",
    "timezone": "Atlantic/Cape_Verde"
  },
  "CY": {
    "bounding_box": [
      [32.2566671079, 34.5718694118],
      [34.0048808123, 35.1731247015]
    ],
    "capacity": {
      "biomass": 12.4,
      "coal": 0,
      "gas": 0,
      "geothermal": 0,
      "hydro": 0,
      "hydro storage": 0,
      "nuclear": 0,
      "oil": 1478,
      "solar": 262.7,
      "wind": 157.5
    },
    "contributors": [
      "https://github.com/ultibo",
      "https://github.com/veqtrus",
      "https://github.com/q--"
    ],
    "parsers": {
      "production": "CY.fetch_production"
    },
    "timezone": "Asia/Nicosia"
  },
  "CZ": {
    "bounding_box": [
      [12.2401111182, 48.5553052842],
      [18.8531441586, 51.1172677679]
    ],
    "capacity": {
      "biomass": 510,
      "coal": 9280,
      "gas": 1226,
      "geothermal": 0,
      "hydro": 1141,
      "hydro storage": 1172,
      "nuclear": 4040,
      "oil": 0,
      "solar": 2054,
      "unknown": 410,
      "wind": 338
    },
    "contributors": ["https://github.com/corradio"],
    "parsers": {
      "consumption": "ENTSOE.fetch_consumption",
      "consumptionForecast": "ENTSOE.fetch_consumption_forecast",
      "generationForecast": "ENTSOE.fetch_generation_forecast",
      "price": "ENTSOE.fetch_price",
      "production": "ENTSOE.fetch_production",
      "productionPerModeForecast": "ENTSOE.fetch_wind_solar_forecasts"
    },
    "timezone": "Europe/Prague"
  },
  "DE": {
    "_comment": "Hydro capacities from Fraunhofer include capacities in AT, CH, LU which are directly connected to the German grid. Fraunhofer has no values for geothermal and unknown - these are from BNetz",
    "bounding_box": [
      [5.8227539063, 47.2643200803],
      [15.0732421875, 55.1537662685]
    ],
    "capacity": {
      "battery storage": 280,
      "biomass": 8570,
      "coal": 43960,
      "gas": 30500,
      "geothermal": 47,
      "hydro": 4860,
      "hydro storage": 9810,
      "nuclear": 4055,
      "oil": 4380,
      "solar": 58410,
      "unknown": 3700,
      "wind": 64040
    },
    "contributors": [
      "https://github.com/corradio",
      "https://github.com/bohne13",
      "https://github.com/chiefymuc",
      "https://github.com/nessie2013",
      "https://github.com/IV1T3",
      "https://github.com/sin"
    ],
    "parsers": {
      "consumption": "ENTSOE.fetch_consumption",
      "consumptionForecast": "ENTSOE.fetch_consumption_forecast",
      "generationForecast": "ENTSOE.fetch_generation_forecast",
      "price": "ENTSOE.fetch_price",
      "production": "ENTSOE.fetch_production",
      "productionPerModeForecast": "ENTSOE.fetch_wind_solar_forecasts"
    },
    "timezone": "Europe/Berlin"
  },
  "DJ": {
    "flag_file_name": "dj.png",
    "timezone": "Africa/Djibouti"
  },
<<<<<<< HEAD
  "DK": {
    "bounding_box": [
      [
        7.60472,
        54.509132
      ],
      [
        13.30324,
        57.751949
      ]
    ],
    "capacity": {
      "biomass": 2391,
      "coal": 3165,
      "gas": 1621,
      "geothermal": 0,
      "hydro": 7,
      "hydro storage": 0,
      "nuclear": 0,
      "oil": 997,
      "solar": 1536,
      "wind": 6949
    },
    "contributors": [
      "https://github.com/corradio",
      "https://github.com/Manu1400"
    ],
    "parsers": {
      "consumption": "ENTSOE.fetch_consumption",
      "consumptionForecast": "ENTSOE.fetch_consumption_forecast",
      "generationForecast": "ENTSOE.fetch_generation_forecast",
      "price": "ENTSOE.fetch_price",
      "production": "ENTSOE.fetch_production",
      "productionPerModeForecast": "ENTSOE.fetch_wind_solar_forecasts"
    },
    "subZoneNames": [
      "DK-DK1",
      "DK-DK2"
    ],
    "timezone": "Europe/Copenhagen"
  },
=======
>>>>>>> 22db3c23
  "DK-BHM": {
    "bounding_box": [
      [14.7, 54.9],
      [15.2, 55.2]
    ],
    "capacity": {
      "wind": 30
    },
    "contributors": ["https://github.com/corradio"],
    "parsers": {
      "price": "ENTSOE.fetch_price",
      "production": "DK_BHM.fetch_production"
    },
    "timezone": "Europe/Copenhagen"
  },
  "DK-DK1": {
    "bounding_box": [
      [10.535889, 54.380557],
      [12.788086, 56.36525]
    ],
    "capacity": {
      "battery storage": 0,
      "biomass": 1015,
      "coal": 1943,
      "gas": 1018,
      "geothermal": 0,
      "hydro": 7,
      "hydro storage": 0,
      "nuclear": 0,
      "oil": 196,
      "solar": 1086,
      "wind": 5165
    },
    "contributors": [
      "https://github.com/corradio",
      "https://github.com/tmslaine"
    ],
    "parsers": {
      "consumption": "ENTSOE.fetch_consumption",
      "consumptionForecast": "ENTSOE.fetch_consumption_forecast",
      "generationForecast": "ENTSOE.fetch_generation_forecast",
      "price": "ENTSOE.fetch_price",
      "production": "ENTSOE.fetch_production",
      "productionPerModeForecast": "ENTSOE.fetch_wind_solar_forecasts",
      "productionPerUnit": "ENTSOE.fetch_production_per_units"
    },
    "timezone": "Europe/Copenhagen"
  },
  "DK-DK2": {
    "bounding_box": [
      [7.261963, 54.661124],
      [11.304932, 57.803798]
    ],
    "capacity": {
      "battery storage": 0,
      "biomass": 1376,
      "coal": 1222,
      "gas": 603,
      "geothermal": 0,
      "hydro": 0,
      "hydro storage": 0,
      "nuclear": 0,
      "oil": 801,
      "solar": 450,
      "wind": 1784
    },
    "contributors": [
      "https://github.com/corradio",
      "https://github.com/tmslaine"
    ],
    "parsers": {
      "consumption": "ENTSOE.fetch_consumption",
      "consumptionForecast": "ENTSOE.fetch_consumption_forecast",
      "generationForecast": "ENTSOE.fetch_generation_forecast",
      "price": "ENTSOE.fetch_price",
      "production": "ENTSOE.fetch_production",
      "productionPerModeForecast": "ENTSOE.fetch_wind_solar_forecasts",
      "productionPerUnit": "ENTSOE.fetch_production_per_units"
    },
    "timezone": "Europe/Copenhagen"
  },
  "DM": {
    "flag_file_name": "dm.png",
    "timezone": "America/Dominica"
  },
  "DO": {
    "bounding_box": [
      [-71.9451120673, 17.598564358],
      [-68.3179432848, 19.8849105901]
    ],
    "capacity": {
      "biomass": 30,
      "coal": 950,
      "gas": 678,
      "hydro": 623,
      "oil": 1938,
      "solar": 188,
      "wind": 370
    },
    "contributors": [
      "https://github.com/systemcatch",
      "https://github.com/nessie2013",
      "https://github.com/alixunderplatz"
    ],
    "parsers": {
      "production": "DO.fetch_production"
    },
    "timezone": "America/Santo_Domingo"
  },
  "DZ": {
    "flag_file_name": "dz.png",
    "timezone": "Africa/Algiers"
  },
  "EC": {
    "flag_file_name": "ec.png",
    "timezone": "America/Guayaquil"
  },
  "EE": {
    "bounding_box": [
      [23.3397953631, 57.4745283067],
      [28.1316992531, 59.6110903998]
    ],
    "capacity": {
      "biomass": 147,
      "coal": 1371,
      "gas": 119,
      "geothermal": 0,
      "hydro": 4,
      "hydro storage": 0,
      "nuclear": 0,
      "oil": 52,
      "solar": 370,
      "unknown": 13,
      "wind": 329
    },
    "contributors": [
      "https://github.com/corradio",
      "https://github.com/nessie2013"
    ],
    "parsers": {
      "consumption": "ENTSOE.fetch_consumption",
      "consumptionForecast": "ENTSOE.fetch_consumption_forecast",
      "generationForecast": "ENTSOE.fetch_generation_forecast",
      "price": "ENTSOE.fetch_price",
      "production": "ENTSOE.fetch_production",
      "productionPerModeForecast": "ENTSOE.fetch_wind_solar_forecasts"
    },
    "timezone": "Europe/Tallinn"
  },
  "EG": {
    "flag_file_name": "eg.png",
    "timezone": "Africa/Cairo"
  },
  "EH": {
    "flag_file_name": "eh.png",
    "timezone": "Africa/El_Aaiun"
  },
  "ER": {
    "flag_file_name": "er.png",
    "timezone": "Africa/Asmara"
  },
  "ES": {
    "_comment": "Hydro capacity from IRENA includes pumped storage generation capacity. Note: ENTSO-E (not used for hydro capacity) lists 5645 MW for pumped storage CONSUMPTION capacity, whereas GENERATION from pumped storage is included in 'hydro reservoir' category.",
    "bounding_box": [
      [-9.3603515625, 35.9957853864],
      [3.6474609375, 43.6758180933]
    ],
    "capacity": {
      "biomass": 1489,
      "coal": 3764,
      "gas": 30155,
      "geothermal": 0,
      "hydro": 17092,
      "hydro storage": 5645,
      "nuclear": 7117,
      "oil": 678,
      "solar": 16686,
      "unknown": 402,
      "wind": 27561
    },
    "contributors": [
      "https://github.com/brandongalbraith",
      "https://github.com/corradio",
      "https://github.com/JosepRey",
      "https://github.com/nessie2013",
      "https://github.com/KabelWlan"
    ],
    "flag_file_name": "es.png",
    "parsers": {
      "consumption": "ENTSOE.fetch_consumption",
      "consumptionForecast": "ENTSOE.fetch_consumption_forecast",
      "generationForecast": "ENTSOE.fetch_generation_forecast",
      "price": "ENTSOE.fetch_price",
      "production": "ENTSOE.fetch_production",
      "productionPerModeForecast": "ENTSOE.fetch_wind_solar_forecasts"
    },
    "timezone": "Europe/Madrid"
  },
  "ES-CN-FVLZ": {
    "bounding_box": [
      [-15.007069464999915, 27.55068594000015],
      [-12.91779537699989, 29.74331289300015]
    ],
    "contributors": [
      "https://github.com/hectorespert",
      "https://github.com/systemcatch"
    ],
    "flag_file_name": "es.png",
    "parsers": {
      "consumption": "ES_CN.fetch_consumption",
      "production": "ES_CN.fetch_production"
    },
    "timezone": "Atlantic/Canary"
  },
  "ES-CN-GC": {
    "bounding_box": [
      [-16.321766730999855, 27.23436107000005],
      [-14.863636847999885, 28.679754950000174]
    ],
    "contributors": [
      "https://github.com/hectorespert",
      "https://github.com/systemcatch"
    ],
    "flag_file_name": "es.png",
    "parsers": {
      "consumption": "ES_CN.fetch_consumption",
      "production": "ES_CN.fetch_production"
    },
    "timezone": "Atlantic/Canary"
  },
  "ES-CN-HI": {
    "bounding_box": [
      [-18.66722571499986, 27.14223867400007],
      [-17.379261847999913, 28.352036851000108]
    ],
    "capacity": {
      "hydro storage": 11.32,
      "oil": 11.78,
      "wind": 11.5
    },
    "contributors": [
      "https://github.com/hectorespert",
      "https://github.com/systemcatch"
    ],
    "flag_file_name": "es.png",
    "parsers": {
      "consumption": "ES_CN.fetch_consumption",
      "production": "ES_CN.fetch_production"
    },
    "timezone": "Atlantic/Canary"
  },
  "ES-CN-IG": {
    "bounding_box": [
      [-17.843376510999917, 27.51910613200006],
      [-16.598419696999883, 28.717716638000084]
    ],
    "capacity": {
      "oil": 22.8
    },
    "contributors": [
      "https://github.com/hectorespert",
      "https://github.com/systemcatch"
    ],
    "flag_file_name": "es.png",
    "parsers": {
      "consumption": "ES_CN.fetch_consumption",
      "production": "ES_CN.fetch_production"
    },
    "timezone": "Atlantic/Canary"
  },
  "ES-CN-LP": {
    "bounding_box": [
      [-18.502186652999853, 27.955389716000084],
      [-17.22104415999985, 29.355619032000007]
    ],
    "contributors": [
      "https://github.com/hectorespert",
      "https://github.com/systemcatch"
    ],
    "flag_file_name": "es.png",
    "parsers": {
      "consumption": "ES_CN.fetch_consumption",
      "production": "ES_CN.fetch_production"
    },
    "timezone": "Atlantic/Canary"
  },
  "ES-CN-TE": {
    "bounding_box": [
      [-17.416058089999865, 27.497096487000093],
      [-15.617746548999946, 29.08344147300015]
    ],
    "contributors": [
      "https://github.com/hectorespert",
      "https://github.com/systemcatch"
    ],
    "flag_file_name": "es.png",
    "parsers": {
      "consumption": "ES_CN.fetch_consumption",
      "production": "ES_CN.fetch_production"
    },
    "timezone": "Atlantic/Canary"
  },
  "ES-IB-FO": {
    "bounding_box": [
      [0.8828231130000861, 38.1386463070001],
      [2.082367384000122, 39.25535716400017]
    ],
    "contributors": [
      "https://github.com/hectorespert",
      "https://github.com/systemcatch",
      "https://github.com/alixunderplatz"
    ],
    "flag_file_name": "es.png",
    "parsers": {
      "consumption": "ES_IB.fetch_consumption",
      "production": "ES_IB.fetch_production"
    },
    "timezone": "Europe/Madrid"
  },
  "ES-IB-IZ": {
    "bounding_box": [
      [0.712168816000087, 38.33180940700015],
      [2.123057488000086, 39.618882554000066]
    ],
    "contributors": [
      "https://github.com/hectorespert",
      "https://github.com/systemcatch",
      "https://github.com/alixunderplatz"
    ],
    "flag_file_name": "es.png",
    "parsers": {
      "consumption": "ES_IB.fetch_consumption",
      "production": "ES_IB.fetch_production"
    },
    "timezone": "Europe/Madrid"
  },
  "ES-IB-MA": {
    "bounding_box": [
      [1.850759311000076, 38.76906972900008],
      [3.974375847000147, 40.46877676000017]
    ],
    "contributors": [
      "https://github.com/hectorespert",
      "https://github.com/systemcatch",
      "https://github.com/alixunderplatz"
    ],
    "flag_file_name": "es.png",
    "parsers": {
      "consumption": "ES_IB.fetch_consumption",
      "production": "ES_IB.fetch_production"
    },
    "timezone": "Europe/Madrid"
  },
  "ES-IB-ME": {
    "bounding_box": [
      [3.303151889000077, 39.31647370000019],
      [4.837087436000104, 40.57941315300016]
    ],
    "contributors": [
      "https://github.com/hectorespert",
      "https://github.com/systemcatch",
      "https://github.com/alixunderplatz"
    ],
    "flag_file_name": "es.png",
    "parsers": {
      "consumption": "ES_IB.fetch_consumption",
      "production": "ES_IB.fetch_production"
    },
    "timezone": "Europe/Madrid"
  },
  "ET": {
    "flag_file_name": "et.png",
    "timezone": "Africa/Addis_Ababa"
  },
  "FI": {
    "bounding_box": [
      [20.6455928891, 59.846373196],
      [31.5160921567, 70.1641930203]
    ],
    "capacity": {
      "biomass": 2009,
      "coal": 2798,
      "gas": 1935,
      "geothermal": 0,
      "hydro": 3167,
      "nuclear": 4372,
      "oil": 1051,
      "solar": 215,
      "unknown": 784,
      "wind": 3184
    },
    "contributors": [
      "https://github.com/corradio",
      "https://github.com/nessie2013"
    ],
    "parsers": {
      "consumption": "ENTSOE.fetch_consumption",
      "consumptionForecast": "ENTSOE.fetch_consumption_forecast",
      "generationForecast": "ENTSOE.fetch_generation_forecast",
      "price": "ENTSOE.fetch_price",
      "production": "ENTSOE.fetch_production",
      "productionPerModeForecast": "ENTSOE.fetch_wind_solar_forecasts",
      "productionPerUnit": "ENTSOE.fetch_production_per_units"
    },
    "timezone": "Europe/Helsinki"
  },
  "FJ": {
    "flag_file_name": "fj.png",
    "timezone": "Pacific/Fiji"
  },
  "FK": {
    "flag_file_name": "fk.png",
    "timezone": "Atlantic/Stanley"
  },
  "FM": {
    "flag_file_name": "fm.png",
    "timezone": "Pacific/Chuuk"
  },
  "FO": {
    "bounding_box": [
      [-8.144154425999943, 60.894110419000086],
      [-5.775786912999905, 62.89891185100005]
    ],
    "capacity": {
      "hydro": 39.4,
      "oil": 66.7,
      "wind": 18.3
    },
    "contributors": ["https://github.com/corradio", "https://github.com/q--"],
    "parsers": {
      "production": "FO.fetch_production"
    },
    "timezone": "Atlantic/Faroe"
  },
  "FR": {
    "bounding_box": [
      [-5.44921875, 42.3098154157],
      [8.2177734375, 51.2894059027]
    ],
    "capacity": {
      "battery storage": 7,
      "biomass": 1579,
      "coal": 1818,
      "gas": 12218,
      "geothermal": 16,
      "hydro": 18743.6955,
      "hydro storage": 5029.87,
      "nuclear": 61370,
      "oil": 2746,
      "solar": 12447,
      "unknown": 1366,
      "wind": 18549
    },
    "contributors": [
      "https://github.com/corradio",
      "https://github.com/lorrieq",
      "https://github.com/nessie2013"
    ],
    "parsers": {
      "consumption": "ENTSOE.fetch_consumption",
      "consumptionForecast": "ENTSOE.fetch_consumption_forecast",
      "generationForecast": "ENTSOE.fetch_generation_forecast",
      "price": "FR.fetch_price",
      "production": "FR.fetch_production",
      "productionPerModeForecast": "ENTSOE.fetch_wind_solar_forecasts"
    },
    "timezone": "Europe/Paris"
  },
  "FR-COR": {
    "bounding_box": [
      [8.361347, 41.315625],
      [9.90466, 43.047539]
    ],
    "capacity": {
      "biomass": 2.295,
      "gas": 125,
      "geothermal": 0,
      "hydro": 223.266,
      "oil": 224,
      "solar": 145.123,
      "wind": 18
    },
    "contributors": ["https://github.com/PETILLON-Sebastien"],
    "parsers": {
      "price": "FR_O.fetch_price",
      "production": "FR_O.fetch_production"
    },
    "timezone": "Europe/Paris"
  },
  "GA": {
    "flag_file_name": "ga.png",
    "timezone": "Africa/Libreville"
  },
  "GB": {
    "_comment": "Key should be GB-GBN (see https://en.wikipedia.org/wiki/ISO_3166-2:GB)",
    "bounding_box": [
      [-8.173828125, 49.6462914122],
      [2.1533203125, 61.0795442346]
    ],
    "capacity": {
      "biomass": 4528,
      "coal": 5241,
      "gas": 39822,
      "geothermal": 0,
      "hydro": 1919,
      "hydro storage": 4309,
      "nuclear": 7888,
      "oil": 0,
      "solar": 13378,
      "unknown": 4708,
      "wind": 25097
    },
    "contributors": [
      "https://github.com/corradio",
      "https://github.com/lorrieq",
      "https://github.com/nessie2013",
      "https://github.com/AlexandreCouderc"
    ],
    "parsers": {
      "consumption": "ENTSOE.fetch_consumption",
      "consumptionForecast": "ENTSOE.fetch_consumption_forecast",
      "generationForecast": "ENTSOE.fetch_generation_forecast",
      "price": "GB.fetch_price",
      "production": "ELEXON.fetch_production",
      "productionPerModeForecast": "ENTSOE.fetch_wind_solar_forecasts"
    },
    "timezone": null
  },
  "GB-NIR": {
    "bounding_box": [
      [-8.673837442999911, 53.53457265800016],
      [-4.930775519999884, 55.81134674700017]
    ],
    "capacity": {
      "biomass": 35,
      "coal": 514,
      "gas": 1549,
      "oil": 316,
      "solar": 92,
      "wind": 995
    },
    "contributors": [
      "https://github.com/corradio",
      "https://github.com/systemcatch",
      "https://github.com/brunolajoie",
      "https://github.com/alixunderplatz",
      "https://github.com/nessie2013"
    ],
    "flag_file_name": "_Northern%20Ireland.png",
    "parsers": {
      "consumption": "ENTSOE.fetch_consumption",
      "consumptionForecast": "ENTSOE.fetch_consumption_forecast",
      "generationForecast": "ENTSOE.fetch_generation_forecast",
      "price": "ENTSOE.fetch_price",
      "production": "GB_NIR.fetch_production",
      "productionPerModeForecast": "ENTSOE.fetch_wind_solar_forecasts"
    },
    "timezone": null
  },
  "GB-ORK": {
    "bounding_box": [
      [-3.933338995999918, 58.2306989600001],
      [-1.8924861319999025, 59.86090729400016]
    ],
    "capacity": {
      "solar": 1.2,
      "wind": 48
    },
    "contributors": [
      "https://github.com/systemcatch",
      "https://github.com/maxbellec"
    ],
    "flag_file_name": "gb.png",
    "parsers": {
      "production": "GB_ORK.fetch_production"
    },
    "timezone": null
  },
  "GB-SHI": {
    "bounding_box": [
      [-2.612294074999852, 59.0141055360001],
      [-0.25479081899990774, 61.34788646000004]
    ],
    "contributors": [
      "https://github.com/systemcatch",
      "https://github.com/maxbellec"
    ],
    "flag_file_name": "gb.png",
    "timezone": null
  },
  "GE": {
    "_comment": "source:http://www.gse.com.ge/for-customers/data-from-the-power-system, gas incl. 13 MW of coal",
    "bounding_box": [
      [39.9550085793, 41.0644446885],
      [46.6379081561, 43.553104153]
    ],
    "capacity": {
      "gas": 1189,
      "hydro": 3439,
      "nuclear": 0,
      "wind": 21
    },
    "contributors": [
      "https://github.com/tmslaine",
      "https://github.com/alixunderplatz"
    ],
    "parsers": {
      "production": "GE.fetch_production"
    },
    "timezone": "Asia/Tbilisi"
  },
  "GF": {
    "bounding_box": [
      [-54.708003, 2.10212],
      [-51.595232, 5.78601]
    ],
    "capacity": {
      "biomass": 1.976,
      "gas": 80,
      "hydro": 119.13,
      "oil": 108,
      "solar": 44.879
    },
    "contributors": ["https://github.com/PETILLON-Sebastien"],
    "parsers": {
      "price": "FR_O.fetch_price",
      "production": "FR_O.fetch_production"
    },
    "timezone": "Europe/Paris"
  },
  "GH": {
    "flag_file_name": "gh.png",
    "timezone": "Africa/Accra"
  },
  "GL": {
    "flag_file_name": "gl.png",
    "timezone": "America/Nuuk"
  },
  "GM": {
    "flag_file_name": "gm.png",
    "timezone": "Africa/Banjul"
  },
  "GN": {
    "flag_file_name": "gn.png",
    "timezone": "Africa/Conakry"
  },
  "GP": {
    "bounding_box": [
      [-61.859314, 15.831168],
      [-60.992374, 16.56759]
    ],
    "capacity": {
      "biomass": 5.162,
      "gas": 100,
      "geothermal": 14.5,
      "hydro": 10.57,
      "oil": 329.7,
      "solar": 60.447,
      "wind": 26.26
    },
    "contributors": ["https://github.com/PETILLON-Sebastien"],
    "parsers": {
      "price": "FR_O.fetch_price",
      "production": "FR_O.fetch_production"
    },
    "timezone": "Europe/Paris"
  },
  "GQ": {
    "flag_file_name": "gq.png",
    "timezone": "Africa/Malabo"
  },
  "GR": {
    "bounding_box": [
      [20.1500159034, 34.9199876979],
      [26.6041955909, 41.8269046087]
    ],
    "capacity": {
      "biomass": 106,
      "coal": 2001,
      "gas": 5213,
      "geothermal": 0,
      "hydro": 2722,
      "hydro storage": 699,
      "nuclear": 0,
      "oil": 0,
      "solar": 3820,
      "unknown": 109,
      "wind": 4150
    },
    "contributors": ["https://github.com/corradio"],
    "parsers": {
      "consumption": "ENTSOE.fetch_consumption",
      "consumptionForecast": "ENTSOE.fetch_consumption_forecast",
      "generationForecast": "ENTSOE.fetch_generation_forecast",
      "price": "ENTSOE.fetch_price",
      "production": "ENTSOE.fetch_production",
      "productionPerModeForecast": "ENTSOE.fetch_wind_solar_forecasts"
    },
    "timezone": null
  },
  "GR-IS": {
    "bounding_box": [
      [23.018239780000044, 34.31500885600016],
      [26.821136915000068, 36.186957098000164]
    ],
    "timezone": null
  },
  "GS": {
    "flag_file_name": "gs.png",
    "timezone": "Atlantic/South_Georgia"
  },
  "GT": {
    "bounding_box": [
      [-92.2292486234, 13.7353376327],
      [-88.2250227526, 17.8193260767]
    ],
    "capacity": {
      "biomass": 1025.009,
      "coal": 584.7,
      "gas": 250.85,
      "geothermal": 49.2,
      "hydro": 1417.043,
      "oil": 711.218,
      "solar": 91,
      "wind": 75.9
    },
    "contributors": [
      "https://github.com/igorarduin",
      "https://github.com/corradio"
    ],
    "parsers": {
      "consumption": "GT.fetch_consumption",
      "production": "GT.fetch_production"
    },
    "timezone": null
  },
  "GU": {
    "flag_file_name": "gu.png",
    "timezone": "Pacific/Guam"
  },
  "GW": {
    "flag_file_name": "gw.png",
    "timezone": "Africa/Bissau"
  },
  "GY": {
    "flag_file_name": "gy.png",
    "timezone": "America/Guyana"
  },
  "HK": {
    "bounding_box": [
<<<<<<< HEAD
      [
        113.337331576,
        21.677069403000075
      ],
      [
        114.90129642000011,
        23.06394603200009
      ]
=======
      [113.337331576, 21.677069403000075],
      [114.90129642000011, 23.06394603200009]
>>>>>>> 22db3c23
    ],
    "flag_file_name": "hk.png",
    "timezone": "Asia/Hong_Kong"
  },
  "HM": {
    "flag_file_name": "hm.png",
    "timezone": "Asia/Karachi"
  },
  "HN": {
    "bounding_box": [
      [-90.5131, 13.029],
      [-82.4981, 17.4603]
    ],
    "capacity": {
      "biomass": 210,
      "coal": 135,
      "geothermal": 35,
      "hydro": 706,
      "nuclear": 0,
      "oil": 875,
      "solar": 451,
      "wind": 225
    },
    "contributors": ["https://github.com/alixunderplatz"],
    "parsers": {
      "production": "ENTE.fetch_production"
    },
    "timezone": "America/Tegucigalpa"
  },
  "HR": {
    "bounding_box": [
      [13.6569755388, 42.47999136],
      [19.3904757016, 46.5037509222]
    ],
    "capacity": {
      "biomass": 117,
      "coal": 217,
      "gas": 750,
      "geothermal": 10,
      "hydro": 1875,
      "hydro storage": 281,
      "oil": 75,
      "solar": 96,
      "unknown": 57,
      "wind": 925
    },
<<<<<<< HEAD
    "contributors": [
      "https://github.com/PaulCornelissen"
    ],
=======
    "contributors": ["https://github.com/PaulCornelissen"],
>>>>>>> 22db3c23
    "parsers": {
      "consumption": "ENTSOE.fetch_consumption",
      "consumptionForecast": "ENTSOE.fetch_consumption_forecast",
      "price": "ENTSOE.fetch_price",
      "production": "HOPS.fetch_production"
    },
    "timezone": "Europe/Belgrade"
  },
  "HT": {
    "flag_file_name": "ht.png",
    "timezone": "America/Port-au-Prince"
  },
  "HU": {
    "bounding_box": [
      [16.2022982113, 45.7594811061],
      [22.710531447, 48.6238540716]
    ],
    "capacity": {
      "biomass": 300,
      "coal": 1049,
      "gas": 4011,
      "geothermal": 3,
      "hydro": 58,
      "hydro storage": 0,
      "nuclear": 1910,
      "oil": 420,
      "solar": 1829,
      "unknown": 69,
      "wind": 323
    },
    "contributors": [
      "https://github.com/corradio",
      "https://github.com/nessie2013"
    ],
    "parsers": {
      "consumption": "ENTSOE.fetch_consumption",
      "consumptionForecast": "ENTSOE.fetch_consumption_forecast",
      "generationForecast": "ENTSOE.fetch_generation_forecast",
      "price": "ENTSOE.fetch_price",
      "production": "ENTSOE.fetch_production",
      "productionPerModeForecast": "ENTSOE.fetch_wind_solar_forecasts"
    },
    "timezone": "Europe/Budapest"
  },
  "ID": {
    "flag_file_name": "id.png",
    "timezone": "Asia/Jakarta",
    "bounding_box": [
<<<<<<< HEAD
      [
        94.51270592500003,
        -11.422621351999908
      ],
      [
        141.47762699400005,
        6.410101630000042
      ]
=======
      [94.51270592500003, -11.422621351999908],
      [141.47762699400005, 6.410101630000042]
>>>>>>> 22db3c23
    ]
  },
  "IE": {
    "_comment": "hydro incl. 292 MW pumped storage",
    "bounding_box": [
      [-9.97708574059, 51.6693012559],
      [-6.03298539878, 55.1316222195]
    ],
    "capacity": {
      "biomass": 109,
      "coal": 1199,
      "gas": 4265,
      "hydro": 216,
      "hydro storage": 292,
      "nuclear": 0,
      "oil": 1272,
      "solar": 36,
      "unknown": 647,
      "wind": 4172
    },
    "contributors": [
      "https://github.com/corradio",
      "https://github.com/nessie2013"
    ],
    "parsers": {
      "consumption": "ENTSOE.fetch_consumption",
      "consumptionForecast": "ENTSOE.fetch_consumption_forecast",
      "generationForecast": "ENTSOE.fetch_generation_forecast",
      "price": "ENTSOE.fetch_price",
      "production": "ENTSOE.fetch_production",
      "productionPerModeForecast": "ENTSOE.fetch_wind_solar_forecasts"
    },
    "timezone": "Europe/Dublin"
  },
  "IL": {
    "bounding_box": [
      [32.8841, 29.0121],
      [37.4557, 34.2585]
    ],
    "capacity": {
      "biomass": 27,
      "coal": 4840,
      "gas": 12776,
      "geothermal": 0,
      "hydro": 6.72,
      "hydro storage": 150,
      "nuclear": 0,
      "oil": 44,
      "solar": 1962,
      "unknown": 175,
      "wind": 28
    },
    "contributors": [
      "https://github.com/alixunderplatz",
      "https://github.com/jarek",
      "https://github.com/yuvalabou"
    ],
    "parsers": {
      "consumption": "IL.fetch_consumption",
      "price": "IL.fetch_price",
      "production": "IL.fetch_production"
    },
    "timezone": "Asia/Jerusalem"
  },
  "IM": {
    "flag_file_name": "im.png",
    "timezone": "Europe/Isle_of_Man"
  },
  "IN-AN": {
    "flag_file_name": "in.png",
    "timezone": "Asia/Kolkata"
  },
  "IN-AP": {
    "bounding_box": [
      [76.21948286304365, 12.131916612162016],
      [85.28003991000008, 20.391292628951703]
    ],
    "capacity": {
      "biomass": 506.9,
      "coal": 11590,
      "gas": 4898.5,
      "hydro": 1772.11,
      "nuclear": 0,
      "oil": 37,
      "solar": 4254.3,
      "wind": 4096.7
    },
    "contributors": ["https://github.com/hectorespert"],
    "flag_file_name": "in.png",
    "parsers": {
      "consumption": "IN_AP.fetch_consumption",
      "production": "IN_AP.fetch_production"
    },
    "timezone": null
  },
  "IN-AR": {
    "flag_file_name": "in.png",
    "timezone": "Asia/Kolkata"
  },
  "IN-AS": {
    "flag_file_name": "in.png",
    "timezone": "Asia/Kolkata"
  },
  "IN-BR": {
    "flag_file_name": "in.png",
    "timezone": "Asia/Kolkata"
  },
  "IN-CT": {
    "bounding_box": [
      [79.76055870971675, 17.276072903441786],
      [84.85333214706088, 24.640232245122036]
    ],
    "capacity": {
      "biomass": 269.9,
      "coal": 23688,
      "gas": 0,
      "hydro": 196,
      "nuclear": 0,
      "oil": 0,
      "solar": 252.5,
      "wind": 0
    },
    "contributors": ["https://github.com/hectorespert"],
    "flag_file_name": "in.png",
    "parsers": {
      "consumption": "IN_CT.fetch_consumption",
      "production": "IN_CT.fetch_production"
    },
    "timezone": null
  },
  "IN-DL": {
    "_comment": "biomass capacity is lower (16 MW) than generation from biomass, therefore not included",
    "bounding_box": [
      [76.3336877786681, 27.932605902840095],
      [77.83753299275344, 29.382087511129754]
    ],
    "capacity": {
      "biomass": 52,
      "coal": 0,
      "gas": 2208,
      "hydro": 0,
      "nuclear": 0,
      "oil": 0,
      "solar": 193,
      "wind": 0
    },
    "contributors": ["https://github.com/hectorespert"],
    "flag_file_name": "in.png",
    "parsers": {
      "consumption": "IN_DL.fetch_consumption",
      "production": "IN_DL.fetch_production"
    },
    "timezone": null
  },
  "IN-DN": {
    "flag_file_name": "in.png",
    "timezone": "Asia/Kolkata"
  },
  "IN-GA": {
    "flag_file_name": "in.png",
    "timezone": "Asia/Kolkata"
  },
  "IN-GJ": {
    "bounding_box": [
      [67.64340254000018, 19.572644470095213],
      [74.95905236227674, 25.208362942495825]
    ],
    "capacity": {
      "biomass": 77.3,
      "coal": 16092,
      "gas": 7551,
      "hydro": 2072.7,
      "nuclear": 440,
      "oil": 0,
      "solar": 5131.6,
      "wind": 8758.4
    },
    "contributors": ["https://github.com/sahitya-pavurala"],
    "flag_file_name": "in.png",
    "parsers": {
      "consumption": "IN_GJ.fetch_consumption",
      "production": "IN_GJ.fetch_production"
    },
    "timezone": "Asia/Kolkata"
  },
  "IN-HP": {
    "bounding_box": [
      [75.07784712064807, 29.88217682520036],
      [79.49706994002565, 33.7328555360541]
    ],
    "capacity": {
      "biomass": 9.2,
      "coal": 0,
      "gas": 0,
      "hydro": 10856.1,
      "nuclear": 0,
      "oil": 0,
      "solar": 45,
      "wind": 0
    },
    "contributors": ["https://github.com/willbeaufoy"],
    "flag_file_name": "in.png",
    "parsers": {
      "production": "IN_HP.fetch_production"
    },
    "timezone": "Asia/Kolkata"
  },
  "IN-HR": {
    "flag_file_name": "in.png",
    "timezone": "Asia/Kolkata"
  },
  "IN-JH": {
    "flag_file_name": "in.png",
    "timezone": "Asia/Kolkata"
  },
  "IN-JK": {
    "flag_file_name": "in.png",
    "timezone": "Asia/Kolkata"
  },
  "IN-KA": {
    "bounding_box": [
      [73.59115644600661, 11.125595607751208],
      [79.06898237493664, 18.96081146897413]
    ],
    "capacity": {
      "biomass": 1888.3,
      "coal": 9480,
      "gas": 0,
      "hydro": 4924.9,
      "nuclear": 880,
      "oil": 25.2,
      "solar": 7409.39,
      "wind": 4938.6
    },
    "contributors": ["https://github.com/hectorespert"],
    "flag_file_name": "in.png",
    "parsers": {
      "consumption": "IN_KA.fetch_consumption",
      "production": "IN_KA.fetch_production"
    },
    "timezone": null
  },
  "IN-KL": {
    "flag_file_name": "in.png",
    "timezone": "Asia/Kolkata"
  },
  "IN-MH": {
    "bounding_box": [
      [72.79941, 15.613079],
      [80.661984, 22.105644]
    ],
    "capacity": {
      "biomass": 2597,
      "coal": 24966,
      "gas": 3207.08,
      "hydro": 3047,
      "nuclear": 1400,
      "oil": 0,
      "solar": 2295,
      "unknown": 480.55,
      "wind": 5010.8
    },
    "comment": "partial source: installed capacity in Jun-2021 https://cea.nic.in/dashboard/?lang=en",
    "contributors": [
      "https://github.com/GitMatze",
      "https://github.com/alixunderplatz",
      "https://github.com/systemcatch",
      "https://github.com/Manu1400"
    ],
    "flag_file_name": "in.png",
    "parsers": {
      "production": "IN_MH.fetch_production"
    },
    "timezone": "Asia/Kolkata"
  },
  "IN-ML": {
    "flag_file_name": "in.png",
    "timezone": "Asia/Kolkata"
  },
  "IN-MN": {
    "flag_file_name": "in.png",
    "timezone": "Asia/Kolkata"
  },
  "IN-MP": {
    "flag_file_name": "in.png",
    "timezone": "Asia/Kolkata"
  },
  "IN-MZ": {
    "flag_file_name": "in.png",
    "timezone": "Asia/Kolkata"
  },
  "IN-NL": {
    "flag_file_name": "in.png",
    "timezone": "Asia/Kolkata"
  },
  "IN-OR": {
    "flag_file_name": "in.png",
    "timezone": "Asia/Kolkata"
  },
  "IN-PB": {
    "bounding_box": [
      [73.34234501100013, 29.059823920137802],
      [77.41037560365123, 33.016749376582425]
    ],
    "capacity": {
      "biomass": 484.3,
      "coal": 5680,
      "gas": 0,
      "hydro": 1269.6,
      "nuclear": 0,
      "oil": 0,
      "solar": 968.6,
      "wind": 0
    },
    "contributors": [
      "https://github.com/corradio",
      "https://github.com/hectorespert"
    ],
    "flag_file_name": "in.png",
    "parsers": {
      "consumption": "IN_PB.fetch_consumption",
      "production": "IN_PB.fetch_production"
    },
    "timezone": null
  },
  "IN-PY": {
    "flag_file_name": "in.png",
    "timezone": "Asia/Kolkata"
  },
  "IN-RJ": {
    "flag_file_name": "in.png",
    "timezone": "Asia/Kolkata"
  },
  "IN-SK": {
    "flag_file_name": "in.png",
    "timezone": "Asia/Kolkata"
  },
  "IN-TN": {
    "flag_file_name": "in.png",
    "timezone": "Asia/Kolkata"
  },
  "IN-TR": {
    "flag_file_name": "in.png",
    "timezone": "Asia/Kolkata"
  },
  "IN-UP": {
    "bounding_box": [
      [76.5581702012937, 23.411047268416667],
      [85.11243777868054, 30.902020574789645]
    ],
    "capacity": {
      "biomass": 2117.3,
      "coal": 23729,
      "gas": 1493.1,
      "hydro": 550.7,
      "nuclear": 440,
      "oil": 0,
      "solar": 1840.3,
      "wind": 0
    },
    "contributors": [
      "https://github.com/sahitya-pavurala",
      "https://github.com/pierresegonne"
    ],
    "flag_file_name": "in.png",
    "parsers": {
      "consumption": "IN_UP.fetch_consumption",
      "production": "IN_UP.fetch_production"
    },
    "timezone": "Asia/Kolkata"
  },
  "IN-UT": {
    "bounding_box": [
      [77.611412, 28.542876],
      [80.940177, 31.292794]
    ],
    "capacity": {
      "biomass": 130.2,
      "coal": 0,
      "gas": 450,
      "hydro": 4069.7,
      "nuclear": 0,
      "oil": 0,
      "solar": 398.3,
      "wind": 0
    },
    "contributors": [
      "https://github.com/alixunderplatz",
      "https://github.com/lorrieq"
    ],
    "flag_file_name": "in.png",
    "parsers": {
      "production": "IN_UT.fetch_production"
    },
    "timezone": "Asia/Kolkata"
  },
  "IN-WB": {
    "flag_file_name": "in.png",
    "timezone": "Asia/Kolkata"
  },
  "IQ": {
    "bounding_box": [
      [38.27451135200005, 28.56313669900004],
      [49.059255405000044, 37.562000619000116]
    ],
    "capacity": {},
    "contributors": [
      "https://github.com/alixunderplatz",
      "https://github.com/systemcatch",
      "https://github.com/byronwilliams"
    ],
    "flag_file_name": "iq.png",
    "parsers": {
      "consumption": "IQ.fetch_consumption",
      "production": "IQ.fetch_production"
    },
    "timezone": "Asia/Baghdad"
  },
  "IQ-KUR": {
    "bounding_box": [
      [41.85723840300011, 34.01280325000005],
      [46.827073608000035, 37.87549753800006]
    ],
    "timezone": null
  },
  "IR": {
    "bounding_box": [
      [43.51486332200011, 24.559408165000036],
      [63.81962813300004, 40.271526998000084]
    ],
    "timezone": null
  },
  "IS": {
    "bounding_box": [
      [-24.3261840479, 63.4963829617],
      [-13.609732225, 66.5267923041]
    ],
    "capacity": {
      "biomass": 0,
      "coal": 0,
      "gas": 0,
      "geothermal": 753,
      "hydro": 2095,
      "nuclear": 0,
      "oil": 117,
      "solar": 0,
      "unknown": 0,
      "wind": 2
    },
    "contributors": [
      "https://github.com/corradio",
      "https://github.com/SNPerkin",
      "https://github.com/nessie2013"
    ],
    "flag_file_name": "is.png",
    "parsers": {
      "production": "IS.fetch_production"
    },
    "timezone": null
  },
  "IT-CNO": {
    "bounding_box": [
      [9.186982333667714, 41.81872803200014],
      [14.40552664686598, 44.982966555562086]
    ],
    "capacity": {
      "biomass": 199.5,
      "coal": 0,
      "gas": 2427.1,
      "geothermal": 817.1,
      "hydro": 620.9,
      "hydro storage": 0,
      "nuclear": 0,
      "oil": 16,
      "solar": 1984.2,
      "wind": 162.7
    },
    "contributors": [
      "https://github.com/corradio",
      "https://github.com/nessie2013"
    ],
    "parsers": {
      "consumption": "ENTSOE.fetch_consumption",
      "consumptionForecast": "ENTSOE.fetch_consumption_forecast",
      "generationForecast": "ENTSOE.fetch_generation_forecast",
      "price": "ENTSOE.fetch_price",
      "production": "ENTSOE.fetch_production",
      "productionPerModeForecast": "ENTSOE.fetch_wind_solar_forecasts"
    },
    "timezone": "Europe/Rome"
  },
  "IT-CSO": {
    "bounding_box": [
      [10.951496463496312, 39.49396986000008],
      [16.29054702002901, 43.40156077856554]
    ],
    "capacity": {
      "biomass": 487.2,
      "coal": 1845,
      "gas": 7758.8,
      "geothermal": 0,
      "hydro": 1598.6,
      "hydro storage": 1708.7,
      "nuclear": 0,
      "oil": 96,
      "solar": 3547.5,
      "wind": 2085.7
    },
    "contributors": [
      "https://github.com/corradio",
      "https://github.com/nessie2013"
    ],
    "parsers": {
      "consumption": "ENTSOE.fetch_consumption",
      "consumptionForecast": "ENTSOE.fetch_consumption_forecast",
      "generationForecast": "ENTSOE.fetch_generation_forecast",
      "price": "ENTSOE.fetch_price",
      "production": "ENTSOE.fetch_production",
      "productionPerModeForecast": "ENTSOE.fetch_wind_solar_forecasts"
    },
    "timezone": "Europe/Rome"
  },
  "IT-NO": {
    "bounding_box": [
      [6.1027283120000675, 43.24286154752235],
      [14.394686320000034, 47.585214945000075]
    ],
    "capacity": {
      "biomass": 2569.3,
      "coal": 1750,
      "gas": 25614.4,
      "geothermal": 0,
      "hydro": 12047.4,
      "hydro storage": 4799.8,
      "nuclear": 0,
      "oil": 30,
      "solar": 9649.7,
      "wind": 146.2
    },
    "contributors": [
      "https://github.com/corradio",
      "https://github.com/nessie2013"
    ],
    "parsers": {
      "consumption": "ENTSOE.fetch_consumption",
      "consumptionForecast": "ENTSOE.fetch_consumption_forecast",
      "generationForecast": "ENTSOE.fetch_generation_forecast",
      "price": "ENTSOE.fetch_price",
      "production": "ENTSOE.fetch_production",
      "productionPerModeForecast": "ENTSOE.fetch_wind_solar_forecasts"
    },
    "timezone": "Europe/Rome"
  },
  "IT-SAR": {
    "bounding_box": [
      [7.633799675000148, 38.36432526200005],
      [10.326670769000089, 41.76264069200013]
    ],
    "capacity": {
      "biomass": 113.9,
      "coal": 966,
      "gas": 995.9,
      "geothermal": 0,
      "hydro": 226.4,
      "hydro storage": 240,
      "nuclear": 0,
      "oil": 251,
      "solar": 973.8,
      "wind": 1087.5
    },
    "contributors": [
      "https://github.com/corradio",
      "https://github.com/nessie2013"
    ],
    "parsers": {
      "consumption": "ENTSOE.fetch_consumption",
      "consumptionForecast": "ENTSOE.fetch_consumption_forecast",
      "generationForecast": "ENTSOE.fetch_generation_forecast",
      "price": "ENTSOE.fetch_price",
      "production": "ENTSOE.fetch_production",
      "productionPerModeForecast": "ENTSOE.fetch_wind_solar_forecasts"
    },
    "timezone": "Europe/Rome"
  },
  "IT-SIC": {
    "bounding_box": [
      [11.422211134000122, 34.98924388200004],
      [16.151621941000144, 39.311957098000164]
    ],
    "capacity": {
      "biomass": 72.7,
      "coal": 0,
      "gas": 4460.9,
      "geothermal": 0,
      "hydro": 151.6,
      "hydro storage": 580,
      "nuclear": 0,
      "oil": 866,
      "solar": 1486.6,
      "wind": 1925.2
    },
    "contributors": [
      "https://github.com/corradio",
      "https://github.com/nessie2013"
    ],
    "parsers": {
      "consumptionForecast": "ENTSOE.fetch_consumption_forecast",
      "generationForecast": "ENTSOE.fetch_generation_forecast",
      "price": "ENTSOE.fetch_price",
      "production": "ENTSOE.fetch_production",
      "productionPerModeForecast": "ENTSOE.fetch_wind_solar_forecasts"
    },
    "timezone": "Europe/Rome"
  },
  "IT-SO": {
    "bounding_box": [
      [13.445700757783754, 37.419012762000136],
      [19.01742597700013, 42.57794649582388]
    ],
    "capacity": {
      "biomass": 663.4,
      "coal": 2420,
      "gas": 9135.2,
      "geothermal": 0,
      "hydro": 1014.2,
      "hydro storage": 0,
      "nuclear": 0,
      "oil": 66,
      "solar": 4008.3,
      "wind": 5499.5
    },
    "contributors": [
      "https://github.com/corradio",
      "https://github.com/nessie2013"
    ],
    "parsers": {
      "consumptionForecast": "ENTSOE.fetch_consumption_forecast",
      "generationForecast": "ENTSOE.fetch_generation_forecast",
      "price": "ENTSOE.fetch_price",
      "production": "ENTSOE.fetch_production_aggregate",
      "productionPerModeForecast": "ENTSOE.fetch_wind_solar_forecasts"
    },
    "timezone": "Europe/Rome"
  },
  "JM": {
    "flag_file_name": "jm.png",
    "timezone": "America/Jamaica"
  },
  "JO": {
    "flag_file_name": "jo.png",
    "timezone": "Asia/Amman"
  },
  "JP-CB": {
    "bounding_box": [
      [135.84, 33.82],
      [138.72, 37.17]
    ],
    "contributors": [
      "https://github.com/tmslaine",
      "https://github.com/lorrieq"
    ],
    "parsers": {
      "consumptionForecast": "JP.fetch_consumption_forecast",
      "price": "JP.fetch_price",
      "production": "JP.fetch_production"
    },
    "timezone": "Asia/Tokyo"
  },
  "JP-CG": {
    "bounding_box": [
      [130.66, 33.585],
      [134.54, 35.74]
    ],
    "contributors": [
      "https://github.com/tmslaine",
      "https://github.com/lorrieq"
    ],
    "parsers": {
      "consumptionForecast": "JP.fetch_consumption_forecast",
      "price": "JP.fetch_price",
      "production": "JP.fetch_production"
    },
    "timezone": "Asia/Tokyo"
  },
  "JP-HKD": {
    "bounding_box": [
      [139.35, 41.3],
      [146, 45.97]
    ],
    "contributors": [
      "https://github.com/tmslaine",
      "https://github.com/lorrieq"
    ],
    "parsers": {
      "consumptionForecast": "JP.fetch_consumption_forecast",
      "price": "JP.fetch_price",
      "production": "JP.fetch_production"
    },
    "timezone": "Asia/Tokyo"
  },
  "JP-HR": {
    "bounding_box": [
      [135.8, 35.39],
      [137.75, 37.9]
    ],
    "contributors": [
      "https://github.com/tmslaine",
      "https://github.com/lorrieq"
    ],
    "parsers": {
      "consumptionForecast": "JP.fetch_consumption_forecast",
      "price": "JP.fetch_price",
      "production": "JP.fetch_production"
    },
    "timezone": "Asia/Tokyo"
  },
  "JP-KN": {
    "bounding_box": [
      [134.24, 33.29],
      [136.38, 36.01]
    ],
    "capacity": {
      "biomass": 0,
      "coal": 2301,
      "gas": 17222,
      "hydro": 3540,
      "hydro storage": 5234,
      "nuclear": 9768,
      "oil": 7800,
      "solar": 4962,
      "wind": 146
    },
    "contributors": [
      "https://github.com/tmslaine",
      "https://github.com/lorrieq",
      "https://github.com/kongkille"
    ],
    "parsers": {
      "consumptionForecast": "JP.fetch_consumption_forecast",
      "price": "JP.fetch_price",
      "production": "JP_KN.fetch_production"
    },
    "timezone": "Asia/Tokyo"
  },
  "JP-KY": {
    "bounding_box": [
      [128.29, 27.03],
      [131.89, 35.11]
    ],
    "contributors": [
      "https://github.com/tmslaine",
      "https://github.com/lorrieq"
    ],
    "parsers": {
      "consumptionForecast": "JP.fetch_consumption_forecast",
      "price": "JP.fetch_price",
      "production": "JP-KY.fetch_production"
    },
    "timezone": "Asia/Tokyo"
  },
  "JP-ON": {
    "bounding_box": [
      [122.43816165500004, 23.756984768000052],
      [131.82789147200003, 28.368963934000078]
    ],
    "contributors": [
      "https://github.com/tmslaine",
      "https://github.com/lorrieq"
    ],
    "parsers": {
      "consumptionForecast": "JP.fetch_consumption_forecast",
      "price": "JP.fetch_price",
      "production": "JP.fetch_production"
    },
    "timezone": "Asia/Tokyo"
  },
  "JP-SK": {
    "bounding_box": [
      [132.15, 32.53],
      [134.69, 34.63]
    ],
    "contributors": [
      "https://github.com/tmslaine",
      "https://github.com/lorrieq"
    ],
    "parsers": {
      "consumptionForecast": "JP.fetch_consumption_forecast",
      "price": "JP.fetch_price",
      "production": "JP.fetch_production"
    },
    "timezone": "Asia/Tokyo"
  },
  "JP-TH": {
    "bounding_box": [
      [137.65, 36.65],
      [142, 41.66]
    ],
    "contributors": [
      "https://github.com/tmslaine",
      "https://github.com/lorrieq"
    ],
    "parsers": {
      "consumptionForecast": "JP.fetch_consumption_forecast",
      "price": "JP.fetch_price",
      "production": "JP.fetch_production"
    },
    "timezone": "Asia/Tokyo"
  },
  "JP-TK": {
    "bounding_box": [
      [138.5, 34.52],
      [141.16, 37.17]
    ],
    "capacity": {
      "biomass": 440,
      "coal": 8370,
      "gas": 48124,
      "hydro": 3150,
      "hydro storage": 7150,
      "nuclear": 0,
      "oil": 10050,
      "solar": 11900,
      "wind": 440
    },
    "contributors": [
      "https://github.com/tmslaine",
      "https://github.com/lorrieq"
    ],
    "parsers": {
      "consumptionForecast": "JP.fetch_consumption_forecast",
      "price": "JP.fetch_price",
      "production": "JP.fetch_production"
    },
    "timezone": "Asia/Tokyo"
  },
  "KE": {
    "flag_file_name": "ke.png",
    "timezone": "Africa/Nairobi"
  },
  "KG": {
    "flag_file_name": "kg.png",
    "timezone": "Asia/Bishkek"
  },
  "KH": {
    "flag_file_name": "kh.png",
    "timezone": "Asia/Phnom_Penh"
  },
  "KM": {
    "flag_file_name": "km.png",
    "timezone": "Indian/Comoro"
  },
  "KP": {
    "flag_file_name": "kp.png",
    "timezone": "Asia/Pyongyang"
  },
  "KR": {
    "bounding_box": [
      [126.11, 34.39],
      [129.46, 38.61]
    ],
    "capacity": {
      "biomass": 1446,
      "coal": 37338,
      "gas": 41828,
      "hydro": 1806,
      "hydro storage": 4700,
      "nuclear": 23250,
      "oil": 960,
      "solar": 18709,
      "wind": 1727
    },
    "contributors": [
      "https://github.com/systemcatch",
      "https://github.com/alixunderplatz",
      "https://github.com/IV1T3"
    ],
    "parsers": {
      "consumption": "KR.fetch_consumption",
      "production": "KR.fetch_production",
      "price": "KR.fetch_price"
    },
    "timezone": "Asia/Seoul"
  },
  "KW": {
    "bounding_box": [
      [46.155, 28.3985],
      [48.7948, 30.4747]
    ],
    "capacity": {
      "gas": 6525,
      "oil": 8550,
      "solar": 93,
      "wind": 12
    },
    "contributors": [
      "https://github.com/alixunderplatz",
      "https://github.com/nessie2013"
    ],
    "parsers": {
      "consumption": "KW.fetch_consumption",
      "production": "KW.fetch_production"
    },
    "timezone": "Asia/Kuwait"
  },
  "KZ": {
    "bounding_box": [
      [45.97827884900005, 40.08465566000011],
      [87.82379602100013, 55.93455027300003]
    ],
    "timezone": null
  },
  "LA": {
    "flag_file_name": "la.png",
    "timezone": "Asia/Vientiane"
  },
  "LB": {
    "flag_file_name": "lb.png",
    "timezone": "Asia/Beirut"
  },
  "LC": {
    "flag_file_name": "lc.png",
    "timezone": "America/St_Lucia"
  },
  "LI": {
    "flag_file_name": "li.png",
    "timezone": "Europe/Vaduz"
  },
  "LK": {
    "flag_file_name": "lk.png",
    "timezone": "Asia/Colombo"
  },
  "LR": {
    "flag_file_name": "lr.png",
    "timezone": "Africa/Monrovia"
  },
  "LS": {
    "flag_file_name": "ls.png",
    "timezone": "Africa/Maseru"
  },
  "LT": {
    "bounding_box": [
      [21.0558004086, 53.9057022162],
      [26.5882792498, 56.3725283881]
    ],
    "capacity": {
      "biomass": 147,
      "gas": 1887,
      "hydro": 128,
      "hydro storage": 900,
      "oil": 0,
      "solar": 169,
      "unknown": 37,
      "wind": 540
    },
    "contributors": [
      "https://github.com/corradio",
      "https://github.com/nessie2013"
    ],
    "parsers": {
      "consumption": "ENTSOE.fetch_consumption",
      "consumptionForecast": "ENTSOE.fetch_consumption_forecast",
      "generationForecast": "ENTSOE.fetch_generation_forecast",
      "price": "ENTSOE.fetch_price",
      "production": "ENTSOE.fetch_production",
      "productionPerModeForecast": "ENTSOE.fetch_wind_solar_forecasts"
    },
    "timezone": "Europe/Vilnius"
  },
  "LU": {
    "bounding_box": [
      [5.67405195478, 49.4426671413],
      [6.24275109216, 50.1280516628]
    ],
    "capacity": {
      "biomass": 56.473,
      "gas": 11.603,
      "hydro": 22.977,
      "solar": 268.281942,
      "unknown": 82.3648,
      "wind": 138.535
    },
    "contributors": [
      "https://github.com/corradio",
      "https://github.com/clawfire/"
    ],
    "parsers": {
      "consumption": "ENTSOE.fetch_consumption",
      "consumptionForecast": "ENTSOE.fetch_consumption_forecast",
      "generationForecast": "ENTSOE.fetch_generation_forecast",
      "price": "ENTSOE.fetch_price",
      "production": "ENTSOE.fetch_production",
      "productionPerModeForecast": "ENTSOE.fetch_wind_solar_forecasts"
    },
    "timezone": null
  },
  "LV": {
    "bounding_box": [
      [21.0558004086, 55.61510692],
      [28.1767094256, 57.9701569688]
    ],
    "capacity": {
      "biomass": 164,
      "gas": 1162,
      "hydro": 1588,
      "solar": 14,
      "wind": 87
    },
    "contributors": ["https://github.com/corradio"],
    "parsers": {
      "consumption": "ENTSOE.fetch_consumption",
      "consumptionForecast": "ENTSOE.fetch_consumption_forecast",
      "generationForecast": "ENTSOE.fetch_generation_forecast",
      "price": "ENTSOE.fetch_price",
      "production": "ENTSOE.fetch_production",
      "productionPerModeForecast": "ENTSOE.fetch_wind_solar_forecasts"
    },
    "timezone": "Europe/Riga"
  },
  "LY": {
    "flag_file_name": "ly.png",
    "timezone": "Africa/Tripoli"
  },
  "MA": {
    "bounding_box": [
      [-17.51374332534519, 20.919971097581723],
      [-0.5319994709999492, 36.426519149000015]
    ],
    "capacity": {
      "biomass": 0,
      "coal": 4116,
      "gas": 1944,
      "geothermal": 0,
      "hydro": 1306,
      "hydro storage": 464,
      "nuclear": 0,
      "oil": 916,
      "solar": 711,
      "wind": 1220
    },
    "contributors": ["https://github.com/veqtrus"],
    "parsers": {},
    "timezone": "Africa/Casablanca"
  },
  "MD": {
    "bounding_box": [
      [26.6193367856, 45.4882831895],
      [30.0246586443, 48.4671194525]
    ],
    "capacity": {
      "biomass": 6,
      "coal": 1600,
      "gas": 1263,
      "hydro": 64,
      "solar": 4,
      "wind": 29
    },
    "contributors": [
      "https://github.com/systemcatch",
      "https://github.com/alixunderplatz",
      "https://github.com/nessie2013",
      "https://github.com/lgrigoryeva1",
      "https://github.com/Impelon"
    ],
    "parsers": {
      "consumption": "MD.fetch_consumption",
      "price": "MD.fetch_price",
      "production": "MD.fetch_production"
    },
    "timezone": "Europe/Chisinau"
  },
  "ME": {
    "bounding_box": [
      [18.45, 41.87755],
      [20.3398, 43.52384]
    ],
    "capacity": {
      "coal": 210,
      "hydro": 649,
      "solar": 3,
      "wind": 118
    },
    "contributors": [
      "https://github.com/corradio",
      "https://github.com/nessie2013",
      "https://github.com/Pantkowsky"
    ],
    "parsers": {
      "consumption": "ENTSOE.fetch_consumption",
      "consumptionForecast": "ENTSOE.fetch_consumption_forecast",
      "generationForecast": "ENTSOE.fetch_generation_forecast",
      "price": "ENTSOE.fetch_price",
      "production": "ENTSOE.fetch_production",
      "productionPerModeForecast": "ENTSOE.fetch_wind_solar_forecasts"
    },
    "timezone": "Europe/Podgorica"
  },
  "MG": {
    "flag_file_name": "mg.png",
    "timezone": "Indian/Antananarivo"
  },
  "MK": {
    "bounding_box": [
      [20.46315, 40.8427269557],
      [22.9523771502, 42.3202595078]
    ],
    "capacity": {
      "coal": 824,
      "gas": 251,
      "hydro": 506,
      "nuclear": 0,
      "wind": 35
    },
    "parsers": {
      "consumption": "ENTSOE.fetch_consumption",
      "consumptionForecast": "ENTSOE.fetch_consumption_forecast",
      "generationForecast": "ENTSOE.fetch_generation_forecast",
      "price": "ENTSOE.fetch_price",
      "production": "ENTSOE.fetch_production",
      "productionPerModeForecast": "ENTSOE.fetch_wind_solar_forecasts"
    },
    "timezone": "Europe/Skopje"
  },
  "ML": {
    "flag_file_name": "ml.png",
    "timezone": "Africa/Bamako"
  },
  "MM": {
    "flag_file_name": "mm.png",
    "timezone": "Asia/Yangon"
  },
  "MN": {
    "bounding_box": [
      [87.23570886300013, 41.086144918000016],
      [120.40702681500011, 52.62958404600003]
    ],
    "timezone": null
  },
  "MQ": {
    "bounding_box": [
      [-61.252194, 14.364404],
      [-60.732382, 14.888562]
    ],
    "capacity": {
      "biomass": 15.082,
      "gas": 129,
      "geothermal": 0,
      "hydro": 0,
      "oil": 292,
      "solar": 53.97,
      "wind": 1.1
    },
    "contributors": ["https://github.com/PETILLON-Sebastien"],
    "parsers": {
      "price": "FR_O.fetch_price",
      "production": "FR_O.fetch_production"
    },
    "timezone": "Europe/Paris"
  },
  "MR": {
    "flag_file_name": "mr.png",
    "timezone": "Africa/Nouakchott"
  },
  "MT": {
    "bounding_box": [
      [13.683604363000086, 35.301214911],
      [15.067149285000113, 36.5755882830001]
    ],
    "timezone": null
  },
  "MU": {
    "flag_file_name": "mu.png",
    "timezone": "Indian/Mauritius"
  },
  "MW": {
    "flag_file_name": "mw.png",
    "timezone": "Africa/Blantyre"
  },
  "MX-BC": {
    "bounding_box": [
      [-118.86880422899992, 22.37215511800008],
      [-108.91362465499992, 33.21283640500009]
    ],
    "timezone": null
  },
  "MX-CE": {
    "bounding_box": [
      [-100.01069047658422, 17.392189846084534],
      [-96.22812130395499, 21.325344143417453]
    ],
    "timezone": null
  },
  "MX-NE": {
    "bounding_box": [
      [-101.71565100768782, 21.719780991999187],
      [-96.63927161399994, 28.293549303557484]
    ],
    "timezone": null
  },
  "MX-NO": {
    "bounding_box": [
      [-109.65359025758431, 21.8191030954315],
      [-99.30696277711047, 32.277751364000025]
    ],
    "timezone": null
  },
  "MX-NW": {
    "bounding_box": [
      [-115.53974260094026, 21.9489659687045],
      [-104.88862626838755, 32.99936330200008]
    ],
    "timezone": null
  },
  "MX-OC": {
    "bounding_box": [
      [-115.29857337099992, 17.415988111000047],
      [-97.5001883613038, 25.66554433840048]
    ],
    "timezone": null
  },
  "MX-OR": {
    "bounding_box": [
      [-102.67957149932522, 14.046279476000095],
      [-89.87985327199993, 22.98054026911808]
    ],
    "timezone": null
  },
  "MX-PN": {
    "bounding_box": [
      [-92.98614402599992, 17.301963603000004],
      [-86.20059160099993, 22.123439846000053]
    ],
    "timezone": null
  },
  "MY-EM": {
    "flag_file_name": "my.png",
    "timezone": "Asia/Kuala_Lumpur"
  },
  "MY-WM": {
    "bounding_box": [
      [99.14522806000014, 0.7704531920001614],
      [104.79468834700015, 7.207963766000191]
    ],
    "capacity": {
      "coal": 9271,
      "gas": 11085,
      "hydro": 2502
    },
    "contributors": ["https://github.com/systemcatch"],
    "parsers": {
      "production": "MY_WM.fetch_production"
    },
    "timezone": null
  },
  "MZ": {
    "flag_file_name": "mz.png",
    "timezone": "Africa/Maputo"
  },
  "NA": {
    "bounding_box": [
      [11.217621290000068, -29.45936818399987],
      [25.759780721000112, -16.451057230999922]
    ],
    "capacity": {
      "coal": 120,
      "hydro": 347,
      "oil": 38,
      "solar": 116,
      "wind": 5
    },
    "contributors": [
      "https://github.com/systemcatch",
      "https://github.com/jarek",
      "https://github.com/alixunderplatz"
    ],
    "timezone": null
  },
  "NC": {
    "flag_file_name": "nc.png",
    "timezone": "Pacific/Noumea"
  },
  "NE": {
    "flag_file_name": "ne.png",
    "timezone": "Africa/Niamey"
  },
  "NG": {
    "bounding_box": [
      [2.1710819900001184, 3.7721621770000695],
      [15.16993615700008, 14.380290832000114]
    ],
    "capacity": {
      "gas": 11972,
      "hydro": 2062,
      "solar": 7,
      "unknown": 2333,
      "wind": 10
    },
    "contributors": [
      "https://github.com/byronwilliams",
      "https://github.com/nessie2013"
    ],
    "parsers": {
      "production": "NG.fetch_production"
    },
    "timezone": "Africa/Lagos"
  },
  "NI": {
    "bounding_box": [
      [-87.6684934151, 10.7268390975],
      [-83.147219001, 15.0162671981]
    ],
    "capacity": {
<<<<<<< HEAD
      "biomass": 218.20,
=======
      "biomass": 218.2,
>>>>>>> 22db3c23
      "geothermal": 153.24,
      "hydro": 157.42,
      "solar": 16.36,
      "oil": 888.31,
<<<<<<< HEAD
      "wind": 186.20
=======
      "wind": 186.2
>>>>>>> 22db3c23
    },
    "contributors": [
      "https://github.com/corradio",
      "https://github.com/systemcatch",
      "https://github.com/jarek"
    ],
    "parsers": {
      "price": "NI.fetch_price",
      "production": "NI.fetch_production"
    },
    "timezone": "America/Managua"
  },
  "NKR": {
    "bounding_box": [
      [45.2, 38.6],
      [47.6, 40.7]
    ],
    "flag_file_name": "_Nagorno-Karabakh.png",
    "timezone": null
  },
  "NL": {
    "bounding_box": [
      [3.31497114423, 50.803721015],
      [7.09205325687, 53.5104033474]
    ],
    "capacity": {
      "biomass": 1335,
      "coal": 4006,
      "gas": 18530,
      "geothermal": 0,
      "hydro": 38,
      "hydro storage": 0,
      "nuclear": 485,
      "oil": 0,
      "solar": 16074,
      "wind": 7303
    },
    "contributors": [
      "https://github.com/corradio",
      "https://github.com/PaulCornelissen",
      "https://github.com/nessie2013"
    ],
    "disclaimer": "The data provider (ENTSO-E) underreports production and consumption data.",
    "parsers": {
      "consumption": "ENTSOE.fetch_consumption",
      "consumptionForecast": "ENTSOE.fetch_consumption_forecast",
      "generationForecast": "ENTSOE.fetch_generation_forecast",
      "price": "ENTSOE.fetch_price",
      "production": "NL.fetch_production",
      "productionPerModeForecast": "ENTSOE.fetch_wind_solar_forecasts"
    },
    "timezone": "Europe/Amsterdam"
  },
<<<<<<< HEAD
  "NO": {
    "capacity": {
      "biomass": 113.3,
      "coal": 0,
      "gas": 473.4,
      "geothermal": 0,
      "hydro": 33033,
      "hydro storage": 1438,
      "nuclear": 0,
      "oil": 0,
      "solar": 160,
      "unknown": 112.6,
      "wind": 4619
    },
    "contributors": [
      "https://github.com/corradio"
    ],
    "parsers": {
      "consumption": "ENTSOE.fetch_consumption",
      "consumptionForecast": "ENTSOE.fetch_consumption_forecast",
      "generationForecast": "ENTSOE.fetch_generation_forecast",
      "price": "ENTSOE.fetch_price",
      "production": "ENTSOE.fetch_production",
      "productionPerModeForecast": "ENTSOE.fetch_wind_solar_forecasts"
    },
    "subZoneNames": [
      "NO-NO1",
      "NO-NO2",
      "NO-NO3",
      "NO-NO4",
      "NO-NO5"
    ],
    "timezone": "Europe/Oslo"
  },
=======
>>>>>>> 22db3c23
  "NO-NO1": {
    "bounding_box": [
      [7.610326512408815, 58.38472727500012],
      [13.388184448000061, 63.128901615737796]
    ],
    "capacity": {
      "biomass": 46,
      "coal": 0,
      "gas": 0,
      "geothermal": 0,
      "hydro": 3751,
      "hydro storage": 1,
      "nuclear": 0,
      "oil": 0,
      "solar": 0,
      "unknown": 0,
      "wind": 222
    },
    "parsers": {
      "consumption": "ENTSOE.fetch_consumption",
      "consumptionForecast": "ENTSOE.fetch_consumption_forecast",
      "generationForecast": "ENTSOE.fetch_generation_forecast",
      "price": "ENTSOE.fetch_price",
      "production": "ENTSOE.fetch_production",
      "productionPerModeForecast": "ENTSOE.fetch_wind_solar_forecasts"
    },
    "timezone": null
  },
  "NO-NO2": {
    "bounding_box": [
      [4.570648634000037, 57.49315013200005],
      [11.014170769000089, 60.73048157269916]
    ],
    "capacity": {
      "biomass": 22.3,
      "coal": 0,
      "gas": 35.8,
      "geothermal": 0,
      "hydro": 10468,
      "hydro storage": 892,
      "nuclear": 0,
      "oil": 0,
      "solar": 0,
      "unknown": 14,
      "wind": 1427
    },
    "parsers": {
      "consumption": "ENTSOE.fetch_consumption",
      "consumptionForecast": "ENTSOE.fetch_consumption_forecast",
      "generationForecast": "ENTSOE.fetch_generation_forecast",
      "price": "ENTSOE.fetch_price",
      "production": "ENTSOE.fetch_production",
      "productionPerModeForecast": "ENTSOE.fetch_wind_solar_forecasts"
    },
    "timezone": null
  },
  "NO-NO3": {
    "bounding_box": [
      [4.143809441000116, 60.43027545054864],
      [14.661440063000043, 65.490423895]
    ],
    "capacity": {
      "biomass": 17.7,
      "coal": 0,
      "gas": 0,
      "geothermal": 0,
      "hydro": 4709,
      "hydro storage": 87,
      "nuclear": 0,
      "oil": 0,
      "solar": 0,
      "unknown": 46.8,
      "wind": 2095
    },
    "parsers": {
      "consumption": "ENTSOE.fetch_consumption",
      "consumptionForecast": "ENTSOE.fetch_consumption_forecast",
      "generationForecast": "ENTSOE.fetch_generation_forecast",
      "price": "ENTSOE.fetch_price",
      "production": "ENTSOE.fetch_production",
      "productionPerModeForecast": "ENTSOE.fetch_wind_solar_forecasts"
    },
    "timezone": null
  },
  "NO-NO4": {
    "bounding_box": [
      [11.018809441000087, 63.879640651798496],
      [31.576996290000153, 71.6652692730001]
    ],
    "capacity": {
      "biomass": 0.3,
      "coal": 0,
      "gas": 248,
      "geothermal": 0,
      "hydro": 5197,
      "hydro storage": 2,
      "nuclear": 0,
      "oil": 0,
      "solar": 0,
      "unknown": 39.3,
      "wind": 876
    },
    "parsers": {
      "consumption": "ENTSOE.fetch_consumption",
      "consumptionForecast": "ENTSOE.fetch_consumption_forecast",
      "generationForecast": "ENTSOE.fetch_generation_forecast",
      "price": "ENTSOE.fetch_price",
      "production": "ENTSOE.fetch_production",
      "productionPerModeForecast": "ENTSOE.fetch_wind_solar_forecasts"
    },
    "timezone": null
  },
  "NO-NO5": {
    "bounding_box": [
      [4.27686608200014, 59.59392557929161],
      [10.10473435728148, 62.338893003403086]
    ],
    "capacity": {
      "biomass": 27,
      "coal": 0,
      "gas": 189.6,
      "geothermal": 0,
      "hydro": 7658,
      "hydro storage": 457,
      "nuclear": 0,
      "oil": 0,
      "solar": 0,
      "unknown": 12.5,
      "wind": 0
    },
    "parsers": {
      "consumption": "ENTSOE.fetch_consumption",
      "consumptionForecast": "ENTSOE.fetch_consumption_forecast",
      "generationForecast": "ENTSOE.fetch_generation_forecast",
      "price": "ENTSOE.fetch_price",
      "production": "ENTSOE.fetch_production",
      "productionPerModeForecast": "ENTSOE.fetch_wind_solar_forecasts"
    },
    "timezone": null
  },
  "NP": {
    "bounding_box": [
      [26.33196174127239, 83.31609381672638],
      [29.2389869272311, 84.17810344629932]
    ],
    "capacity": {
      "biomass": 0,
      "coal": 0,
      "gas": 0,
      "hydro": 1016,
      "nuclear": 0,
      "oil": 0,
      "solar": 0.7804,
      "wind": 0
    },
    "contributors": ["https://github.com/Subarna578"],
    "flag_file_name": "np.png",
    "timezone": null
  },
  "NZ-NZA": {
    "flag_file_name": "nz.png",
    "timezone": "Pacific/Auckland"
  },
  "NZ-NZC": {
    "flag_file_name": "nz.png",
    "timezone": "Pacific/Auckland"
  },
  "NZ": {
<<<<<<< HEAD
    "bounding_box": [
      [
        166.054687,
        -47.638394
      ],
      [
        178.798828,
        -34.168835
      ]
    ],
    "contributors": [
      "https://github.com/BobGrun",
      "https://github.com/corradio",
      "https://github.com/davidcole1340",
      "https://github.com/drc38"
    ],
    "flag_file_name": "nz.png",
    "parsers": {
      "price": "NZ.fetch_price",
      "production": "NZ.fetch_production"
    },
    "timezone": "Pacific/Auckland"
  },
  "NZ-NZN": {
    "bounding_box": [
      [
        172.17408287900022,
        -42.12029387799984
      ],
      [
        179.06617272200023,
        -33.89763762799993
      ]
    ],
    "contributors": [
      "https://github.com/BobGrun",
      "https://github.com/corradio",
      "https://github.com/davidcole1340"
    ],
    "flag_file_name": "nz.png",
    "parsers": {
      "price": "NZ.fetch_price",
      "production": "NZ.fetch_production"
    },
    "timezone": "Pacific/Auckland"
  },
  "NZ-NZS": {
=======
>>>>>>> 22db3c23
    "bounding_box": [
      [166.054687, -47.638394],
      [178.798828, -34.168835]
    ],
    "contributors": [
      "https://github.com/BobGrun",
      "https://github.com/corradio",
      "https://github.com/davidcole1340",
      "https://github.com/drc38"
    ],
    "flag_file_name": "nz.png",
    "parsers": {
      "price": "NZ.fetch_price",
      "production": "NZ.fetch_production"
    },
    "timezone": "Pacific/Auckland"
  },
  "NZ-NZST": {
    "bounding_box": [
      [166.91871178500003, -47.777601820999905],
      [168.76099694100003, -46.18303801899992]
    ],
    "capacity": {
      "biomass": 0,
      "coal": 0,
      "gas": 0,
      "hydro": 0,
      "nuclear": 0,
      "oil": 1.096,
      "solar": 0,
      "wind": 0
    },
    "contributors": ["https://github.com/madsnedergaard"],
    "flag_file_name": "nz.png",
    "timezone": "Pacific/Auckland"
  },
  "OM": {
    "bounding_box": [
      [51.47861495000012, 16.142401434000078],
      [60.34457441500007, 26.885972398000035]
    ],
    "capacity": {
      "solar": 8
    },
    "contributors": ["https://github.com/q--", "https://github.com/nessie2013"],
    "parsers": {
      "consumption": "GCCIA.fetch_consumption"
    },
    "timezone": "Asia/Muscat"
  },
  "PA": {
    "bounding_box": [
      [-82.9657830472, 7.2205414901],
      [-77.2425664944, 9.61161001224]
    ],
    "capacity": {
      "biomass": 8.1,
      "coal": 420,
      "gas": 381,
      "hydro": 1795.523,
      "hydro storage": 0,
      "nuclear": 0,
      "oil": 1018.393,
      "solar": 197.872,
      "unknown": 0,
      "wind": 270
    },
    "contributors": [
      "https://github.com/paulotaviodr",
      "https://github.com/jarek",
      "https://github.com/systemcatch",
      "https://github.com/7hibault",
      "https://github.com/nessie2013",
      "https://github.com/q--",
      "https://github.com/IV1T3",
      "https://github.com/r24mille"
    ],
    "parsers": {
      "production": "PA.fetch_production",
      "consumption": "PA.fetch_consumption"
    },
    "timezone": "America/Panama"
  },
  "PE": {
    "bounding_box": [
      [-81.83755752899992, -18.83774620693788],
      [-68.18425248299991, 0.47090728800013437]
    ],
    "capacity": {
      "biomass": 186,
      "hydro": 5741,
      "solar": 341,
      "wind": 372
    },
    "contributors": [
      "https://github.com/corradio",
      "https://github.com/nessie2013"
    ],
    "parsers": {
      "production": "PE.fetch_production"
    },
    "timezone": "America/Lima"
  },
  "PF": {
    "bounding_box": [
      [-155.0369766919999, -28.14120859199994],
      [-134.44298255099994, -7.450127862999921]
    ],
    "capacity": {
      "hydro": 49.4,
      "oil": 201.86,
      "solar": 41.077
    },
    "contributors": ["https://github.com/autipial"],
    "parsers": {
      "production": "PF.fetch_production"
    },
    "timezone": "Pacific/Tahiti"
  },
  "PG": {
    "flag_file_name": "pg.png",
    "timezone": "Pacific/Port_Moresby"
  },
  "PH": {
    "flag_file_name": "ph.png",
    "timezone": "Asia/Manila"
  },
  "PK": {
    "flag_file_name": "pk.png",
    "timezone": "Asia/Karachi"
  },
  "PL": {
    "bounding_box": [
      [14.0745211117, 49.0273953314],
      [24.0299857927, 54.8515359564]
    ],
    "capacity": {
      "battery storage": 0,
      "biomass": 1508,
      "coal": 26910,
      "gas": 3705,
      "geothermal": 0,
      "hydro": 791,
      "hydro storage": 1591,
      "nuclear": 0,
      "oil": 393,
      "solar": 6126,
      "unknown": 0,
      "wind": 7065
    },
    "contributors": [
      "https://github.com/corradio",
      "https://github.com/wojciej",
      "https://github.com/nessie2013",
      "https://github.com/filipc",
      "https://github.com/Pantkowsky"
    ],
    "parsers": {
      "consumption": "ENTSOE.fetch_consumption",
      "consumptionForecast": "ENTSOE.fetch_consumption_forecast",
      "generationForecast": "ENTSOE.fetch_generation_forecast",
      "price": "ENTSOE.fetch_price",
      "production": "ENTSOE.fetch_production",
      "productionPerModeForecast": "ENTSOE.fetch_wind_solar_forecasts",
      "productionPerUnit": "ENTSOE.fetch_production_per_units"
    },
    "timezone": "Europe/Warsaw"
  },
  "PM": {
    "flag_file_name": "pm.png",
    "timezone": "America/Miquelon"
  },
  "PR": {
    "bounding_box": [
      [-68.43781490799995, 17.42291901200015],
      [-64.74461829299992, 19.022772528000033]
    ],
    "capacity": {
      "battery storage": 0,
      "biomass": 4.8,
      "coal": 510,
      "gas": 1400,
      "geothermal": 0,
      "hydro": 98.1,
      "hydro storage": 0,
      "nuclear": 0,
      "oil": 4004.1,
      "solar": 157.7,
      "unknown": 0,
      "wind": 125.1
    },
    "contributors": [
      "https://github.com/q--",
      "https://github.com/systemcatch",
      "https://github.com/veqtrus"
    ],
    "flag_file_name": "pr.png",
    "parsers": {
      "production": "US_PREPA.fetch_production"
    },
    "timezone": "America/Puerto_Rico"
  },
  "PS": {
    "flag_file_name": "ps.png",
    "timezone": "Asia/Gaza"
  },
  "PT": {
    "bounding_box": [
      [-9.997466600999928, 36.46588776200015],
      [-5.705947224999932, 42.65362965999999]
    ],
    "capacity": {
      "biomass": 876,
      "coal": 0,
      "gas": 4580,
      "geothermal": 0,
      "hydro": 4372,
      "hydro storage": 2827,
      "nuclear": 0,
      "oil": 0,
      "solar": 1364,
      "wind": 5528
    },
    "contributors": [
      "https://github.com/corradio",
      "https://github.com/nessie2013",
      "https://github.com/Falconet8"
    ],
    "flag_file_name": "pt.png",
    "parsers": {
      "consumption": "ENTSOE.fetch_consumption",
      "consumptionForecast": "ENTSOE.fetch_consumption_forecast",
      "generationForecast": "ENTSOE.fetch_generation_forecast",
      "price": "ENTSOE.fetch_price",
      "production": "ENTSOE.fetch_production",
      "productionPerModeForecast": "ENTSOE.fetch_wind_solar_forecasts"
    },
    "timezone": "Europe/Lisbon"
  },
  "PT-AC": {
    "bounding_box": [
      [-31.784901495999918, 36.43431224200016],
      [-24.51219641799986, 40.22833893400015]
    ],
    "flag_file_name": "pt.png",
    "timezone": null
  },
  "PT-MA": {
    "bounding_box": [
      [-17.752105272999927, 29.529242255000057],
      [-15.354969855999883, 33.61078522300012]
    ],
    "flag_file_name": "pt.png",
    "timezone": null
  },
  "PW": {
    "flag_file_name": "pw.png",
    "timezone": "Pacific/Palau"
  },
  "PY": {
    "bounding_box": [
      [-63.15035721899994, -28.08684214299994],
      [-53.74528885899994, -18.78672861699995]
    ],
    "timezone": null
  },
  "QA": {
    "bounding_box": [
      [50.250987175000034, 24.059871521000062],
      [52.11654707100007, 26.660101630000042]
    ],
    "capacity": {
      "biomass": 38,
      "solar": 5
    },
    "contributors": ["https://github.com/q--", "https://github.com/nessie2013"],
    "parsers": {
      "consumption": "GCCIA.fetch_consumption"
    },
    "timezone": "Asia/Qatar"
  },
  "RE": {
    "bounding_box": [
      [54.374008, -22.069087],
      [56.33463, -20.421464]
    ],
    "capacity": {
      "biomass": 215,
      "coal": 211,
      "gas": 80,
      "hydro": 138,
      "oil": 221,
      "solar": 189,
      "wind": 15
    },
    "contributors": ["https://github.com/PETILLON-Sebastien"],
    "parsers": {
      "price": "FR_O.fetch_price",
      "production": "FR_O.fetch_production"
    },
    "timezone": "Indian/Reunion"
  },
  "RO": {
    "bounding_box": [
      [20.2201924985, 43.6884447292],
      [29.62654341, 48.2208812526]
    ],
    "capacity": {
      "biomass": 116,
      "coal": 2643,
      "gas": 2218,
      "geothermal": 0,
      "hydro": 6137,
      "hydro storage": 0,
      "nuclear": 1400,
      "solar": 1160,
      "wind": 2957
    },
    "contributors": ["https://github.com/corradio"],
    "parsers": {
      "consumption": "ENTSOE.fetch_consumption",
      "consumptionForecast": "ENTSOE.fetch_consumption_forecast",
      "generationForecast": "ENTSOE.fetch_generation_forecast",
      "price": "ENTSOE.fetch_price",
      "production": "ENTSOE.fetch_production",
      "productionPerModeForecast": "ENTSOE.fetch_wind_solar_forecasts"
    },
    "timezone": "Europe/Bucharest"
  },
  "RS": {
    "bounding_box": [
      [18.82982, 42.2452243971],
      [22.9860185076, 46.1717298447]
    ],
    "capacity": {
      "biomass": 2,
      "coal": 5661,
      "gas": 486,
      "hydro": 2491,
      "hydro storage": 642,
      "solar": 3,
      "unknown": 35,
      "wind": 397
    },
    "contributors": [
      "https://github.com/corradio",
      "https://github.com/nessie2013"
    ],
    "parsers": {
      "consumption": "ENTSOE.fetch_consumption",
      "consumptionForecast": "ENTSOE.fetch_consumption_forecast",
      "generationForecast": "ENTSOE.fetch_generation_forecast",
      "price": "ENTSOE.fetch_price",
      "production": "ENTSOE.fetch_production",
      "productionPerModeForecast": "ENTSOE.fetch_wind_solar_forecasts"
    },
    "timezone": "Europe/Belgrade"
  },
  "RU-1": {
    "bounding_box": [
      [26.444509311000104, 40.69268056200022],
      [86.53054243358639, 80.6748721370002]
    ],
    "capacity": {
      "hydro": 19500,
      "nuclear": 27914,
      "unknown": 125014
    },
    "contributors": [
      "https://github.com/denplis",
      "https://github.com/systemcatch",
      "https://github.com/alixunderplatz"
    ],
    "flag_file_name": "ru.png",
    "parsers": {
      "production": "RU.fetch_production"
    },
    "timezone": "Europe/Moscow"
  },
  "RU-2": {
    "bounding_box": [
      [69.88395226418567, 48.571011048000116],
      [122.63913943863423, 81.78880442900012]
    ],
    "capacity": {
      "hydro": 25286,
      "unknown": 26570
    },
    "contributors": [
      "https://github.com/denplis",
      "https://github.com/systemcatch",
      "https://github.com/alixunderplatz"
    ],
    "flag_file_name": "ru.png",
    "parsers": {
      "production": "RU.fetch_production"
    },
    "timezone": "Europe/Moscow"
  },
  "RU-AS": {
    "bounding_box": [
      [105.0401526228452, 41.79511139500006],
      [163.3469389183963, 77.62579987200007]
    ],
    "contributors": ["https://github.com/JeanBaptisteScellier"],
    "flag_file_name": "ru.png",
    "parsers": {
      "production": "RU.fetch_production"
    },
    "timezone": "Europe/Moscow"
  },
  "RU-EU": {
    "bounding_box": [
      [35.357377557328505, 58.708375963180174],
      [69.53394616000008, 82.35871002800013]
    ],
    "flag_file_name": "ru.png",
    "timezone": null
  },
  "RU-FE": {
    "bounding_box": [
      [141.5, 43.3],
      [179.9, 71.6]
    ],
    "flag_file_name": "ru.png",
    "timezone": null
  },
  "RU-KGD": {
    "bounding_box": [
      [19.10954837300008, 53.842937318000054],
      [23.348351684000107, 55.78995961500016]
    ],
    "flag_file_name": "ru.png",
    "timezone": null
  },
  "RW": {
    "flag_file_name": "rw.png",
    "timezone": "Africa/Kigali"
  },
  "SA": {
    "bounding_box": [
      [34.07276451900009, 15.87095774900007],
      [56.13756473800004, 32.62134796200006]
    ],
    "contributors": ["https://github.com/q--"],
    "parsers": {
      "consumption": "GCCIA.fetch_consumption"
    },
    "timezone": "Asia/Riyadh"
  },
  "SB": {
    "flag_file_name": "sb.png",
    "timezone": "Pacific/Guadalcanal"
  },
  "SD": {
    "flag_file_name": "sd.png",
    "timezone": "Africa/Khartoum"
  },
  "SE": {
    "bounding_box": [
      [11.25, 55.379110448],
      [21.2255859375, 69.0214140884]
    ],
    "capacity": {
      "biomass": 5021,
      "coal": 0,
      "gas": 698,
      "geothermal": 0,
      "hydro": 16334,
      "nuclear": 6871,
      "oil": 2251,
      "solar": 1089,
      "wind": 11073
    },
    "contributors": [
      "https://github.com/augustekman",
      "https://github.com/RRyyas",
      "https://github.com/corradio",
      "https://github.com/VIKTORVAV99",
      "https://github.com/dpkruczek"
    ],
    "parsers": {
      "consumption": "ENTSOE.fetch_consumption",
      "consumptionForecast": "ENTSOE.fetch_consumption_forecast",
      "generationForecast": "ENTSOE.fetch_generation_forecast",
      "price": "ENTSOE.fetch_price",
      "production": "SE.fetch_production",
      "productionPerModeForecast": "ENTSOE.fetch_wind_solar_forecasts",
      "productionPerUnit": "ENTSOE.fetch_production_per_units"
    },
    "timezone": "Europe/Stockholm"
  },
  "SG": {
    "bounding_box": [
      [103.14039147200003, 0.7643089860000885],
      [104.50342858200003, 1.9486351580000445]
    ],
    "capacity": {
      "biomass": 257,
      "gas": 10344,
      "solar": 461.66
    },
    "contributors": [
      "https://github.com/corradio",
      "https://github.com/jarek",
      "https://github.com/r24mille",
      "https://github.com/systemcatch",
      "https://github.com/alixunderplatz",
      "https://github.com/q--"
    ],
    "parsers": {
      "price": "SG.fetch_price",
      "production": "SG.fetch_production"
    },
    "timezone": "Asia/Singapore"
  },
  "SI": {
    "_comment": "hydro incl. 180 MW pumped storage",
    "bounding_box": [
      [13.6981099789, 45.4523163926],
      [16.5648083839, 46.8523859727]
    ],
    "capacity": {
      "battery storage": 0,
      "biomass": 58,
      "coal": 967,
      "gas": 548,
      "geothermal": 0,
      "hydro": 1121,
      "hydro storage": 180,
      "nuclear": 696,
      "oil": 0,
      "solar": 289,
      "wind": 3
    },
    "contributors": ["https://github.com/corradio"],
    "parsers": {
      "consumption": "ENTSOE.fetch_consumption",
      "consumptionForecast": "ENTSOE.fetch_consumption_forecast",
      "generationForecast": "ENTSOE.fetch_generation_forecast",
      "price": "ENTSOE.fetch_price",
      "production": "ENTSOE.fetch_production",
      "productionPerModeForecast": "ENTSOE.fetch_wind_solar_forecasts"
    },
    "timezone": "Europe/Ljubljana"
  },
  "SJ": {
    "flag_file_name": "sj.png",
    "timezone": "Arctic/Longyearbyen"
  },
  "SK": {
    "bounding_box": [
      [16.8799829444, 47.7584288601],
      [22.5581376482, 49.5715740017]
    ],
    "capacity": {
      "biomass": 363,
      "coal": 1008,
      "gas": 1093,
      "hydro": 1621,
      "hydro storage": 916,
      "nuclear": 1940,
      "oil": 195,
      "solar": 532,
      "wind": 3
    },
    "contributors": ["https://github.com/corradio"],
    "parsers": {
      "consumption": "ENTSOE.fetch_consumption",
      "consumptionForecast": "ENTSOE.fetch_consumption_forecast",
      "generationForecast": "ENTSOE.fetch_generation_forecast",
      "price": "ENTSOE.fetch_price",
      "production": "ENTSOE.fetch_production",
      "productionPerModeForecast": "ENTSOE.fetch_wind_solar_forecasts"
    },
    "timezone": "Europe/Bratislava"
  },
  "SL": {
    "flag_file_name": "sl.png",
    "timezone": "Africa/Freetown"
  },
  "SN": {
    "flag_file_name": "sn.png",
    "timezone": "Africa/Dakar"
  },
  "SO": {
    "flag_file_name": "so.png",
    "timezone": "Africa/Mogadishu"
  },
  "SR": {
    "flag_file_name": "sr.png",
    "timezone": "America/Paramaribo"
  },
  "SS": {
    "flag_file_name": "ss.png",
    "timezone": "Africa/Juba"
  },
  "ST": {
    "flag_file_name": "st.png",
    "timezone": "Africa/Sao_Tome"
  },
  "SV": {
    "bounding_box": [
      [-90.0955545723, 13.1490168319],
      [-87.7235029772, 14.4241327987]
    ],
    "capacity": {
      "biomass": 317,
      "geothermal": 204,
      "hydro": 571,
      "oil": 756,
      "solar": 273
    },
    "contributors": [
      "https://github.com/systemcatch",
      "https://github.com/nessie2013"
    ],
    "parsers": {
      "production": "SV.fetch_production"
    },
    "timezone": "America/El_Salvador"
  },
  "SY": {
    "flag_file_name": "sy.png",
    "timezone": "Asia/Damascus"
  },
  "SZ": {
    "flag_file_name": "sz.png",
    "timezone": "Africa/Mbabane"
  },
  "TD": {
    "flag_file_name": "td.png",
    "timezone": "Africa/Ndjamena"
  },
  "TF": {
    "flag_file_name": "tf.png",
    "timezone": "Indian/Kerguelen"
  },
  "TG": {
    "flag_file_name": "tg.png",
    "timezone": "Africa/Lome"
  },
  "TH": {
    "bounding_box": [
      [96.85140100100011, 5.129890035000059],
      [106.15099776200003, 20.94500640900013]
    ],
    "timezone": null
  },
  "TJ": {
    "flag_file_name": "tj.png",
    "timezone": "Asia/Dushanbe"
  },
  "TL": {
    "flag_file_name": "tl.png",
    "timezone": "Asia/Dili"
  },
  "TM": {
    "flag_file_name": "tm.png",
    "timezone": "Asia/Ashgabat"
  },
  "TN": {
    "flag_file_name": "tn.png",
    "timezone": "Africa/Tunis"
  },
  "TO": {
    "flag_file_name": "to.png",
    "timezone": "Pacific/Tongatapu"
  },
  "TR": {
    "_comment": "https://doi.org/10.1016/j.rser.2017.01.060 says pumped hydro not economically viable. http://www.hurriyetdailynews.com/turkey-plans-to-hold-new-big-tenders-for-wind-solar-plants-by-summer-2018-minister-127769 says battery will be tendered summer 2018 so below battery storage will need to be updated when built.",
    "bounding_box": [
      [25.16325931100002, 35.319778545000034],
      [45.30699282900011, 42.598781643000095]
    ],
    "capacity": {
      "battery storage": 0,
      "biomass": 1539.2,
      "coal": 20329.5,
      "gas": 25549.7,
      "geothermal": 1651.2,
      "hydro": 31482.8,
      "hydro storage": 0,
      "oil": 257.6,
      "solar": 7745.6,
      "unknown": 389.9,
      "wind": 10428.7
    },
    "contributors": [
      "https://github.com/corradio",
      "https://github.com/olivierSemet",
      "https://github.com/lorrieq",
      "https://github.com/nessie2013",
      "https://github.com/lgrigoryeva1"
    ],
    "parsers": {
      "consumption": "ENTSOE.fetch_consumption",
      "consumptionForecast": "ENTSOE.fetch_consumption_forecast",
      "generationForecast": "ENTSOE.fetch_generation_forecast",
      "price": "TR.fetch_price",
      "production": "TR.fetch_production",
      "productionPerModeForecast": "ENTSOE.fetch_wind_solar_forecasts"
    },
    "timezone": "Europe/Istanbul"
  },
  "TT": {
    "flag_file_name": "tt.png",
    "timezone": "America/Port_of_Spain"
  },
  "TW": {
    "bounding_box": [
      [120.106188593, 21.9705713974],
      [121.951243931, 25.2954588893]
    ],
    "contributors": [
      "https://github.com/corradio",
      "https://github.com/MariusKroon"
    ],
    "parsers": {
      "production": "TW.fetch_production"
    },
    "timezone": "Asia/Taipei"
  },
  "TZ": {
    "flag_file_name": "tz.png",
    "timezone": "Africa/Dar_es_Salaam"
  },
  "UA": {
    "bounding_box": [
      [21.63283980300011, 44.713568427000055],
      [40.65954309100019, 52.86894928000005]
    ],
    "capacity": {
      "biomass": 230,
      "coal": 17242,
      "gas": 4600,
      "hydro": 4829,
      "hydro storage": 1488,
      "nuclear": 13835,
      "oil": 756.6,
      "solar": 6226,
      "wind": 1529
    },
    "contributors": [
      "https://github.com/amkozlov",
      "https://github.com/denplis",
      "https://github.com/corradio",
      "https://github.com/MariusKroon",
      "https://github.com/alixunderplatz"
    ],
    "parsers": {
      "consumption": "ENTSOE.fetch_consumption",
      "consumptionForecast": "ENTSOE.fetch_consumption_forecast",
      "generationForecast": "ENTSOE.fetch_generation_forecast",
      "price": "ENTSOE.fetch_price",
      "production": "UA.fetch_production",
      "productionPerModeForecast": "ENTSOE.fetch_wind_solar_forecasts"
    },
    "timezone": "Europe/Kiev"
  },
  "UA-CR": {
    "bounding_box": [
      [31.981618686000104, 43.88104889500005],
      [37.13835696700005, 46.716899045472104]
    ],
    "timezone": "Europe/Kiev"
  },
  "UG": {
    "flag_file_name": "ug.png",
    "timezone": "Africa/Kampala"
  },
  "US-AK": {
    "bounding_box": [
      [-179.64350338399993, 50.71539948100022],
      [180.28093509200022, 71.91250234600014]
    ],
    "flag_file_name": "us.png",
    "timezone": null
  },
  "US-CAL-BANC": {
    "bounding_box": [
      [-124.123781, 37.076039301],
      [-120.084803325, 41.868139]
    ],
    "capacity": {
      "battery storage": 0,
      "biomass": 9,
      "coal": 0,
      "gas": 1934.8,
      "geothermal": 0,
      "hydro": 740.3,
      "hydro storage": 0,
      "nuclear": 0,
      "oil": 72.2,
      "solar": 322.1,
      "unknown": 0,
      "wind": 0
    },
    "comment": "Balancing Authority Of Northern California",
    "contributors": [
      "https://github.com/systemcatch",
      "https://github.com/robertahunt",
      "https://github.com/KabelWlan"
    ],
    "delays": {
      "consumption": 30,
      "consumptionForecast": 30,
      "production": 30
    },
    "flag_file_name": "us.png",
    "parsers": {
      "consumption": "EIA.fetch_consumption",
      "consumptionForecast": "EIA.fetch_consumption_forecast",
      "production": "EIA.fetch_production_mix"
    },
    "timezone": "US/Pacific"
  },
  "US-CAL-CISO": {
    "bounding_box": [
      [-124.909721, 32.0341570000001],
      [-113.631212, 41.965851]
    ],
    "capacity": {
      "battery storage": 1384.8,
      "biomass": 1174.8,
      "coal": 62.5,
      "gas": 33011.8,
      "geothermal": 2103.5,
      "hydro": 6704.3,
      "hydro storage": 2094.4,
      "nuclear": 2323,
      "oil": 391.5,
      "solar": 15006.4,
      "unknown": 99.7,
      "wind": 6022.5
    },
    "comment": "California Independent System Operator",
    "contributors": [
      "https://github.com/systemcatch",
      "https://github.com/robertahunt",
      "https://github.com/KabelWlan"
    ],
    "flag_file_name": "us.png",
    "parsers": {
      "consumption": "EIA.fetch_consumption",
      "consumptionForecast": "EIA.fetch_consumption_forecast",
      "production": "US_CA.fetch_production"
    },
    "timezone": "US/Pacific"
  },
  "US-CAL-IID": {
    "bounding_box": [
      [-116.925459495, 32.118592],
      [-113.962511, 34.535375]
    ],
    "capacity": {
      "battery storage": 30,
      "biomass": 94.6,
      "coal": 0,
      "gas": 605.5,
      "geothermal": 791.4,
      "hydro": 83.9,
      "hydro storage": 0,
      "nuclear": 0,
      "oil": 24.9,
      "solar": 386.4,
      "unknown": 0,
      "wind": 0
    },
    "comment": "Imperial Irrigation District",
    "contributors": [
      "https://github.com/systemcatch",
      "https://github.com/robertahunt",
      "https://github.com/KabelWlan"
    ],
    "delays": {
      "consumption": 30,
      "consumptionForecast": 30,
      "production": 30
    },
    "flag_file_name": "us.png",
    "parsers": {
      "consumption": "EIA.fetch_consumption",
      "consumptionForecast": "EIA.fetch_consumption_forecast",
      "production": "EIA.fetch_production_mix"
    },
    "timezone": "US/Pacific"
  },
  "US-CAL-LDWP": {
    "bounding_box": [
      [-119.168404, 33.204538],
      [-117.104019502, 37.963081]
    ],
    "capacity": {
      "battery storage": 23.5,
      "biomass": 56,
      "coal": 1640,
      "gas": 5005.5,
      "geothermal": 0,
      "hydro": 328.3,
      "hydro storage": 1626,
      "nuclear": 0,
      "oil": 0,
      "solar": 988.1,
      "unknown": 31.9,
      "wind": 440.5
    },
    "comment": "Los Angeles Department Of Water And Power",
    "contributors": [
      "https://github.com/systemcatch",
      "https://github.com/robertahunt",
      "https://github.com/KabelWlan"
    ],
    "delays": {
      "consumption": 30,
      "consumptionForecast": 30,
      "production": 30
    },
    "flag_file_name": "us.png",
    "parsers": {
      "consumption": "EIA.fetch_consumption",
      "consumptionForecast": "EIA.fetch_consumption_forecast",
      "production": "EIA.fetch_production_mix"
    },
    "timezone": "US/Pacific"
  },
  "US-CAL-TIDC": {
    "bounding_box": [
      [-121.95216521, 36.780338348],
      [-119.868765123, 38.209221358]
    ],
    "capacity": {
      "battery storage": 0,
      "biomass": 0,
      "coal": 0,
      "gas": 573.9,
      "geothermal": 0,
      "hydro": 186.8,
      "hydro storage": 0,
      "nuclear": 0,
      "oil": 0,
      "solar": 0,
      "unknown": 0,
      "wind": 0
    },
    "comment": "Turlock Irrigation District",
    "contributors": [
      "https://github.com/systemcatch",
      "https://github.com/robertahunt",
      "https://github.com/KabelWlan"
    ],
    "delays": {
      "consumption": 30,
      "consumptionForecast": 30,
      "production": 30
    },
    "flag_file_name": "us.png",
    "parsers": {
      "consumption": "EIA.fetch_consumption",
      "consumptionForecast": "EIA.fetch_consumption_forecast",
      "production": "EIA.fetch_production_mix"
    },
    "timezone": "US/Pacific"
  },
  "US-CAR-CPLE": {
    "bounding_box": [
      [-81.37844, 32.6102500000001],
      [-75.53103, 37.04465]
    ],
    "capacity": {
      "battery storage": 0,
      "biomass": 409.1,
      "coal": 3321.4,
      "gas": 6489.8,
      "geothermal": 0,
      "hydro": 228,
      "hydro storage": 0,
      "nuclear": 3722.7,
      "oil": 282.1,
      "solar": 1562.1,
      "unknown": 54,
      "wind": 0
    },
    "comment": "Duke Energy Progress East",
    "contributors": [
      "https://github.com/systemcatch",
      "https://github.com/robertahunt",
      "https://github.com/KabelWlan"
    ],
    "delays": {
      "consumption": 30,
      "consumptionForecast": 30,
      "production": 30
    },
    "flag_file_name": "us.png",
    "parsers": {
      "consumption": "EIA.fetch_consumption",
      "consumptionForecast": "EIA.fetch_consumption_forecast",
      "production": "EIA.fetch_production_mix"
    },
    "timezone": ""
  },
  "US-CAR-CPLW": {
    "bounding_box": [
      [-83.86385, 34.5009],
      [-81.19208, 36.7872800000001]
    ],
    "capacity": {
      "battery storage": 8.8,
      "biomass": 0,
      "coal": 0,
      "gas": 0,
      "geothermal": 0,
      "hydro": 0,
      "hydro storage": 0,
      "nuclear": 0,
      "oil": 0,
      "solar": 21.5,
      "unknown": 0,
      "wind": 0
    },
    "comment": "Duke Energy Progress West",
    "contributors": [
      "https://github.com/systemcatch",
      "https://github.com/robertahunt",
      "https://github.com/KabelWlan"
    ],
    "delays": {
      "consumption": 30,
      "consumptionForecast": 30,
      "production": 30
    },
    "flag_file_name": "us.png",
    "parsers": {
      "consumption": "EIA.fetch_consumption",
      "consumptionForecast": "EIA.fetch_consumption_forecast",
      "production": "EIA.fetch_production_mix"
    },
    "timezone": "US/Eastern"
  },
  "US-CAR-DUK": {
    "bounding_box": [
      [-84.82173, 33.03163],
      [-77.75453, 37.0883200000001]
    ],
    "capacity": {
      "battery storage": 0,
      "biomass": 90.9,
      "coal": 7045.1,
      "gas": 10719,
      "geothermal": 0,
      "hydro": 1180.7,
      "hydro storage": 2070,
      "nuclear": 7517.5,
      "oil": 143.4,
      "solar": 2241.5,
      "unknown": 0,
      "wind": 0
    },
    "comment": "Duke Energy Carolinas",
    "contributors": [
      "https://github.com/systemcatch",
      "https://github.com/robertahunt",
      "https://github.com/KabelWlan"
    ],
    "delays": {
      "consumption": 30,
      "consumptionForecast": 30,
      "production": 30
    },
    "flag_file_name": "us.png",
    "parsers": {
      "consumption": "EIA.fetch_consumption",
      "consumptionForecast": "EIA.fetch_consumption_forecast",
      "production": "EIA.fetch_production_mix"
    },
    "timezone": "US/Eastern"
  },
  "US-CAR-SC": {
    "bounding_box": [
      [-82.8222040759999, 31.5821888830001],
      [-78.04086, 35.334748543]
    ],
    "capacity": {
      "battery storage": 0,
      "biomass": 219.5,
      "coal": 3650.1,
      "gas": 1102,
      "geothermal": 0,
      "hydro": 231.2,
      "hydro storage": 0,
      "nuclear": 0,
      "oil": 229.4,
      "solar": 98.2,
      "unknown": 0,
      "wind": 0
    },
    "comment": "South Carolina Public Service Authority",
    "contributors": [
      "https://github.com/systemcatch",
      "https://github.com/robertahunt",
      "https://github.com/KabelWlan"
    ],
    "delays": {
      "consumption": 30,
      "consumptionForecast": 30,
      "production": 30
    },
    "flag_file_name": "us.png",
    "parsers": {
      "consumption": "EIA.fetch_consumption",
      "consumptionForecast": "EIA.fetch_consumption_forecast",
      "production": "EIA.fetch_production_mix"
    },
    "timezone": "US/Eastern"
  },
  "US-CAR-SCEG": {
    "bounding_box": [
      [-83.14555, 31.584470000000103],
      [-78.92575821, 35.2360579840001]
    ],
    "capacity": {
      "battery storage": 4,
      "biomass": 229.6,
      "coal": 1431.5,
      "gas": 3511.2,
      "geothermal": 0,
      "hydro": 254.9,
      "hydro storage": 587.2,
      "nuclear": 1029.6,
      "oil": 33.8,
      "solar": 903.2,
      "unknown": 0,
      "wind": 0
    },
    "comment": "South Carolina Electric & Gas Company",
    "contributors": [
      "https://github.com/systemcatch",
      "https://github.com/robertahunt",
      "https://github.com/KabelWlan"
    ],
    "delays": {
      "consumption": 30,
      "consumptionForecast": 30,
      "production": 30
    },
    "flag_file_name": "us.png",
    "parsers": {
      "consumption": "EIA.fetch_consumption",
      "consumptionForecast": "EIA.fetch_consumption_forecast",
      "production": "EIA.fetch_production_mix"
    },
    "timezone": "US/Eastern"
  },
  "US-CAR-YAD": {
    "bounding_box": [
      [-80.825586319, 34.797960281],
      [-79.4523525239999, 36.2042064670001]
    ],
    "capacity": {
      "battery storage": 0,
      "biomass": 0,
      "coal": 0,
      "gas": 0,
      "geothermal": 0,
      "hydro": 215.2,
      "hydro storage": 0,
      "nuclear": 0,
      "oil": 0,
      "solar": 0,
      "unknown": 0,
      "wind": 0
    },
    "comment": "Alcoa Power Generating, Inc. - Yadkin Division",
    "contributors": [
      "https://github.com/systemcatch",
      "https://github.com/robertahunt",
      "https://github.com/KabelWlan"
    ],
    "delays": {
      "production": 30
    },
    "flag_file_name": "us.png",
    "parsers": {
      "production": "EIA.fetch_production_mix"
    },
    "timezone": "US/Eastern"
  },
  "US-CENT-SPA": {
    "bounding_box": [
      [-98.122757, 34.320635],
      [-89.033722, 40.781817]
    ],
    "capacity": {
      "battery storage": 0,
      "biomass": 0,
      "coal": 261,
      "gas": 32.8,
      "geothermal": 0,
      "hydro": 1512.1,
      "hydro storage": 161.4,
      "nuclear": 0,
      "oil": 15,
      "solar": 17,
      "unknown": 0,
      "wind": 499
    },
    "comment": "Southwestern Power Administration",
    "contributors": [
      "https://github.com/systemcatch",
      "https://github.com/robertahunt",
      "https://github.com/KabelWlan"
    ],
    "delays": {
      "consumption": 30,
      "consumptionForecast": 30,
      "production": 30
    },
    "flag_file_name": "us.png",
    "parsers": {
      "consumption": "EIA.fetch_consumption",
      "consumptionForecast": "EIA.fetch_consumption_forecast",
      "production": "EIA.fetch_production_mix"
    },
    "timezone": "US/Central"
  },
  "US-CENT-SWPP": {
    "bounding_box": [
      [-107.926457081158, 30.3593306971005],
      [-89.4563897448683, 49.5000212518403]
    ],
    "capacity": {
      "battery storage": 26.4,
      "biomass": 344.2,
      "coal": 22064.3,
      "gas": 36306.1,
      "geothermal": 0,
      "hydro": 3104.1,
      "hydro storage": 259.2,
      "nuclear": 2068.7,
      "oil": 2185.4,
      "solar": 404.8,
      "unknown": 62,
      "wind": 26150.3
    },
    "comment": "Southwest Power Pool",
    "contributors": [
      "https://github.com/systemcatch",
      "https://github.com/robertahunt",
      "https://github.com/KabelWlan"
    ],
    "flag_file_name": "us.png",
    "parsers": {
      "consumption": "EIA.fetch_consumption",
      "consumptionForecast": "EIA.fetch_consumption_forecast",
      "production": "US_SPP.fetch_production",
      "productionPerModeForecast": "US_SPP.fetch_wind_solar_forecasts"
    },
    "timezone": "US/Central"
  },
  "US-FLA-FMPP": {
    "bounding_box": [
      [-83.03593, 24.044093],
      [-79.53074, 30.69435]
    ],
    "capacity": {
      "battery storage": 0,
      "biomass": 0,
      "coal": 929,
      "gas": 3119.3,
      "geothermal": 0,
      "hydro": 0,
      "hydro storage": 0,
      "nuclear": 0,
      "oil": 95.8,
      "solar": 166.9,
      "unknown": 0,
      "wind": 0
    },
    "comment": "Florida Municipal Power Pool",
    "contributors": [
      "https://github.com/systemcatch",
      "https://github.com/robertahunt",
      "https://github.com/KabelWlan"
    ],
    "delays": {
      "consumption": 30,
      "consumptionForecast": 30,
      "production": 30
    },
    "flag_file_name": "us.png",
    "parsers": {
      "consumption": "EIA.fetch_consumption",
      "consumptionForecast": "EIA.fetch_consumption_forecast",
      "production": "EIA.fetch_production_mix"
    },
    "timezone": "US/Eastern"
  },
  "US-FLA-FPC": {
    "bounding_box": [
      [-86.49625, 25.7531500000001],
      [-79.99125, 31.214009]
    ],
    "capacity": {
      "battery storage": 0,
      "biomass": 255.2,
      "coal": 1478.4,
      "gas": 11223.9,
      "geothermal": 0,
      "hydro": 0,
      "hydro storage": 0,
      "nuclear": 0,
      "oil": 1329.7,
      "solar": 596.3,
      "unknown": 18.8,
      "wind": 0
    },
    "comment": "Duke Energy Florida Inc",
    "contributors": [
      "https://github.com/systemcatch",
      "https://github.com/robertahunt",
      "https://github.com/KabelWlan"
    ],
    "delays": {
      "consumption": 30,
      "consumptionForecast": 30,
      "production": 30
    },
    "flag_file_name": "us.png",
    "parsers": {
      "consumption": "EIA.fetch_consumption",
      "consumptionForecast": "EIA.fetch_consumption_forecast",
      "production": "EIA.fetch_production_mix"
    },
    "timezone": "US/Eastern"
  },
  "US-FLA-FPL": {
    "bounding_box": [
      [-83.67149, 24.02126],
      [-79.53074, 31.33017]
    ],
    "capacity": {
      "battery storage": 24,
      "biomass": 622.4,
      "coal": 0,
      "gas": 23743.6,
      "geothermal": 0,
      "hydro": 43.5,
      "hydro storage": 0,
      "nuclear": 3797.2,
      "oil": 261.5,
      "solar": 2945.8,
      "unknown": 0,
      "wind": 0
    },
    "comment": "Florida Power & Light Company",
    "contributors": [
      "https://github.com/systemcatch",
      "https://github.com/robertahunt",
      "https://github.com/KabelWlan"
    ],
    "delays": {
      "consumption": 30,
      "consumptionForecast": 30,
      "production": 30
    },
    "flag_file_name": "us.png",
    "parsers": {
      "consumption": "EIA.fetch_consumption",
      "consumptionForecast": "EIA.fetch_consumption_forecast",
      "production": "EIA.fetch_production_mix"
    },
    "timezone": "US/Eastern"
  },
  "US-FLA-GVL": {
    "bounding_box": [
      [-83.1581599999999, 28.9170100000001],
      [-81.54976, 30.44528]
    ],
    "capacity": {
      "battery storage": 0,
      "biomass": 116.1,
      "coal": 250.7,
      "gas": 377.9,
      "geothermal": 0,
      "hydro": 0,
      "hydro storage": 0,
      "nuclear": 0,
      "oil": 0,
      "solar": 2.8,
      "unknown": 0,
      "wind": 0
    },
    "comment": "Gainesville Regional Utilities",
    "contributors": [
      "https://github.com/systemcatch",
      "https://github.com/robertahunt",
      "https://github.com/KabelWlan"
    ],
    "delays": {
      "consumption": 30,
      "consumptionForecast": 30,
      "production": 30
    },
    "flag_file_name": "us.png",
    "parsers": {
      "consumption": "EIA.fetch_consumption",
      "consumptionForecast": "EIA.fetch_consumption_forecast",
      "production": "EIA.fetch_production_mix"
    },
    "timezone": "US/Eastern"
  },
  "US-FLA-HST": {
    "bounding_box": [
      [-81.3738299999999, 24.6374500000001],
      [-79.61802, 26.47902]
    ],
    "capacity": {
      "battery storage": 0,
      "biomass": 0,
      "coal": 0,
      "gas": 35.6,
      "geothermal": 0,
      "hydro": 0,
      "hydro storage": 0,
      "nuclear": 0,
      "oil": 0.1,
      "solar": 0,
      "unknown": 0,
      "wind": 0
    },
    "comment": "City Of Homestead",
    "contributors": [
      "https://github.com/systemcatch",
      "https://github.com/robertahunt",
      "https://github.com/KabelWlan"
    ],
    "delays": {
      "consumption": 30,
      "consumptionForecast": 30,
      "production": 30
    },
    "flag_file_name": "us.png",
    "parsers": {
      "consumption": "EIA.fetch_consumption",
      "consumptionForecast": "EIA.fetch_consumption_forecast",
      "production": "EIA.fetch_production_mix"
    },
    "timezone": "US/Eastern"
  },
  "US-FLA-JEA": {
    "bounding_box": [
      [-86.0998, 29.463185332],
      [-80.848769105, 31.50107]
    ],
    "capacity": {
      "battery storage": 5,
      "biomass": 148.5,
      "coal": 595,
      "gas": 2166.9,
      "geothermal": 0,
      "hydro": 0,
      "hydro storage": 0,
      "nuclear": 0,
      "oil": 248.4,
      "solar": 35.1,
      "unknown": 0,
      "wind": 0
    },
    "comment": "Jea",
    "contributors": [
      "https://github.com/systemcatch",
      "https://github.com/robertahunt",
      "https://github.com/KabelWlan"
    ],
    "delays": {
      "consumption": 30,
      "consumptionForecast": 30,
      "production": 30
    },
    "flag_file_name": "us.png",
    "parsers": {
      "consumption": "EIA.fetch_consumption",
      "consumptionForecast": "EIA.fetch_consumption_forecast",
      "production": "EIA.fetch_production_mix"
    },
    "timezone": "US/Eastern"
  },
  "US-FLA-NSB": {
    "bounding_box": [
      [-82.18057, 28.1131300000001],
      [-80.23297, 29.92717]
    ],
    "comment": "New Smyrna Beach, Utilities Commission Of",
    "contributors": [
      "https://github.com/systemcatch",
      "https://github.com/robertahunt"
    ],
    "delays": {
      "consumption": 30,
      "consumptionForecast": 30,
      "production": 30
    },
    "flag_file_name": "us.png",
    "parsers": {
      "consumption": "EIA.fetch_consumption",
      "consumptionForecast": "EIA.fetch_consumption_forecast",
      "production": "EIA.fetch_production_mix"
    },
    "timezone": "US/Eastern"
  },
  "US-FLA-SEC": {
    "bounding_box": [
      [-85.65399, 25.7184577510001],
      [-80.123257233, 31.2115600000001]
    ],
    "capacity": {
      "battery storage": 0,
      "biomass": 1.6,
      "coal": 1429.2,
      "gas": 853.3,
      "geothermal": 0,
      "hydro": 0,
      "hydro storage": 0,
      "nuclear": 0,
      "oil": 0,
      "solar": 0,
      "unknown": 0,
      "wind": 0
    },
    "comment": "Seminole Electric Cooperative",
    "contributors": [
      "https://github.com/systemcatch",
      "https://github.com/robertahunt",
      "https://github.com/KabelWlan"
    ],
    "delays": {
      "consumption": 30,
      "consumptionForecast": 30,
      "production": 30
    },
    "flag_file_name": "us.png",
    "parsers": {
      "consumption": "EIA.fetch_consumption",
      "consumptionForecast": "EIA.fetch_consumption_forecast",
      "production": "EIA.fetch_production_mix"
    },
    "timezone": "US/Eastern"
  },
  "US-FLA-TAL": {
    "bounding_box": [
      [-84.94623, 29.865082],
      [-83.591841, 31.123546]
    ],
    "capacity": {
      "battery storage": 0,
      "biomass": 0,
      "coal": 0,
      "gas": 961.8,
      "geothermal": 0,
      "hydro": 0,
      "hydro storage": 0,
      "nuclear": 0,
      "oil": 0,
      "solar": 62,
      "unknown": 0,
      "wind": 0
    },
    "comment": "City Of Tallahassee",
    "contributors": [
      "https://github.com/systemcatch",
      "https://github.com/robertahunt",
      "https://github.com/KabelWlan"
    ],
    "delays": {
      "consumption": 30,
      "consumptionForecast": 30,
      "production": 30
    },
    "flag_file_name": "us.png",
    "parsers": {
      "consumption": "EIA.fetch_consumption",
      "consumptionForecast": "EIA.fetch_consumption_forecast",
      "production": "EIA.fetch_production_mix"
    },
    "timezone": "US/Eastern"
  },
  "US-FLA-TEC": {
    "bounding_box": [
      [-83.214478374, 26.985591],
      [-81.1327000919999, 28.9295718550001]
    ],
    "capacity": {
      "battery storage": 0,
      "biomass": 71.6,
      "coal": 1124.4,
      "gas": 5535.7,
      "geothermal": 0,
      "hydro": 0,
      "hydro storage": 0,
      "nuclear": 0,
      "oil": 133.4,
      "solar": 659.7,
      "unknown": 335.3,
      "wind": 0
    },
    "comment": "Tampa Electric Company",
    "contributors": [
      "https://github.com/systemcatch",
      "https://github.com/robertahunt",
      "https://github.com/KabelWlan"
    ],
    "delays": {
      "consumption": 30,
      "consumptionForecast": 30,
      "production": 30
    },
    "flag_file_name": "us.png",
    "parsers": {
      "consumption": "EIA.fetch_consumption",
      "consumptionForecast": "EIA.fetch_consumption_forecast",
      "production": "EIA.fetch_production_mix"
    },
    "timezone": "US/Eastern"
  },
  "US-HI-HA": {
    "bounding_box": [
      [-156.5601639279999, 18.40611714300016],
      [-154.31406356599993, 20.763429107000178]
    ],
    "flag_file_name": "us.png",
    "timezone": "Pacific/Honolulu"
  },
  "US-HI-KA": {
    "bounding_box": [
      [-160.28721974299992, 21.368769246000056],
      [-158.7925919259999, 22.735494671000225]
    ],
    "flag_file_name": "us.png",
    "timezone": "Pacific/Honolulu"
  },
  "US-HI-KH": {
    "bounding_box": [
      [-157.20056182399986, 20.004712932000132],
      [-156.03412841099995, 21.09995670100011]
    ],
    "flag_file_name": "us.png",
    "timezone": "Pacific/Honolulu"
  },
  "US-HI-LA": {
    "bounding_box": [
      [-157.56313605799994, 20.232387730000227],
      [-156.30353909899995, 21.427508787000193]
    ],
    "flag_file_name": "us.png",
    "timezone": "Pacific/Honolulu"
  },
  "US-HI-MA": {
    "bounding_box": [
      [-157.19600919699985, 20.081179336000048],
      [-155.47955290999988, 21.532653273000165]
    ],
    "flag_file_name": "us.png",
    "timezone": "Pacific/Honolulu"
  },
  "US-HI-MO": {
    "bounding_box": [
      [-157.80426998599995, 20.553371486000145],
      [-156.20572493599994, 21.721879885000135]
    ],
    "flag_file_name": "us.png",
    "timezone": "Pacific/Honolulu"
  },
  "US-HI-NI": {
    "bounding_box": [
      [-160.74803626199989, 21.280209463000062],
      [-159.55143635199994, 22.507756812000167]
    ],
    "flag_file_name": "us.png",
    "timezone": "Pacific/Honolulu"
  },
  "US-HI-OA": {
    "bounding_box": [
      [-158.7789330139999, 20.75418992400006],
      [-157.14716739499988, 22.209850429000085]
    ],
    "capacity": {
      "battery storage": 1,
      "biomass": 157.7,
      "coal": 203,
      "gas": 0,
      "geothermal": 0,
      "hydro": 0,
      "oil": 1528.9,
      "solar": 198,
      "unknown": 0,
      "wind": 126.6
    },
    "contributors": [
      "https://github.com/kepiej",
      "https://github.com/systemcatch",
      "https://github.com/KabelWlan",
      "https://github.com/danielmatsuda"
    ],
    "flag_file_name": "us.png",
    "parsers": {
      "production": "US_HI.fetch_production"
    },
    "timezone": "Pacific/Honolulu"
  },
  "US-MIDA-PJM": {
    "bounding_box": [
      [-90.88416, 34.3029500000001],
      [-73.39368, 43.00836]
    ],
    "capacity": {
      "battery storage": 310.7,
      "biomass": 2332.3,
      "coal": 48944,
      "gas": 99523,
      "geothermal": 0,
      "hydro": 3308.7,
      "hydro storage": 5103.3,
      "nuclear": 34466.6,
      "oil": 6082.6,
      "solar": 5114.7,
      "unknown": 133.2,
      "wind": 10420.7
    },
    "comment": "Pjm Interconnection, Llc",
    "contributors": [
      "https://github.com/systemcatch",
      "https://github.com/robertahunt",
      "https://github.com/KabelWlan"
    ],
    "flag_file_name": "us.png",
    "parsers": {
      "consumption": "EIA.fetch_consumption",
      "consumptionForecast": "EIA.fetch_consumption_forecast",
      "price": "US_PJM.fetch_price",
      "production": "US_PJM.fetch_production"
    },
    "timezone": "US/Eastern"
  },
  "US-MIDW-AECI": {
    "bounding_box": [
      [-98.45079, 34.168033532],
      [-88.5987499999999, 41.779649115]
    ],
    "capacity": {
      "battery storage": 0,
      "biomass": 4,
      "coal": 2481.7,
      "gas": 3056.5,
      "geothermal": 0,
      "hydro": 30,
      "hydro storage": 31,
      "nuclear": 0,
      "oil": 164.7,
      "solar": 2.5,
      "unknown": 0,
      "wind": 941.4
    },
    "comment": "Associated Electric Cooperative, Inc.",
    "contributors": [
      "https://github.com/systemcatch",
      "https://github.com/robertahunt",
      "https://github.com/KabelWlan"
    ],
    "delays": {
      "consumption": 30,
      "consumptionForecast": 30,
      "production": 30
    },
    "flag_file_name": "us.png",
    "parsers": {
      "consumption": "EIA.fetch_consumption",
      "consumptionForecast": "EIA.fetch_consumption_forecast",
      "production": "EIA.fetch_production_mix"
    },
    "timezone": "US/Central"
  },
  "US-MIDW-EEI": {
    "bounding_box": [
      [-89.44135, 36.44203],
      [-87.9829, 37.83698]
    ],
    "capacity": {
      "battery storage": 0,
      "biomass": 0,
      "coal": 1099.8,
      "gas": 301.5,
      "geothermal": 0,
      "hydro": 0,
      "hydro storage": 0,
      "nuclear": 0,
      "oil": 0,
      "solar": 0,
      "unknown": 0,
      "wind": 0
    },
    "comment": "Electric Energy, Inc.",
    "contributors": [
      "https://github.com/systemcatch",
      "https://github.com/robertahunt",
      "https://github.com/KabelWlan"
    ],
    "delays": {
      "production": 30
    },
    "flag_file_name": "us.png",
    "parsers": {
      "production": "EIA.fetch_production_mix"
    },
    "timezone": "US/Central"
  },
  "US-MIDW-LGEE": {
    "bounding_box": [
      [-89.682531784, 36.073739711],
      [-82.355720806, 39.4703334770001]
    ],
    "capacity": {
      "battery storage": 0,
      "biomass": 2,
      "coal": 5807.2,
      "gas": 4011.6,
      "geothermal": 0,
      "hydro": 137.8,
      "hydro storage": 0,
      "nuclear": 0,
      "oil": 11.5,
      "solar": 13,
      "unknown": 0,
      "wind": 0
    },
    "comment": "Louisville Gas And Electric Company And Kentucky Utilities",
    "contributors": [
      "https://github.com/systemcatch",
      "https://github.com/robertahunt",
      "https://github.com/KabelWlan"
    ],
    "delays": {
      "consumption": 30,
      "consumptionForecast": 30,
      "production": 30
    },
    "flag_file_name": "us.png",
    "parsers": {
      "consumption": "EIA.fetch_consumption",
      "consumptionForecast": "EIA.fetch_consumption_forecast",
      "production": "EIA.fetch_production_mix"
    },
    "timezone": "US/Central"
  },
  "US-MIDW-MISO": {
    "bounding_box": [
      [-107.862115248933, 28.4286900252724],
      [-81.9130970652477, 49.884274119856]
    ],
    "capacity": {
      "battery storage": 57.9,
      "biomass": 2487.4,
      "coal": 58976.5,
      "gas": 83309.2,
      "geothermal": 0,
      "hydro": 2463,
      "hydro storage": 2416.8,
      "nuclear": 13080.8,
      "oil": 5023.5,
      "solar": 2304,
      "unknown": 624.7,
      "wind": 27159.1
    },
    "comment": "Midcontinent Independent Transmission System Operator, Inc..",
    "contributors": [
      "https://github.com/systemcatch",
      "https://github.com/robertahunt",
      "https://github.com/KabelWlan"
    ],
    "delays": {
      "consumption": 30,
      "consumptionForecast": 30,
      "production": 30
    },
    "flag_file_name": "us.png",
    "parsers": {
      "consumption": "EIA.fetch_consumption",
      "consumptionForecast": "EIA.fetch_consumption_forecast",
      "production": "EIA.fetch_production_mix",
      "productionPerModeForecast": "US_MISO.fetch_wind_forecast"
    },
    "timezone": "US/Central"
  },
  "US-NE-ISNE": {
    "bounding_box": [
      [-74.22789, 40.10968],
      [-66.45013, 47.9598300000001]
    ],
    "capacity": {
      "battery storage": 159,
      "biomass": 1613.9,
      "coal": 559.2,
      "gas": 19886,
      "geothermal": 0,
      "hydro": 1918.6,
      "hydro storage": 1799,
      "nuclear": 3404.9,
      "oil": 6069,
      "solar": 1637.1,
      "unknown": 0,
      "wind": 1504.4
    },
    "comment": "Iso New England Inc.",
    "contributors": [
      "https://github.com/systemcatch",
      "https://github.com/robertahunt",
      "https://github.com/KabelWlan"
    ],
    "flag_file_name": "us.png",
    "parsers": {
      "consumption": "EIA.fetch_consumption",
      "consumptionForecast": "EIA.fetch_consumption_forecast",
      "production": "US_NEISO.fetch_production"
    },
    "timezone": "US/Eastern"
  },
  "US-NW-AVA": {
    "bounding_box": [
      [-120.54268, 44.57814],
      [-113.68675, 49.50073]
    ],
    "capacity": {
      "battery storage": 0,
      "biomass": 199.9,
      "coal": 0,
      "gas": 563.7,
      "geothermal": 0,
      "hydro": 1173.9,
      "hydro storage": 0,
      "nuclear": 0,
      "oil": 2.8,
      "solar": 19.2,
      "unknown": 0,
      "wind": 249.3
    },
    "comment": "Avista Corporation",
    "contributors": [
      "https://github.com/systemcatch",
      "https://github.com/robertahunt",
      "https://github.com/KabelWlan"
    ],
    "delays": {
      "consumption": 30,
      "consumptionForecast": 30,
      "production": 30
    },
    "flag_file_name": "us.png",
    "parsers": {
      "consumption": "EIA.fetch_consumption",
      "consumptionForecast": "EIA.fetch_consumption_forecast",
      "production": "EIA.fetch_production_mix"
    },
    "timezone": "US/Pacific"
  },
  "US-NW-BPAT": {
    "bounding_box": [
      [-125.23688, 39.61659],
      [-105.50971, 49.50244]
    ],
    "capacity": {
      "battery storage": 3,
      "biomass": 419.5,
      "coal": 729.9,
      "gas": 2277.5,
      "geothermal": 18,
      "hydro": 21708.1,
      "hydro storage": 314,
      "nuclear": 1200,
      "oil": 0,
      "solar": 87.9,
      "unknown": 0,
      "wind": 3377.5
    },
    "comment": "Bonneville Power Administration",
    "contributors": [
      "https://github.com/systemcatch",
      "https://github.com/robertahunt",
      "https://github.com/KabelWlan"
    ],
    "delays": {
      "consumption": 30,
      "consumptionForecast": 30,
      "production": 30
    },
    "flag_file_name": "us.png",
    "parsers": {
      "consumption": "EIA.fetch_consumption",
      "consumptionForecast": "EIA.fetch_consumption_forecast",
      "production": "EIA.fetch_production_mix"
    },
    "timezone": "US/Pacific"
  },
  "US-NW-CHPD": {
    "bounding_box": [
      [-121.680713, 46.760889],
      [-119.359734, 49.050725]
    ],
    "capacity": {
      "battery storage": 0,
      "biomass": 0,
      "coal": 0,
      "gas": 0,
      "geothermal": 0,
      "hydro": 1988.2,
      "hydro storage": 0,
      "nuclear": 0,
      "oil": 0,
      "solar": 0,
      "unknown": 0,
      "wind": 0
    },
    "comment": "Public Utility District No. 1 Of Chelan County",
    "contributors": [
      "https://github.com/systemcatch",
      "https://github.com/robertahunt",
      "https://github.com/KabelWlan"
    ],
    "delays": {
      "consumption": 30,
      "consumptionForecast": 30,
      "production": 30
    },
    "flag_file_name": "us.png",
    "parsers": {
      "consumption": "EIA.fetch_consumption",
      "consumptionForecast": "EIA.fetch_consumption_forecast",
      "production": "EIA.fetch_production_mix"
    },
    "timezone": "US/Pacific"
  },
  "US-NW-DOPD": {
    "bounding_box": [
      [-120.819941629, 46.7200530000001],
      [-118.335197, 49.500448]
    ],
    "capacity": {
      "battery storage": 0,
      "biomass": 0,
      "coal": 0,
      "gas": 0,
      "geothermal": 0,
      "hydro": 774,
      "hydro storage": 0,
      "nuclear": 0,
      "oil": 0,
      "solar": 0,
      "unknown": 0,
      "wind": 0
    },
    "comment": "Pud No. 1 Of Douglas County",
    "contributors": [
      "https://github.com/systemcatch",
      "https://github.com/robertahunt",
      "https://github.com/KabelWlan"
    ],
    "delays": {
      "consumption": 30,
      "consumptionForecast": 30,
      "production": 30
    },
    "flag_file_name": "us.png",
    "parsers": {
      "consumption": "EIA.fetch_consumption",
      "consumptionForecast": "EIA.fetch_consumption_forecast",
      "production": "EIA.fetch_production_mix"
    },
    "timezone": "US/Pacific"
  },
  "US-NW-GCPD": {
    "bounding_box": [
      [-120.542866, 46.125243],
      [-118.473872746, 48.462236509]
    ],
    "capacity": {
      "battery storage": 0,
      "biomass": 0,
      "coal": 0,
      "gas": 0,
      "geothermal": 0,
      "hydro": 1236,
      "hydro storage": 0,
      "nuclear": 0,
      "oil": 0,
      "solar": 0,
      "unknown": 0,
      "wind": 0
    },
    "comment": "Public Utility District No. 2 Of Grant County, Washington",
    "contributors": [
      "https://github.com/systemcatch",
      "https://github.com/robertahunt",
      "https://github.com/KabelWlan"
    ],
    "delays": {
      "consumption": 30,
      "consumptionForecast": 30,
      "production": 30
    },
    "flag_file_name": "us.png",
    "parsers": {
      "consumption": "EIA.fetch_consumption",
      "consumptionForecast": "EIA.fetch_consumption_forecast",
      "production": "EIA.fetch_production_mix"
    },
    "timezone": "US/Pacific"
  },
  "US-NW-GRID": {
    "bounding_box": [
      [-119.851352692, 44.7463779450001],
      [-118.363136292, 46.366308212]
    ],
    "comment": "Gridforce Energy Management, Llc",
    "contributors": [
      "https://github.com/systemcatch",
      "https://github.com/robertahunt"
    ],
    "delays": {
      "production": 30
    },
    "flag_file_name": "us.png",
    "parsers": {
      "production": "EIA.fetch_production_mix"
    },
    "timezone": "US/Pacific"
  },
  "US-NW-GWA": {
    "bounding_box": [
      [-113.660743713, 47.4742527010001],
      [-111.05112648, 49.491411209]
    ],
    "capacity": {
      "battery storage": 0,
      "biomass": 0,
      "coal": 0,
      "gas": 0,
      "geothermal": 0,
      "hydro": 0,
      "hydro storage": 0,
      "nuclear": 0,
      "oil": 0,
      "solar": 0,
      "unknown": 0,
      "wind": 210
    },
    "comment": "Naturener Power Watch, Llc (Gwa)",
    "contributors": [
      "https://github.com/systemcatch",
      "https://github.com/robertahunt",
      "https://github.com/KabelWlan"
    ],
    "delays": {
      "production": 30
    },
    "flag_file_name": "us.png",
    "parsers": {
      "production": "EIA.fetch_production_mix"
    },
    "timezone": "US/Mountain"
  },
  "US-NW-IPCO": {
    "bounding_box": [
      [-120.44398, 41.48796],
      [-111.08807, 47.1707900000001]
    ],
    "capacity": {
      "battery storage": 0,
      "biomass": 24.6,
      "coal": 6.2,
      "gas": 774.4,
      "geothermal": 33,
      "hydro": 2028.7,
      "hydro storage": 0,
      "nuclear": 0,
      "oil": 5,
      "solar": 318.3,
      "unknown": 15.9,
      "wind": 716.8
    },
    "comment": "Idaho Power Company",
    "contributors": [
      "https://github.com/systemcatch",
      "https://github.com/robertahunt",
      "https://github.com/KabelWlan"
    ],
    "delays": {
      "consumption": 30,
      "consumptionForecast": 30,
      "production": 30
    },
    "flag_file_name": "us.png",
    "parsers": {
      "consumption": "EIA.fetch_consumption",
      "consumptionForecast": "EIA.fetch_consumption_forecast",
      "production": "EIA.fetch_production_mix"
    },
    "timezone": "US/Mountain"
  },
  "US-NW-NEVP": {
    "bounding_box": [
      [-121.98446, 34.50232],
      [-111.0849, 42.5017700000001]
    ],
    "capacity": {
      "battery storage": 0,
      "biomass": 35.2,
      "coal": 809,
      "gas": 7828.2,
      "geothermal": 785.8,
      "hydro": 12.8,
      "hydro storage": 0,
      "nuclear": 0,
      "oil": 21,
      "solar": 2046.7,
      "unknown": 7.5,
      "wind": 150
    },
    "comment": "Nevada Power Company",
    "contributors": [
      "https://github.com/systemcatch",
      "https://github.com/robertahunt",
      "https://github.com/KabelWlan"
    ],
    "delays": {
      "consumption": 30,
      "consumptionForecast": 30,
      "production": 30
    },
    "flag_file_name": "us.png",
    "parsers": {
      "consumption": "EIA.fetch_consumption",
      "consumptionForecast": "EIA.fetch_consumption_forecast",
      "production": "EIA.fetch_production_mix"
    },
    "timezone": "US/Pacific"
  },
  "US-NW-NWMT": {
    "bounding_box": [
      [-116.5492, 43.3016500000001],
      [-103.53947, 49.5011000000001]
    ],
    "capacity": {
      "battery storage": 0,
      "biomass": 0,
      "coal": 1814.7,
      "gas": 259.6,
      "geothermal": 0,
      "hydro": 668.7,
      "hydro storage": 0,
      "nuclear": 0,
      "oil": 72.7,
      "solar": 17,
      "unknown": 0,
      "wind": 452.9
    },
    "comment": "Northwestern Energy (Nwmt)",
    "contributors": [
      "https://github.com/systemcatch",
      "https://github.com/robertahunt",
      "https://github.com/KabelWlan"
    ],
    "delays": {
      "consumption": 30,
      "consumptionForecast": 30,
      "production": 30
    },
    "flag_file_name": "us.png",
    "parsers": {
      "consumption": "EIA.fetch_consumption",
      "consumptionForecast": "EIA.fetch_consumption_forecast",
      "production": "EIA.fetch_production_mix"
    },
    "timezone": "US/Mountain"
  },
  "US-NW-PACE": {
    "bounding_box": [
      [-115.80505, 32.97563],
      [-104.15314, 45.5057600000001]
    ],
    "capacity": {
      "battery storage": 0,
      "biomass": 15.3,
      "coal": 7841.5,
      "gas": 3409.9,
      "geothermal": 83.8,
      "hydro": 271.7,
      "hydro storage": 0,
      "nuclear": 0,
      "oil": 30.4,
      "solar": 1466.4,
      "unknown": 52.8,
      "wind": 2690.1
    },
    "comment": "Pacificorp - East",
    "contributors": [
      "https://github.com/systemcatch",
      "https://github.com/robertahunt",
      "https://github.com/KabelWlan"
    ],
    "delays": {
      "consumption": 30,
      "consumptionForecast": 30,
      "production": 30
    },
    "flag_file_name": "us.png",
    "parsers": {
      "consumption": "EIA.fetch_consumption",
      "consumptionForecast": "EIA.fetch_consumption_forecast",
      "production": "EIA.fetch_production_mix"
    },
    "timezone": "US/Mountain"
  },
  "US-NW-PACW": {
    "bounding_box": [
      [-124.98038, 38.66544],
      [-115.96327, 47.5893300000001]
    ],
    "capacity": {
      "battery storage": 0,
      "biomass": 161,
      "coal": 0,
      "gas": 621.2,
      "geothermal": 3.7,
      "hydro": 1127.6,
      "hydro storage": 0,
      "nuclear": 0,
      "oil": 0,
      "solar": 411.7,
      "unknown": 0,
      "wind": 694.3
    },
    "comment": "Pacificorp - West",
    "contributors": [
      "https://github.com/systemcatch",
      "https://github.com/robertahunt",
      "https://github.com/KabelWlan"
    ],
    "delays": {
      "consumption": 30,
      "consumptionForecast": 30,
      "production": 30
    },
    "flag_file_name": "us.png",
    "parsers": {
      "consumption": "EIA.fetch_consumption",
      "consumptionForecast": "EIA.fetch_consumption_forecast",
      "production": "EIA.fetch_production_mix"
    },
    "timezone": "US/Pacific"
  },
  "US-NW-PGE": {
    "bounding_box": [
      [-124.225142777, 44.2721814650001],
      [-121.156917718, 46.4057731890001]
    ],
    "capacity": {
      "battery storage": 5,
      "biomass": 15.9,
      "coal": 0,
      "gas": 2115.3,
      "geothermal": 0,
      "hydro": 676.2,
      "hydro storage": 0,
      "nuclear": 0,
      "oil": 0,
      "solar": 135.5,
      "unknown": 0,
      "wind": 716.5
    },
    "comment": "Portland General Electric Company",
    "contributors": [
      "https://github.com/systemcatch",
      "https://github.com/robertahunt",
      "https://github.com/KabelWlan"
    ],
    "delays": {
      "consumption": 30,
      "consumptionForecast": 30,
      "production": 30
    },
    "flag_file_name": "us.png",
    "parsers": {
      "consumption": "EIA.fetch_consumption",
      "consumptionForecast": "EIA.fetch_consumption_forecast",
      "production": "EIA.fetch_production_mix"
    },
    "timezone": "US/Pacific"
  },
  "US-NW-PSCO": {
    "bounding_box": [
      [-109.559308887, 35.7175500000001],
      [-102.094762152, 41.7250704890001]
    ],
    "capacity": {
      "battery storage": 2,
      "biomass": 30.8,
      "coal": 1311.3,
      "gas": 6510,
      "geothermal": 0,
      "hydro": 55.2,
      "hydro storage": 150,
      "nuclear": 0,
      "oil": 33.2,
      "solar": 628.5,
      "unknown": 0,
      "wind": 4490.8
    },
    "comment": "Public Service Company Of Colorado",
    "contributors": [
      "https://github.com/systemcatch",
      "https://github.com/robertahunt",
      "https://github.com/KabelWlan"
    ],
    "delays": {
      "consumption": 30,
      "consumptionForecast": 30,
      "production": 30
    },
    "flag_file_name": "us.png",
    "parsers": {
      "consumption": "EIA.fetch_consumption",
      "consumptionForecast": "EIA.fetch_consumption_forecast",
      "production": "EIA.fetch_production_mix"
    },
    "timezone": "US/Mountain"
  },
  "US-NW-PSEI": {
    "bounding_box": [
      [-123.703117998, 45.902822584],
      [-119.816106194, 49.502493024]
    ],
    "capacity": {
      "battery storage": 2,
      "biomass": 37.9,
      "coal": 0,
      "gas": 2072,
      "geothermal": 0,
      "hydro": 347.8,
      "hydro storage": 0,
      "nuclear": 0,
      "oil": 2.7,
      "solar": 0.5,
      "unknown": 0,
      "wind": 502.9
    },
    "comment": "Puget Sound Energy",
    "contributors": [
      "https://github.com/systemcatch",
      "https://github.com/robertahunt",
      "https://github.com/KabelWlan"
    ],
    "delays": {
      "consumption": 30,
      "consumptionForecast": 30,
      "production": 30
    },
    "flag_file_name": "us.png",
    "parsers": {
      "consumption": "EIA.fetch_consumption",
      "consumptionForecast": "EIA.fetch_consumption_forecast",
      "production": "EIA.fetch_production_mix"
    },
    "timezone": "US/Pacific"
  },
  "US-NW-TPWR": {
    "bounding_box": [
      [-124.00616, 45.8837600000001],
      [-120.56592, 48.28046]
    ],
    "capacity": {
      "battery storage": 0,
      "biomass": 64,
      "coal": 0,
      "gas": 0,
      "geothermal": 0,
      "hydro": 716.6,
      "hydro storage": 0,
      "nuclear": 0,
      "oil": 0,
      "solar": 0,
      "unknown": 0,
      "wind": 0
    },
    "comment": "City Of Tacoma, Department Of Public Utilities, Light Division",
    "contributors": [
      "https://github.com/systemcatch",
      "https://github.com/robertahunt",
      "https://github.com/KabelWlan"
    ],
    "delays": {
      "consumption": 30,
      "consumptionForecast": 30,
      "production": 30
    },
    "flag_file_name": "us.png",
    "parsers": {
      "consumption": "EIA.fetch_consumption",
      "consumptionForecast": "EIA.fetch_consumption_forecast",
      "production": "EIA.fetch_production_mix"
    },
    "timezone": "US/Pacific"
  },
  "US-NW-WACM": {
    "bounding_box": [
      [-114.55, 35.43059],
      [-95.95176, 48.07463]
    ],
    "capacity": {
      "battery storage": 8.2,
      "biomass": 3.2,
      "coal": 5929.6,
      "gas": 1931.8,
      "geothermal": 0,
      "hydro": 704.3,
      "hydro storage": 208.5,
      "nuclear": 0,
      "oil": 158.8,
      "solar": 192.2,
      "unknown": 11.5,
      "wind": 885.6
    },
    "comment": "Western Area Power Administration - Rocky Mountain Region",
    "contributors": [
      "https://github.com/systemcatch",
      "https://github.com/robertahunt",
      "https://github.com/KabelWlan"
    ],
    "delays": {
      "consumption": 30,
      "consumptionForecast": 30,
      "production": 30
    },
    "flag_file_name": "us.png",
    "parsers": {
      "consumption": "EIA.fetch_consumption",
      "consumptionForecast": "EIA.fetch_consumption_forecast",
      "production": "EIA.fetch_production_mix"
    },
    "timezone": "US/Mountain"
  },
  "US-NW-WAUW": {
    "bounding_box": [
      [-113.348433684, 43.730745552],
      [-102.051328941, 49.1340949710001]
    ],
    "capacity": {
      "battery storage": 0,
      "biomass": 0,
      "coal": 0,
      "gas": 0,
      "geothermal": 0,
      "hydro": 969.1,
      "hydro storage": 0,
      "nuclear": 0,
      "oil": 0,
      "solar": 0,
      "unknown": 0,
      "wind": 77.6
    },
    "comment": "Western Area Power Administration Ugp West",
    "contributors": [
      "https://github.com/systemcatch",
      "https://github.com/robertahunt",
      "https://github.com/KabelWlan"
    ],
    "delays": {
      "consumption": 30,
      "consumptionForecast": 30,
      "production": 30
    },
    "flag_file_name": "us.png",
    "parsers": {
      "consumption": "EIA.fetch_consumption",
      "consumptionForecast": "EIA.fetch_consumption_forecast",
      "production": "EIA.fetch_production_mix"
    },
    "timezone": "US/Mountain"
  },
  "US-NW-WWA": {
    "bounding_box": [
      [-113.662527277, 48.163057327],
      [-110.887711776, 49.498921]
    ],
    "capacity": {
      "battery storage": 0,
      "biomass": 0,
      "coal": 0,
      "gas": 0,
      "geothermal": 0,
      "hydro": 0,
      "hydro storage": 0,
      "nuclear": 0,
      "oil": 0,
      "solar": 0,
      "unknown": 0,
      "wind": 189
    },
    "comment": "Naturener Wind Watch, Llc",
    "contributors": [
      "https://github.com/systemcatch",
      "https://github.com/robertahunt",
      "https://github.com/KabelWlan"
    ],
    "delays": {
      "production": 30
    },
    "flag_file_name": "us.png",
    "parsers": {
      "production": "EIA.fetch_production_mix"
    },
    "timezone": "US/Mountain"
  },
  "US-NY-NYIS": {
    "bounding_box": [
      [-80.26197, 39.99603],
      [-71.35625, 45.51097]
    ],
    "capacity": {
      "battery storage": 51.6,
      "biomass": 517.7,
      "coal": 0,
      "gas": 27105.7,
      "geothermal": 0,
      "hydro": 4690.2,
      "hydro storage": 1240,
      "nuclear": 3398.4,
      "oil": 3853.7,
      "solar": 701.4,
      "unknown": 20,
      "wind": 1989.2
    },
    "comment": "New York Independent System Operator",
    "contributors": [
      "https://github.com/systemcatch",
      "https://github.com/robertahunt",
      "https://github.com/KabelWlan",
      "https://github.com/brandongalbraith"
    ],
    "flag_file_name": "us.png",
    "parsers": {
      "consumption": "EIA.fetch_consumption",
      "consumptionForecast": "EIA.fetch_consumption_forecast",
      "production": "US_NY.fetch_production"
    },
    "timezone": "US/Eastern"
  },
  "US-SE-AEC": {
    "bounding_box": [
      [-88.9596785776442, 29.339638675596],
      [-84.3581394658229, 34.4502982778481]
    ],
    "capacity": {
      "battery storage": 0,
      "biomass": 4.8,
      "coal": 0,
      "gas": 1330,
      "geothermal": 0,
      "hydro": 0,
      "hydro storage": 0,
      "nuclear": 0,
      "oil": 0,
      "solar": 0,
      "unknown": 0,
      "wind": 0
    },
    "comment": "Powersouth Energy Cooperative",
    "contributors": [
      "https://github.com/systemcatch",
      "https://github.com/robertahunt",
      "https://github.com/KabelWlan"
    ],
    "delays": {
      "consumption": 30,
      "consumptionForecast": 30,
      "production": 30
    },
    "flag_file_name": "us.png",
    "parsers": {
      "consumption": "EIA.fetch_consumption",
      "consumptionForecast": "EIA.fetch_consumption_forecast",
      "production": "EIA.fetch_production_mix"
    },
    "timezone": "US/Central"
  },
  "US-SE-SEPA": {
    "bounding_box": [
      [-85.61569, 30.211187],
      [-83.357543, 33.075117]
    ],
    "capacity": {
      "battery storage": 0,
      "biomass": 1.7,
      "coal": 0,
      "gas": 0,
      "geothermal": 0,
      "hydro": 1081.9,
      "hydro storage": 328,
      "nuclear": 0,
      "oil": 0,
      "solar": 25.4,
      "unknown": 0,
      "wind": 0
    },
    "comment": "Southeastern Power Administration",
    "contributors": [
      "https://github.com/systemcatch",
      "https://github.com/robertahunt",
      "https://github.com/KabelWlan"
    ],
    "delays": {
      "production": 30
    },
    "flag_file_name": "us.png",
    "parsers": {
      "production": "EIA.fetch_production_mix"
    },
    "timezone": "US/Eastern"
  },
  "US-SE-SOCO": {
    "bounding_box": [
      [-90.5406, 29.42398],
      [-80.251429, 35.5013030000001]
    ],
    "capacity": {
      "battery storage": 2.2,
      "biomass": 1991.1,
      "coal": 16164.8,
      "gas": 34930.1,
      "geothermal": 0,
      "hydro": 3310.4,
      "hydro storage": 1306.6,
      "nuclear": 6054.4,
      "oil": 1284.8,
      "solar": 2764.4,
      "unknown": 0,
      "wind": 0
    },
    "comment": "Southern Company Services, Inc. - Trans",
    "contributors": [
      "https://github.com/systemcatch",
      "https://github.com/robertahunt",
      "https://github.com/KabelWlan"
    ],
    "delays": {
      "consumption": 30,
      "consumptionForecast": 30,
      "production": 30
    },
    "flag_file_name": "us.png",
    "parsers": {
      "consumption": "EIA.fetch_consumption",
      "consumptionForecast": "EIA.fetch_consumption_forecast",
      "production": "EIA.fetch_production_mix"
    },
    "timezone": "US/Eastern"
  },
  "US-SW-AZPS": {
    "bounding_box": [
      [-115.31829, 30.8336654],
      [-108.777145881, 36.784585904]
    ],
    "capacity": {
      "battery storage": 2,
      "biomass": 33.4,
      "coal": 2062.1,
      "gas": 2714.6,
      "geothermal": 0,
      "hydro": 0,
      "hydro storage": 0,
      "nuclear": 0,
      "oil": 123.8,
      "solar": 757,
      "unknown": 0,
      "wind": 174.3
    },
    "comment": "Arizona Public Service Company",
    "contributors": [
      "https://github.com/systemcatch",
      "https://github.com/robertahunt",
      "https://github.com/KabelWlan"
    ],
    "delays": {
      "consumption": 30,
      "consumptionForecast": 30,
      "production": 30
    },
    "flag_file_name": "us.png",
    "parsers": {
      "consumption": "EIA.fetch_consumption",
      "consumptionForecast": "EIA.fetch_consumption_forecast",
      "production": "EIA.fetch_production_mix"
    },
    "timezone": ""
  },
  "US-SW-EPE": {
    "bounding_box": [
      [-108.7302, 26.75944],
      [-98.29803, 33.98024]
    ],
    "capacity": {
      "battery storage": 0,
      "biomass": 3.2,
      "coal": 0,
      "gas": 1922.9,
      "geothermal": 0,
      "hydro": 0,
      "hydro storage": 0,
      "nuclear": 0,
      "oil": 0,
      "solar": 127.3,
      "unknown": 0,
      "wind": 50.4
    },
    "comment": "El Paso Electric Company",
    "contributors": [
      "https://github.com/systemcatch",
      "https://github.com/robertahunt",
      "https://github.com/KabelWlan"
    ],
    "delays": {
      "consumption": 30,
      "consumptionForecast": 30,
      "production": 30
    },
    "flag_file_name": "us.png",
    "parsers": {
      "consumption": "EIA.fetch_consumption",
      "consumptionForecast": "EIA.fetch_consumption_forecast",
      "production": "EIA.fetch_production_mix"
    },
    "timezone": "US/Mountain"
  },
  "US-SW-GRIF": {
    "bounding_box": [
      [-114.764827728, 34.168836594],
      [-112.998666763, 35.717744827]
    ],
    "capacity": {
      "battery storage": 0,
      "biomass": 0,
      "coal": 0,
      "gas": 655,
      "geothermal": 0,
      "hydro": 0,
      "hydro storage": 0,
      "nuclear": 0,
      "oil": 0,
      "solar": 0,
      "unknown": 0,
      "wind": 0
    },
    "comment": "Griffith Energy, Llc",
    "contributors": [
      "https://github.com/systemcatch",
      "https://github.com/robertahunt",
      "https://github.com/KabelWlan"
    ],
    "delays": {
      "production": 30
    },
    "flag_file_name": "us.png",
    "parsers": {
      "production": "EIA.fetch_production_mix"
    },
    "timezone": "US/Arizona"
  },
  "US-SW-GRMA": {
    "bounding_box": [
      [-113.26607132, 31.246901321],
      [-111.760446548, 33.5380344390001]
    ],
    "capacity": {
      "battery storage": 0,
      "biomass": 0,
      "coal": 0,
      "gas": 619,
      "geothermal": 0,
      "hydro": 0,
      "hydro storage": 0,
      "nuclear": 0,
      "oil": 0,
      "solar": 0,
      "unknown": 0,
      "wind": 0
    },
    "comment": "Gila River Power, Llc",
    "contributors": [
      "https://github.com/systemcatch",
      "https://github.com/robertahunt",
      "https://github.com/KabelWlan"
    ],
    "delays": {
      "production": 30
    },
    "flag_file_name": "us.png",
    "parsers": {
      "production": "EIA.fetch_production_mix"
    },
    "timezone": "US/Arizona"
  },
  "US-SW-HGMA": {
    "bounding_box": [
      [-114.158504486, 32.855298996],
      [-112.449426651, 34.847730637]
    ],
    "capacity": {
      "battery storage": 0,
      "biomass": 0,
      "coal": 0,
      "gas": 1325.1,
      "geothermal": 0,
      "hydro": 0,
      "hydro storage": 0,
      "nuclear": 0,
      "oil": 0,
      "solar": 0,
      "unknown": 0,
      "wind": 0
    },
    "comment": "New Harquahala Generating Company, Llc - Hgba",
    "contributors": [
      "https://github.com/systemcatch",
      "https://github.com/robertahunt",
      "https://github.com/KabelWlan"
    ],
    "delays": {
      "production": 30
    },
    "flag_file_name": "us.png",
    "parsers": {
      "production": "EIA.fetch_production_mix"
    },
    "timezone": "US/Arizona"
  },
  "US-SW-PNM": {
    "bounding_box": [
      [-123.550316649, 30.83222],
      [-101.52796, 44.59554275]
    ],
    "capacity": {
      "battery storage": 1.8,
      "biomass": 14.6,
      "coal": 924,
      "gas": 1833.9,
      "geothermal": 19.2,
      "hydro": 0,
      "hydro storage": 0,
      "nuclear": 0,
      "oil": 30.4,
      "solar": 369.9,
      "unknown": 1.1,
      "wind": 1372
    },
    "comment": "Public Service Company Of New Mexico",
    "contributors": [
      "https://github.com/systemcatch",
      "https://github.com/robertahunt",
      "https://github.com/KabelWlan"
    ],
    "delays": {
      "consumption": 30,
      "consumptionForecast": 30,
      "production": 30
    },
    "flag_file_name": "us.png",
    "parsers": {
      "consumption": "EIA.fetch_consumption",
      "consumptionForecast": "EIA.fetch_consumption_forecast",
      "production": "EIA.fetch_production_mix"
    },
    "timezone": "US/Mountain"
  },
  "US-SW-SRP": {
    "bounding_box": [
      [-113.83417, 32.00496],
      [-110.438901961, 34.54817]
    ],
    "capacity": {
      "battery storage": 45,
      "biomass": 0,
      "coal": 821.8,
      "gas": 8265.6,
      "geothermal": 0,
      "hydro": 92.3,
      "hydro storage": 154.1,
      "nuclear": 4209.6,
      "oil": 0,
      "solar": 360,
      "unknown": 0,
      "wind": 63
    },
    "comment": "Salt River Project",
    "contributors": [
      "https://github.com/systemcatch",
      "https://github.com/robertahunt",
      "https://github.com/KabelWlan"
    ],
    "delays": {
      "consumption": 30,
      "consumptionForecast": 30,
      "production": 30
    },
    "flag_file_name": "us.png",
    "parsers": {
      "consumption": "EIA.fetch_consumption",
      "consumptionForecast": "EIA.fetch_consumption_forecast",
      "production": "EIA.fetch_production_mix"
    },
    "timezone": "US/Arizona"
  },
  "US-SW-TEPC": {
    "bounding_box": [
      [-115.25595, 31.1808879800001],
      [-110.070620884, 36.710648233]
    ],
    "capacity": {
      "battery storage": 50,
      "biomass": 0,
      "coal": 1765.8,
      "gas": 965.7,
      "geothermal": 0,
      "hydro": 0,
      "hydro storage": 0,
      "nuclear": 0,
      "oil": 0,
      "solar": 455,
      "unknown": 0,
      "wind": 279.8
    },
    "comment": "Tucson Electric Power Company",
    "contributors": [
      "https://github.com/systemcatch",
      "https://github.com/robertahunt",
      "https://github.com/KabelWlan"
    ],
    "delays": {
      "consumption": 30,
      "consumptionForecast": 30,
      "production": 30
    },
    "flag_file_name": "us.png",
    "parsers": {
      "consumption": "EIA.fetch_consumption",
      "consumptionForecast": "EIA.fetch_consumption_forecast",
      "production": "EIA.fetch_production_mix"
    },
    "timezone": "US/Arizona"
  },
  "US-SW-WALC": {
    "bounding_box": [
      [-124.21924, 30.83201],
      [-105.02991, 44.1167400000001]
    ],
    "capacity": {
      "battery storage": 0,
      "biomass": 0,
      "coal": 204,
      "gas": 2407.3,
      "geothermal": 0,
      "hydro": 5610.5,
      "hydro storage": 65.2,
      "nuclear": 0,
      "oil": 4.5,
      "solar": 142.2,
      "unknown": 0,
      "wind": 350
    },
    "comment": "Western Area Power Administration - Desert Southwest Region",
    "contributors": [
      "https://github.com/systemcatch",
      "https://github.com/robertahunt",
      "https://github.com/KabelWlan"
    ],
    "delays": {
      "consumption": 30,
      "consumptionForecast": 30,
      "production": 30
    },
    "flag_file_name": "us.png",
    "parsers": {
      "consumption": "EIA.fetch_consumption",
      "consumptionForecast": "EIA.fetch_consumption_forecast",
      "production": "EIA.fetch_production_mix"
    },
    "timezone": "US/Arizona"
  },
  "US-TEN-TVA": {
    "bounding_box": [
      [-90.849224442, 31.824126136000103],
      [-81.14647784, 38.101846827]
    ],
    "capacity": {
      "battery storage": 1,
      "biomass": 288.9,
      "coal": 8593.9,
      "gas": 17502.6,
      "geothermal": 0,
      "hydro": 4871.8,
      "hydro storage": 1808.6,
      "nuclear": 8474.8,
      "oil": 74.6,
      "solar": 520,
      "unknown": 0,
      "wind": 28.8
    },
    "comment": "Tennessee Valley Authority",
    "contributors": [
      "https://github.com/systemcatch",
      "https://github.com/robertahunt",
      "https://github.com/KabelWlan"
    ],
    "delays": {
      "consumption": 30,
      "consumptionForecast": 30,
      "production": 30
    },
    "flag_file_name": "us.png",
    "parsers": {
      "consumption": "EIA.fetch_consumption",
      "consumptionForecast": "EIA.fetch_consumption_forecast",
      "production": "EIA.fetch_production_mix"
    },
    "timezone": "US/Central"
  },
  "US-TEX-ERCO": {
    "bounding_box": [
      [-104.48406, 25.3370600000001],
      [-93.2943099999999, 36.55797]
    ],
    "capacity": {
      "battery storage": 342.9,
      "biomass": 189.5,
      "coal": 15217.2,
      "gas": 64745.5,
      "geothermal": 0,
      "hydro": 569.7,
      "hydro storage": 0,
      "nuclear": 5138.6,
      "oil": 113.1,
      "solar": 7261,
      "unknown": 234.7,
      "wind": 29401.1
    },
    "comment": "Electric Reliability Council Of Texas, Inc.",
    "contributors": [
      "https://github.com/systemcatch",
      "https://github.com/robertahunt",
      "https://github.com/KabelWlan"
    ],
    "delays": {
      "consumption": 30,
      "consumptionForecast": 30,
      "production": 30
    },
    "flag_file_name": "us.png",
    "parsers": {
      "consumption": "EIA.fetch_consumption",
      "consumptionForecast": "EIA.fetch_consumption_forecast",
      "production": "EIA.fetch_production_mix"
    },
    "timezone": "US/Central"
  },
  "UY": {
    "bounding_box": [
      [-58.4270741441, -34.9526465797],
      [-53.209588996, -30.1096863746]
    ],
    "capacity": {
      "biomass": 413,
      "hydro": 1538,
      "solar": 242,
      "unknown": 1170,
      "wind": 1511
    },
    "contributors": [
      "https://github.com/jarek",
      "https://github.com/corradio",
      "https://github.com/nessie2013"
    ],
    "parsers": {
      "production": "UY.fetch_production"
    },
    "timezone": "America/Montevideo"
  },
  "UZ": {
    "flag_file_name": "uz.png",
    "timezone": "Asia/Samarkand"
  },
  "VC": {
    "flag_file_name": "vc.png",
    "timezone": "America/St_Vincent"
  },
  "VE": {
    "flag_file_name": "ve.png",
    "timezone": "America/Caracas"
  },
  "VI": {
    "flag_file_name": "vi.png",
    "timezone": "America/St_Thomas"
  },
  "VN": {
    "flag_file_name": "vn.png",
    "timezone": "Asia/Ho_Chi_Minh"
  },
  "VU": {
    "flag_file_name": "vu.png",
    "timezone": "Pacific/Efate"
  },
  "WS": {
    "flag_file_name": "ws.png",
    "timezone": "Pacific/Apia"
  },
  "XK": {
    "bounding_box": [
      [20.013053, 41.848669],
      [21.791473, 43.269883]
    ],
    "capacity": {
      "coal": 1024,
      "hydro": 135.277,
      "solar": 10.002,
      "wind": 33.75
    },
    "contributors": ["https://github.com/veqtrus"],
    "delays": {
      "production": 48
    },
    "parsers": {
      "consumption": "ENTSOE.fetch_consumption",
      "consumptionForecast": "ENTSOE.fetch_consumption_forecast",
      "generationForecast": "ENTSOE.fetch_generation_forecast",
      "production": "ENTSOE.fetch_production",
      "productionPerModeForecast": "ENTSOE.fetch_wind_solar_forecasts",
      "productionPerUnit": "ENTSOE.fetch_production_per_units"
    },
    "timezone": "Europe/Belgrade"
  },
  "XX": {
    "flag_file_name": "_Northern Cyprus.png",
    "timezone": "Asia/Nicosia"
  },
  "YE": {
    "flag_file_name": "ye.png",
    "timezone": "Asia/Aden"
  },
  "YT": {
    "flag_file_name": "yt.png",
    "timezone": "Indian/Mayotte"
  },
  "ZA": {
    "bounding_box": [
      [15.969981316000087, -47.46575286299992],
      [38.47779381600009, -21.626451924999927]
    ],
    "timezone": null
  },
  "ZM": {
    "bounding_box": [
      [21.47987756300006, -18.569231871999946],
      [34.17420251500005, -7.694124042999917]
    ],
    "timezone": null
  },
  "ZW": {
    "flag_file_name": "zw.png",
    "timezone": "Africa/Harare"
  }
}<|MERGE_RESOLUTION|>--- conflicted
+++ resolved
@@ -1226,50 +1226,6 @@
     "flag_file_name": "dj.png",
     "timezone": "Africa/Djibouti"
   },
-<<<<<<< HEAD
-  "DK": {
-    "bounding_box": [
-      [
-        7.60472,
-        54.509132
-      ],
-      [
-        13.30324,
-        57.751949
-      ]
-    ],
-    "capacity": {
-      "biomass": 2391,
-      "coal": 3165,
-      "gas": 1621,
-      "geothermal": 0,
-      "hydro": 7,
-      "hydro storage": 0,
-      "nuclear": 0,
-      "oil": 997,
-      "solar": 1536,
-      "wind": 6949
-    },
-    "contributors": [
-      "https://github.com/corradio",
-      "https://github.com/Manu1400"
-    ],
-    "parsers": {
-      "consumption": "ENTSOE.fetch_consumption",
-      "consumptionForecast": "ENTSOE.fetch_consumption_forecast",
-      "generationForecast": "ENTSOE.fetch_generation_forecast",
-      "price": "ENTSOE.fetch_price",
-      "production": "ENTSOE.fetch_production",
-      "productionPerModeForecast": "ENTSOE.fetch_wind_solar_forecasts"
-    },
-    "subZoneNames": [
-      "DK-DK1",
-      "DK-DK2"
-    ],
-    "timezone": "Europe/Copenhagen"
-  },
-=======
->>>>>>> 22db3c23
   "DK-BHM": {
     "bounding_box": [
       [14.7, 54.9],
@@ -2020,19 +1976,8 @@
   },
   "HK": {
     "bounding_box": [
-<<<<<<< HEAD
-      [
-        113.337331576,
-        21.677069403000075
-      ],
-      [
-        114.90129642000011,
-        23.06394603200009
-      ]
-=======
       [113.337331576, 21.677069403000075],
       [114.90129642000011, 23.06394603200009]
->>>>>>> 22db3c23
     ],
     "flag_file_name": "hk.png",
     "timezone": "Asia/Hong_Kong"
@@ -2079,13 +2024,7 @@
       "unknown": 57,
       "wind": 925
     },
-<<<<<<< HEAD
-    "contributors": [
-      "https://github.com/PaulCornelissen"
-    ],
-=======
     "contributors": ["https://github.com/PaulCornelissen"],
->>>>>>> 22db3c23
     "parsers": {
       "consumption": "ENTSOE.fetch_consumption",
       "consumptionForecast": "ENTSOE.fetch_consumption_forecast",
@@ -2134,19 +2073,8 @@
     "flag_file_name": "id.png",
     "timezone": "Asia/Jakarta",
     "bounding_box": [
-<<<<<<< HEAD
-      [
-        94.51270592500003,
-        -11.422621351999908
-      ],
-      [
-        141.47762699400005,
-        6.410101630000042
-      ]
-=======
       [94.51270592500003, -11.422621351999908],
       [141.47762699400005, 6.410101630000042]
->>>>>>> 22db3c23
     ]
   },
   "IE": {
@@ -3458,20 +3386,12 @@
       [-83.147219001, 15.0162671981]
     ],
     "capacity": {
-<<<<<<< HEAD
-      "biomass": 218.20,
-=======
       "biomass": 218.2,
->>>>>>> 22db3c23
       "geothermal": 153.24,
       "hydro": 157.42,
       "solar": 16.36,
       "oil": 888.31,
-<<<<<<< HEAD
-      "wind": 186.20
-=======
       "wind": 186.2
->>>>>>> 22db3c23
     },
     "contributors": [
       "https://github.com/corradio",
@@ -3525,24 +3445,24 @@
     },
     "timezone": "Europe/Amsterdam"
   },
-<<<<<<< HEAD
-  "NO": {
-    "capacity": {
-      "biomass": 113.3,
+  "NO-NO1": {
+    "bounding_box": [
+      [7.610326512408815, 58.38472727500012],
+      [13.388184448000061, 63.128901615737796]
+    ],
+    "capacity": {
+      "biomass": 46,
       "coal": 0,
-      "gas": 473.4,
-      "geothermal": 0,
-      "hydro": 33033,
-      "hydro storage": 1438,
+      "gas": 0,
+      "geothermal": 0,
+      "hydro": 3751,
+      "hydro storage": 1,
       "nuclear": 0,
       "oil": 0,
-      "solar": 160,
-      "unknown": 112.6,
-      "wind": 4619
-    },
-    "contributors": [
-      "https://github.com/corradio"
-    ],
+      "solar": 0,
+      "unknown": 0,
+      "wind": 222
+    },
     "parsers": {
       "consumption": "ENTSOE.fetch_consumption",
       "consumptionForecast": "ENTSOE.fetch_consumption_forecast",
@@ -3551,34 +3471,25 @@
       "production": "ENTSOE.fetch_production",
       "productionPerModeForecast": "ENTSOE.fetch_wind_solar_forecasts"
     },
-    "subZoneNames": [
-      "NO-NO1",
-      "NO-NO2",
-      "NO-NO3",
-      "NO-NO4",
-      "NO-NO5"
-    ],
-    "timezone": "Europe/Oslo"
-  },
-=======
->>>>>>> 22db3c23
-  "NO-NO1": {
-    "bounding_box": [
-      [7.610326512408815, 58.38472727500012],
-      [13.388184448000061, 63.128901615737796]
-    ],
-    "capacity": {
-      "biomass": 46,
+    "timezone": null
+  },
+  "NO-NO2": {
+    "bounding_box": [
+      [4.570648634000037, 57.49315013200005],
+      [11.014170769000089, 60.73048157269916]
+    ],
+    "capacity": {
+      "biomass": 22.3,
       "coal": 0,
-      "gas": 0,
-      "geothermal": 0,
-      "hydro": 3751,
-      "hydro storage": 1,
+      "gas": 35.8,
+      "geothermal": 0,
+      "hydro": 10468,
+      "hydro storage": 892,
       "nuclear": 0,
       "oil": 0,
       "solar": 0,
-      "unknown": 0,
-      "wind": 222
+      "unknown": 14,
+      "wind": 1427
     },
     "parsers": {
       "consumption": "ENTSOE.fetch_consumption",
@@ -3590,23 +3501,23 @@
     },
     "timezone": null
   },
-  "NO-NO2": {
-    "bounding_box": [
-      [4.570648634000037, 57.49315013200005],
-      [11.014170769000089, 60.73048157269916]
-    ],
-    "capacity": {
-      "biomass": 22.3,
+  "NO-NO3": {
+    "bounding_box": [
+      [4.143809441000116, 60.43027545054864],
+      [14.661440063000043, 65.490423895]
+    ],
+    "capacity": {
+      "biomass": 17.7,
       "coal": 0,
-      "gas": 35.8,
-      "geothermal": 0,
-      "hydro": 10468,
-      "hydro storage": 892,
+      "gas": 0,
+      "geothermal": 0,
+      "hydro": 4709,
+      "hydro storage": 87,
       "nuclear": 0,
       "oil": 0,
       "solar": 0,
-      "unknown": 14,
-      "wind": 1427
+      "unknown": 46.8,
+      "wind": 2095
     },
     "parsers": {
       "consumption": "ENTSOE.fetch_consumption",
@@ -3618,23 +3529,23 @@
     },
     "timezone": null
   },
-  "NO-NO3": {
-    "bounding_box": [
-      [4.143809441000116, 60.43027545054864],
-      [14.661440063000043, 65.490423895]
-    ],
-    "capacity": {
-      "biomass": 17.7,
+  "NO-NO4": {
+    "bounding_box": [
+      [11.018809441000087, 63.879640651798496],
+      [31.576996290000153, 71.6652692730001]
+    ],
+    "capacity": {
+      "biomass": 0.3,
       "coal": 0,
-      "gas": 0,
-      "geothermal": 0,
-      "hydro": 4709,
-      "hydro storage": 87,
+      "gas": 248,
+      "geothermal": 0,
+      "hydro": 5197,
+      "hydro storage": 2,
       "nuclear": 0,
       "oil": 0,
       "solar": 0,
-      "unknown": 46.8,
-      "wind": 2095
+      "unknown": 39.3,
+      "wind": 876
     },
     "parsers": {
       "consumption": "ENTSOE.fetch_consumption",
@@ -3646,23 +3557,23 @@
     },
     "timezone": null
   },
-  "NO-NO4": {
-    "bounding_box": [
-      [11.018809441000087, 63.879640651798496],
-      [31.576996290000153, 71.6652692730001]
-    ],
-    "capacity": {
-      "biomass": 0.3,
+  "NO-NO5": {
+    "bounding_box": [
+      [4.27686608200014, 59.59392557929161],
+      [10.10473435728148, 62.338893003403086]
+    ],
+    "capacity": {
+      "biomass": 27,
       "coal": 0,
-      "gas": 248,
-      "geothermal": 0,
-      "hydro": 5197,
-      "hydro storage": 2,
+      "gas": 189.6,
+      "geothermal": 0,
+      "hydro": 7658,
+      "hydro storage": 457,
       "nuclear": 0,
       "oil": 0,
       "solar": 0,
-      "unknown": 39.3,
-      "wind": 876
+      "unknown": 12.5,
+      "wind": 0
     },
     "parsers": {
       "consumption": "ENTSOE.fetch_consumption",
@@ -3674,34 +3585,6 @@
     },
     "timezone": null
   },
-  "NO-NO5": {
-    "bounding_box": [
-      [4.27686608200014, 59.59392557929161],
-      [10.10473435728148, 62.338893003403086]
-    ],
-    "capacity": {
-      "biomass": 27,
-      "coal": 0,
-      "gas": 189.6,
-      "geothermal": 0,
-      "hydro": 7658,
-      "hydro storage": 457,
-      "nuclear": 0,
-      "oil": 0,
-      "solar": 0,
-      "unknown": 12.5,
-      "wind": 0
-    },
-    "parsers": {
-      "consumption": "ENTSOE.fetch_consumption",
-      "consumptionForecast": "ENTSOE.fetch_consumption_forecast",
-      "generationForecast": "ENTSOE.fetch_generation_forecast",
-      "price": "ENTSOE.fetch_price",
-      "production": "ENTSOE.fetch_production",
-      "productionPerModeForecast": "ENTSOE.fetch_wind_solar_forecasts"
-    },
-    "timezone": null
-  },
   "NP": {
     "bounding_box": [
       [26.33196174127239, 83.31609381672638],
@@ -3730,56 +3613,6 @@
     "timezone": "Pacific/Auckland"
   },
   "NZ": {
-<<<<<<< HEAD
-    "bounding_box": [
-      [
-        166.054687,
-        -47.638394
-      ],
-      [
-        178.798828,
-        -34.168835
-      ]
-    ],
-    "contributors": [
-      "https://github.com/BobGrun",
-      "https://github.com/corradio",
-      "https://github.com/davidcole1340",
-      "https://github.com/drc38"
-    ],
-    "flag_file_name": "nz.png",
-    "parsers": {
-      "price": "NZ.fetch_price",
-      "production": "NZ.fetch_production"
-    },
-    "timezone": "Pacific/Auckland"
-  },
-  "NZ-NZN": {
-    "bounding_box": [
-      [
-        172.17408287900022,
-        -42.12029387799984
-      ],
-      [
-        179.06617272200023,
-        -33.89763762799993
-      ]
-    ],
-    "contributors": [
-      "https://github.com/BobGrun",
-      "https://github.com/corradio",
-      "https://github.com/davidcole1340"
-    ],
-    "flag_file_name": "nz.png",
-    "parsers": {
-      "price": "NZ.fetch_price",
-      "production": "NZ.fetch_production"
-    },
-    "timezone": "Pacific/Auckland"
-  },
-  "NZ-NZS": {
-=======
->>>>>>> 22db3c23
     "bounding_box": [
       [166.054687, -47.638394],
       [178.798828, -34.168835]
