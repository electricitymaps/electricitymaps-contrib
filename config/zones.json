--- conflicted
+++ resolved
@@ -3561,8 +3561,6 @@
     },
     "timezone": "America/El_Salvador"
   },
-<<<<<<< HEAD
-=======
   "SY": {
     "bounding_box": [
       [
@@ -3683,7 +3681,6 @@
       ]
     ]
   },
->>>>>>> 0fdf6e97
   "TR": {
     "_comment": "https://doi.org/10.1016/j.rser.2017.01.060 says pumped hydro not economically viable. http://www.hurriyetdailynews.com/turkey-plans-to-hold-new-big-tenders-for-wind-solar-plants-by-summer-2018-minister-127769 says battery will be tendered summer 2018 so below battery storage will need to be updated when built.",
     "bounding_box": [
