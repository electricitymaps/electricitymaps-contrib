{
  "AD": {
    "bounding_box": [
      [
        0.9064563390001013,
        41.92867747000005
      ],
      [
        2.2650907800001505,
        43.14936167400003
      ]
    ],
    "timezone": null
  },
  "AE": {
<<<<<<< HEAD
=======
    "bounding_box": [
      [
        51.069346550000034,
        22.120945943000052
      ],
      [
        56.88363691500007,
        26.574791972000085
      ]
    ],
    "capacity": {
      "biomass": 1,
      "hydro": 0,
      "solar": 1883,
      "wind": 1
    },
>>>>>>> 138ced9f
    "contributors": [
      "https://github.com/q--"
    ],
    "parsers": {
      "consumption": "GCCIA.fetch_consumption"
    },
    "timezone": "Asia/Dubai"
  },
  "AL": {
    "bounding_box": [
      [
        19.3044861183,
        39.624997667
      ],
      [
        21.0200403175,
        42.6882473822
      ]
    ],
    "capacity": {
      "biomass": 1,
      "hydro": 2132,
      "solar": 3
    },
    "contributors": [
      "https://github.com/corradio",
      "https://github.com/nessie2013"
    ],
    "parsers": {
      "consumption": "ENTSOE.fetch_consumption",
      "consumptionForecast": "ENTSOE.fetch_consumption_forecast",
      "generationForecast": "ENTSOE.fetch_generation_forecast",
      "productionPerModeForecast": "ENTSOE.fetch_wind_solar_forecasts",
      "price": "ENTSOE.fetch_price",
      "production": "ENTSOE.fetch_production"
    },
    "timezone": null
  },
  "AM": {
    "bounding_box": [
      [
        43,
        38.6
      ],
      [
        46.3,
        41.6
      ]
    ],
    "capacity": {
      "biomass": 0,
      "gas": 1832,
      "hydro": 1336,
      "nuclear": 440,
      "solar": 50,
      "wind": 3
    },
    "contributors": [
      "https://github.com/tmslaine",
      "https://github.com/systemcatch",
      "https://github.com/alixunderplatz",
      "https://github.com/nessie2013"
    ],
    "parsers": {
      "production": "AM.fetch_production"
    },
    "timezone": "Asia/Yerevan"
  },
  "AR": {
    "capacity": {
      "biomass": 48,
      "gas": 22892,
      "hydro": 11310,
      "nuclear": 1755,
      "oil": 1654,
      "solar": 449,
      "wind": 1724
    },
    "contributors": [
      "https://github.com/systemcatch",
      "https://github.com/corradio",
      "https://github.com/nessie2013"
    ],
    "parsers": {
      "production": "AR.fetch_production"
    },
    "timezone": "America/Argentina/Buenos_Aires",
    "bounding_box": [
      [
        -74.08803584899991,
        -55.55201588299982
      ],
      [
        -53.161551879999934,
        -21.286937763999916
      ]
    ]
  },
  "AT": {
    "bounding_box": [
      [
        9.47996951665,
        46.4318173285
      ],
      [
        16.9796667823,
        49.0390742051
      ]
    ],
    "capacity": {
      "biomass": 650,
      "coal": 225,
      "gas": 4463,
      "hydro": 7998,
      "hydro storage": 3120,
      "nuclear": 0,
      "oil": 178,
      "solar": 1193,
      "wind": 3035,
      "geothermal": 1,
      "unknown": 65
    },
    "contributors": [
      "https://github.com/corradio"
    ],
    "parsers": {
      "consumption": "ENTSOE.fetch_consumption",
      "consumptionForecast": "ENTSOE.fetch_consumption_forecast",
      "generationForecast": "ENTSOE.fetch_generation_forecast",
      "productionPerModeForecast": "ENTSOE.fetch_wind_solar_forecasts",
      "price": "ENTSOE.fetch_price",
      "production": "ENTSOE.fetch_production"
    },
    "timezone": "Europe/Vienna"
  },
  "AUS-ACT": {
    "flag_file_name": "au.png",
    "timezone": null
  },
  "AUS-NSW": {
    "bounding_box": [
      [
        148.26945193885587,
        -36.41961598109262
      ],
      [
        149.90440026326144,
        -34.63950855917267
      ]
    ],
    "capacity": {
      "wind": 668
    },
    "contributors": [
      "https://github.com/jarek",
      "https://github.com/corradio"
    ],
    "flag_file_name": "au.png",
    "parsers": {
      "price": "AU.fetch_price",
      "production": "AU.fetch_production"
    },
    "timezone": null
  },
  "AUS-NT": {
    "flag_file_name": "au.png",
    "timezone": null,
    "bounding_box": [
      [
        128.50011587536375,
        -26.499911390797962
      ],
      [
        138.50018768629417,
        -10.468357028999876
      ]
    ]
  },
  "AUS-QLD": {
    "contributors": [
      "https://github.com/jarek",
      "https://github.com/corradio"
    ],
    "capacity": {
      "wind": 13
    },
    "flag_file_name": "au.png",
    "parsers": {
      "price": "AU.fetch_price",
      "production": "AU.fetch_production"
    },
    "timezone": null,
    "bounding_box": [
      [
        137.5001868021792,
        -29.670622246919024
      ],
      [
        154.0488387380003,
        -8.740166924999826
      ]
    ]
  },
  "AUS-SA": {
    "contributors": [
      "https://github.com/jarek",
      "https://github.com/corradio"
    ],
    "capacity": {
      "wind": 1808
    },
    "flag_file_name": "au.png",
    "parsers": {
      "price": "AU.fetch_price",
      "production": "AU.fetch_production"
    },
    "timezone": null,
    "bounding_box": [
      [
        128.50011600215169,
        -38.57057057099979
      ],
      [
        141.50010704970066,
        -25.499911390797962
      ]
    ]
  },
  "AUS-TAS": {
    "bounding_box": [
      [
        143.33716881600026,
        -44.1412899719998
      ],
      [
        148.98454837300017,
        -39.07146575299984
      ]
    ],
    "contributors": [
      "https://github.com/jarek",
      "https://github.com/corradio"
    ],
    "capacity": {
      "wind": 314
    },
    "flag_file_name": "au.png",
    "parsers": {
      "price": "AU.fetch_price",
      "production": "AU.fetch_production"
    },
    "timezone": null
  },
  "AUS-TAS-KI": {
    "flag_file_name": "au.png",
    "timezone": null,
    "bounding_box": [
      [
        143.33716881600026,
        -40.627373955999886
      ],
      [
        144.64478600400025,
        -39.07146575299984
      ]
    ]
  },
  "AUS-VIC": {
    "bounding_box": [
      [
        140.46708580936263,
        -39.64495208099984
      ],
      [
        150.47207507627593,
        -33.486452325214685
      ]
    ],
    "contributors": [
      "https://github.com/jarek",
      "https://github.com/corradio"
    ],
    "capacity": {
      "wind": 1521
    },
    "flag_file_name": "au.png",
    "parsers": {
      "price": "AU.fetch_price",
      "production": "AU.fetch_production"
    },
    "timezone": null
  },
  "AUS-WA": {
    "contributors": [
      "https://github.com/jarek",
      "https://github.com/corradio",
      "https://github.com/MariusKroon"
    ],
    "capacity": {
      "wind": 491
    },
    "flag_file_name": "au.png",
    "parsers": {
      "production": "AU_WA.fetch_production"
    },
    "timezone": null,
    "bounding_box": [
      [
        112.41944420700008,
        -35.637872002999956
      ],
      [
        129.50011656788791,
        -13.223565362999949
      ]
    ]
  },
  "AW": {
    "bounding_box": [
      [
        -70.56240800699987,
        11.917669989000046
      ],
      [
        -69.37682044199994,
        13.132147528000104
      ]
    ],
    "capacity": {
      "oil": 257.88,
      "wind": 30
    },
    "contributors": [
      "https://github.com/pascalheraud"
    ],
    "flag_file_name": "aw.png",
    "parsers": {
      "production": "AW.fetch_production"
    },
    "timezone": "America/Aruba"
  },
  "AX": {
    "bounding_box": [
      [
        19.013194207000083,
        59.40448639500012
      ],
      [
        21.59669030000012,
        60.98078034100014
      ]
    ],
    "capacity": {
      "coal": 0,
      "gas": 0,
      "nuclear": 0,
      "oil": 65.3,
      "wind": 16.56
    },
    "contributors": [
      "https://github.com/tmslaine",
      "https://github.com/systemcatch"
    ],
    "parsers": {
      "consumption": "AX.fetch_consumption",
      "price": "ENTSOE.fetch_price",
      "production": "AX.fetch_production"
    },
    "timezone": "Europe/Mariehamn"
  },
  "BA": {
    "bounding_box": [
      [
        15.7500260759,
        42.65
      ],
      [
        19.59976,
        45.2337767604
      ]
    ],
    "capacity": {
      "coal": 1613,
      "hydro": 811,
      "hydro storage": 440,
      "wind": 87
    },
    "contributors": [
      "https://github.com/corradio",
      "https://github.com/nessie2013"
    ],
    "parsers": {
      "consumption": "ENTSOE.fetch_consumption",
      "consumptionForecast": "ENTSOE.fetch_consumption_forecast",
      "generationForecast": "ENTSOE.fetch_generation_forecast",
      "productionPerModeForecast": "ENTSOE.fetch_wind_solar_forecasts",
      "price": "ENTSOE.fetch_price",
      "production": "ENTSOE.fetch_production"
    },
    "timezone": "Asia/Bahrain"
  },
  "BD": {
    "contributors": [
      "https://github.com/systemcatch",
      "https://github.com/alixunderplatz"
    ],
    "parsers": {
      "production": "BD.fetch_production"
    },
    "timezone": "Asia/Dhaka",
    "bounding_box": [
      [
        87.52178959200009,
        20.23871491100003
      ],
      [
        93.14285119700017,
        27.123544007000064
      ]
    ]
  },
  "BE": {
    "bounding_box": [
      [
        2.51357303225,
        49.5294835476
      ],
      [
        6.15665815596,
        51.4750237087
      ]
    ],
    "capacity": {
      "biomass": 1173,
      "coal": 0,
      "gas": 6777,
      "geothermal": 0,
      "hydro": 125,
      "hydro storage": 1310,
      "nuclear": 5919,
      "oil": 341,
      "solar": 4531,
      "wind": 4037
    },
    "contributors": [
      "https://github.com/corradio",
      "https://github.com/nessie2013"
    ],
    "parsers": {
      "consumption": "ENTSOE.fetch_consumption",
      "consumptionForecast": "ENTSOE.fetch_consumption_forecast",
      "generationForecast": "ENTSOE.fetch_generation_forecast",
      "productionPerModeForecast": "ENTSOE.fetch_wind_solar_forecasts",
      "price": "ENTSOE.fetch_price",
      "production": "ENTSOE.fetch_production"
    },
    "timezone": "Europe/Brussels"
  },
  "BG": {
    "_comment": "hydro incl. 864 MW of pumped storage",
    "bounding_box": [
      [
        22.3805257504,
        41.2344859889
      ],
      [
        28.5580814959,
        44.2349230007
      ]
    ],
    "capacity": {
      "biomass": 81,
      "coal": 4900,
      "gas": 779,
      "geothermal": 0,
      "hydro": 3204,
      "nuclear": 2000,
      "oil": 0.3,
      "solar": 1043,
      "wind": 701
    },
    "contributors": [
      "https://github.com/yurukov",
      "https://github.com/ultibo",
      "https://github.com/systemcatch",
      "https://github.com/bogomil"
    ],
    "parsers": {
      "consumption": "ENTSOE.fetch_consumption",
      "consumptionForecast": "ENTSOE.fetch_consumption_forecast",
      "generationForecast": "ENTSOE.fetch_generation_forecast",
      "productionPerModeForecast": "ENTSOE.fetch_wind_solar_forecasts",
      "price": "ENTSOE.fetch_price",
      "production": "BG.fetch_production"
    },
    "timezone": null
  },
  "BH": {
    "contributors": [
<<<<<<< HEAD
      "https://github.com/q--"
    ],
    "parsers": {
      "consumption": "GCCIA.fetch_consumption"
    },
    "timezone": "Asia/Bahrain"
=======
      "https://github.com/q--",
      "https://github.com/nessie2013"
    ],
    "capacity": {
      "solar": 6,
      "wind": 1
    },
    "parsers": {
      "consumption": "GCCIA.fetch_consumption"
    },
    "timezone": "Asia/Bahrain",
    "bounding_box": [
      [
        49.94890384200005,
        25.289536851000037
      ],
      [
        51.14565981318161,
        26.742580471000053
      ]
    ]
>>>>>>> 138ced9f
  },
  "BO": {
    "capacity": {
      "hydro": 483.22,
      "unknown": 1344.55,
      "wind": 27
    },
    "contributors": [
      "https://github.com/igorarduin",
      "https://github.com/corradio"
    ],
    "parsers": {
      "generationForecast": "BO.fetch_generation_forecast",
      "production": "BO.fetch_production"
    },
    "timezone": "America/La_Paz",
    "bounding_box": [
      [
        -70.1664922699999,
        -23.397257587999945
      ],
      [
        -56.965660766999946,
        -9.179821471999972
      ]
    ]
  },
  "BR-CS": {
    "bounding_box": [
      [
        -67.33051469619625,
        -14.162844600948802
      ],
      [
        -59.32226030077226,
        -7.500493258457112
      ]
    ],
    "capacity": {
      "hydro": 63797,
      "nuclear": 1990,
      "solar": 910,
      "wind": 28,
      "unknown": 19365
    },
    "contributors": [
      "https://github.com/alexanmtz",
      "https://github.com/corradio",
      "https://github.com/systemcatch",
      "https://github.com/nessie2013"
    ],
    "flag_file_name": "br.png",
    "parsers": {
      "production": "BR.fetch_production"
    },
    "timezone": null
  },
  "BR-N": {
    "bounding_box": [
      [
        -55.2979158185602,
        -1.7192017552567194
      ],
      [
        -49.37304648399993,
        4.941122259000181
      ]
    ],
    "capacity": {
      "hydro": 22251,
      "solar": 5,
      "wind": 426,
      "unknown": 3654
    },
    "contributors": [
      "https://github.com/alexanmtz",
      "https://github.com/corradio",
      "https://github.com/systemcatch",
      "https://github.com/nessie2013"
    ],
    "flag_file_name": "br.png",
    "parsers": {
      "production": "BR.fetch_production"
    },
    "timezone": null
  },
  "BR-NE": {
    "bounding_box": [
      [
        -38.74484351301771,
        -12.068905937658784
      ],
      [
        -35.90615240593988,
        -9.026808362815672
      ]
    ],
    "capacity": {
      "hydro": 11023,
      "solar": 1525,
      "wind": 12801,
      "unknown": 7227
    },
    "contributors": [
      "https://github.com/alexanmtz",
      "https://github.com/corradio",
      "https://github.com/systemcatch",
      "https://github.com/nessie2013"
    ],
    "flag_file_name": "br.png",
    "parsers": {
      "production": "BR.fetch_production"
    },
    "timezone": null
  },
  "BR-S": {
    "bounding_box": [
      [
        -55.11244991099991,
        -27.20477792675979
      ],
      [
        -47.53248898038211,
        -22.021725762533777
      ]
    ],
    "capacity": {
      "hydro": 17045,
      "solar": 4,
      "wind": 2018,
      "unknown": 4220
    },
    "contributors": [
      "https://github.com/alexanmtz",
      "https://github.com/corradio",
      "https://github.com/systemcatch",
      "https://github.com/nessie2013"
    ],
    "flag_file_name": "br.png",
    "parsers": {
      "production": "BR.fetch_production"
    },
    "timezone": null
  },
  "BY": {
    "_comment": "biomass includes 24.4 MW of biogas and 6.6 MW of biomass. gas includes 1273 CHP",
    "bounding_box": [
      [
        23.1994938494,
        51.3195034857
      ],
      [
        32.6936430193,
        56.1691299506
      ]
    ],
    "capacity": {
      "biomass": 31,
      "coal": 0,
      "gas": 9468,
      "hydro": 73,
      "hydro storage": 0,
      "nuclear": 0,
      "oil": 447,
      "solar": 50.9,
      "wind": 70.4
    },
    "contributors": [
      "https://github.com/admetny"
    ],
    "parsers": {
      "consumption": "ENTSOE.fetch_consumption",
      "consumptionForecast": "ENTSOE.fetch_consumption_forecast",
      "generationForecast": "ENTSOE.fetch_generation_forecast",
      "productionPerModeForecast": "ENTSOE.fetch_wind_solar_forecasts",
      "price": "ENTSOE.fetch_price",
      "production": "ENTSOE.fetch_production"
    },
    "timezone": null
  },
  "CA-AB": {
    "contributors": [
      "https://github.com/mlucchini"
    ],
    "flag_file_name": "ca.png",
    "parsers": {
      "price": "CA_AB.fetch_price",
      "production": "CA_AB.fetch_production"
    },
    "timezone": null,
    "bounding_box": [
      [
        -120.50101599759016,
        48.4925145470001
      ],
      [
        -109.49932108789892,
        60.50005890629359
      ]
    ]
  },
  "CA-BC": {
    "capacity": {
      "biomass": 838,
      "gas": 507,
      "hydro": 15898,
      "solar": 1,
      "wind": 704
    },
    "contributors": [
      "https://github.com/daveachuk"
    ],
    "flag_file_name": "ca.png",
    "timezone": null,
    "bounding_box": [
      [
        -139.56020662181913,
        47.80609772300011
      ],
      [
        -113.53745235883926,
        60.50005890629359
      ]
    ]
  },
  "CA-MB": {
    "capacity": {
      "coal": 110,
      "gas": 342,
      "hydro": 5249,
      "oil": 10,
      "wind": 237
    },
    "flag_file_name": "ca.png",
    "timezone": null,
    "bounding_box": [
      [
        -102.50159786704786,
        48.492669576869844
      ],
      [
        -88.44699962056833,
        60.500059011375754
      ]
    ]
  },
  "CA-NB": {
    "_comment": "gas includes an 88 MW cogeneration plant",
    "bounding_box": [
      [
        -69.56355977593142,
        44.102757112000205
      ],
      [
        -63.27110755099994,
        48.57514069200005
      ]
    ],
    "capacity": {
      "biomass": 38,
      "coal": 467,
      "gas": 378,
      "hydro": 950,
      "nuclear": 660,
      "oil": 1497,
      "wind": 294
    },
    "contributors": [
      "https://github.com/jarek"
    ],
    "flag_file_name": "ca.png",
    "parsers": {
      "production": "CA_NB.fetch_production"
    },
    "timezone": null
  },
  "CA-NL": {
    "_comment": "5428 MW of hydro is Churchill Falls Generating Station, electricity from which is mostly sold to Quebec and might not appear on balance sheets",
    "capacity": {
      "biomass": 15,
      "hydro": 6726.806,
      "oil": 590,
      "wind": 54.3
    },
    "flag_file_name": "ca.png",
    "timezone": null,
    "bounding_box": [
      [
        -68.3080677526246,
        46.118353583000186
      ],
      [
        -52.11660722599996,
        60.87274609304416
      ]
    ]
  },
  "CA-NS": {
    "_comment": "http://www.nspower.ca/en/home/about-us/todayspower.aspx HTML source says available capacity is 2453 MW and wind capacity 567 MW",
    "bounding_box": [
      [
        -66.82774817599997,
        42.92206452000019
      ],
      [
        -59.188628709999904,
        47.53481679900011
      ]
    ],
    "capacity": {
      "biomass": 90.1,
      "coal": 1232,
      "gas": 637,
      "hydro": 418,
      "wind": 567
    },
    "contributors": [
      "https://github.com/jarek",
      "https://github.com/corradio"
    ],
    "flag_file_name": "ca.png",
    "parsers": {
      "production": "CA_NS.fetch_production"
    },
    "timezone": null
  },
  "CA-NT": {
    "flag_file_name": "ca.png",
    "timezone": null,
    "bounding_box": [
      [
        -136.94538692906352,
        59.5000589062935
      ],
      [
        -101.48658586274732,
        79.26634349200017
      ]
    ]
  },
  "CA-NU": {
    "flag_file_name": "ca.png",
    "timezone": null,
    "bounding_box": [
      [
        -121.1808194650578,
        51.41864655200018
      ],
      [
        -60.585479295999846,
        83.61652252800013
      ]
    ]
  },
  "CA-ON": {
    "capacity": {
      "biomass": 295,
      "gas": 10277,
      "hydro": 8482,
      "nuclear": 13009,
      "solar": 380,
      "wind": 4486,
      "coal": 0
    },
    "contributors": [
      "https://github.com/corradio",
      "https://github.com/jarek",
      "https://github.com/scriptator"
    ],
    "flag_file_name": "ca.png",
    "parsers": {
      "price": "CA_ON.fetch_price",
      "production": "CA_ON.fetch_production"
    },
    "timezone": null,
    "bounding_box": [
      [
        -95.66119498965699,
        41.229466804384714
      ],
      [
        -73.84780324445131,
        57.36127350500004
      ]
    ]
  },
  "CA-PE": {
    "bounding_box": [
      [
        -64.9168188139999,
        45.4507510440001
      ],
      [
        -61.47695878799993,
        47.567328192000076
      ]
    ],
    "capacity": {
      "oil": 179,
      "wind": 203.6
    },
    "contributors": [
      "https://github.com/reinvented",
      "https://github.com/jarek"
    ],
    "flag_file_name": "ca.png",
    "parsers": {
      "production": "CA_PE.fetch_production"
    },
    "timezone": null
  },
  "CA-QC": {
    "_comment": "http://www.hydroquebec.com/generation/",
    "capacity": {
      "gas": 411,
      "hydro": 36366,
      "oil": 130
    },
    "flag_file_name": "ca.png",
    "timezone": null,
    "bounding_box": [
      [
        -80.26561438699991,
        44.49802968400007
      ],
      [
        -56.60087602420913,
        63.0938174500001
      ]
    ]
  },
  "CA-SK": {
    "capacity": {
      "coal": 1530,
      "gas": 1824,
      "hydro": 864,
      "wind": 221
    },
    "flag_file_name": "ca.png",
    "timezone": null,
    "bounding_box": [
      [
        -110.49997270417693,
        48.49261789994816
      ],
      [
        -100.86433964677866,
        60.50005890629359
      ]
    ]
  },
  "CA-YT": {
    "contributors": [
      "https://github.com/jarek",
      "https://github.com/nessie2013"
    ],
    "flag_file_name": "ca.png",
    "parsers": {
      "production": "CA_YT.fetch_production"
    },
    "timezone": null,
    "bounding_box": [
      [
        -141.50554863710892,
        59.500058906146876
      ],
      [
        -123.31910336003193,
        70.15420156500005
      ]
    ],
    "capacity": {
      "hydro": 92
    }
  },
  "CH": {
    "bounding_box": [
      [
        5.9559111595,
        45.8179931641
      ],
      [
        10.4920501709,
        47.808380127
      ]
    ],
    "_comment": "Nuclear powerplant Muhleberg shuts down -373MW, update Hydro and hydro storage from entsoe.eu, solar : www.irena.org",
    "capacity": {
      "biomass": 240,
      "coal": 0,
      "gas": 55,
      "geothermal": 0,
      "hydro": 6054,
      "hydro storage": 6641,
      "nuclear": 3000,
      "oil": 0,
      "solar": 2246,
      "wind": 76
    },
    "contributors": [
      "https://github.com/corradio",
      "https://github.com/postronium"
    ],
    "parsers": {
      "consumption": "ENTSOE.fetch_consumption",
      "consumptionForecast": "ENTSOE.fetch_consumption_forecast",
      "generationForecast": "ENTSOE.fetch_generation_forecast",
      "productionPerModeForecast": "ENTSOE.fetch_wind_solar_forecasts",
      "price": "ENTSOE.fetch_price",
      "production": "ENTSOE.fetch_production"
    },
    "timezone": null
  },
  "CL-SEN": {
    "bounding_box": [
      [
        -74.71,
        -44.02
      ],
      [
        -66.88,
        -17.39
      ]
    ],
    "capacity": {
      "battery storage": 0,
      "biomass": 466,
      "coal": 4796,
      "gas": 4411,
      "geothermal": 79,
      "hydro": 5105,
      "hydro storage": 0,
      "nuclear": 0,
      "oil": 2920,
      "solar": 2793,
      "wind": 1622
    },
    "contributors": [
      "https://github.com/systemcatch",
      "https://github.com/alixunderplatz"
    ],
    "parsers": {
      "production": "CL.fetch_production"
    },
    "timezone": "Chile/Continental"
  },
  "CR": {
    "bounding_box": [
      [
        -85.94172543,
        8.22502798099
      ],
      [
        -82.5461962552,
        11.2171192489
      ]
    ],
    "capacity": {
      "geothermal": 473,
      "hydro": 2363,
      "nuclear": 0,
      "wind": 595,
      "unknown": 69
    },
    "contributors": [
      "https://github.com/corradio",
      "https://github.com/jarek",
      "https://github.com/mlucchini",
      "https://github.com/nessie2013"
    ],
    "parsers": {
      "production": "CR.fetch_production"
    },
    "timezone": null
  },
  "CY": {
    "bounding_box": [
      [
        32.2566671079,
        34.5718694118
      ],
      [
        34.0048808123,
        35.1731247015
      ]
    ],
    "capacity": {
      "biomass": 10,
      "coal": 0,
      "gas": 0,
      "geothermal": 0,
      "hydro": 0,
      "hydro storage": 0,
      "nuclear": 0,
      "oil": 1478,
      "solar": 115,
      "wind": 158
    },
    "contributors": [
      "https://github.com/ultibo"
    ],
    "parsers": {
      "production": "CY.fetch_production"
    },
    "timezone": "Asia/Nicosia"
  },
  "CZ": {
    "bounding_box": [
      [
        12.2401111182,
        48.5553052842
      ],
      [
        18.8531441586,
        51.1172677679
      ]
    ],
    "capacity": {
      "biomass": 450,
      "coal": 9129,
      "gas": 1606,
      "geothermal": 0,
      "hydro": 1086.5,
      "hydro storage": 1171.5,
      "nuclear": 4040,
      "oil": 0,
      "solar": 2027,
      "unknown": 400,
      "wind": 277
    },
    "contributors": [
      "https://github.com/corradio"
    ],
    "parsers": {
      "consumption": "ENTSOE.fetch_consumption",
      "consumptionForecast": "ENTSOE.fetch_consumption_forecast",
      "generationForecast": "ENTSOE.fetch_generation_forecast",
      "productionPerModeForecast": "ENTSOE.fetch_wind_solar_forecasts",
      "price": "ENTSOE.fetch_price",
      "production": "ENTSOE.fetch_production"
    },
    "timezone": "Europe/Prague"
  },
  "DE": {
    "_comment": "hydro capacities from BNetzA-Kraftwerksliste (Nov 2017) include capacities in AT, CH, LU which are directly connected to the German grid.",
    "bounding_box": [
      [
        5.8227539063,
        47.2643200803
      ],
      [
        15.0732421875,
        55.1537662685
      ]
    ],
    "capacity": {
      "biomass": 8170,
      "coal": 43870,
      "gas": 29850,
      "geothermal": 38,
      "hydro": 4800,
      "hydro storage": 9600,
      "nuclear": 8114,
      "oil": 4360,
      "solar": 48570,
      "unknown": 3137,
      "wind": 60710
    },
    "contributors": [
      "https://github.com/corradio"
    ],
    "parsers": {
      "consumption": "ENTSOE.fetch_consumption",
      "consumptionForecast": "ENTSOE.fetch_consumption_forecast",
      "generationForecast": "ENTSOE.fetch_generation_forecast",
      "productionPerModeForecast": "ENTSOE.fetch_wind_solar_forecasts",
      "price": "ENTSOE.fetch_price",
      "production": "ENTSOE.fetch_production"
    },
    "timezone": "Europe/Berlin"
  },
  "DK": {
    "bounding_box": [
      [
        7.60472,
        54.509132
      ],
      [
        13.30324,
        57.751949
      ]
    ],
    "capacity": {
      "biomass": 2393,
      "coal": 3656,
      "gas": 1739,
      "geothermal": 0,
      "hydro": 7,
      "hydro storage": 0,
      "nuclear": 0,
      "oil": 1009,
      "solar": 1013,
      "wind": 6102
    },
    "contributors": [
      "https://github.com/corradio"
    ],
    "parsers": {
      "consumption": "ENTSOE.fetch_consumption",
      "consumptionForecast": "ENTSOE.fetch_consumption_forecast",
      "generationForecast": "ENTSOE.fetch_generation_forecast",
      "productionPerModeForecast": "ENTSOE.fetch_wind_solar_forecasts",
      "price": "ENTSOE.fetch_price",
      "production": "ENTSOE.fetch_production"
    },
    "subZoneNames": [
      "DK-DK1",
      "DK-DK2"
    ],
    "timezone": "Europe/Copenhagen"
  },
  "DK-BHM": {
    "bounding_box": [
      [
        14.7,
        54.9
      ],
      [
        15.2,
        55.2
      ]
    ],
    "capacity": {
      "wind": 30
    },
    "contributors": [
      "https://github.com/corradio"
    ],
    "parsers": {
      "price": "ENTSOE.fetch_price",
      "production": "DK_BHM.fetch_production"
    },
    "timezone": "Europe/Copenhagen"
  },
  "DK-DK1": {
    "bounding_box": [
      [
        10.535889,
        54.380557
      ],
      [
        12.788086,
        56.36525
      ]
    ],
    "capacity": {
      "biomass": 1017,
      "coal": 1915,
      "gas": 1119,
      "nuclear": 0,
      "hydro": 7,
      "hydro storage": 0,
      "battery storage": 0,
      "geothermal": 0,
      "oil": 210,
      "solar": 672,
      "wind": 4922
    },
    "contributors": [
      "https://github.com/corradio",
      "https://github.com/tmslaine"
    ],
    "parsers": {
      "consumption": "ENTSOE.fetch_consumption",
      "consumptionForecast": "ENTSOE.fetch_consumption_forecast",
      "generationForecast": "ENTSOE.fetch_generation_forecast",
      "productionPerModeForecast": "ENTSOE.fetch_wind_solar_forecasts",
      "price": "ENTSOE.fetch_price",
      "production": "ENTSOE.fetch_production",
      "productionPerUnit": "ENTSOE.fetch_production_per_units"
    },
    "timezone": "Europe/Copenhagen"
  },
  "DK-DK2": {
    "bounding_box": [
      [
        7.261963,
        54.661124
      ],
      [
        11.304932,
        57.803798
      ]
    ],
    "capacity": {
      "biomass": 1376,
      "coal": 1741,
      "gas": 620,
      "nuclear": 0,
      "hydro": 0,
      "hydro storage": 0,
      "battery storage": 0,
      "geothermal": 0,
      "oil": 799,
      "solar": 341,
      "wind": 1180
    },
    "contributors": [
      "https://github.com/corradio",
      "https://github.com/tmslaine"
    ],
    "parsers": {
      "consumption": "ENTSOE.fetch_consumption",
      "consumptionForecast": "ENTSOE.fetch_consumption_forecast",
      "generationForecast": "ENTSOE.fetch_generation_forecast",
      "productionPerModeForecast": "ENTSOE.fetch_wind_solar_forecasts",
      "price": "ENTSOE.fetch_price",
      "production": "ENTSOE.fetch_production",
      "productionPerUnit": "ENTSOE.fetch_production_per_units"
    },
    "timezone": "Europe/Copenhagen"
  },
  "DO": {
    "bounding_box": [
      [
        -71.9451120673,
        17.598564358
      ],
      [
        -68.3179432848,
        19.8849105901
      ]
    ],
    "capacity": {
      "biomass": 30,
      "coal": 950,
      "gas": 678,
      "hydro": 623,
      "oil": 1938,
      "solar": 188,
      "wind": 370
    },
    "contributors": [
      "https://github.com/systemcatch",
      "https://github.com/nessie2013"
    ],
    "parsers": {
      "production": "DO.fetch_production"
    },
    "timezone": "America/Santo_Domingo"
  },
  "EE": {
    "bounding_box": [
      [
        23.3397953631,
        57.4745283067
      ],
      [
        28.1316992531,
        59.6110903998
      ]
    ],
    "capacity": {
      "biomass": 302,
      "coal": 1489,
      "gas": 204,
      "geothermal": 0,
      "hydro": 7,
      "hydro storage": 0,
      "nuclear": 0,
      "oil": 0,
      "solar": 11,
      "wind": 481,
      "unknown": 12
    },
    "contributors": [
      "https://github.com/corradio",
      "https://github.com/nessie2013"
    ],
    "parsers": {
      "consumption": "ENTSOE.fetch_consumption",
      "consumptionForecast": "ENTSOE.fetch_consumption_forecast",
      "generationForecast": "ENTSOE.fetch_generation_forecast",
      "productionPerModeForecast": "ENTSOE.fetch_wind_solar_forecasts",
      "price": "ENTSOE.fetch_price",
      "production": "ENTSOE.fetch_production"
    },
    "timezone": "Europe/Tallinn"
  },
  "ES": {
    "_comment": "Hydro capacity from IRENA includes pumped storage generation capacity. Note: ENTSO-E (not used for hydro capacity) lists 5645 MW for pumped storage CONSUMPTION capacity, whereas GENERATION from pumped storage is included in 'hydro reservoir' category.",
    "bounding_box": [
      [
        -9.3603515625,
        35.9957853864
      ],
      [
        3.6474609375,
        43.6758180933
      ]
    ],
    "capacity": {
      "biomass": 1189,
      "coal": 9456,
      "gas": 30012,
      "geothermal": 0,
      "hydro": 17085,
      "hydro-storage": 3329,
      "nuclear": 7117,
      "oil": 707,
      "solar": 11353,
      "wind": 25806,
      "unknown": 360
    },
    "contributors": [
      "https://github.com/corradio",
      "https://github.com/JosepRey",
      "https://github.com/nessie2013"
    ],
    "flag_file_name": "es.png",
    "parsers": {
      "consumption": "ENTSOE.fetch_consumption",
      "consumptionForecast": "ENTSOE.fetch_consumption_forecast",
      "generationForecast": "ENTSOE.fetch_generation_forecast",
      "productionPerModeForecast": "ENTSOE.fetch_wind_solar_forecasts",
      "price": "ENTSOE.fetch_price",
      "production": "ENTSOE.fetch_production"
    },
    "timezone": "Europe/Madrid"
  },
  "ES-CN-FVLZ": {
    "bounding_box": [
      [
        -15.007069464999915,
        27.55068594000015
      ],
      [
        -12.91779537699989,
        29.74331289300015
      ]
    ],
    "contributors": [
      "https://github.com/blackleg",
      "https://github.com/systemcatch"
    ],
    "flag_file_name": "es.png",
    "parsers": {
      "consumption": "ES_CN.fetch_consumption",
      "production": "ES_CN.fetch_production"
    },
    "timezone": "Atlantic/Canary"
  },
  "ES-CN-GC": {
    "bounding_box": [
      [
        -16.321766730999855,
        27.23436107000005
      ],
      [
        -14.863636847999885,
        28.679754950000174
      ]
    ],
    "contributors": [
      "https://github.com/blackleg",
      "https://github.com/systemcatch"
    ],
    "flag_file_name": "es.png",
    "parsers": {
      "consumption": "ES_CN.fetch_consumption",
      "production": "ES_CN.fetch_production"
    },
    "timezone": "Atlantic/Canary"
  },
  "ES-CN-HI": {
    "bounding_box": [
      [
        -18.66722571499986,
        27.14223867400007
      ],
      [
        -17.379261847999913,
        28.352036851000108
      ]
    ],
    "capacity": {
      "hydro storage": 11.32,
      "oil": 11.78,
      "wind": 11.5
    },
    "contributors": [
      "https://github.com/blackleg",
      "https://github.com/systemcatch"
    ],
    "flag_file_name": "es.png",
    "parsers": {
      "consumption": "ES_CN.fetch_consumption",
      "production": "ES_CN.fetch_production"
    },
    "timezone": "Atlantic/Canary"
  },
  "ES-CN-IG": {
    "bounding_box": [
      [
        -17.843376510999917,
        27.51910613200006
      ],
      [
        -16.598419696999883,
        28.717716638000084
      ]
    ],
    "capacity": {
      "oil": 22.8
    },
    "contributors": [
      "https://github.com/blackleg",
      "https://github.com/systemcatch"
    ],
    "flag_file_name": "es.png",
    "parsers": {
      "consumption": "ES_CN.fetch_consumption",
      "production": "ES_CN.fetch_production"
    },
    "timezone": "Atlantic/Canary"
  },
  "ES-CN-LP": {
    "bounding_box": [
      [
        -18.502186652999853,
        27.955389716000084
      ],
      [
        -17.22104415999985,
        29.355619032000007
      ]
    ],
    "contributors": [
      "https://github.com/blackleg",
      "https://github.com/systemcatch"
    ],
    "flag_file_name": "es.png",
    "parsers": {
      "consumption": "ES_CN.fetch_consumption",
      "production": "ES_CN.fetch_production"
    },
    "timezone": "Atlantic/Canary"
  },
  "ES-CN-TE": {
    "bounding_box": [
      [
        -17.416058089999865,
        27.497096487000093
      ],
      [
        -15.617746548999946,
        29.08344147300015
      ]
    ],
    "contributors": [
      "https://github.com/blackleg",
      "https://github.com/systemcatch"
    ],
    "flag_file_name": "es.png",
    "parsers": {
      "consumption": "ES_CN.fetch_consumption",
      "production": "ES_CN.fetch_production"
    },
    "timezone": "Atlantic/Canary"
  },
  "ES-IB-FO": {
    "contributors": [
      "https://github.com/blackleg",
      "https://github.com/systemcatch",
      "https://github.com/alixunderplatz"
    ],
    "flag_file_name": "es.png",
    "parsers": {
      "consumption": "ES_IB.fetch_consumption",
      "production": "ES_IB.fetch_production"
    },
    "timezone": "Europe/Madrid",
    "bounding_box": [
      [
        0.8828231130000861,
        38.1386463070001
      ],
      [
        2.082367384000122,
        39.25535716400017
      ]
    ]
  },
  "ES-IB-IZ": {
    "contributors": [
      "https://github.com/blackleg",
      "https://github.com/systemcatch",
      "https://github.com/alixunderplatz"
    ],
    "flag_file_name": "es.png",
    "parsers": {
      "consumption": "ES_IB.fetch_consumption",
      "production": "ES_IB.fetch_production"
    },
    "timezone": "Europe/Madrid",
    "bounding_box": [
      [
        0.712168816000087,
        38.33180940700015
      ],
      [
        2.123057488000086,
        39.618882554000066
      ]
    ]
  },
  "ES-IB-MA": {
    "contributors": [
      "https://github.com/blackleg",
      "https://github.com/systemcatch",
      "https://github.com/alixunderplatz"
    ],
    "flag_file_name": "es.png",
    "parsers": {
      "consumption": "ES_IB.fetch_consumption",
      "production": "ES_IB.fetch_production"
    },
    "timezone": "Europe/Madrid",
    "bounding_box": [
      [
        1.850759311000076,
        38.76906972900008
      ],
      [
        3.974375847000147,
        40.46877676000017
      ]
    ]
  },
  "ES-IB-ME": {
    "contributors": [
      "https://github.com/blackleg",
      "https://github.com/systemcatch",
      "https://github.com/alixunderplatz"
    ],
    "flag_file_name": "es.png",
    "parsers": {
      "consumption": "ES_IB.fetch_consumption",
      "production": "ES_IB.fetch_production"
    },
    "timezone": "Europe/Madrid",
    "bounding_box": [
      [
        3.303151889000077,
        39.31647370000019
      ],
      [
        4.837087436000104,
        40.57941315300016
      ]
    ]
  },
  "FI": {
    "bounding_box": [
      [
        20.6455928891,
        59.846373196
      ],
      [
        31.5160921567,
        70.1641930203
      ]
    ],
    "capacity": {
      "biomass": 2280,
      "coal": 3298,
      "gas": 1849,
      "geothermal": 0,
      "hydro": 3287,
      "nuclear": 2794,
      "oil": 1300,
      "solar": 215,
      "unknown": 710,
      "wind": 2282
    },
    "contributors": [
      "https://github.com/corradio",
      "https://github.com/nessie2013"
    ],
    "parsers": {
      "consumption": "ENTSOE.fetch_consumption",
      "consumptionForecast": "ENTSOE.fetch_consumption_forecast",
      "generationForecast": "ENTSOE.fetch_generation_forecast",
      "productionPerModeForecast": "ENTSOE.fetch_wind_solar_forecasts",
      "price": "ENTSOE.fetch_price",
      "production": "ENTSOE.fetch_production",
      "productionPerUnit": "ENTSOE.fetch_production_per_units"
    },
    "timezone": "Europe/Helsinki"
  },
  "FO": {
    "bounding_box": [
      [
        -8.144154425999943,
        60.894110419000086
      ],
      [
        -5.775786912999905,
        62.89891185100005
      ]
    ],
    "capacity": {
      "hydro": 39.4,
      "oil": 66.7,
      "wind": 18.3
    },
    "contributors": [
      "https://github.com/corradio"
    ],
    "parsers": {
      "production": "FO.fetch_production"
    },
    "timezone": "Atlantic/Faroe"
  },
  "FR": {
    "bounding_box": [
      [
        -5.44921875,
        42.3098154157
      ],
      [
        8.2177734375,
        51.2894059027
      ]
    ],
    "capacity": {
      "biomass": 1776,
      "coal": 2968,
      "gas": 12156,
      "geothermal": 16,
      "hydro": 24086,
      "hydro storage": 1728,
      "nuclear": 63130,
      "oil": 2705,
      "solar": 10562,
      "wind": 16494,
      "unknown": 218
    },
    "contributors": [
      "https://github.com/corradio",
      "https://github.com/lorrieq",
      "https://github.com/nessie2013"
    ],
    "parsers": {
      "consumption": "ENTSOE.fetch_consumption",
      "consumptionForecast": "ENTSOE.fetch_consumption_forecast",
      "generationForecast": "ENTSOE.fetch_generation_forecast",
      "productionPerModeForecast": "ENTSOE.fetch_wind_solar_forecasts",
      "price": "FR.fetch_price",
      "production": "FR.fetch_production"
    },
    "timezone": "Europe/Paris"
  },
  "FR-COR": {
    "bounding_box": [
      [
        8.361347,
        41.315625
      ],
      [
        9.90466,
        43.047539
      ]
    ],
    "capacity": {
      "biomass": 2.295,
      "hydro": 223.266,
      "solar": 145.123,
      "wind": 18,
      "geothermal": 0,
      "oil": 224,
      "gas": 125
    },
    "contributors": [
      "https://github.com/PETILLON-Sebastien"
    ],
    "parsers": {
      "production": "FR_O.fetch_production",
      "price": "FR_O.fetch_price"
    },
    "timezone": "Europe/Paris"
  },
  "GB": {
    "_comment": "Key should be GB-GBN (see https://en.wikipedia.org/wiki/ISO_3166-2:GB)",
    "bounding_box": [
      [
        -8.173828125,
        49.6462914122
      ],
      [
        2.1533203125,
        61.0795442346
      ]
    ],
    "capacity": {
      "biomass": 4237,
      "coal": 6780,
      "gas": 38274,
      "geothermal": 0,
      "hydro": 1882,
      "hydro storage": 4052,
      "nuclear": 8209,
      "oil": 0,
      "solar": 13276,
      "unknown": 6155,
      "wind": 23200
    },
    "contributors": [
      "https://github.com/corradio",
      "https://github.com/lorrieq",
      "https://github.com/nessie2013"
    ],
    "parsers": {
      "consumption": "ENTSOE.fetch_consumption",
      "consumptionForecast": "ENTSOE.fetch_consumption_forecast",
      "generationForecast": "ENTSOE.fetch_generation_forecast",
      "productionPerModeForecast": "ENTSOE.fetch_wind_solar_forecasts",
      "price": "ENTSOE.fetch_price",
      "production": "ELEXON.fetch_production"
    },
    "timezone": null
  },
  "GB-NIR": {
    "bounding_box": [
      [
        -8.673837442999911,
        53.53457265800016
      ],
      [
        -4.930775519999884,
        55.81134674700017
      ]
    ],
    "capacity": {
      "biomass": 35,
      "coal": 514,
      "gas": 1549,
      "oil": 316,
      "solar": 92,
      "wind": 995
    },
    "contributors": [
      "https://github.com/corradio",
      "https://github.com/systemcatch",
      "https://github.com/brunolajoie",
      "https://github.com/alixunderplatz",
      "https://github.com/nessie2013"
    ],
    "flag_file_name": "_Northern%20Ireland.png",
    "parsers": {
      "consumption": "ENTSOE.fetch_consumption",
      "consumptionForecast": "ENTSOE.fetch_consumption_forecast",
      "generationForecast": "ENTSOE.fetch_generation_forecast",
      "productionPerModeForecast": "ENTSOE.fetch_wind_solar_forecasts",
      "price": "ENTSOE.fetch_price",
      "production": "GB_NIR.fetch_production"
    },
    "timezone": null
  },
  "GB-ORK": {
    "capacity": {
      "wind": 48,
      "solar": 1.2
    },
    "contributors": [
      "https://github.com/systemcatch",
      "https://github.com/maxbellec"
    ],
    "flag_file_name": "gb.png",
    "parsers": {
      "production": "GB_ORK.fetch_production"
    },
    "timezone": null,
    "bounding_box": [
      [
        -3.933338995999918,
        58.2306989600001
      ],
      [
        -1.8924861319999025,
        59.86090729400016
      ]
    ]
  },
  "GB-SHI": {
    "contributors": [
      "https://github.com/systemcatch",
      "https://github.com/maxbellec"
    ],
    "flag_file_name": "gb.png",
    "timezone": null,
    "bounding_box": [
      [
        -2.612294074999852,
        59.0141055360001
      ],
      [
        -0.25479081899990774,
        61.34788646000004
      ]
    ]
  },
  "GE": {
    "_comment": "source:http://www.gse.com.ge/for-customers/data-from-the-power-system, gas incl. 13 MW of coal",
    "bounding_box": [
      [
        39.9550085793,
        41.0644446885
      ],
      [
        46.6379081561,
        43.553104153
      ]
    ],
    "capacity": {
      "gas": 925,
      "hydro": 3152,
      "nuclear": 0,
      "wind": 20
    },
    "contributors": [
      "https://github.com/tmslaine",
      "https://github.com/alixunderplatz"
    ],
    "parsers": {
      "production": "GE.fetch_production"
    },
    "timezone": "Asia/Tbilisi"
  },
  "GF": {
    "bounding_box": [
      [
        -54.708003,
        2.10212
      ],
      [
        -51.595232,
        5.78601
      ]
    ],
    "capacity": {
      "biomass": 1.976,
      "hydro": 119.13,
      "oil": 108,
      "gas": 80,
      "solar": 44.879
    },
    "contributors": [
      "https://github.com/PETILLON-Sebastien"
    ],
    "parsers": {
      "production": "FR_O.fetch_production",
      "price": "FR_O.fetch_price"
    },
    "timezone": "Europe/Paris"
  },
  "GP": {
    "bounding_box": [
      [
        -61.859314,
        15.831168
      ],
      [
        -60.992374,
        16.56759
      ]
    ],
    "capacity": {
      "biomass": 5.162,
      "hydro": 10.57,
      "solar": 60.447,
      "wind": 26.26,
      "geothermal": 14.5,
      "oil": 329.7,
      "gas": 100
    },
    "contributors": [
      "https://github.com/PETILLON-Sebastien"
    ],
    "parsers": {
      "production": "FR_O.fetch_production",
      "price": "FR_O.fetch_price"
    },
    "timezone": "Europe/Paris"
  },
  "GR": {
    "bounding_box": [
      [
        20.1500159034,
        34.9199876979
      ],
      [
        26.6041955909,
        41.8269046087
      ]
    ],
    "capacity": {
      "biomass": 51,
      "coal": 3912,
      "gas": 4902,
      "geothermal": 0,
      "hydro": 2702,
      "hydro storage": 699,
      "nuclear": 0,
      "oil": 0,
      "solar": 2441,
      "unknown": 69,
      "wind": 2355
    },
    "contributors": [
      "https://github.com/corradio"
    ],
    "parsers": {
      "consumption": "ENTSOE.fetch_consumption",
      "consumptionForecast": "ENTSOE.fetch_consumption_forecast",
      "generationForecast": "ENTSOE.fetch_generation_forecast",
      "productionPerModeForecast": "ENTSOE.fetch_wind_solar_forecasts",
      "price": "ENTSOE.fetch_price",
      "production": "ENTSOE.fetch_production"
    },
    "timezone": null
  },
  "GR-IS": {
    "timezone": null,
    "bounding_box": [
      [
        23.018239780000044,
        34.31500885600016
      ],
      [
        26.821136915000068,
        36.186957098000164
      ]
    ]
  },
  "GT": {
    "bounding_box": [
      [
        -92.2292486234,
        13.7353376327
      ],
      [
        -88.2250227526,
        17.8193260767
      ]
    ],
    "capacity": {
      "biomass": 1025.009,
      "coal": 584.7,
      "gas": 250.85,
      "geothermal": 49.2,
      "hydro": 1417.043,
      "oil": 711.218,
      "solar": 91,
      "wind": 75.9
    },
    "contributors": [
      "https://github.com/igorarduin",
      "https://github.com/corradio"
    ],
    "parsers": {
      "consumption": "GT.fetch_consumption",
      "production": "GT.fetch_production"
    },
    "timezone": null
  },
  "HN": {
    "bounding_box": [
      [
        -90.5131,
        13.029
      ],
      [
        -82.4981,
        17.4603
      ]
    ],
    "capacity": {
      "biomass": 210,
      "coal": 135,
      "geothermal": 35,
      "hydro": 706,
      "nuclear": 0,
      "oil": 875,
      "solar": 451,
      "wind": 225
    },
    "contributors": [
      "https://github.com/alixunderplatz"
    ],
    "parsers": {
      "production": "ENTE.fetch_production"
    },
    "timezone": "America/Tegucigalpa"
  },
  "HR": {
    "bounding_box": [
      [
        13.6569755388,
        42.47999136
      ],
      [
        19.3904757016,
        46.5037509222
      ]
    ],
    "capacity": {
      "biomass": 70,
      "coal": 332,
      "gas": 743,
      "hydro": 1857,
      "hydro storage": 283,
      "oil": 937,
      "solar": 53,
      "wind": 630,
      "unknown": 67
    },
    "contributors": [
      "https://github.com/PaulCornelissen"
    ],
    "parsers": {
      "consumption": "ENTSOE.fetch_consumption",
      "consumptionForecast": "ENTSOE.fetch_consumption_forecast",
      "production": "HOPS.fetch_production",
      "price": "ENTSOE.fetch_price"
    },
    "timezone": "Europe/Belgrade"
  },
  "HU": {
    "bounding_box": [
      [
        16.2022982113,
        45.7594811061
      ],
      [
        22.710531447,
        48.6238540716
      ]
    ],
    "capacity": {
      "biomass": 305,
      "coal": 1049,
      "gas": 4028,
      "geothermal": 3,
      "hydro": 58,
      "hydro storage": 0,
      "nuclear": 1899,
      "oil": 421,
      "solar": 944,
      "wind": 327,
      "unknown": 74
    },
    "contributors": [
      "https://github.com/corradio",
      "https://github.com/nessie2013"
    ],
    "parsers": {
      "consumption": "ENTSOE.fetch_consumption",
      "consumptionForecast": "ENTSOE.fetch_consumption_forecast",
      "generationForecast": "ENTSOE.fetch_generation_forecast",
      "productionPerModeForecast": "ENTSOE.fetch_wind_solar_forecasts",
      "price": "ENTSOE.fetch_price",
      "production": "ENTSOE.fetch_production"
    },
    "timezone": "Europe/Budapest"
  },
  "IE": {
    "_comment": "hydro incl. 292 MW pumped storage",
    "bounding_box": [
      [
        -9.97708574059,
        51.6693012559
      ],
      [
        -6.03298539878,
        55.1316222195
      ]
    ],
    "capacity": {
      "biomass": 109,
      "coal": 1199,
      "gas": 4265,
      "hydro": 216,
      "hydro storage": 292,
      "nuclear": 0,
      "oil": 1272,
      "solar": 36,
      "unknown": 647,
      "wind": 4172
    },
    "contributors": [
      "https://github.com/corradio",
      "https://github.com/nessie2013"
    ],
    "parsers": {
      "consumption": "ENTSOE.fetch_consumption",
      "consumptionForecast": "ENTSOE.fetch_consumption_forecast",
      "generationForecast": "ENTSOE.fetch_generation_forecast",
      "productionPerModeForecast": "ENTSOE.fetch_wind_solar_forecasts",
      "price": "ENTSOE.fetch_price",
      "production": "ENTSOE.fetch_production"
    },
    "timezone": "Europe/Dublin"
  },
  "IL": {
    "bounding_box": [
      [
        32.8841,
        29.0121
      ],
      [
        37.4557,
        34.2585
      ]
    ],
    "capacity": {
      "coal": 4840,
      "gas": 9213,
      "solar": 378,
      "wind": 42
    },
    "contributors": [
      "https://github.com/alixunderplatz",
      "https://github.com/jarek"
    ],
    "parsers": {
      "production": "IL.fetch_production"
    },
    "timezone": "Asia/Jerusalem"
  },
  "IN": {
    "capacity": {
      "solar": 26000,
      "wind": 34000,
      "coal": 196000,
      "hydro": 50000,
      "gas": 25000,
      "nuclear": 6700,
      "biomass": 9400
    },
    "contributors": [
      "https://github.com/systemcatch"
    ],
    "parsers": {
      "production": "IN.fetch_production"
    },
    "timezone": "Asia/Kolkata"
  },
  "IN-AP": {
    "bounding_box": [
      [
        76.21948286304365,
        12.131916612162016
      ],
      [
        85.28003991000008,
        20.391292628951703
      ]
    ],
    "capacity": {
      "hydro": 1797.6,
      "solar": 2049,
      "wind": 1866.35
    },
    "contributors": [
      "https://github.com/blackleg"
    ],
    "flag_file_name": "in.png",
    "parsers": {
      "consumption": "IN_AP.fetch_consumption",
      "production": "IN_AP.fetch_production"
    },
    "timezone": null
  },
  "IN-CT": {
    "bounding_box": [
      [
        79.76055870971675,
        17.276072903441786
      ],
      [
        84.85333214706088,
        24.640232245122036
      ]
    ],
    "capacity": {
      "biomass": 228,
      "coal": 22968,
      "gas": 0,
      "hydro": 196,
      "nuclear": 0,
      "oil": 0,
      "solar": 185,
      "wind": 0
    },
    "contributors": [
      "https://github.com/blackleg"
    ],
    "flag_file_name": "in.png",
    "parsers": {
      "consumption": "IN_CT.fetch_consumption",
      "production": "IN_CT.fetch_production"
    },
    "timezone": null
  },
  "IN-DL": {
    "_comment": "biomass capacity is lower (16 MW) than generation from biomass, therefore not included",
    "bounding_box": [
      [
        76.3336877786681,
        27.932605902840095
      ],
      [
        77.83753299275344,
        29.382087511129754
      ]
    ],
    "capacity": {
      "coal": 840,
      "gas": 2208,
      "hydro": 0,
      "nuclear": 0,
      "oil": 0,
      "solar": 70,
      "wind": 0
    },
    "contributors": [
      "https://github.com/blackleg"
    ],
    "flag_file_name": "in.png",
    "parsers": {
      "consumption": "IN_DL.fetch_consumption",
      "production": "IN_DL.fetch_production"
    },
    "timezone": null
  },
  "IN-GJ": {
    "bounding_box": [
      [
        67.64340254000018,
        19.572644470095213
      ],
      [
        74.95905236227674,
        25.208362942495825
      ]
    ],
    "capacity": {
      "biomass": 65,
      "coal": 15492,
      "gas": 7551,
      "hydro": 2019,
      "nuclear": 440,
      "oil": 0,
      "solar": 1587,
      "wind": 5570
    },
    "contributors": [
      "https://github.com/sahitya-pavurala"
    ],
    "flag_file_name": "in.png",
    "parsers": {
      "consumption": "IN_GJ.fetch_consumption",
      "production": "IN_GJ.fetch_production"
    },
    "timezone": "Asia/Kolkata"
  },
  "IN-KA": {
    "bounding_box": [
      [
        73.59115644600661,
        11.125595607751208
      ],
      [
        79.06898237493664,
        18.96081146897413
      ]
    ],
    "capacity": {
      "biomass": 1605,
      "coal": 9480,
      "gas": 0,
      "hydro": 4888,
      "nuclear": 880,
      "oil": 153,
      "solar": 3657,
      "wind": 3860
    },
    "contributors": [
      "https://github.com/blackleg"
    ],
    "flag_file_name": "in.png",
    "parsers": {
      "consumption": "IN_KA.fetch_consumption",
      "production": "IN_KA.fetch_production"
    },
    "timezone": null
  },
  "IN-MH": {
    "bounding_box": [
      [
        72.79941,
        15.613079
      ],
      [
        80.661984,
        22.105644
      ]
    ],
    "contributors": [
      "https://github.com/GitMatze",
      "https://github.com/alixunderplatz",
      "https://github.com/systemcatch"
    ],
    "flag_file_name": "in.png",
    "parsers": {
      "production": "IN_MH.fetch_production"
    },
    "timezone": "Asia/Kolkata"
  },
  "IN-PB": {
    "bounding_box": [
      [
        73.34234501100013,
        29.059823920137802
      ],
      [
        77.41037560365123,
        33.016749376582425
      ]
    ],
    "capacity": {
      "biomass": 203,
      "coal": 6540,
      "gas": 0,
      "hydro": 1377,
      "nuclear": 0,
      "oil": 0,
      "solar": 913,
      "wind": 0
    },
    "contributors": [
      "https://github.com/corradio",
      "https://github.com/blackleg"
    ],
    "flag_file_name": "in.png",
    "parsers": {
      "consumption": "IN_PB.fetch_consumption",
      "production": "IN_PB.fetch_production"
    },
    "timezone": null
  },
  "IN-UP": {
    "bounding_box": [
      [
        76.5581702012937,
        23.411047268416667
      ],
      [
        85.11243777868054,
        30.902020574789645
      ]
    ],
    "capacity": {
      "biomass": 1963,
      "coal": 21843,
      "gas": 1493,
      "hydro": 527,
      "nuclear": 440,
      "oil": 0,
      "solar": 551,
      "wind": 0
    },
    "contributors": [
      "https://github.com/sahitya-pavurala"
    ],
    "flag_file_name": "in.png",
    "parsers": {
      "consumption": "IN_UP.fetch_consumption",
      "production": "IN_UP.fetch_production"
    },
    "timezone": "Asia/Kolkata"
  },
  "IN-UT": {
    "bounding_box": [
      [
        77.611412,
        28.542876
      ],
      [
        80.940177,
        31.292794
      ]
    ],
    "contributors": [
      "https://github.com/alixunderplatz",
      "https://github.com/lorrieq"
    ],
    "flag_file_name": "in.png",
    "parsers": {
      "production": "IN_UT.fetch_production"
    },
    "timezone": "Asia/Kolkata"
  },
  "IQ": {
    "capacity": {},
    "contributors": [
      "https://github.com/alixunderplatz",
      "https://github.com/systemcatch"
    ],
    "flag_file_name": "iq.png",
    "timezone": "Asia/Baghdad",
    "bounding_box": [
      [
        38.27451135200005,
        28.56313669900004
      ],
      [
        49.059255405000044,
        37.562000619000116
      ]
    ]
  },
  "IS": {
    "bounding_box": [
      [
        -24.3261840479,
        63.4963829617
      ],
      [
        -13.609732225,
        66.5267923041
      ]
    ],
    "capacity": {
      "biomass": 0,
      "coal": 0,
      "gas": 0,
      "geothermal": 753,
      "hydro": 2095,
      "nuclear": 0,
      "oil": 117,
      "solar": 0,
      "unknown": 0,
      "wind": 2
    },
    "contributors": [
      "https://github.com/corradio",
      "https://github.com/SNPerkin",
      "https://github.com/nessie2013"
    ],
    "parsers": {
      "production": "IS.fetch_production"
    },
    "flag_file_name": "is.png",
    "timezone": null
  },
  "IT": {
    "bounding_box": [
      [
        6.7499552751,
        36.619987291
      ],
      [
        18.4802470232,
        47.1153931748
      ]
    ],
    "capacity": {
      "biomass": 1866,
      "coal": 7902,
      "gas": 40814,
      "geothermal": 869,
      "hydro": 15559,
      "hydro storage": 6453,
      "nuclear": 0,
      "oil": 4928,
      "solar": 19245,
      "wind": 9275
    },
    "contributors": [
      "https://github.com/corradio"
    ],
    "parsers": {
      "consumptionForecast": "ENTSOE.fetch_consumption_forecast",
      "generationForecast": "ENTSOE.fetch_generation_forecast"
    },
    "subZoneNames": [
      "IT-CNO",
      "IT-CSO",
      "IT-NO",
      "IT-SAR",
      "IT-SIC",
      "IT-SO"
    ],
    "timezone": "Europe/Rome"
  },
  "IT-CNO": {
    "contributors": [
      "https://github.com/corradio"
    ],
    "parsers": {
      "consumption": "ENTSOE.fetch_consumption",
      "consumptionForecast": "ENTSOE.fetch_consumption_forecast",
      "generationForecast": "ENTSOE.fetch_generation_forecast",
      "productionPerModeForecast": "ENTSOE.fetch_wind_solar_forecasts",
      "price": "ENTSOE.fetch_price",
      "production": "ENTSOE.fetch_production"
    },
    "timezone": "Europe/Rome",
    "bounding_box": [
      [
        9.186982333667714,
        41.81872803200014
      ],
      [
        14.40552664686598,
        44.982966555562086
      ]
    ]
  },
  "IT-CSO": {
    "contributors": [
      "https://github.com/corradio"
    ],
    "parsers": {
      "consumption": "ENTSOE.fetch_consumption",
      "consumptionForecast": "ENTSOE.fetch_consumption_forecast",
      "generationForecast": "ENTSOE.fetch_generation_forecast",
      "productionPerModeForecast": "ENTSOE.fetch_wind_solar_forecasts",
      "price": "ENTSOE.fetch_price",
      "production": "ENTSOE.fetch_production"
    },
    "timezone": "Europe/Rome",
    "bounding_box": [
      [
        10.951496463496312,
        39.49396986000008
      ],
      [
        16.29054702002901,
        43.40156077856554
      ]
    ]
  },
  "IT-NO": {
    "contributors": [
      "https://github.com/corradio"
    ],
    "parsers": {
      "consumption": "ENTSOE.fetch_consumption",
      "consumptionForecast": "ENTSOE.fetch_consumption_forecast",
      "generationForecast": "ENTSOE.fetch_generation_forecast",
      "productionPerModeForecast": "ENTSOE.fetch_wind_solar_forecasts",
      "price": "ENTSOE.fetch_price",
      "production": "ENTSOE.fetch_production"
    },
    "timezone": "Europe/Rome",
    "bounding_box": [
      [
        6.1027283120000675,
        43.24286154752235
      ],
      [
        14.394686320000034,
        47.585214945000075
      ]
    ]
  },
  "IT-SAR": {
    "bounding_box": [
      [
        7.633799675000148,
        38.36432526200005
      ],
      [
        10.326670769000089,
        41.76264069200013
      ]
    ],
    "capacity": {
      "biomass": 1104,
      "coal": 979, 
      "geothermal": 0,
      "hydro": 154,
      "hydro storage": 312,
      "nuclear": 0,
      "oil": 238,
      "solar": 787,
      "wind": 1054,
      "unknown": 703
    },
    "contributors": [
      "https://github.com/corradio",
      "https://github.com/nessie2013"
    ],
    "parsers": {
      "consumption": "ENTSOE.fetch_consumption",
      "consumptionForecast": "ENTSOE.fetch_consumption_forecast",
      "generationForecast": "ENTSOE.fetch_generation_forecast",
      "productionPerModeForecast": "ENTSOE.fetch_wind_solar_forecasts",
      "price": "ENTSOE.fetch_price",
      "production": "ENTSOE.fetch_production"
    },
    "timezone": "Europe/Rome"
  },
  "IT-SIC": {
   "bounding_box": [
      [
        11.422211134000122,
        34.98924388200004
      ],
      [
        16.151621941000144,
        39.311957098000164
      ]
    ],
    "capacity": {
      "biomass": 72,
      "gas": 589,
      "coal": 979, 
      "geothermal": 0,
      "hydro": 419,
      "hydro-storage": 312,
      "nuclear": 0,
      "oil": 238,
      "solar": 1400,
      "wind": 1893,
      "unknown": 3756
    },
    "contributors": [
      "https://github.com/corradio",
      "https://github.com/nessie2013"
    ],
    "parsers": {
      "consumptionForecast": "ENTSOE.fetch_consumption_forecast",
      "generationForecast": "ENTSOE.fetch_generation_forecast",
      "productionPerModeForecast": "ENTSOE.fetch_wind_solar_forecasts",
      "price": "ENTSOE.fetch_price",
      "production": "ENTSOE.fetch_production"
    },
    "timezone": "Europe/Rome"
  },
  "IT-SO": {
    "contributors": [
      "https://github.com/corradio"
    ],
    "parsers": {
      "consumptionForecast": "ENTSOE.fetch_consumption_forecast",
      "generationForecast": "ENTSOE.fetch_generation_forecast",
      "productionPerModeForecast": "ENTSOE.fetch_wind_solar_forecasts",
      "price": "ENTSOE.fetch_price",
      "production": "ENTSOE.fetch_production_aggregate"
    },
    "timezone": "Europe/Rome",
    "bounding_box": [
      [
        13.445700757783754,
        37.419012762000136
      ],
      [
        19.01742597700013,
        42.57794649582388
      ]
    ]
  },
  "JP-CB": {
    "contributors": [
      "https://github.com/tmslaine",
      "https://github.com/lorrieq"
    ],
    "parsers": {
      "consumptionForecast": "JP.fetch_consumption_forecast",
      "production": "JP.fetch_production",
      "price": "JP.fetch_price"
    },
    "timezone": "Asia/Tokyo",
    "bounding_box": [
      [
        135.84,
        33.82
      ],
      [
        138.72,
        37.17
      ]
    ]
  },
  "JP-CG": {
    "contributors": [
      "https://github.com/tmslaine",
      "https://github.com/lorrieq"
    ],
    "parsers": {
      "consumptionForecast": "JP.fetch_consumption_forecast",
      "production": "JP.fetch_production",
      "price": "JP.fetch_price"
    },
    "timezone": "Asia/Tokyo",
    "bounding_box": [
      [
        130.66,
        33.585
      ],
      [
        134.54,
        35.74
      ]
    ]
  },
  "JP-HKD": {
    "contributors": [
      "https://github.com/tmslaine",
      "https://github.com/lorrieq"
    ],
    "parsers": {
      "consumptionForecast": "JP.fetch_consumption_forecast",
      "production": "JP.fetch_production",
      "price": "JP.fetch_price"
    },
    "timezone": "Asia/Tokyo",
    "bounding_box": [
      [
        139.35,
        41.3
      ],
      [
        146,
        45.97
      ]
    ]
  },
  "JP-HR": {
    "contributors": [
      "https://github.com/tmslaine",
      "https://github.com/lorrieq"
    ],
    "parsers": {
      "consumptionForecast": "JP.fetch_consumption_forecast",
      "production": "JP.fetch_production",
      "price": "JP.fetch_price"
    },
    "timezone": "Asia/Tokyo",
    "bounding_box": [
      [
        135.8,
        35.39
      ],
      [
        137.75,
        37.9
      ]
    ]
  },
  "JP-KN": {
    "contributors": [
      "https://github.com/tmslaine",
      "https://github.com/lorrieq"
    ],
    "parsers": {
      "consumptionForecast": "JP.fetch_consumption_forecast",
      "production": "JP.fetch_production",
      "price": "JP.fetch_price"
    },
    "timezone": "Asia/Tokyo",
    "bounding_box": [
      [
        134.24,
        33.29
      ],
      [
        136.38,
        36.01
      ]
    ]
  },
  "JP-KY": {
    "contributors": [
      "https://github.com/tmslaine",
      "https://github.com/lorrieq"
    ],
    "parsers": {
      "consumptionForecast": "JP.fetch_consumption_forecast",
      "production": "JP-KY.fetch_production",
      "price": "JP.fetch_price"
    },
    "timezone": "Asia/Tokyo",
    "bounding_box": [
      [
        128.29,
        27.03
      ],
      [
        131.89,
        35.11
      ]
    ]
  },
  "JP-ON": {
    "contributors": [
      "https://github.com/tmslaine",
      "https://github.com/lorrieq"
    ],
    "parsers": {
      "consumptionForecast": "JP.fetch_consumption_forecast",
      "production": "JP.fetch_production",
      "price": "JP.fetch_price"
    },
    "timezone": "Asia/Tokyo",
    "bounding_box": [
      [
        122.43816165500004,
        23.756984768000052
      ],
      [
        131.82789147200003,
        28.368963934000078
      ]
    ]
  },
  "JP-SK": {
    "contributors": [
      "https://github.com/tmslaine",
      "https://github.com/lorrieq"
    ],
    "parsers": {
      "consumptionForecast": "JP.fetch_consumption_forecast",
      "production": "JP.fetch_production",
      "price": "JP.fetch_price"
    },
    "timezone": "Asia/Tokyo",
    "bounding_box": [
      [
        132.15,
        32.53
      ],
      [
        134.69,
        34.63
      ]
    ]
  },
  "JP-TH": {
    "contributors": [
      "https://github.com/tmslaine",
      "https://github.com/lorrieq"
    ],
    "parsers": {
      "consumptionForecast": "JP.fetch_consumption_forecast",
      "production": "JP.fetch_production",
      "price": "JP.fetch_price"
    },
    "timezone": "Asia/Tokyo",
    "bounding_box": [
      [
        137.65,
        36.65
      ],
      [
        142,
        41.66
      ]
    ]
  },
  "JP-TK": {
    "contributors": [
      "https://github.com/tmslaine",
      "https://github.com/lorrieq"
    ],
    "parsers": {
      "consumptionForecast": "JP.fetch_consumption_forecast",
      "production": "JP.fetch_production",
      "price": "JP.fetch_price"
    },
    "timezone": "Asia/Tokyo",
    "bounding_box": [
      [
        138.5,
        34.52
      ],
      [
        141.16,
        37.17
      ]
    ]
  },
  "KR": {
    "bounding_box": [
      [
        126.11,
        34.39
      ],
      [
        129.46,
        38.61
      ]
    ],
    "capacity": {
      "nuclear": 22529,
      "coal": 36709,
      "oil": 4155,
      "gas": 37838,
      "hydro": 1789
    },
    "contributors": [
      "https://github.com/systemcatch",
      "https://github.com/alixunderplatz"
    ],
    "parsers": {
      "production": "KR.fetch_production"
    },
    "timezone": "Asia/Seoul"
  },
  "KW": {
    "bounding_box": [
      [
        46.155,
        28.3985
      ],
      [
        48.7948,
        30.4747
      ]
    ],
    "capacity": {
      "gas": 6525,
      "oil": 8550,
      "solar": 93,
      "wind": 12
    },
    "contributors": [
      "https://github.com/alixunderplatz",
      "https://github.com/nessie2013"
    ],
    "parsers": {
      "production": "KW.fetch_production"
    },
    "timezone": "Asia/Kuwait"
  },
  "LT": {
    "bounding_box": [
      [
        21.0558004086,
        53.9057022162
      ],
      [
        26.5882792498,
        56.3725283881
      ]
    ],
    "capacity": {
      "biomass": 120,
      "gas": 1770,
      "hydro": 128,
      "hydro storage": 900,
      "oil": 0,
      "solar": 103,
      "wind": 534,
      "unknown": 144
    },
    "contributors": [
      "https://github.com/corradio",
      "https://github.com/nessie2013"
    ],
    "parsers": {
      "consumption": "ENTSOE.fetch_consumption",
      "consumptionForecast": "ENTSOE.fetch_consumption_forecast",
      "generationForecast": "ENTSOE.fetch_generation_forecast",
      "productionPerModeForecast": "ENTSOE.fetch_wind_solar_forecasts",
      "price": "ENTSOE.fetch_price",
      "production": "ENTSOE.fetch_production"
    },
    "timezone": "Europe/Vilnius"
  },
  "LU": {
    "bounding_box": [
      [
        5.67405195478,
        49.4426671413
      ],
      [
        6.24275109216,
        50.1280516628
      ]
    ],
    "contributors": [
      "https://github.com/corradio"
    ],
    "parsers": {
      "consumption": "ENTSOE.fetch_consumption",
      "consumptionForecast": "ENTSOE.fetch_consumption_forecast",
      "generationForecast": "ENTSOE.fetch_generation_forecast",
      "productionPerModeForecast": "ENTSOE.fetch_wind_solar_forecasts",
      "price": "ENTSOE.fetch_price",
      "production": "ENTSOE.fetch_production"
    },
    "timezone": null
  },
  "LV": {
    "bounding_box": [
      [
        21.0558004086,
        55.61510692
      ],
      [
        28.1767094256,
        57.9701569688
      ]
    ],
    "capacity": {
      "biomass": 102,
      "gas": 1103,
      "hydro": 1537,
      "wind": 55
    },
    "contributors": [
      "https://github.com/corradio"
    ],
    "parsers": {
      "consumption": "ENTSOE.fetch_consumption",
      "consumptionForecast": "ENTSOE.fetch_consumption_forecast",
      "generationForecast": "ENTSOE.fetch_generation_forecast",
      "productionPerModeForecast": "ENTSOE.fetch_wind_solar_forecasts",
      "price": "ENTSOE.fetch_price",
      "production": "ENTSOE.fetch_production"
    },
    "timezone": "Europe/Riga"
  },
  "MD": {
    "bounding_box": [
      [
        26.6193367856,
        45.4882831895
      ],
      [
        30.0246586443,
        48.4671194525
      ]
    ],
    "capacity": {
	    "biomass": 6,
      "gas": 335,
      "hydro": 64,
	    "solar": 4,
	    "wind": 29,
      "unknown": 2520
    },
    "contributors": [
      "https://github.com/systemcatch",
      "https://github.com/alixunderplatz",
	  	 "https://github.com/nessie2013"
    ],
    "parsers": {
      "production": "MD.fetch_production"
    },
    "timezone": "Europe/Chisinau"
  },
  "ME": {
    "bounding_box": [
      [
        18.45,
        41.87755
      ],
      [
        20.3398,
        43.52384
      ]
    ],
    "capacity": {
      "coal": 218,
      "hydro": 658,
      "solar": 3,
      "wind": 118
    },
    "contributors": [
      "https://github.com/corradio",
      "https://github.com/nessie2013"
    ],
    "parsers": {
      "consumption": "ENTSOE.fetch_consumption",
      "consumptionForecast": "ENTSOE.fetch_consumption_forecast",
      "generationForecast": "ENTSOE.fetch_generation_forecast",
      "productionPerModeForecast": "ENTSOE.fetch_wind_solar_forecasts",
      "price": "ENTSOE.fetch_price",
      "production": "ENTSOE.fetch_production"
    },
    "timezone": "Europe/Podgorica"
  },
  "MK": {
    "bounding_box": [
      [
        20.46315,
        40.8427269557
      ],
      [
        22.9523771502,
        42.3202595078
      ]
    ],
    "parsers": {
      "consumption": "ENTSOE.fetch_consumption",
      "consumptionForecast": "ENTSOE.fetch_consumption_forecast",
      "generationForecast": "ENTSOE.fetch_generation_forecast",
      "productionPerModeForecast": "ENTSOE.fetch_wind_solar_forecasts",
      "price": "ENTSOE.fetch_price",
      "production": "ENTSOE.fetch_production"
    },
    "timezone": "Europe/Skopje"
  },
  "MQ": {
    "bounding_box": [
      [
        -61.252194,
        14.364404
      ],
      [
        -60.732382,
        14.888562
      ]
    ],
    "capacity": {
      "biomass": 15.082,
      "hydro": 0,
      "solar": 53.97,
      "wind": 1.1,
      "geothermal": 0,
      "oil": 292,
      "gas": 129
    },
    "contributors": [
      "https://github.com/PETILLON-Sebastien"
    ],
    "parsers": {
      "production": "FR_O.fetch_production",
      "price": "FR_O.fetch_price"
    },
    "timezone": "Europe/Paris"
  },
  "MT": {
    "bounding_box": [
      [
        13.683604363000086,
        35.301214911
      ],
      [
        15.067149285000113,
        36.5755882830001
      ]
    ],
    "timezone": null
  },
  "MX": {
    "bounding_box": [
      [
        -117.12776,
        14.5388286402
      ],
      [
        -86.811982388,
        32.72083
      ]
    ],
    "capacity": {},
    "contributors": [
      "https://github.com/scriptator"
    ],
    "parsers": {
      "production": "MX.fetch_production"
    },
    "subZoneNames": [
      "MX-BC",
      "MX-CE",
      "MX-NE",
      "MX-NO",
      "MX-NW",
      "MX-OC",
      "MX-OR",
      "MX-PN"
    ],
    "timezone": null
  },
  "MY-WM": {
    "bounding_box": [
      [
        99.14522806000014,
        0.7704531920001614
      ],
      [
        104.79468834700015,
        7.207963766000191
      ]
    ],
    "capacity": {
      "coal": 9271,
      "gas": 11085,
      "hydro": 2502
    },
    "contributors": [
      "https://github.com/systemcatch"
    ],
    "parsers": {
      "production": "MY_WM.fetch_production"
    },
    "timezone": null
  },
  "NA": {
    "capacity": {
      "coal": 120,
      "hydro": 347,
      "oil": 38,
      "solar": 116,
      "wind": 5
    },
    "contributors": [
      "https://github.com/systemcatch",
      "https://github.com/jarek",
      "https://github.com/alixunderplatz"
    ],
    "timezone": null,
    "bounding_box": [
      [
        11.217621290000068,
        -29.45936818399987
      ],
      [
        25.759780721000112,
        -16.451057230999922
      ]
    ]
  },
  "NI": {
    "bounding_box": [
      [
        -87.6684934151,
        10.7268390975
      ],
      [
        -83.147219001,
        15.0162671981
      ]
    ],
    "capacity": {
      "biomass": 133,
      "geothermal": 154,
      "hydro": 138,
      "oil": 732,
      "wind": 186
    },
    "contributors": [
      "https://github.com/corradio",
      "https://github.com/systemcatch",
      "https://github.com/jarek"
    ],
    "parsers": {
      "price": "NI.fetch_price",
      "production": "NI.fetch_production"
    },
    "timezone": "America/Managua"
  },
  "NKR": {
    "bounding_box": [
      [
        45.2,
        38.6
      ],
      [
        47.6,
        40.7
      ]
    ],
    "flag_file_name": "_Nagorno-Karabakh.png",
    "timezone": null
  },
  "NL": {
    "bounding_box": [
      [
        3.31497114423,
        50.803721015
      ],
      [
        7.09205325687,
        53.5104033474
      ]
    ],
    "capacity": {
      "biomass": 849,
      "coal": 4000,
      "gas": 15496,
      "geothermal": 0,
      "hydro": 37,
      "hydro storage": 0,
      "nuclear": 486,
      "oil": 0,
      "solar": 6720,
      "wind": 4463
    },
    "contributors": [
      "https://github.com/corradio",
      "https://github.com/PaulCornelissen",
      "https://github.com/nessie2013"
    ],
    "parsers": {
      "consumption": "ENTSOE.fetch_consumption",
      "consumptionForecast": "ENTSOE.fetch_consumption_forecast",
      "generationForecast": "ENTSOE.fetch_generation_forecast",
      "productionPerModeForecast": "ENTSOE.fetch_wind_solar_forecasts",
      "price": "ENTSOE.fetch_price",
      "production": "ENTSOE.fetch_production"
    },
    "timezone": null
  },
  "NO": {
    "capacity": {
      "coal": 0,
      "gas": 634,
      "geothermal": 0,
      "hydro": 32440,
      "nuclear": 0,
      "oil": 0,
      "solar": 0,
      "wind": 2445
    },
    "contributors": [
      "https://github.com/corradio"
    ],
    "parsers": {
      "consumption": "ENTSOE.fetch_consumption",
      "consumptionForecast": "ENTSOE.fetch_consumption_forecast",
      "generationForecast": "ENTSOE.fetch_generation_forecast",
      "productionPerModeForecast": "ENTSOE.fetch_wind_solar_forecasts",
      "price": "ENTSOE.fetch_price",
      "production": "ENTSOE.fetch_production"
    },
    "subZoneNames": [
      "NO-NO1",
      "NO-NO2",
      "NO-NO3",
      "NO-NO4",
      "NO-NO5"
    ],
    "timezone": "Europe/Oslo"
  },
  "NO-NO1": {
    "capacity": {
      "coal": 0,
      "gas": 0,
      "geothermal": 0,
      "hydro": 3592,
      "nuclear": 0,
      "oil": 0,
      "solar": 0,
      "wind": 166
    },
    "parsers": {
      "consumption": "ENTSOE.fetch_consumption",
      "consumptionForecast": "ENTSOE.fetch_consumption_forecast",
      "generationForecast": "ENTSOE.fetch_generation_forecast",
      "productionPerModeForecast": "ENTSOE.fetch_wind_solar_forecasts",
      "price": "ENTSOE.fetch_price",
      "production": "ENTSOE.fetch_production"
    },
    "timezone": null,
    "bounding_box": [
      [
        7.610326512408815,
        58.38472727500012
      ],
      [
        13.388184448000061,
        63.128901615737796
      ]
    ]
  },
  "NO-NO2": {
    "capacity": {
      "coal": 0,
      "gas": 5,
      "geothermal": 0,
      "hydro": 11317,
      "nuclear": 0,
      "oil": 0,
      "solar": 0,
      "wind": 800
    },
    "parsers": {
      "consumption": "ENTSOE.fetch_consumption",
      "consumptionForecast": "ENTSOE.fetch_consumption_forecast",
      "generationForecast": "ENTSOE.fetch_generation_forecast",
      "productionPerModeForecast": "ENTSOE.fetch_wind_solar_forecasts",
      "price": "ENTSOE.fetch_price",
      "production": "ENTSOE.fetch_production"
    },
    "timezone": null,
    "bounding_box": [
      [
        4.570648634000037,
        57.49315013200005
      ],
      [
        11.014170769000089,
        60.73048157269916
      ]
    ]
  },
  "NO-NO3": {
    "capacity": {
      "coal": 0,
      "gas": 0,
      "geothermal": 0,
      "hydro": 4571,
      "nuclear": 0,
      "oil": 0,
      "solar": 0,
      "wind": 1057
    },
    "parsers": {
      "consumption": "ENTSOE.fetch_consumption",
      "consumptionForecast": "ENTSOE.fetch_consumption_forecast",
      "generationForecast": "ENTSOE.fetch_generation_forecast",
      "productionPerModeForecast": "ENTSOE.fetch_wind_solar_forecasts",
      "price": "ENTSOE.fetch_price",
      "production": "ENTSOE.fetch_production"
    },
    "timezone": null,
    "bounding_box": [
      [
        4.143809441000116,
        60.43027545054864
      ],
      [
        14.661440063000043,
        65.490423895
      ]
    ]
  },
  "NO-NO4": {
    "capacity": {
      "coal": 0,
      "gas": 270,
      "geothermal": 0,
      "hydro": 5088,
      "nuclear": 0,
      "oil": 0,
      "solar": 0,
      "wind": 442
    },
    "parsers": {
      "consumption": "ENTSOE.fetch_consumption",
      "consumptionForecast": "ENTSOE.fetch_consumption_forecast",
      "generationForecast": "ENTSOE.fetch_generation_forecast",
      "productionPerModeForecast": "ENTSOE.fetch_wind_solar_forecasts",
      "price": "ENTSOE.fetch_price",
      "production": "ENTSOE.fetch_production"
    },
    "timezone": null,
    "bounding_box": [
      [
        11.018809441000087,
        63.879640651798496
      ],
      [
        31.576996290000153,
        71.6652692730001
      ]
    ]
  },
  "NO-NO5": {
    "capacity": {
      "coal": 0,
      "gas": 359,
      "geothermal": 0,
      "hydro": 7873,
      "nuclear": 0,
      "oil": 0,
      "solar": 0,
      "wind": 0
    },
    "parsers": {
      "consumption": "ENTSOE.fetch_consumption",
      "consumptionForecast": "ENTSOE.fetch_consumption_forecast",
      "generationForecast": "ENTSOE.fetch_generation_forecast",
      "productionPerModeForecast": "ENTSOE.fetch_wind_solar_forecasts",
      "price": "ENTSOE.fetch_price",
      "production": "ENTSOE.fetch_production"
    },
    "timezone": null,
    "bounding_box": [
      [
        4.27686608200014,
        59.59392557929161
      ],
      [
        10.10473435728148,
        62.338893003403086
      ]
    ]
  },
  "NP": {
    "bounding_box": [
      [
        26.33196174127239,
        83.31609381672638
      ],
      [
        29.2389869272311,
        84.17810344629932
      ]
    ],
    "capacity": {
      "biomass": 0,
      "coal": 0,
      "gas": 0,
      "hydro": 1016,
      "nuclear": 0,
      "oil": 0,
      "solar": 0.7804,
      "wind": 0
    },
    "contributors": [
      "https://github.com/Subarna578"
    ],
    "flag_file_name": "np.png",
    "timezone": null
  },
  "NZ-NZN": {
    "bounding_box": [
      [
        172.17408287900022,
        -42.12029387799984
      ],
      [
        179.06617272200023,
        -33.89763762799993
      ]
    ],
    "contributors": [
      "https://github.com/BobGrun",
      "https://github.com/corradio"
    ],
    "flag_file_name": "nz.png",
    "parsers": {
      "production": "NZ.fetch_production"
    },
    "timezone": null
  },
  "NZ-NZS": {
    "bounding_box": [
      [
        165.9664819670002,
        -47.77760182099989
      ],
      [
        174.90137780000023,
        -40.00212981599989
      ]
    ],
    "contributors": [
      "https://github.com/BobGrun",
      "https://github.com/corradio"
    ],
    "flag_file_name": "nz.png",
    "parsers": {
      "production": "NZ.fetch_production"
    },
    "timezone": null
  },
  "OM": {
    "contributors": [
<<<<<<< HEAD
      "https://github.com/q--"
    ],
    "parsers": {
      "consumption": "GCCIA.fetch_consumption"
    },
    "timezone": "Asia/Muscat"
=======
      "https://github.com/q--",
      "https://github.com/nessie2013"
    ],
    "capacity": {
      "solar": 8
    },
    "parsers": {
      "consumption": "GCCIA.fetch_consumption"
    },
    "timezone": "Asia/Muscat",
    "bounding_box": [
      [
        51.47861495000012,
        16.142401434000078
      ],
      [
        60.34457441500007,
        26.885972398000035
      ]
    ]
>>>>>>> 138ced9f
  },
  "PA": {
    "bounding_box": [
      [
        -82.9657830472,
        7.2205414901
      ],
      [
        -77.2425664944,
        9.61161001224
      ]
    ],
    "capacity": {
      "biomass": 0,
      "gas": 113,
      "hydro": 1704,
      "nuclear": 0,
      "solar": 75,
      "unknown": 962,
      "wind": 270
    },
    "contributors": [
      "https://github.com/paulotaviodr",
      "https://github.com/jarek",
      "https://github.com/systemcatch",
      "https://github.com/7hibault",
      "https://github.com/nessie2013"
    ],
    "parsers": {
      "production": "PA.fetch_production"
    },
    "timezone": "America/Panama"
  },
  "PE": {
    "bounding_box": [
      [
        -81.83755752899992,
        -18.83774620693788
      ],
      [
        -68.18425248299991,
        0.47090728800013437
      ]
    ],
    "capacity": {
      "biomass": 186,
      "hydro": 5741,
      "solar": 341,
      "wind": 372
    },
    "contributors": [
      "https://github.com/corradio",
      "https://github.com/nessie2013"
    ],
    "parsers": {
      "production": "PE.fetch_production"
    },
    "timezone": "America/Lima"
  },
  "PL": {
    "bounding_box": [
      [
        14.0745211117,
        49.0273953314
      ],
      [
        24.0299857927,
        54.8515359564
      ]
    ],
    "capacity": {
      "biomass": 1493,
      "coal": 29963,
      "gas": 2812,
      "hydro": 605,
      "hydro storage": 1780,
      "nuclear": 0,
      "oil": 359,
      "solar": 1833,
      "wind": 5953
    },
    "contributors": [
      "https://github.com/corradio",
      "https://github.com/wojciej",
      "https://github.com/nessie2013"
    ],
    "parsers": {
      "consumption": "ENTSOE.fetch_consumption",
      "consumptionForecast": "ENTSOE.fetch_consumption_forecast",
      "generationForecast": "ENTSOE.fetch_generation_forecast",
      "productionPerModeForecast": "ENTSOE.fetch_wind_solar_forecasts",
      "price": "ENTSOE.fetch_price",
      "production": "ENTSOE.fetch_production",
      "productionPerUnit": "ENTSOE.fetch_production_per_units"
    },
    "timezone": "Europe/Warsaw"
  },
  "PT": {
    "capacity": {
      "biomass": 729,
      "coal": 1756,
      "gas": 4606,
      "geothermal": 29,
      "hydro": 4359,
      "hydro storage": 2559,
      "nuclear": 0,
      "oil": 0,
      "solar": 828,
      "wind": 5233
    },
    "contributors": [
      "https://github.com/corradio",
      "https://github.com/nessie2013"
    ],
    "flag_file_name": "pt.png",
    "parsers": {
      "consumption": "ENTSOE.fetch_consumption",
      "consumptionForecast": "ENTSOE.fetch_consumption_forecast",
      "generationForecast": "ENTSOE.fetch_generation_forecast",
      "productionPerModeForecast": "ENTSOE.fetch_wind_solar_forecasts",
      "price": "ENTSOE.fetch_price",
      "production": "ENTSOE.fetch_production"
    },
    "timezone": "Europe/Lisbon",
    "bounding_box": [
      [
        -9.997466600999928,
        36.46588776200015
      ],
      [
        -5.705947224999932,
        42.65362965999999
      ]
    ]
  },
  "PT-AC": {
    "bounding_box": [
      [
        -31.784901495999918,
        36.43431224200016
      ],
      [
        -24.51219641799986,
        40.22833893400015
      ]
    ],
    "flag_file_name": "pt.png",
    "timezone": null
  },
  "PT-MA": {
    "bounding_box": [
      [
        -17.752105272999927,
        29.529242255000057
      ],
      [
        -15.354969855999883,
        33.61078522300012
      ]
    ],
    "flag_file_name": "pt.png",
    "timezone": null
  },
  "QA": {
    "contributors": [
<<<<<<< HEAD
      "https://github.com/q--"
    ],
    "parsers": {
      "consumption": "GCCIA.fetch_consumption"
    },
    "timezone": "Asia/Qatar"
=======
      "https://github.com/q--",
      "https://github.com/nessie2013"
    ],
    "capacity": {
      "biomass": 38,
      "solar": 5
    },
    "parsers": {
      "consumption": "GCCIA.fetch_consumption"
    },
    "timezone": "Asia/Qatar",
    "bounding_box": [
      [
        50.250987175000034,
        24.059871521000062
      ],
      [
        52.11654707100007,
        26.660101630000042
      ]
    ]
>>>>>>> 138ced9f
  },
  "RE": {
    "bounding_box": [
      [
        54.374008,
        -22.069087
      ],
      [
        56.33463,
        -20.421464
      ]
    ],
    "capacity": {
      "biomass": 215,
      "coal": 211,
      "oil": 221,
      "gas": 80,
      "hydro": 138,
      "solar": 189,
      "wind": 15
    },
    "contributors": [
      "https://github.com/PETILLON-Sebastien"
    ],
    "parsers": {
      "production": "FR_O.fetch_production",
      "price": "FR_O.fetch_price"
    },
    "timezone": "Indian/Reunion"
  },
  "RO": {
    "bounding_box": [
      [
        20.2201924985,
        43.6884447292
      ],
      [
        29.62654341,
        48.2208812526
      ]
    ],
    "capacity": {
      "biomass": 115,
      "coal": 4128,
      "gas": 3033,
      "geothermal": 0,
      "hydro": 6143,
      "hydro storage": 0,
      "nuclear": 1400,
      "solar": 1150,
      "wind": 2968
    },
    "contributors": [
      "https://github.com/corradio"
    ],
    "parsers": {
      "consumption": "ENTSOE.fetch_consumption",
      "consumptionForecast": "ENTSOE.fetch_consumption_forecast",
      "generationForecast": "ENTSOE.fetch_generation_forecast",
      "productionPerModeForecast": "ENTSOE.fetch_wind_solar_forecasts",
      "price": "ENTSOE.fetch_price",
      "production": "ENTSOE.fetch_production"
    },
    "timezone": "Europe/Bucharest"
  },
  "RS": {
    "bounding_box": [
      [
        18.82982,
        42.2452243971
      ],
      [
        22.9860185076,
        46.1717298447
      ]
    ],
    "capacity": {
      "biomass": 8,
      "coal": 5283,
      "gas": 286,
      "hydro": 2459,
      "hydro storage": 639,
      "solar": 4,
      "wind": 397,
      "unknown": 25
    },
    "contributors": [
      "https://github.com/corradio",
      "https://github.com/nessie2013"
    ],
    "parsers": {
      "consumption": "ENTSOE.fetch_consumption",
      "consumptionForecast": "ENTSOE.fetch_consumption_forecast",
      "generationForecast": "ENTSOE.fetch_generation_forecast",
      "productionPerModeForecast": "ENTSOE.fetch_wind_solar_forecasts",
      "price": "ENTSOE.fetch_price",
      "production": "ENTSOE.fetch_production"
    },
    "timezone": "Europe/Belgrade"
  },
  "RU": {
    "capacity": {
      "biomass": 0,
      "coal": 44868,
      "gas": 115374,
      "hydro": 48085,
      "nuclear": 27929,
      "oil": 1600,
      "solar": 75,
      "wind": 10
    },
    "contributors": [
      "https://github.com/denplis",
      "https://github.com/systemcatch",
      "https://github.com/alixunderplatz"
    ],
    "flag_file_name": "ru.png",
    "parsers": {
      "consumption": "ENTSOE.fetch_consumption",
      "consumptionForecast": "ENTSOE.fetch_consumption_forecast",
      "generationForecast": "ENTSOE.fetch_generation_forecast",
      "productionPerModeForecast": "ENTSOE.fetch_wind_solar_forecasts",
      "price": "ENTSOE.fetch_price",
      "production": "RU.fetch_production"
    },
    "timezone": "Europe/Moscow"
  },
  "RU-1": {
    "capacity": {
      "nuclear": 27914,
      "hydro": 19500,
      "unknown": 125014
    },
    "contributors": [
      "https://github.com/denplis",
      "https://github.com/systemcatch",
      "https://github.com/alixunderplatz"
    ],
    "flag_file_name": "ru.png",
    "parsers": {
      "production": "RU.fetch_production"
    },
    "timezone": "Europe/Moscow",
    "bounding_box": [
      [
        26.444509311000104,
        40.69268056200022
      ],
      [
        86.53054243358639,
        80.6748721370002
      ]
    ]
  },
  "RU-2": {
    "capacity": {
      "hydro": 25286,
      "unknown": 26570
    },
    "contributors": [
      "https://github.com/denplis",
      "https://github.com/systemcatch",
      "https://github.com/alixunderplatz"
    ],
    "flag_file_name": "ru.png",
    "parsers": {
      "production": "RU.fetch_production"
    },
    "timezone": "Europe/Moscow",
    "bounding_box": [
      [
        69.88395226418567,
        48.571011048000116
      ],
      [
        122.63913943863423,
        81.78880442900012
      ]
    ]
  },
  "RU-AS": {
    "flag_file_name": "ru.png",
    "timezone": null
  },
  "RU-EU": {
    "flag_file_name": "ru.png",
    "timezone": null,
    "bounding_box": [
      [
        35.357377557328505,
        58.708375963180174
      ],
      [
        69.53394616000008,
        82.35871002800013
      ]
    ]
  },
  "RU-KGD": {
    "bounding_box": [
      [
        19.10954837300008,
        53.842937318000054
      ],
      [
        23.348351684000107,
        55.78995961500016
      ]
    ],
    "flag_file_name": "ru.png",
    "timezone": null
  },
  "SA": {
    "contributors": [
      "https://github.com/q--"
    ],
    "parsers": {
      "consumption": "GCCIA.fetch_consumption"
    },
<<<<<<< HEAD
    "timezone": "Asia/Riyadh"
=======
    "timezone": "Asia/Riyadh",
    "bounding_box": [
      [
        34.07276451900009,
        15.87095774900007
      ],
      [
        56.13756473800004,
        32.62134796200006
      ]
    ]
>>>>>>> 138ced9f
  },
  "SE": {
    "bounding_box": [
      [
        11.25,
        55.379110448
      ],
      [
        21.2255859375,
        69.0214140884
      ]
    ],
    "capacity": {
      "biomass": 4800,
      "coal": 0,
      "gas": 698,
      "hydro": 15945,
      "nuclear": 7801,
      "oil": 2251,
      "solar": 698,
      "wind": 8984
    },
    "contributors": [
      "https://github.com/augustekman",
      "https://github.com/RRyyas",
      "https://github.com/corradio",
      "https://github.com/VIKTORVAV99"
    ],
    "parsers": {
      "consumption": "ENTSOE.fetch_consumption",
      "consumptionForecast": "ENTSOE.fetch_consumption_forecast",
      "generationForecast": "ENTSOE.fetch_generation_forecast",
      "productionPerModeForecast": "ENTSOE.fetch_wind_solar_forecasts",
      "price": "ENTSOE.fetch_price",
      "production": "SE.fetch_production",
      "productionPerUnit": "ENTSOE.fetch_production_per_units"
    },
    "timezone": "Europe/Stockholm"
  },
  "SE-SE1": {
    "parsers": {
      "consumption": "ENTSOE.fetch_consumption",
      "consumptionForecast": "ENTSOE.fetch_consumption_forecast",
      "generationForecast": "ENTSOE.fetch_generation_forecast",
      "productionPerModeForecast": "ENTSOE.fetch_wind_solar_forecasts",
      "price": "ENTSOE.fetch_price"
    },
    "timezone": null,
    "bounding_box": [
      [
        14.926272420000089,
        63.65992801849613
      ],
      [
        24.663413534000114,
        69.53635569300009
      ]
    ]
  },
  "SE-SE2": {
    "parsers": {
      "consumption": "ENTSOE.fetch_consumption",
      "consumptionForecast": "ENTSOE.fetch_consumption_forecast",
      "generationForecast": "ENTSOE.fetch_generation_forecast",
      "productionPerModeForecast": "ENTSOE.fetch_wind_solar_forecasts",
      "price": "ENTSOE.fetch_price"
    },
    "timezone": null,
    "bounding_box": [
      [
        11.492425171000093,
        60.280991513822045
      ],
      [
        21.486074487958014,
        66.78799631800014
      ]
    ]
  },
  "SE-SE3": {
    "parsers": {
      "consumption": "ENTSOE.fetch_consumption",
      "consumptionForecast": "ENTSOE.fetch_consumption_forecast",
      "generationForecast": "ENTSOE.fetch_generation_forecast",
      "productionPerModeForecast": "ENTSOE.fetch_wind_solar_forecasts",
      "price": "ENTSOE.fetch_price"
    },
    "timezone": null,
    "bounding_box": [
      [
        10.608164910000113,
        56.392035223000065
      ],
      [
        19.8385522800001,
        62.67478628775066
      ]
    ]
  },
  "SE-SE4": {
    "parsers": {
      "consumption": "ENTSOE.fetch_consumption",
      "consumptionForecast": "ENTSOE.fetch_consumption_forecast",
      "generationForecast": "ENTSOE.fetch_generation_forecast",
      "productionPerModeForecast": "ENTSOE.fetch_wind_solar_forecasts",
      "price": "ENTSOE.fetch_price"
    },
    "timezone": null,
    "bounding_box": [
      [
        11.951426629000139,
        54.84267812700013
      ],
      [
        17.624522332000083,
        57.85822174700009
      ]
    ]
  },
  "SG": {
    "bounding_box": [
      [
        103.14039147200003,
        0.7643089860000885
      ],
      [
        104.50342858200003,
        1.9486351580000445
      ]
    ],
    "capacity": {
      "biomass": 257,
      "gas": 10344,
      "solar": 231.26
    },
    "contributors": [
      "https://github.com/corradio",
      "https://github.com/jarek",
      "https://github.com/systemcatch",
      "https://github.com/alixunderplatz",
      "https://github.com/q--"
    ],
    "parsers": {
      "price": "SG.fetch_price",
      "production": "SG.fetch_production"
    },
    "timezone": "Asia/Singapore"
  },
  "SI": {
    "_comment": "hydro incl. 180 MW pumped storage",
    "bounding_box": [
      [
        13.6981099789,
        45.4523163926
      ],
      [
        16.5648083839,
        46.8523859727
      ]
    ],
    "capacity": {
      "biomass": 57,
      "coal": 921,
      "gas": 491,
      "hydro": 1233,
      "nuclear": 696,
      "hydro storage": 180,
      "oil": 0,
      "solar": 263,
      "wind": 3,
      "battery storage": 0,
      "geothermal": 0
    },
    "contributors": [
      "https://github.com/corradio"
    ],
    "parsers": {
      "consumption": "ENTSOE.fetch_consumption",
      "consumptionForecast": "ENTSOE.fetch_consumption_forecast",
      "generationForecast": "ENTSOE.fetch_generation_forecast",
      "productionPerModeForecast": "ENTSOE.fetch_wind_solar_forecasts",
      "price": "ENTSOE.fetch_price",
      "production": "ENTSOE.fetch_production"
    },
    "timezone": "Europe/Ljubljana"
  },
  "SK": {
    "bounding_box": [
      [
        16.8799829444,
        47.7584288601
      ],
      [
        22.5581376482,
        49.5715740017
      ]
    ],
    "capacity": {
      "biomass": 363,
      "coal": 1008,
      "gas": 1093,
      "hydro": 1621,
      "hydro storage": 916,
      "nuclear": 1940,
      "oil": 195,
      "solar": 532,
      "wind": 3
    },
    "contributors": [
      "https://github.com/corradio"
    ],
    "parsers": {
      "consumption": "ENTSOE.fetch_consumption",
      "consumptionForecast": "ENTSOE.fetch_consumption_forecast",
      "generationForecast": "ENTSOE.fetch_generation_forecast",
      "productionPerModeForecast": "ENTSOE.fetch_wind_solar_forecasts",
      "price": "ENTSOE.fetch_price",
      "production": "ENTSOE.fetch_production"
    },
    "timezone": "Europe/Bratislava"
  },
  "SV": {
    "bounding_box": [
      [
        -90.0955545723,
        13.1490168319
      ],
      [
        -87.7235029772,
        14.4241327987
      ]
    ],
    "capacity": {
      "biomass": 317,
      "geothermal": 204,
      "hydro": 571,
      "oil": 756,
      "solar": 273
    },
    "contributors": [
      "https://github.com/systemcatch",
      "https://github.com/nessie2013"
    ],
    "parsers": {
      "production": "SV.fetch_production"
    },
    "timezone": "America/El_Salvador"
  },
  "TR": {
    "_comment": "https://doi.org/10.1016/j.rser.2017.01.060 says pumped hydro not economically viable. http://www.hurriyetdailynews.com/turkey-plans-to-hold-new-big-tenders-for-wind-solar-plants-by-summer-2018-minister-127769 says battery will be tendered summer 2018 so below battery storage will need to be updated when built.",
    "capacity": {
      "battery storage": 0,
      "biomass": 983,
      "coal": 19350,
      "gas": 26637,
      "geothermal": 1515,
      "hydro": 28503,
      "hydro storage": 0,
      "oil": 306,
      "solar": 5996,
      "unknown": 124,
      "wind": 7591
    },
    "contributors": [
      "https://github.com/corradio",
      "https://github.com/olivierSemet",
      "https://github.com/lorrieq",
      "https://github.com/nessie2013"
    ],
    "parsers": {
      "consumption": "ENTSOE.fetch_consumption",
      "consumptionForecast": "ENTSOE.fetch_consumption_forecast",
      "generationForecast": "ENTSOE.fetch_generation_forecast",
      "productionPerModeForecast": "ENTSOE.fetch_wind_solar_forecasts",
      "price": "TR.fetch_price",
      "production": "TR.fetch_production"
    },
    "timezone": "Europe/Istanbul",
    "bounding_box": [
      [
        25.16325931100002,
        35.319778545000034
      ],
      [
        45.30699282900011,
        42.598781643000095
      ]
    ]
  },
  "TW": {
    "bounding_box": [
      [
        120.106188593,
        21.9705713974
      ],
      [
        121.951243931,
        25.2954588893
      ]
    ],
    "contributors": [
      "https://github.com/corradio",
      "https://github.com/MariusKroon"
    ],
    "parsers": {
      "production": "TW.fetch_production"
    },
    "timezone": "Asia/Taipei"
  },
  "UA": {
    "capacity": {
      "biomass": 151,
      "hydro": 4810,
      "hydro storage": 1487,
      "nuclear": 13835,
      "solar": 4231,
      "wind": 1036
    },
    "contributors": [
      "https://github.com/amkozlov",
      "https://github.com/denplis",
      "https://github.com/corradio",
      "https://github.com/MariusKroon",
      "https://github.com/alixunderplatz"
    ],
    "parsers": {
      "consumption": "ENTSOE.fetch_consumption",
      "consumptionForecast": "ENTSOE.fetch_consumption_forecast",
      "generationForecast": "ENTSOE.fetch_generation_forecast",
      "productionPerModeForecast": "ENTSOE.fetch_wind_solar_forecasts",
      "price": "ENTSOE.fetch_price",
      "production": "UA.fetch_production"
    },
    "timezone": "Europe/Kiev",
    "bounding_box": [
      [
        21.63283980300011,
        44.713568427000055
      ],
      [
        40.65954309100019,
        52.86894928000005
      ]
    ]
  },
  "UA-CR": {
    "bounding_box": [
      [
        31.981618686000104,
        43.88104889500005
      ],
      [
        37.13835696700005,
        46.716899045472104
      ]
    ],
    "timezone": "Europe/Kiev"
  },
  "US-AK": {
    "flag_file_name": "us.png",
    "timezone": null,
    "bounding_box": [
      [
        -179.64350338399993,
        50.71539948100022
      ],
      [
        180.28093509200022,
        71.91250234600014
      ]
    ]
  },
  "US-AL": {
    "bounding_box": [
      [
        -88.19113,
        30.166662
      ],
      [
        -85.009698,
        34.956744
      ]
    ],
    "flag_file_name": "us.png",
    "timezone": null
  },
  "US-BPA": {
    "capacity": {
      "biomass": 378,
      "coal": 0,
      "gas": 1135,
      "hydro": 22184,
      "nuclear": 1191,
      "wind": 2770
    },
    "contributors": [
      "https://github.com/systemcatch"
    ],
    "flag_file_name": "us.png",
    "parsers": {
      "production": "EIA.fetch_production_mix",
      "consumption": "EIA.fetch_consumption"
    },
    "timezone": null,
    "bounding_box": [
      [
        -125.23460723799991,
        45.066312681984755
      ],
      [
        -116.37882694730573,
        49.49251489298911
      ]
    ]
  },
  "US-CA": {
    "bounding_box": [
      [
        -124.9092019709999,
        32.03166949000371
      ],
      [
        -113.61906132172261,
        42.499540221404175
      ]
    ],
    "capacity": {
      "battery storage": 136,
      "biomass": 861,
      "coal": 55,
      "gas": 41491,
      "geothermal": 1785,
      "hydro": 14010,
      "nuclear": 2393,
      "oil": 352,
      "solar": 12697,
      "wind": 6927
    },
    "contributors": [
      "https://github.com/7hibault",
      "https://github.com/corradio",
      "https://github.com/systemcatch",
      "https://github.com/nessie2013"
    ],
    "flag_file_name": "us.png",
    "parsers": {
      "consumptionForecast": "EIA.fetch_consumption_forecast",
      "consumption": "EIA.fetch_consumption",
      "production": "US_CA.fetch_production"
    },
    "timezone": null
  },
  "US-DUK": {
    "comment": "Duke Energy Carolinas",
    "bounding_box": [
      [
        -83.2518,
        34.2505
      ],
      [
        -79.1045,
        36.2525
      ]
    ],
    "parsers": {
      "production": "EIA.fetch_production_mix",
      "consumption": "EIA.fetch_consumption",
      "consumptionForecast": "EIA.fetch_consumption_forecast"
    },
    "contributors": [
      "https://github.com/systemcatch"
    ],
    "flag_file_name": "us.png",
    "timezone": "US/Eastern"
  },
  "US-SEC": {
    "bounding_box": [
      [
        -87.63333333,
        24.45
      ],
      [
        -80.03333333,
        31
      ]
    ],
    "capacity": {
      "unknown": 2110,
      "solar": 2
    },
    "contributors": [
      "https://github.com/snarfed"
    ],
    "flag_file_name": "us.png",
    "parsers": {
      "production": "US_SEC.fetch_production"
    },
    "timezone": "US/Eastern"
  },
  "US-TX": {
    "_comment": "http://www.ercot.com/content/wcm/lists/172484/ERCOT_Quick_Facts_01.17.19.pdf lists wind capacity and utility scale solar and percentages, unknown capacity calculated from those figures",
    "bounding_box": [
      [
        -106.963657,
        26.485219
      ],
      [
        -90.539219,
        36.265205
      ]
    ],
    "capacity": {
      "wind": 21751,
      "solar": 1719,
      "unknown": 69483
    },
    "contributors": [
      "https://github.com/typicalTYLER"
    ],
    "flag_file_name": "us.png",
    "parsers": {
      "production": "EIA.fetch_production_mix",
      "consumption": "EIA.fetch_consumption"
    },
    "timezone": "US/Central"
  },
  "US-GA": {
    "bounding_box": [
      [
        -85.601474,
        30.503252
      ],
      [
        -80.76343,
        34.975541
      ]
    ],
    "flag_file_name": "us.png",
    "timezone": null
  },
  "US-HI-HA": {
    "flag_file_name": "us.png",
    "timezone": "Pacific/Honolulu",
    "bounding_box": [
      [
        -156.5601639279999,
        18.40611714300016
      ],
      [
        -154.31406356599993,
        20.763429107000178
      ]
    ]
  },
  "US-HI-KA": {
    "flag_file_name": "us.png",
    "timezone": "Pacific/Honolulu",
    "bounding_box": [
      [
        -160.28721974299992,
        21.368769246000056
      ],
      [
        -158.7925919259999,
        22.735494671000225
      ]
    ]
  },
  "US-HI-KH": {
    "flag_file_name": "us.png",
    "timezone": "Pacific/Honolulu",
    "bounding_box": [
      [
        -157.20056182399986,
        20.004712932000132
      ],
      [
        -156.03412841099995,
        21.09995670100011
      ]
    ]
  },
  "US-HI-LA": {
    "flag_file_name": "us.png",
    "timezone": "Pacific/Honolulu",
    "bounding_box": [
      [
        -157.56313605799994,
        20.232387730000227
      ],
      [
        -156.30353909899995,
        21.427508787000193
      ]
    ]
  },
  "US-HI-MA": {
    "flag_file_name": "us.png",
    "timezone": "Pacific/Honolulu",
    "bounding_box": [
      [
        -157.19600919699985,
        20.081179336000048
      ],
      [
        -155.47955290999988,
        21.532653273000165
      ]
    ]
  },
  "US-HI-MO": {
    "flag_file_name": "us.png",
    "timezone": "Pacific/Honolulu",
    "bounding_box": [
      [
        -157.80426998599995,
        20.553371486000145
      ],
      [
        -156.20572493599994,
        21.721879885000135
      ]
    ]
  },
  "US-HI-NI": {
    "flag_file_name": "us.png",
    "timezone": "Pacific/Honolulu",
    "bounding_box": [
      [
        -160.74803626199989,
        21.280209463000062
      ],
      [
        -159.55143635199994,
        22.507756812000167
      ]
    ]
  },
  "US-HI-OA": {
    "_comment": "biomass includes 68.5 MW of Waste-to-energy and 188 MW of biodiesel.",
    "capacity": {
      "biomass": 256.5,
      "coal": 0,
      "gas": 0,
      "geothermal": 0,
      "hydro": 0,
      "oil": 0,
      "solar": 781,
      "wind": 171,
      "unknown": 0
    },
    "contributors": [
      "https://github.com/kepiej",
      "https://github.com/systemcatch"
    ],
    "flag_file_name": "us.png",
    "parsers": {
      "production": "US_HI.fetch_production"
    },
    "timezone": "Pacific/Honolulu",
    "bounding_box": [
      [
        -158.7789330139999,
        20.75418992400006
      ],
      [
        -157.14716739499988,
        22.209850429000085
      ]
    ]
  },
  "US-IPC": {
    "capacity": {
      "coal": 1118,
      "gas": 762,
      "geothermal": 51,
      "hydro": 1709,
      "oil": 5,
      "solar": 291,
      "wind": 682
    },
    "contributors": [
      "https://github.com/systemcatch",
      "https://github.com/alixunderplatz"
    ],
    "flag_file_name": "us.png",
    "parsers": {
      "production": "US_IPC.fetch_production"
    },
    "timezone": "America/Boise",
    "bounding_box": [
      [
        -117.7153503854119,
        41.49954022140409
      ],
      [
        -110.5502380803231,
        49.49251454705444
      ]
    ]
  },
  "US-MISO": {
    "bounding_box": [
      [
        -93.40172733814615,
        41.991799921851396
      ],
      [
        -86.35286760864014,
        47.58159536389269
      ]
    ],
    "capacity": {
      "coal": 53328,
      "gas": 76437,
      "nuclear": 14221,
      "solar": 314,
      "wind": 21089,
      "unknown": 3555
    },
    "contributors": [
      "https://github.com/systemcatch",
      "https://github.com/nessie2013"
    ],
    "flag_file_name": "us.png",
    "parsers": {
      "consumptionForecast": "EIA.fetch_consumption_forecast",
      "production": "US_MISO.fetch_production",
      "productionPerModeForecast": "US_MISO.fetch_wind_forecast"
    },
    "timezone": null
  },
  "US-NC": {
    "bounding_box": [
      [
        -84.232364,
        33.654
      ],
      [
        -75.644807,
        36.579671
      ]
    ],
    "flag_file_name": "us.png",
    "timezone": null
  },
  "US-NEISO": {
    "bounding_box": [
      [
        -73.93854374389866,
        42.22927654897353
      ],
      [
        -71.00570682970636,
        45.51373107491463
      ]
    ],
    "capacity": {
      "biomass": 1895,
      "coal": 2083,
      "gas": 16234,
      "hydro": 3425,
      "nuclear": 4074,
      "solar": 584,
      "wind": 1356
    },
    "contributors": [
      "https://github.com/systemcatch"
    ],
    "flag_file_name": "us.png",
    "parsers": {
      "consumptionForecast": "EIA.fetch_consumption_forecast",
      "consumption": "EIA.fetch_consumption",
      "production": "US_NEISO.fetch_production"
    },
    "timezone": null
  },
  "US-NEVP": {
    "comment": "Nevada Power Company",
    "bounding_box": [
      [
        -118.7481,
        35.8322
      ],
      [
        -112.9336,
        41.9947
      ]
    ],
    "parsers": {
      "production": "EIA.fetch_production_mix",
      "consumption": "EIA.fetch_consumption",
      "consumptionForecast": "EIA.fetch_consumption_forecast"
    },
    "contributors": [
      "https://github.com/systemcatch"
    ],
    "flag_file_name": "us.png",
    "timezone": null
  },
  "US-NV": {
    "bounding_box": [
      [
        -120,
        35
      ],
      [
        -114,
        42
      ]
    ],
    "flag_file_name": "us.png",
    "timezone": null
  },
  "US-NY": {
    "_comment": "hydro incl. 1407 MW pumped storage",
    "bounding_box": [
      [
        -80.26300663544788,
        39.99943456200015
      ],
      [
        -71.35741126199989,
        45.51012196900015
      ]
    ],
    "capacity": {
      "coal": 1011,
      "gas": 22117,
      "hydro": 5658,
      "nuclear": 5375,
      "oil": 2499,
      "wind": 1740
    },
    "contributors": [
      "https://github.com/systemcatch"
    ],
    "flag_file_name": "us.png",
    "parsers": {
      "consumptionForecast": "EIA.fetch_consumption_forecast",
      "consumption": "EIA.fetch_consumption",
      "production": "US_NY.fetch_production"
    },
    "timezone": null
  },
  "US-OR": {
    "bounding_box": [
      [
        -124.697592,
        42.005176
      ],
      [
        -116.632557,
        46.194588
      ]
    ],
    "flag_file_name": "us.png",
    "timezone": null
  },
  "US-PJM": {
    "bounding_box": [
      [
        -90.07794804136901,
        35.9986369002728
      ],
      [
        -81.46522831443511,
        39.646219908521914
      ]
    ],
    "capacity": {
      "biomass": 630,
      "coal": 57588,
      "gas": 77101,
      "hydro": 9283,
      "nuclear": 33001,
      "oil": 8306,
      "solar": 702,
      "unknown": 214,
      "wind": 1192
    },
    "comment": "gas includes landfill, oil includes black liquor",
    "contributors": [
      "https://github.com/systemcatch",
      "https://github.com/jacobbaratta",
      "https://github.com/hanshyde",
      "https://github.com/lorrieq",
      "https://github.com/nessie2013"
    ],
    "flag_file_name": "us.png",
    "parsers": {
      "consumptionForecast": "EIA.fetch_consumption_forecast",
      "consumption": "EIA.fetch_consumption",
      "price": "US_PJM.fetch_price",
      "production": "US_PJM.fetch_production"
    },
    "timezone": null
  },
  "US-SC": {
    "comment": "South Carolina Public Service Authority",
    "bounding_box": [
      [
        -81.6726,
        32.7536
      ],
      [
        -78.9549,
        34.4838
      ]
    ],
    "parsers": {
      "production": "EIA.fetch_production_mix",
      "consumption": "EIA.fetch_consumption",
      "consumptionForecast": "EIA.fetch_consumption_forecast"
    },
    "contributors": [
      "https://github.com/systemcatch"
    ],
    "flag_file_name": "us.png",
    "timezone": "US/Eastern"
  },
  "US-SOCO": {
    "comment": "Southern Company Services, Inc",
    "bounding_box": [
      [
        -88.9689,
        30.3916
      ],
      [
        -81.915,
        34.5297
      ]
    ],
    "parsers": {
      "production": "EIA.fetch_production_mix",
      "consumption": "EIA.fetch_consumption",
      "consumptionForecast": "EIA.fetch_consumption_forecast"
    },
    "contributors": [
      "https://github.com/systemcatch"
    ],
    "flag_file_name": "us.png",
    "timezone": null
  },
  "US-SPP": {
    "capacity": {
      "coal": 25740,
      "gas": 36270,
      "hydro": 3420,
      "nuclear": 2070,
      "oil": 1620,
      "solar": 180,
      "wind": 20609,
      "unknown": 90
    },
    "contributors": [
      "https://github.com/systemcatch",
      "https://github.com/Hyric89",
      "https://github.com/nessie2013"
    ],
    "flag_file_name": "us.png",
    "parsers": {
      "consumptionForecast": "EIA.fetch_consumption_forecast",
      "consumption": "EIA.fetch_consumption",
      "productionPerModeForecast": "US_SPP.fetch_wind_solar_forecasts",
      "production": "US_SPP.fetch_production"
    },
    "timezone": null,
    "bounding_box": [
      [
        -103.9005,
        33.5302
      ],
      [
        -95.6571,
        48.2931
      ]
    ]
  },
  "US-SVERI": {
    "bounding_box": [
      [
        -115.412018,
        32.001824
      ],
      [
        -103.051202,
        36.967691
      ]
    ],
    "contributors": [
      "https://github.com/systemcatch"
    ],
    "flag_file_name": "us.png",
    "timezone": null
  },
  "US-TN": {
    "comment": "Tennessee",
    "bounding_box": [
      [
        -90.323361,
        34.881666
      ],
      [
        -81.934704,
        36.674417
      ]
    ],
    "parsers": {
      "production": "EIA.fetch_production_mix",
      "consumption": "EIA.fetch_consumption",
      "consumptionForecast": "EIA.fetch_consumption_forecast"
    },
    "contributors": [
      "https://github.com/snarfed"
    ],
    "flag_file_name": "us.png",
    "timezone": null
  },
  "US-CAL-BANC": {
    "comment": "Balancing Authority Of Northern California",
    "contributors": [
      "https://github.com/systemcatch",
      "https://github.com/robertahunt"
    ],
    "flag_file_name": "us.png",
    "parsers": {
      "production": "EIA.fetch_production_mix",
      "consumption": "EIA.fetch_consumption",
      "consumptionForecast": "EIA.fetch_consumption_forecast"
    },
    "timezone": "US/Pacific",
    "bounding_box": [
      [
        -124.123781,
        37.076039301
      ],
      [
        -120.084803325,
        41.868139
      ]
    ]
  },
  "US-CAL-CISO": {
    "comment": "California Independent System Operator",
    "contributors": [
      "https://github.com/systemcatch",
      "https://github.com/robertahunt"
    ],
    "flag_file_name": "us.png",
    "parsers": {
      "production": "US_CA.fetch_production",
      "consumption": "EIA.fetch_consumption",
      "consumptionForecast": "EIA.fetch_consumption_forecast"
    },
    "timezone": "US/Pacific",
    "bounding_box": [
      [
        -124.909721,
        32.0341570000001
      ],
      [
        -113.631212,
        41.965851
      ]
    ]
  },
  "US-CAL-IID": {
    "comment": "Imperial Irrigation District",
    "contributors": [
      "https://github.com/systemcatch",
      "https://github.com/robertahunt"
    ],
    "flag_file_name": "us.png",
    "parsers": {
      "production": "EIA.fetch_production_mix",
      "consumption": "EIA.fetch_consumption",
      "consumptionForecast": "EIA.fetch_consumption_forecast"
    },
    "timezone": "US/Pacific",
    "bounding_box": [
      [
        -116.925459495,
        32.118592
      ],
      [
        -113.962511,
        34.535375
      ]
    ]
  },
  "US-CAL-LDWP": {
    "comment": "Los Angeles Department Of Water And Power",
    "contributors": [
      "https://github.com/systemcatch",
      "https://github.com/robertahunt"
    ],
    "flag_file_name": "us.png",
    "parsers": {
      "production": "EIA.fetch_production_mix",
      "consumption": "EIA.fetch_consumption",
      "consumptionForecast": "EIA.fetch_consumption_forecast"
    },
    "timezone": "US/Pacific",
    "bounding_box": [
      [
        -119.168404,
        33.204538
      ],
      [
        -117.104019502,
        37.963081
      ]
    ]
  },
  "US-CAL-TIDC": {
    "comment": "Turlock Irrigation District",
    "contributors": [
      "https://github.com/systemcatch",
      "https://github.com/robertahunt"
    ],
    "flag_file_name": "us.png",
    "parsers": {
      "production": "EIA.fetch_production_mix",
      "consumption": "EIA.fetch_consumption",
      "consumptionForecast": "EIA.fetch_consumption_forecast"
    },
    "timezone": "US/Pacific",
    "bounding_box": [
      [
        -121.95216521,
        36.780338348
      ],
      [
        -119.868765123,
        38.209221358
      ]
    ]
  },
  "US-CAR-CPLE": {
    "comment": "Duke Energy Progress East",
    "contributors": [
      "https://github.com/systemcatch",
      "https://github.com/robertahunt"
    ],
    "flag_file_name": "us.png",
    "parsers": {
      "production": "EIA.fetch_production_mix",
      "consumption": "EIA.fetch_consumption",
      "consumptionForecast": "EIA.fetch_consumption_forecast"
    },
    "timezone": "",
    "bounding_box": [
      [
        -81.37844,
        32.6102500000001
      ],
      [
        -75.53103,
        37.04465
      ]
    ]
  },
  "US-CAR-CPLW": {
    "comment": "Duke Energy Progress West",
    "contributors": [
      "https://github.com/systemcatch",
      "https://github.com/robertahunt"
    ],
    "flag_file_name": "us.png",
    "parsers": {
      "production": "EIA.fetch_production_mix",
      "consumption": "EIA.fetch_consumption",
      "consumptionForecast": "EIA.fetch_consumption_forecast"
    },
    "timezone": "US/Eastern",
    "bounding_box": [
      [
        -83.86385,
        34.5009
      ],
      [
        -81.19208,
        36.7872800000001
      ]
    ]
  },
  "US-CAR-DUK": {
    "comment": "Duke Energy Carolinas",
    "contributors": [
      "https://github.com/systemcatch",
      "https://github.com/robertahunt"
    ],
    "flag_file_name": "us.png",
    "parsers": {
      "production": "EIA.fetch_production_mix",
      "consumption": "EIA.fetch_consumption",
      "consumptionForecast": "EIA.fetch_consumption_forecast"
    },
    "timezone": "US/Eastern",
    "bounding_box": [
      [
        -84.82173,
        33.03163
      ],
      [
        -77.75453,
        37.0883200000001
      ]
    ]
  },
  "US-CAR-SC": {
    "comment": "South Carolina Public Service Authority",
    "contributors": [
      "https://github.com/systemcatch",
      "https://github.com/robertahunt"
    ],
    "flag_file_name": "us.png",
    "parsers": {
      "production": "EIA.fetch_production_mix",
      "consumption": "EIA.fetch_consumption",
      "consumptionForecast": "EIA.fetch_consumption_forecast"
    },
    "timezone": "US/Eastern",
    "bounding_box": [
      [
        -82.8222040759999,
        31.5821888830001
      ],
      [
        -78.04086,
        35.334748543
      ]
    ]
  },
  "US-CAR-SCEG": {
    "comment": "South Carolina Electric & Gas Company",
    "contributors": [
      "https://github.com/systemcatch",
      "https://github.com/robertahunt"
    ],
    "flag_file_name": "us.png",
    "parsers": {
      "production": "EIA.fetch_production_mix",
      "consumption": "EIA.fetch_consumption",
      "consumptionForecast": "EIA.fetch_consumption_forecast"
    },
    "timezone": "US/Eastern",
    "bounding_box": [
      [
        -83.14555,
        31.584470000000103
      ],
      [
        -78.92575821,
        35.2360579840001
      ]
    ]
  },
  "US-CAR-YAD": {
    "comment": "Alcoa Power Generating, Inc. - Yadkin Division",
    "contributors": [
      "https://github.com/systemcatch",
      "https://github.com/robertahunt"
    ],
    "flag_file_name": "us.png",
    "parsers": {
      "production": "EIA.fetch_production_mix"
    },
    "timezone": "US/Eastern",
    "bounding_box": [
      [
        -80.825586319,
        34.797960281
      ],
      [
        -79.4523525239999,
        36.2042064670001
      ]
    ]
  },
  "US-CENT-SPA": {
    "comment": "Southwestern Power Administration",
    "contributors": [
      "https://github.com/systemcatch",
      "https://github.com/robertahunt"
    ],
    "flag_file_name": "us.png",
    "parsers": {
      "production": "EIA.fetch_production_mix",
      "consumption": "EIA.fetch_consumption",
      "consumptionForecast": "EIA.fetch_consumption_forecast"
    },
    "timezone": "US/Central",
    "bounding_box": [
      [
        -98.122757,
        34.320635
      ],
      [
        -89.033722,
        40.781817
      ]
    ]
  },
  "US-CENT-SWPP": {
    "comment": "Southwest Power Pool",
    "contributors": [
      "https://github.com/systemcatch",
      "https://github.com/robertahunt"
    ],
    "flag_file_name": "us.png",
    "parsers": {
      "production": "US_SPP.fetch_production",
      "productionPerModeForecast": "US_SPP.fetch_wind_solar_forecasts",
      "consumption": "EIA.fetch_consumption",
      "consumptionForecast": "EIA.fetch_consumption_forecast"
    },
    "timezone": "US/Central",
    "bounding_box": [
      [
        -107.926457081158,
        30.3593306971005
      ],
      [
        -89.4563897448683,
        49.5000212518403
      ]
    ]
  },
  "US-FLA-FMPP": {
    "comment": "Florida Municipal Power Pool",
    "contributors": [
      "https://github.com/systemcatch",
      "https://github.com/robertahunt"
    ],
    "flag_file_name": "us.png",
    "parsers": {
      "production": "EIA.fetch_production_mix",
      "consumption": "EIA.fetch_consumption",
      "consumptionForecast": "EIA.fetch_consumption_forecast"
    },
    "timezone": "US/Eastern",
    "bounding_box": [
      [
        -83.03593,
        24.044093
      ],
      [
        -79.53074,
        30.69435
      ]
    ]
  },
  "US-FLA-FPC": {
    "comment": "Duke Energy Florida Inc",
    "contributors": [
      "https://github.com/systemcatch",
      "https://github.com/robertahunt"
    ],
    "flag_file_name": "us.png",
    "parsers": {
      "production": "EIA.fetch_production_mix",
      "consumption": "EIA.fetch_consumption",
      "consumptionForecast": "EIA.fetch_consumption_forecast"
    },
    "timezone": "US/Eastern",
    "bounding_box": [
      [
        -86.49625,
        25.7531500000001
      ],
      [
        -79.99125,
        31.214009
      ]
    ]
  },
  "US-FLA-FPL": {
    "comment": "Florida Power & Light Company",
    "contributors": [
      "https://github.com/systemcatch",
      "https://github.com/robertahunt"
    ],
    "flag_file_name": "us.png",
    "parsers": {
      "production": "EIA.fetch_production_mix",
      "consumption": "EIA.fetch_consumption",
      "consumptionForecast": "EIA.fetch_consumption_forecast"
    },
    "timezone": "US/Eastern",
    "bounding_box": [
      [
        -83.67149,
        24.02126
      ],
      [
        -79.53074,
        31.33017
      ]
    ]
  },
  "US-FLA-GVL": {
    "comment": "Gainesville Regional Utilities",
    "contributors": [
      "https://github.com/systemcatch",
      "https://github.com/robertahunt"
    ],
    "flag_file_name": "us.png",
    "parsers": {
      "production": "EIA.fetch_production_mix",
      "consumption": "EIA.fetch_consumption",
      "consumptionForecast": "EIA.fetch_consumption_forecast"
    },
    "timezone": "US/Eastern",
    "bounding_box": [
      [
        -83.1581599999999,
        28.9170100000001
      ],
      [
        -81.54976,
        30.44528
      ]
    ]
  },
  "US-FLA-HST": {
    "comment": "City Of Homestead",
    "contributors": [
      "https://github.com/systemcatch",
      "https://github.com/robertahunt"
    ],
    "flag_file_name": "us.png",
    "parsers": {
      "production": "EIA.fetch_production_mix",
      "consumption": "EIA.fetch_consumption",
      "consumptionForecast": "EIA.fetch_consumption_forecast"
    },
    "timezone": "US/Eastern",
    "bounding_box": [
      [
        -81.3738299999999,
        24.6374500000001
      ],
      [
        -79.61802,
        26.47902
      ]
    ]
  },
  "US-FLA-JEA": {
    "comment": "Jea",
    "contributors": [
      "https://github.com/systemcatch",
      "https://github.com/robertahunt"
    ],
    "flag_file_name": "us.png",
    "parsers": {
      "production": "EIA.fetch_production_mix",
      "consumption": "EIA.fetch_consumption",
      "consumptionForecast": "EIA.fetch_consumption_forecast"
    },
    "timezone": "US/Eastern",
    "bounding_box": [
      [
        -86.0998,
        29.463185332
      ],
      [
        -80.848769105,
        31.50107
      ]
    ]
  },
  "US-FLA-NSB": {
    "comment": "New Smyrna Beach, Utilities Commission Of",
    "contributors": [
      "https://github.com/systemcatch",
      "https://github.com/robertahunt"
    ],
    "flag_file_name": "us.png",
    "parsers": {
      "production": "EIA.fetch_production_mix",
      "consumption": "EIA.fetch_consumption",
      "consumptionForecast": "EIA.fetch_consumption_forecast"
    },
    "timezone": "US/Eastern",
    "bounding_box": [
      [
        -82.18057,
        28.1131300000001
      ],
      [
        -80.23297,
        29.92717
      ]
    ]
  },
  "US-FLA-SEC": {
    "comment": "Seminole Electric Cooperative",
    "contributors": [
      "https://github.com/systemcatch",
      "https://github.com/robertahunt"
    ],
    "flag_file_name": "us.png",
    "parsers": {
      "production": "EIA.fetch_production_mix",
      "consumption": "EIA.fetch_consumption",
      "consumptionForecast": "EIA.fetch_consumption_forecast"
    },
    "timezone": "US/Eastern",
    "bounding_box": [
      [
        -85.65399,
        25.7184577510001
      ],
      [
        -80.123257233,
        31.2115600000001
      ]
    ]
  },
  "US-FLA-TAL": {
    "comment": "City Of Tallahassee",
    "contributors": [
      "https://github.com/systemcatch",
      "https://github.com/robertahunt"
    ],
    "flag_file_name": "us.png",
    "parsers": {
      "production": "EIA.fetch_production_mix",
      "consumption": "EIA.fetch_consumption",
      "consumptionForecast": "EIA.fetch_consumption_forecast"
    },
    "timezone": "US/Eastern",
    "bounding_box": [
      [
        -84.94623,
        29.865082
      ],
      [
        -83.591841,
        31.123546
      ]
    ]
  },
  "US-FLA-TEC": {
    "comment": "Tampa Electric Company",
    "contributors": [
      "https://github.com/systemcatch",
      "https://github.com/robertahunt"
    ],
    "flag_file_name": "us.png",
    "parsers": {
      "production": "EIA.fetch_production_mix",
      "consumption": "EIA.fetch_consumption",
      "consumptionForecast": "EIA.fetch_consumption_forecast"
    },
    "timezone": "US/Eastern",
    "bounding_box": [
      [
        -83.214478374,
        26.985591
      ],
      [
        -81.1327000919999,
        28.9295718550001
      ]
    ]
  },
  "US-MIDA-OVEC": {
    "comment": "Ohio Valley Electric Corporation",
    "contributors": [
      "https://github.com/systemcatch",
      "https://github.com/robertahunt"
    ],
    "flag_file_name": "us.png",
    "parsers": {
      "production": "EIA.fetch_production_mix",
      "consumption": "EIA.fetch_consumption",
      "consumptionForecast": "EIA.fetch_consumption_forecast"
    },
    "timezone": "US/Eastern",
    "bounding_box": [
      [
        -83.885637,
        38.4480730000001
      ],
      [
        -82.285891,
        39.6975850000001
      ]
    ]
  },
  "US-MIDA-PJM": {
    "comment": "Pjm Interconnection, Llc",
    "contributors": [
      "https://github.com/systemcatch",
      "https://github.com/robertahunt"
    ],
    "flag_file_name": "us.png",
    "parsers": {
      "production": "US_PJM.fetch_production",
      "price": "US_PJM.fetch_price",
      "consumption": "EIA.fetch_consumption",
      "consumptionForecast": "EIA.fetch_consumption_forecast"
    },
    "timezone": "US/Eastern",
    "bounding_box": [
      [
        -90.88416,
        34.3029500000001
      ],
      [
        -73.39368,
        43.00836
      ]
    ]
  },
  "US-MIDW-AECI": {
    "comment": "Associated Electric Cooperative, Inc.",
    "contributors": [
      "https://github.com/systemcatch",
      "https://github.com/robertahunt"
    ],
    "flag_file_name": "us.png",
    "parsers": {
      "production": "EIA.fetch_production_mix",
      "consumption": "EIA.fetch_consumption",
      "consumptionForecast": "EIA.fetch_consumption_forecast"
    },
    "timezone": "US/Central",
    "bounding_box": [
      [
        -98.45079,
        34.168033532
      ],
      [
        -88.5987499999999,
        41.779649115
      ]
    ]
  },
  "US-MIDW-EEI": {
    "comment": "Electric Energy, Inc.",
    "contributors": [
      "https://github.com/systemcatch",
      "https://github.com/robertahunt"
    ],
    "flag_file_name": "us.png",
    "parsers": {
      "production": "EIA.fetch_production_mix"
    },
    "timezone": "US/Central",
    "bounding_box": [
      [
        -89.44135,
        36.44203
      ],
      [
        -87.9829,
        37.83698
      ]
    ]
  },
  "US-MIDW-GLHB": {
    "comment": "GridLiance",
    "contributors": [
      "https://github.com/systemcatch",
      "https://github.com/robertahunt"
    ],
    "flag_file_name": "us.png",
    "parsers": {
      "production": "EIA.fetch_production_mix"
    },
    "timezone": "US/Central"
  },
  "US-MIDW-LGEE": {
    "comment": "Louisville Gas And Electric Company And Kentucky Utilities",
    "contributors": [
      "https://github.com/systemcatch",
      "https://github.com/robertahunt"
    ],
    "flag_file_name": "us.png",
    "parsers": {
      "production": "EIA.fetch_production_mix",
      "consumption": "EIA.fetch_consumption",
      "consumptionForecast": "EIA.fetch_consumption_forecast"
    },
    "timezone": "US/Central",
    "bounding_box": [
      [
        -89.682531784,
        36.073739711
      ],
      [
        -82.355720806,
        39.4703334770001
      ]
    ]
  },
  "US-MIDW-MISO": {
    "comment": "Midcontinent Independent Transmission System Operator, Inc..",
    "contributors": [
      "https://github.com/systemcatch",
      "https://github.com/robertahunt"
    ],
    "flag_file_name": "us.png",
    "parsers": {
      "production": "US_MISO.fetch_production",
      "consumption": "EIA.fetch_consumption",
      "consumptionForecast": "EIA.fetch_consumption_forecast",
      "productionPerModeForecast": "US_MISO.fetch_wind_forecast"
    },
    "timezone": "US/Central",
    "bounding_box": [
      [
        -107.862115248933,
        28.4286900252724
      ],
      [
        -81.9130970652477,
        49.884274119856
      ]
    ]
  },
  "US-NE-ISNE": {
    "comment": "Iso New England Inc.",
    "contributors": [
      "https://github.com/systemcatch",
      "https://github.com/robertahunt"
    ],
    "flag_file_name": "us.png",
    "parsers": {
      "production": "US_NEISO.fetch_production",
      "consumption": "EIA.fetch_consumption",
      "consumptionForecast": "EIA.fetch_consumption_forecast"
    },
    "timezone": "US/Eastern",
    "bounding_box": [
      [
        -74.22789,
        40.10968
      ],
      [
        -66.45013,
        47.9598300000001
      ]
    ]
  },
  "US-NW-AVA": {
    "comment": "Avista Corporation",
    "contributors": [
      "https://github.com/systemcatch",
      "https://github.com/robertahunt"
    ],
    "flag_file_name": "us.png",
    "parsers": {
      "production": "EIA.fetch_production_mix",
      "consumption": "EIA.fetch_consumption",
      "consumptionForecast": "EIA.fetch_consumption_forecast"
    },
    "timezone": "US/Pacific",
    "bounding_box": [
      [
        -120.54268,
        44.57814
      ],
      [
        -113.68675,
        49.50073
      ]
    ]
  },
  "US-NW-AVRN": {
    "comment": "Avangrid Renewables Cooperative",
    "contributors": [
      "https://github.com/systemcatch",
      "https://github.com/robertahunt"
    ],
    "flag_file_name": "us.png",
    "parsers": {
      "production": "EIA.fetch_production_mix"
    },
    "timezone": "US/Pacific"
  },
  "US-NW-BPAT": {
    "comment": "Bonneville Power Administration",
    "contributors": [
      "https://github.com/systemcatch",
      "https://github.com/robertahunt"
    ],
    "flag_file_name": "us.png",
    "parsers": {
      "production": "EIA.fetch_production_mix",
      "consumption": "EIA.fetch_consumption",
      "consumptionForecast": "EIA.fetch_consumption_forecast"
    },
    "timezone": "US/Pacific",
    "bounding_box": [
      [
        -125.23688,
        39.61659
      ],
      [
        -105.50971,
        49.50244
      ]
    ]
  },
  "US-NW-CHPD": {
    "comment": "Public Utility District No. 1 Of Chelan County",
    "contributors": [
      "https://github.com/systemcatch",
      "https://github.com/robertahunt"
    ],
    "flag_file_name": "us.png",
    "parsers": {
      "production": "EIA.fetch_production_mix",
      "consumption": "EIA.fetch_consumption",
      "consumptionForecast": "EIA.fetch_consumption_forecast"
    },
    "timezone": "US/Pacific",
    "bounding_box": [
      [
        -121.680713,
        46.760889
      ],
      [
        -119.359734,
        49.050725
      ]
    ]
  },
  "US-NW-DOPD": {
    "comment": "Pud No. 1 Of Douglas County",
    "contributors": [
      "https://github.com/systemcatch",
      "https://github.com/robertahunt"
    ],
    "flag_file_name": "us.png",
    "parsers": {
      "production": "EIA.fetch_production_mix",
      "consumption": "EIA.fetch_consumption",
      "consumptionForecast": "EIA.fetch_consumption_forecast"
    },
    "timezone": "US/Pacific",
    "bounding_box": [
      [
        -120.819941629,
        46.7200530000001
      ],
      [
        -118.335197,
        49.500448
      ]
    ]
  },
  "US-NW-GCPD": {
    "comment": "Public Utility District No. 2 Of Grant County, Washington",
    "contributors": [
      "https://github.com/systemcatch",
      "https://github.com/robertahunt"
    ],
    "flag_file_name": "us.png",
    "parsers": {
      "production": "EIA.fetch_production_mix",
      "consumption": "EIA.fetch_consumption",
      "consumptionForecast": "EIA.fetch_consumption_forecast"
    },
    "timezone": "US/Pacific",
    "bounding_box": [
      [
        -120.542866,
        46.125243
      ],
      [
        -118.473872746,
        48.462236509
      ]
    ]
  },
  "US-NW-GRID": {
    "comment": "Gridforce Energy Management, Llc",
    "contributors": [
      "https://github.com/systemcatch",
      "https://github.com/robertahunt"
    ],
    "flag_file_name": "us.png",
    "parsers": {
      "production": "EIA.fetch_production_mix"
    },
    "timezone": "US/Pacific",
    "bounding_box": [
      [
        -119.851352692,
        44.7463779450001
      ],
      [
        -118.363136292,
        46.366308212
      ]
    ]
  },
  "US-NW-GWA": {
    "comment": "Naturener Power Watch, Llc (Gwa)",
    "contributors": [
      "https://github.com/systemcatch",
      "https://github.com/robertahunt"
    ],
    "flag_file_name": "us.png",
    "parsers": {
      "production": "EIA.fetch_production_mix"
    },
    "timezone": "US/Mountain",
    "bounding_box": [
      [
        -113.660743713,
        47.4742527010001
      ],
      [
        -111.05112648,
        49.491411209
      ]
    ]
  },
  "US-NW-IPCO": {
    "comment": "Idaho Power Company",
    "contributors": [
      "https://github.com/systemcatch",
      "https://github.com/robertahunt"
    ],
    "flag_file_name": "us.png",
    "parsers": {
      "production": "EIA.fetch_production_mix",
      "consumption": "EIA.fetch_consumption",
      "consumptionForecast": "EIA.fetch_consumption_forecast"
    },
    "timezone": "US/Mountain",
    "bounding_box": [
      [
        -120.44398,
        41.48796
      ],
      [
        -111.08807,
        47.1707900000001
      ]
    ]
  },
  "US-NW-NEVP": {
    "comment": "Nevada Power Company",
    "contributors": [
      "https://github.com/systemcatch",
      "https://github.com/robertahunt"
    ],
    "flag_file_name": "us.png",
    "parsers": {
      "production": "EIA.fetch_production_mix",
      "consumption": "EIA.fetch_consumption",
      "consumptionForecast": "EIA.fetch_consumption_forecast"
    },
    "timezone": "US/Pacific",
    "bounding_box": [
      [
        -121.98446,
        34.50232
      ],
      [
        -111.0849,
        42.5017700000001
      ]
    ]
  },
  "US-NW-NWMT": {
    "comment": "Northwestern Energy (Nwmt)",
    "contributors": [
      "https://github.com/systemcatch",
      "https://github.com/robertahunt"
    ],
    "flag_file_name": "us.png",
    "parsers": {
      "production": "EIA.fetch_production_mix",
      "consumption": "EIA.fetch_consumption",
      "consumptionForecast": "EIA.fetch_consumption_forecast"
    },
    "timezone": "US/Mountain",
    "bounding_box": [
      [
        -116.5492,
        43.3016500000001
      ],
      [
        -103.53947,
        49.5011000000001
      ]
    ]
  },
  "US-NW-PACE": {
    "comment": "Pacificorp - East",
    "contributors": [
      "https://github.com/systemcatch",
      "https://github.com/robertahunt"
    ],
    "flag_file_name": "us.png",
    "parsers": {
      "production": "EIA.fetch_production_mix",
      "consumption": "EIA.fetch_consumption",
      "consumptionForecast": "EIA.fetch_consumption_forecast"
    },
    "timezone": "US/Mountain",
    "bounding_box": [
      [
        -115.80505,
        32.97563
      ],
      [
        -104.15314,
        45.5057600000001
      ]
    ]
  },
  "US-NW-PACW": {
    "comment": "Pacificorp - West",
    "contributors": [
      "https://github.com/systemcatch",
      "https://github.com/robertahunt"
    ],
    "flag_file_name": "us.png",
    "parsers": {
      "production": "EIA.fetch_production_mix",
      "consumption": "EIA.fetch_consumption",
      "consumptionForecast": "EIA.fetch_consumption_forecast"
    },
    "timezone": "US/Pacific",
    "bounding_box": [
      [
        -124.98038,
        38.66544
      ],
      [
        -115.96327,
        47.5893300000001
      ]
    ]
  },
  "US-NW-PGE": {
    "comment": "Portland General Electric Company",
    "contributors": [
      "https://github.com/systemcatch",
      "https://github.com/robertahunt"
    ],
    "flag_file_name": "us.png",
    "parsers": {
      "production": "EIA.fetch_production_mix",
      "consumption": "EIA.fetch_consumption",
      "consumptionForecast": "EIA.fetch_consumption_forecast"
    },
    "timezone": "US/Pacific",
    "bounding_box": [
      [
        -124.225142777,
        44.2721814650001
      ],
      [
        -121.156917718,
        46.4057731890001
      ]
    ]
  },
  "US-NW-PSCO": {
    "comment": "Public Service Company Of Colorado",
    "contributors": [
      "https://github.com/systemcatch",
      "https://github.com/robertahunt"
    ],
    "flag_file_name": "us.png",
    "parsers": {
      "production": "EIA.fetch_production_mix",
      "consumption": "EIA.fetch_consumption",
      "consumptionForecast": "EIA.fetch_consumption_forecast"
    },
    "timezone": "US/Mountain",
    "bounding_box": [
      [
        -109.559308887,
        35.7175500000001
      ],
      [
        -102.094762152,
        41.7250704890001
      ]
    ]
  },
  "US-NW-PSEI": {
    "comment": "Puget Sound Energy",
    "contributors": [
      "https://github.com/systemcatch",
      "https://github.com/robertahunt"
    ],
    "flag_file_name": "us.png",
    "parsers": {
      "production": "EIA.fetch_production_mix",
      "consumption": "EIA.fetch_consumption",
      "consumptionForecast": "EIA.fetch_consumption_forecast"
    },
    "timezone": "US/Pacific",
    "bounding_box": [
      [
        -123.703117998,
        45.902822584
      ],
      [
        -119.816106194,
        49.502493024
      ]
    ]
  },
  "US-NW-SCL": {
    "comment": "Seattle City Light",
    "contributors": [
      "https://github.com/systemcatch",
      "https://github.com/robertahunt"
    ],
    "flag_file_name": "us.png",
    "parsers": {
      "production": "EIA.fetch_production_mix",
      "consumption": "EIA.fetch_consumption",
      "consumptionForecast": "EIA.fetch_consumption_forecast"
    },
    "timezone": "US/Pacific",
    "bounding_box": [
      [
        -122.936059783,
        46.955507
      ],
      [
        -121.725915999,
        48.277929
      ]
    ]
  },
  "US-NW-TPWR": {
    "comment": "City Of Tacoma, Department Of Public Utilities, Light Division",
    "contributors": [
      "https://github.com/systemcatch",
      "https://github.com/robertahunt"
    ],
    "flag_file_name": "us.png",
    "parsers": {
      "production": "EIA.fetch_production_mix",
      "consumption": "EIA.fetch_consumption",
      "consumptionForecast": "EIA.fetch_consumption_forecast"
    },
    "timezone": "US/Pacific",
    "bounding_box": [
      [
        -124.00616,
        45.8837600000001
      ],
      [
        -120.56592,
        48.28046
      ]
    ]
  },
  "US-NW-WACM": {
    "comment": "Western Area Power Administration - Rocky Mountain Region",
    "contributors": [
      "https://github.com/systemcatch",
      "https://github.com/robertahunt"
    ],
    "flag_file_name": "us.png",
    "parsers": {
      "production": "EIA.fetch_production_mix",
      "consumption": "EIA.fetch_consumption",
      "consumptionForecast": "EIA.fetch_consumption_forecast"
    },
    "timezone": "US/Mountain",
    "bounding_box": [
      [
        -114.55,
        35.43059
      ],
      [
        -95.95176,
        48.07463
      ]
    ]
  },
  "US-NW-WAUW": {
    "comment": "Western Area Power Administration Ugp West",
    "contributors": [
      "https://github.com/systemcatch",
      "https://github.com/robertahunt"
    ],
    "flag_file_name": "us.png",
    "parsers": {
      "production": "EIA.fetch_production_mix",
      "consumption": "EIA.fetch_consumption",
      "consumptionForecast": "EIA.fetch_consumption_forecast"
    },
    "timezone": "US/Mountain",
    "bounding_box": [
      [
        -113.348433684,
        43.730745552
      ],
      [
        -102.051328941,
        49.1340949710001
      ]
    ]
  },
  "US-NW-WWA": {
    "comment": "Naturener Wind Watch, Llc",
    "contributors": [
      "https://github.com/systemcatch",
      "https://github.com/robertahunt"
    ],
    "flag_file_name": "us.png",
    "parsers": {
      "production": "EIA.fetch_production_mix"
    },
    "timezone": "US/Mountain",
    "bounding_box": [
      [
        -113.662527277,
        48.163057327
      ],
      [
        -110.887711776,
        49.498921
      ]
    ]
  },
  "US-NY-NYIS": {
    "comment": "New York Independent System Operator",
    "contributors": [
      "https://github.com/systemcatch",
      "https://github.com/robertahunt"
    ],
    "flag_file_name": "us.png",
    "parsers": {
      "production": "US_NY.fetch_production",
      "consumption": "EIA.fetch_consumption",
      "consumptionForecast": "EIA.fetch_consumption_forecast"
    },
    "timezone": "US/Eastern",
    "bounding_box": [
      [
        -80.26197,
        39.99603
      ],
      [
        -71.35625,
        45.51097
      ]
    ]
  },
  "US-SE-AEC": {
    "comment": "Powersouth Energy Cooperative",
    "contributors": [
      "https://github.com/systemcatch",
      "https://github.com/robertahunt"
    ],
    "flag_file_name": "us.png",
    "parsers": {
      "production": "EIA.fetch_production_mix",
      "consumption": "EIA.fetch_consumption",
      "consumptionForecast": "EIA.fetch_consumption_forecast"
    },
    "timezone": "US/Central",
    "bounding_box": [
      [
        -88.9596785776442,
        29.339638675596
      ],
      [
        -84.3581394658229,
        34.4502982778481
      ]
    ]
  },
  "US-SE-SEPA": {
    "comment": "Southeastern Power Administration",
    "contributors": [
      "https://github.com/systemcatch",
      "https://github.com/robertahunt"
    ],
    "flag_file_name": "us.png",
    "parsers": {
      "production": "EIA.fetch_production_mix"
    },
    "timezone": "US/Eastern",
    "bounding_box": [
      [
        -85.61569,
        30.211187
      ],
      [
        -83.357543,
        33.075117
      ]
    ]
  },
  "US-SE-SOCO": {
    "comment": "Southern Company Services, Inc. - Trans",
    "contributors": [
      "https://github.com/systemcatch",
      "https://github.com/robertahunt"
    ],
    "flag_file_name": "us.png",
    "parsers": {
      "production": "EIA.fetch_production_mix",
      "consumption": "EIA.fetch_consumption",
      "consumptionForecast": "EIA.fetch_consumption_forecast"
    },
    "timezone": "US/Eastern",
    "bounding_box": [
      [
        -90.5406,
        29.42398
      ],
      [
        -80.251429,
        35.5013030000001
      ]
    ]
  },
  "US-SW-AZPS": {
    "comment": "Arizona Public Service Company",
    "contributors": [
      "https://github.com/systemcatch",
      "https://github.com/robertahunt"
    ],
    "flag_file_name": "us.png",
    "parsers": {
      "production": "EIA.fetch_production_mix",
      "consumption": "EIA.fetch_consumption",
      "consumptionForecast": "EIA.fetch_consumption_forecast"
    },
    "timezone": "",
    "bounding_box": [
      [
        -115.31829,
        30.8336654
      ],
      [
        -108.777145881,
        36.784585904
      ]
    ]
  },
  "US-SW-DEAA": {
    "comment": "Arlington Valley, Llc - Avba",
    "contributors": [
      "https://github.com/systemcatch",
      "https://github.com/robertahunt"
    ],
    "flag_file_name": "us.png",
    "parsers": {
      "production": "EIA.fetch_production_mix"
    },
    "timezone": "US/Arizona",
    "bounding_box": [
      [
        -113.397006989,
        32.8262615200001
      ],
      [
        -112.375976563,
        33.877473831
      ]
    ]
  },
  "US-SW-EPE": {
    "comment": "El Paso Electric Company",
    "contributors": [
      "https://github.com/systemcatch",
      "https://github.com/robertahunt"
    ],
    "flag_file_name": "us.png",
    "parsers": {
      "production": "EIA.fetch_production_mix",
      "consumption": "EIA.fetch_consumption",
      "consumptionForecast": "EIA.fetch_consumption_forecast"
    },
    "timezone": "US/Mountain",
    "bounding_box": [
      [
        -108.7302,
        26.75944
      ],
      [
        -98.29803,
        33.98024
      ]
    ]
  },
  "US-SW-GRIF": {
    "comment": "Griffith Energy, Llc",
    "contributors": [
      "https://github.com/systemcatch",
      "https://github.com/robertahunt"
    ],
    "flag_file_name": "us.png",
    "parsers": {
      "production": "EIA.fetch_production_mix"
    },
    "timezone": "US/Arizona",
    "bounding_box": [
      [
        -114.764827728,
        34.168836594
      ],
      [
        -112.998666763,
        35.717744827
      ]
    ]
  },
  "US-SW-GRMA": {
    "comment": "Gila River Power, Llc",
    "contributors": [
      "https://github.com/systemcatch",
      "https://github.com/robertahunt"
    ],
    "flag_file_name": "us.png",
    "parsers": {
      "production": "EIA.fetch_production_mix"
    },
    "timezone": "US/Arizona",
    "bounding_box": [
      [
        -113.26607132,
        31.246901321
      ],
      [
        -111.760446548,
        33.5380344390001
      ]
    ]
  },
  "US-SW-HGMA": {
    "comment": "New Harquahala Generating Company, Llc - Hgba",
    "contributors": [
      "https://github.com/systemcatch",
      "https://github.com/robertahunt"
    ],
    "flag_file_name": "us.png",
    "parsers": {
      "production": "EIA.fetch_production_mix"
    },
    "timezone": "US/Arizona",
    "bounding_box": [
      [
        -114.158504486,
        32.855298996
      ],
      [
        -112.449426651,
        34.847730637
      ]
    ]
  },
  "US-SW-PNM": {
    "comment": "Public Service Company Of New Mexico",
    "contributors": [
      "https://github.com/systemcatch",
      "https://github.com/robertahunt"
    ],
    "flag_file_name": "us.png",
    "parsers": {
      "production": "EIA.fetch_production_mix",
      "consumption": "EIA.fetch_consumption",
      "consumptionForecast": "EIA.fetch_consumption_forecast"
    },
    "timezone": "US/Mountain",
    "bounding_box": [
      [
        -123.550316649,
        30.83222
      ],
      [
        -101.52796,
        44.59554275
      ]
    ]
  },
  "US-SW-SRP": {
    "comment": "Salt River Project",
    "contributors": [
      "https://github.com/systemcatch",
      "https://github.com/robertahunt"
    ],
    "flag_file_name": "us.png",
    "parsers": {
      "production": "EIA.fetch_production_mix",
      "consumption": "EIA.fetch_consumption",
      "consumptionForecast": "EIA.fetch_consumption_forecast"
    },
    "timezone": "US/Arizona",
    "bounding_box": [
      [
        -113.83417,
        32.00496
      ],
      [
        -110.438901961,
        34.54817
      ]
    ]
  },
  "US-SW-TEPC": {
    "comment": "Tucson Electric Power Company",
    "contributors": [
      "https://github.com/systemcatch",
      "https://github.com/robertahunt"
    ],
    "flag_file_name": "us.png",
    "parsers": {
      "production": "EIA.fetch_production_mix",
      "consumption": "EIA.fetch_consumption",
      "consumptionForecast": "EIA.fetch_consumption_forecast"
    },
    "timezone": "US/Arizona",
    "bounding_box": [
      [
        -115.25595,
        31.1808879800001
      ],
      [
        -110.070620884,
        36.710648233
      ]
    ]
  },
  "US-SW-WALC": {
    "comment": "Western Area Power Administration - Desert Southwest Region",
    "contributors": [
      "https://github.com/systemcatch",
      "https://github.com/robertahunt"
    ],
    "flag_file_name": "us.png",
    "parsers": {
      "production": "EIA.fetch_production_mix",
      "consumption": "EIA.fetch_consumption",
      "consumptionForecast": "EIA.fetch_consumption_forecast"
    },
    "timezone": "US/Arizona",
    "bounding_box": [
      [
        -124.21924,
        30.83201
      ],
      [
        -105.02991,
        44.1167400000001
      ]
    ]
  },
  "US-TEN-TVA": {
    "comment": "Tennessee Valley Authority",
    "contributors": [
      "https://github.com/systemcatch",
      "https://github.com/robertahunt"
    ],
    "flag_file_name": "us.png",
    "parsers": {
      "production": "EIA.fetch_production_mix",
      "consumption": "EIA.fetch_consumption",
      "consumptionForecast": "EIA.fetch_consumption_forecast"
    },
    "timezone": "US/Central",
    "bounding_box": [
      [
        -90.849224442,
        31.824126136000103
      ],
      [
        -81.14647784,
        38.101846827
      ]
    ]
  },
  "US-TEX-ERCO": {
    "comment": "Electric Reliability Council Of Texas, Inc.",
    "contributors": [
      "https://github.com/systemcatch",
      "https://github.com/robertahunt"
    ],
    "flag_file_name": "us.png",
    "parsers": {
      "production": "EIA.fetch_production_mix",
      "consumption": "EIA.fetch_consumption",
      "consumptionForecast": "EIA.fetch_consumption_forecast"
    },
    "timezone": "US/Central",
    "bounding_box": [
      [
        -104.48406,
        25.3370600000001
      ],
      [
        -93.2943099999999,
        36.55797
      ]
    ]
  },
  "UY": {
    "bounding_box": [
      [
        -58.4270741441,
        -34.9526465797
      ],
      [
        -53.209588996,
        -30.1096863746
      ]
    ],
    "capacity": {
      "biomass": 413,
      "hydro": 1538,
      "solar": 242,
      "unknown": 1170,
      "wind": 1511
    },
    "contributors": [
      "https://github.com/jarek",
      "https://github.com/corradio",
      "https://github.com/nessie2013"
    ],
    "parsers": {
      "production": "UY.fetch_production"
    },
    "timezone": "America/Montevideo"
  }
}<|MERGE_RESOLUTION|>--- conflicted
+++ resolved
@@ -13,8 +13,6 @@
     "timezone": null
   },
   "AE": {
-<<<<<<< HEAD
-=======
     "bounding_box": [
       [
         51.069346550000034,
@@ -31,7 +29,6 @@
       "solar": 1883,
       "wind": 1
     },
->>>>>>> 138ced9f
     "contributors": [
       "https://github.com/q--"
     ],
@@ -531,14 +528,6 @@
   },
   "BH": {
     "contributors": [
-<<<<<<< HEAD
-      "https://github.com/q--"
-    ],
-    "parsers": {
-      "consumption": "GCCIA.fetch_consumption"
-    },
-    "timezone": "Asia/Bahrain"
-=======
       "https://github.com/q--",
       "https://github.com/nessie2013"
     ],
@@ -560,7 +549,6 @@
         26.742580471000053
       ]
     ]
->>>>>>> 138ced9f
   },
   "BO": {
     "capacity": {
@@ -3739,14 +3727,6 @@
   },
   "OM": {
     "contributors": [
-<<<<<<< HEAD
-      "https://github.com/q--"
-    ],
-    "parsers": {
-      "consumption": "GCCIA.fetch_consumption"
-    },
-    "timezone": "Asia/Muscat"
-=======
       "https://github.com/q--",
       "https://github.com/nessie2013"
     ],
@@ -3767,7 +3747,6 @@
         26.885972398000035
       ]
     ]
->>>>>>> 138ced9f
   },
   "PA": {
     "bounding_box": [
@@ -3933,14 +3912,6 @@
   },
   "QA": {
     "contributors": [
-<<<<<<< HEAD
-      "https://github.com/q--"
-    ],
-    "parsers": {
-      "consumption": "GCCIA.fetch_consumption"
-    },
-    "timezone": "Asia/Qatar"
-=======
       "https://github.com/q--",
       "https://github.com/nessie2013"
     ],
@@ -3962,7 +3933,6 @@
         26.660101630000042
       ]
     ]
->>>>>>> 138ced9f
   },
   "RE": {
     "bounding_box": [
@@ -4182,9 +4152,6 @@
     "parsers": {
       "consumption": "GCCIA.fetch_consumption"
     },
-<<<<<<< HEAD
-    "timezone": "Asia/Riyadh"
-=======
     "timezone": "Asia/Riyadh",
     "bounding_box": [
       [
@@ -4196,7 +4163,6 @@
         32.62134796200006
       ]
     ]
->>>>>>> 138ced9f
   },
   "SE": {
     "bounding_box": [
