--- conflicted
+++ resolved
@@ -1150,15 +1150,9 @@
     "capacity": {
       "biomass": 374,
       "coal": 0,
-<<<<<<< HEAD
       "gas": 436,
       "geothermal": 0,
       "hydro": 40211,
-=======
-      "gas": 411,
-      "geothermal": 0,
-      "hydro": 42180,
->>>>>>> 4a7e4c2c
       "nuclear": 0,
       "oil": 131,
       "solar": 10,
