--- conflicted
+++ resolved
@@ -5577,14 +5577,9 @@
       "consumptionForecast": "ENTSOE.fetch_consumption_forecast",
       "generationForecast": "ENTSOE.fetch_generation_forecast",
       "price": "ENTSOE.fetch_price",
-<<<<<<< HEAD
-      "production": "ENTSOE.fetch_production",
-      "productionPerModeForecast": "ENTSOE.fetch_wind_solar_forecasts"
-=======
       "production": "ENTSOE.fetch_production_aggregate",
       "productionPerModeForecast": "ENTSOE.fetch_wind_solar_forecasts",
       "productionPerUnit": "ENTSOE.fetch_production_per_units"
->>>>>>> 760a6615
     },
     "subZoneNames": [
       "SE-SE1",
