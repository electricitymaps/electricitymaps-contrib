{
  "AD": {
    "bounding_box": [
      [
        0.9064563390001013,
        41.92867747000005
      ],
      [
        2.2650907800001505,
        43.14936167400003
      ]
    ],
    "timezone": null
  },
  "AL": {
    "bounding_box": [
      [
        19.3044861183,
        39.624997667
      ],
      [
        21.0200403175,
        42.6882473822
      ]
    ],
    "contributors": [
      "https://github.com/corradio"
    ],
    "parsers": {
      "consumption": "ENTSOE.fetch_consumption",
      "consumptionForecast": "ENTSOE.fetch_consumption_forecast",
      "generationForecast": "ENTSOE.fetch_generation_forecast",
      "productionPerModeForecast": "ENTSOE.fetch_wind_solar_forecasts",
      "price": "ENTSOE.fetch_price",
      "production": "ENTSOE.fetch_production"
    },
    "timezone": null
  },
  "AM": {
     "bounding_box": [
      [
        43.0,
        38.6
      ],
      [
        46.3,
        41.6
      ]
    ],
    "capacity": {
      "biomass": 1.3,
      "gas": 1832,
      "hydro": 1326.8,
      "nuclear": 440,
      "solar": 2.4,
      "wind": 2.9
      },
    "contributors": [
      "https://github.com/tmslaine",
      "https://github.com/systemcatch",
      "https://github.com/alixunderplatz"
    ],
    "parsers": {
      "production": "AM.fetch_production"
    },
    "timezone": "Asia/Yerevan"
  },
  "AR": {
    "capacity": {
      "gas": 18930,
      "hydro": 11170,
      "nuclear": 1755,
      "oil": 1293,
      "solar": 8,
      "wind": 187
    },
    "contributors": [
      "https://github.com/systemcatch",
      "https://github.com/corradio"
    ],
    "parsers": {
      "production": "AR.fetch_production"
    },
    "timezone": "America/Argentina/Buenos_Aires"
  },
  "AT": {
    "bounding_box": [
      [
        9.47996951665,
        46.4318173285
      ],
      [
        16.9796667823,
        49.0390742051
      ]
    ],
    "capacity": {
      "biomass": 474,
      "coal": 598,
      "gas": 4466,
      "hydro": 8590,
      "hydro storage": 3401,
      "nuclear": 0,
      "oil": 178,
      "solar": 723,
      "wind": 2696
    },
    "contributors": [
      "https://github.com/corradio"
    ],
    "parsers": {
      "consumption": "ENTSOE.fetch_consumption",
      "consumptionForecast": "ENTSOE.fetch_consumption_forecast",
      "generationForecast": "ENTSOE.fetch_generation_forecast",
      "productionPerModeForecast": "ENTSOE.fetch_wind_solar_forecasts",
      "price": "ENTSOE.fetch_price",
      "production": "ENTSOE.fetch_production"
    },
    "timezone": "Europe/Vienna"
  },
  "AUS-ACT": {
    "flag_file_name": "au.png",
    "timezone": null
  },
  "AUS-NSW": {
    "bounding_box": [
      [
        148.26945193885587,
        -36.41961598109262
      ],
      [
        149.90440026326144,
        -34.63950855917267
      ]
    ],
    "capacity": {
      "wind": 668
    },
    "contributors": [
      "https://github.com/jarek",
      "https://github.com/corradio"
    ],
    "flag_file_name": "au.png",
    "parsers": {
      "price": "AU.fetch_price",
      "production": "AU.fetch_production"
    },
    "timezone": null
  },
  "AUS-NT": {
    "flag_file_name": "au.png",
    "timezone": null
  },
  "AUS-QLD": {
    "contributors": [
      "https://github.com/jarek",
      "https://github.com/corradio"
    ],
    "capacity": {
      "wind": 13
    },
    "flag_file_name": "au.png",
    "parsers": {
      "price": "AU.fetch_price",
      "production": "AU.fetch_production"
    },
    "timezone": null
  },
  "AUS-SA": {
    "contributors": [
      "https://github.com/jarek",
      "https://github.com/corradio"
    ],
    "capacity": {
      "wind": 1808
    },
    "flag_file_name": "au.png",
    "parsers": {
      "price": "AU.fetch_price",
      "production": "AU.fetch_production"
    },
    "timezone": null
  },
  "AUS-TAS": {
    "bounding_box": [
      [
        143.33716881600026,
        -44.1412899719998
      ],
      [
        148.98454837300017,
        -39.07146575299984
      ]
    ],
    "contributors": [
      "https://github.com/jarek",
      "https://github.com/corradio"
    ],
    "capacity": {
      "wind": 314
    },
    "flag_file_name": "au.png",
    "parsers": {
      "price": "AU.fetch_price",
      "production": "AU.fetch_production"
    },
    "timezone": null
  },
  "AUS-TAS-KI": {
    "flag_file_name": "au.png",
    "timezone": null
  },
  "AUS-VIC": {
    "bounding_box": [
      [
        140.46708580936263,
        -39.64495208099984
      ],
      [
        150.47207507627593,
        -33.486452325214685
      ]
    ],
    "contributors": [
      "https://github.com/jarek",
      "https://github.com/corradio"
    ],
    "capacity": {
      "wind": 1521
    },
    "flag_file_name": "au.png",
    "parsers": {
      "price": "AU.fetch_price",
      "production": "AU.fetch_production"
    },
    "timezone": null
  },
  "AUS-WA": {
    "contributors": [
      "https://github.com/jarek",
      "https://github.com/corradio",
      "https://github.com/MariusKroon"
    ],
    "capacity": {
      "wind": 491
    },
    "flag_file_name": "au.png",
    "parsers": {
      "production": "AU_WA.fetch_production"
    },
    "timezone": null
  },
  "AW": {
    "bounding_box": [
      [
        -70.56240800699987,
        11.917669989000046
      ],
      [
        -69.37682044199994,
        13.132147528000104
      ]
    ],
    "capacity": {
      "oil": 257.88,
      "wind": 30
    },
    "contributors": [
      "https://github.com/pascalheraud"
    ],
    "flag_file_name": "aw.png",
    "parsers": {
      "production": "AW.fetch_production"
    },
    "timezone": "America/Aruba"
  },
  "AX": {
    "bounding_box": [
      [
        19.013194207000083,
        59.40448639500012
      ],
      [
        21.59669030000012,
        60.98078034100014
      ]
    ],
    "capacity": {
      "coal": 0,
      "gas": 0,
      "nuclear": 0,
      "oil": 65.3,
      "wind": 16.56
    },
    "contributors": [
      "https://github.com/tmslaine",
      "https://github.com/systemcatch"
    ],
    "parsers": {
      "consumption": "AX.fetch_consumption",
      "price": "ENTSOE.fetch_price",
      "production": "AX.fetch_production"
    },
    "timezone": "Europe/Mariehamn"
  },
  "BA": {
    "bounding_box": [
      [
        15.7500260759,
        42.65
      ],
      [
        19.59976,
        45.2337767604
      ]
    ],
    "contributors": [
      "https://github.com/corradio"
    ],
    "parsers": {
      "consumption": "ENTSOE.fetch_consumption",
      "consumptionForecast": "ENTSOE.fetch_consumption_forecast",
      "generationForecast": "ENTSOE.fetch_generation_forecast",
      "productionPerModeForecast": "ENTSOE.fetch_wind_solar_forecasts",
      "price": "ENTSOE.fetch_price",
      "production": "ENTSOE.fetch_production"
    },
    "timezone": "Asia/Bahrain"
  },
  "BD": {
    "contributors": [
      "https://github.com/systemcatch",
      "https://github.com/alixunderplatz"
    ],
    "parsers": {
      "production": "BD.fetch_production"
    },
    "timezone": "Asia/Dhaka"
  },
  "BE": {
    "bounding_box": [
      [
        2.51357303225,
        49.5294835476
      ],
      [
        6.15665815596,
        51.4750237087
      ]
    ],
    "capacity": {
      "biomass": 1113,
      "coal": 0,
      "gas": 6974,
      "geothermal": 0,
      "hydro": 181,
      "hydro storage": 1308,
      "nuclear": 5919,
      "oil": 334,
      "solar": 3581,
      "wind": 3247
    },
    "contributors": [
      "https://github.com/corradio"
    ],
    "parsers": {
      "consumption": "ENTSOE.fetch_consumption",
      "consumptionForecast": "ENTSOE.fetch_consumption_forecast",
      "generationForecast": "ENTSOE.fetch_generation_forecast",
      "productionPerModeForecast": "ENTSOE.fetch_wind_solar_forecasts",
      "price": "ENTSOE.fetch_price",
      "production": "ENTSOE.fetch_production"
    },
    "timezone": "Europe/Brussels"
  },
  "BG": {
    "_comment": "hydro incl. 864 MW of pumped storage",
    "bounding_box": [
      [
        22.3805257504,
        41.2344859889
      ],
      [
        28.5580814959,
        44.2349230007
      ]
    ],
    "capacity": {
      "biomass": 81,
      "coal": 4900,
      "gas": 779,
      "geothermal": 0,
      "hydro": 3204,
      "nuclear": 2000,
      "oil": 0,
      "solar": 1043,
      "wind": 701
    },
    "contributors": [
      "https://github.com/yurukov",
      "https://github.com/ultibo",
      "https://github.com/systemcatch"
    ],
    "parsers": {
      "consumption": "ENTSOE.fetch_consumption",
      "consumptionForecast": "ENTSOE.fetch_consumption_forecast",
      "generationForecast": "ENTSOE.fetch_generation_forecast",
      "productionPerModeForecast": "ENTSOE.fetch_wind_solar_forecasts",
      "price": "ENTSOE.fetch_price",
      "production": "BG.fetch_production"
    },
    "timezone": null
  },
  "BO": {
    "capacity": {
      "hydro": 483.22,
      "unknown": 1344.55,
      "wind": 27
    },
    "contributors": [
      "https://github.com/igorarduin",
      "https://github.com/corradio"
    ],
    "parsers": {
      "generationForecast": "BO.fetch_generation_forecast",
      "production": "BO.fetch_production"
    },
    "timezone": "America/La_Paz"
  },
  "BR-CS": {
    "bounding_box": [
      [
        -67.33051469619625,
        -14.162844600948802
      ],
      [
        -59.32226030077226,
        -7.500493258457112
      ]
    ],
    "capacity": {
      "hydro": 62095,
      "nuclear": 1990,
      "solar": 3,
      "thermal": 18962,
      "wind": 28
    },
    "contributors": [
      "https://github.com/alexanmtz",
      "https://github.com/corradio",
      "https://github.com/systemcatch"
    ],
    "flag_file_name": "br.png",
    "parsers": {
      "production": "BR.fetch_production"
    },
    "timezone": null
  },
  "BR-N": {
    "bounding_box": [
      [
        -55.2979158185602,
        -1.7192017552567194
      ],
      [
        -49.37304648399993,
        4.941122259000181
      ]
    ],
    "capacity": {
      "hydro": 14281,
      "thermal": 3426
    },
    "contributors": [
      "https://github.com/alexanmtz",
      "https://github.com/corradio",
      "https://github.com/systemcatch"
    ],
    "flag_file_name": "br.png",
    "parsers": {
      "production": "BR.fetch_production"
    },
    "timezone": null
  },
  "BR-NE": {
    "bounding_box": [
      [
        -38.74484351301771,
        -12.068905937658784
      ],
      [
        -35.90615240593988,
        -9.026808362815672
      ]
    ],
    "capacity": {
      "hydro": 11008,
      "solar": 132,
      "thermal": 7214,
      "wind": 8763
    },
    "contributors": [
      "https://github.com/alexanmtz",
      "https://github.com/corradio",
      "https://github.com/systemcatch"
    ],
    "flag_file_name": "br.png",
    "parsers": {
      "production": "BR.fetch_production"
    },
    "timezone": null
  },
  "BR-S": {
    "bounding_box": [
      [
        -55.11244991099991,
        -27.20477792675979
      ],
      [
        -47.53248898038211,
        -22.021725762533777
      ]
    ],
    "capacity": {
      "hydro": 16491,
      "solar": 4,
      "thermal": 4348,
      "wind": 1938
    },
    "contributors": [
      "https://github.com/alexanmtz",
      "https://github.com/corradio",
      "https://github.com/systemcatch"
    ],
    "flag_file_name": "br.png",
    "parsers": {
      "production": "BR.fetch_production"
    },
    "timezone": null
  },
  "BY": {
    "_comment": "biomass includes 24.4 MW of biogas and 6.6 MW of biomass. gas includes 1273 CHP",
    "bounding_box": [
      [
        23.1994938494,
        51.3195034857
      ],
      [
        32.6936430193,
        56.1691299506
      ]
    ],
    "capacity": {
      "biomass": 31,
      "coal": 0,
      "gas": 9468,
      "hydro": 73,
      "hydro storage": 0,
      "nuclear": 0,
      "oil": 447,
      "solar": 50.9,
      "wind": 70.4
    },
    "contributors": [
      "https://github.com/admetny"
    ],
    "parsers": {
      "consumption": "ENTSOE.fetch_consumption",
      "consumptionForecast": "ENTSOE.fetch_consumption_forecast",
      "generationForecast": "ENTSOE.fetch_generation_forecast",
      "productionPerModeForecast": "ENTSOE.fetch_wind_solar_forecasts",
      "price": "ENTSOE.fetch_price",
      "production": "ENTSOE.fetch_production"
    },
    "timezone": null
  },
  "CA-AB": {
    "contributors": [
      "https://github.com/mlucchini"
    ],
    "flag_file_name": "ca.png",
    "parsers": {
      "price": "CA_AB.fetch_price",
      "production": "CA_AB.fetch_production"
    },
    "timezone": null
  },
  "CA-BC": {
    "capacity": {
      "biomass": 838,
      "gas": 507,
      "hydro": 15898,
      "solar": 1,
      "wind": 704
    },
    "contributors": [
      "https://github.com/daveachuk"
    ],
    "flag_file_name": "ca.png",
    "timezone": null
  },
  "CA-MB": {
    "capacity": {
      "coal": 110,
      "gas": 342,
      "hydro": 5249,
      "oil": 10,
      "wind": 237
    },
    "flag_file_name": "ca.png",
    "timezone": null
  },
  "CA-NB": {
    "_comment": "gas includes an 88 MW cogeneration plant",
    "bounding_box": [
      [
        -69.56355977593142,
        44.102757112000205
      ],
      [
        -63.27110755099994,
        48.57514069200005
      ]
    ],
    "capacity": {
      "biomass": 38,
      "coal": 467,
      "gas": 378,
      "hydro": 950,
      "nuclear": 660,
      "oil": 1497,
      "wind": 294
    },
    "contributors": [
      "https://github.com/jarek"
    ],
    "flag_file_name": "ca.png",
    "parsers": {
      "production": "CA_NB.fetch_production"
    },
    "timezone": null
  },
  "CA-NL": {
    "_comment": "5428 MW of hydro is Churchill Falls Generating Station, electricity from which is mostly sold to Quebec and might not appear on balance sheets",
    "capacity": {
      "biomass": 15,
      "hydro": 6726.806,
      "oil": 590,
      "wind": 54.3
    },
    "flag_file_name": "ca.png",
    "timezone": null
  },
  "CA-NS": {
    "_comment": "http://www.nspower.ca/en/home/about-us/todayspower.aspx HTML source says available capacity is 2453 MW and wind capacity 567 MW",
    "bounding_box": [
      [
        -66.82774817599997,
        42.92206452000019
      ],
      [
        -59.188628709999904,
        47.53481679900011
      ]
    ],
    "capacity": {
      "biomass": 90.1,
      "coal": 1232,
      "gas": 637,
      "hydro": 418,
      "wind": 567
    },
    "contributors": [
      "https://github.com/jarek",
      "https://github.com/corradio"
    ],
    "flag_file_name": "ca.png",
    "parsers": {
      "production": "CA_NS.fetch_production"
    },
    "timezone": null
  },
  "CA-NT": {
    "flag_file_name": "ca.png",
    "timezone": null
  },
  "CA-NU": {
    "flag_file_name": "ca.png",
    "timezone": null
  },
  "CA-ON": {
    "capacity": {
      "biomass": 295,
      "gas": 10277,
      "hydro": 8482,
      "nuclear": 13009,
      "solar": 380,
      "wind": 4486,
      "coal": 0
    },
    "contributors": [
      "https://github.com/corradio",
      "https://github.com/jarek"
    ],
    "flag_file_name": "ca.png",
    "parsers": {
      "price": "CA_ON.fetch_price",
      "production": "CA_ON.fetch_production"
    },
    "timezone": null
  },
  "CA-PE": {
    "bounding_box": [
      [
        -64.9168188139999,
        45.4507510440001
      ],
      [
        -61.47695878799993,
        47.567328192000076
      ]
    ],
    "capacity": {
      "oil": 179,
      "wind": 203.6
    },
    "contributors": [
      "https://github.com/reinvented",
      "https://github.com/jarek"
    ],
    "flag_file_name": "ca.png",
    "parsers": {
      "production": "CA_PE.fetch_production"
    },
    "timezone": null
  },
  "CA-QC": {
    "_comment": "http://www.hydroquebec.com/generation/",
    "capacity": {
      "gas": 411,
      "hydro": 36366,
      "oil": 130
    },
    "flag_file_name": "ca.png",
    "timezone": null
  },
  "CA-SK": {
    "capacity": {
      "coal": 1530,
      "gas": 1824,
      "hydro": 864,
      "wind": 221
    },
    "flag_file_name": "ca.png",
    "timezone": null
  },
  "CA-YT": {
    "contributors": [
      "https://github.com/jarek"
    ],
    "flag_file_name": "ca.png",
    "parsers": {
      "production": "CA_YT.fetch_production"
    },
    "timezone": null
  },
  "CH": {
    "bounding_box": [
      [
        5.9559111595,
        45.8179931641
      ],
      [
        10.4920501709,
        47.808380127
      ]
    ],
    "capacity": {
      "biomass": 240,
      "coal": 0,
      "gas": 55,
      "geothermal": 0,
      "hydro": 5088,
      "hydro storage": 6169,
      "nuclear": 3375,
      "oil": 0,
      "solar": 1644,
      "wind": 76
    },
    "contributors": [
      "https://github.com/corradio"
    ],
    "parsers": {
      "consumption": "ENTSOE.fetch_consumption",
      "consumptionForecast": "ENTSOE.fetch_consumption_forecast",
      "generationForecast": "ENTSOE.fetch_generation_forecast",
      "productionPerModeForecast": "ENTSOE.fetch_wind_solar_forecasts",
      "price": "ENTSOE.fetch_price",
      "production": "ENTSOE.fetch_production"
    },
    "timezone": null
  },
  "CL-SIC": {
    "bounding_box": [
      [
        -74.625132,
        -43.246595
      ],
      [
        -67.249115,
        -22.382339
      ]
    ],
    "capacity": {
      "battery storage": 0,
      "biomass": 466,
      "coal": 2348,
      "gas": 2482,
      "geothermal": 55,
      "hydro": 7222,
      "hydro storage": 0,
      "nuclear": 0,
      "oil": 2645,
      "solar": 2142,
      "wind": 1420
    },
    "contributors": [
      "https://github.com/systemcatch",
      "https://github.com/alixunderplatz"
    ],
    "parsers": {
      "production": "CL_SIC.fetch_production"
    },
    "timezone": null
  },
  "CL-SING": {
    "bounding_box": [
      [
        -71.23998509499998,
        -26.528631180029834
      ],
      [
        -66.5139668379999,
        -20.427688032788268
      ]
    ],
    "capacity": {
      "battery storage": 0,
      "biomass": 0,
      "coal": 2448,
      "gas": 1929,
      "geothermal": 24,
      "hydro": 17,
      "hydro storage": 0,
      "nuclear": 0,
      "oil": 275,
      "solar": 651,
      "wind": 202
    },
    "contributors": [
      "https://github.com/systemcatch"
    ],
    "parsers": {
      "production": "CL_SING.fetch_production"
    },
    "timezone": null
  },
  "CR": {
    "bounding_box": [
      [
        -85.94172543,
        8.22502798099
      ],
      [
        -82.5461962552,
        11.2171192489
      ]
    ],
    "contributors": [
      "https://github.com/corradio",
      "https://github.com/jarek",
      "https://github.com/mlucchini"
    ],
    "parsers": {
      "production": "CR.fetch_production"
    },
    "timezone": null
  },
  "CY": {
    "bounding_box": [
      [
        32.2566671079,
        34.5718694118
      ],
      [
        34.0048808123,
        35.1731247015
      ]
    ],
    "capacity": {
      "biomass": 10,
      "coal": 0,
      "gas": 0,
      "geothermal": 0,
      "hydro": 0,
      "hydro storage": 0,
      "nuclear": 0,
      "oil": 1478,
      "solar": 115,
      "wind": 158
    },
    "contributors": [
      "https://github.com/ultibo"
    ],
    "parsers": {
      "production": "CY.fetch_production"
    },
    "timezone": "Asia/Nicosia"
  },
  "CZ": {
    "bounding_box": [
      [
        12.2401111182,
        48.5553052842
      ],
      [
        18.8531441586,
        51.1172677679
      ]
    ],
    "capacity": {
      "biomass": 450,
      "coal": 9129,
      "gas": 1606,
      "geothermal": 0,
      "hydro": 1086.5,
      "hydro storage": 1171.5,
      "nuclear": 4040,
      "oil": 0,
      "solar": 2027,
      "unknown": 400,
      "wind": 277
    },
    "contributors": [
      "https://github.com/corradio"
    ],
    "parsers": {
      "consumption": "ENTSOE.fetch_consumption",
      "consumptionForecast": "ENTSOE.fetch_consumption_forecast",
      "generationForecast": "ENTSOE.fetch_generation_forecast",
      "productionPerModeForecast": "ENTSOE.fetch_wind_solar_forecasts",
      "price": "ENTSOE.fetch_price",
      "production": "ENTSOE.fetch_production"
    },
    "timezone": "Europe/Prague"
  },
  "DE": {
    "_comment": "hydro capacities from BNetzA-Kraftwerksliste (Nov 2017) include capacities in AT, CH, LU which are directly connected to the German grid.",
    "bounding_box": [
      [
        5.8227539063,
        47.2643200803
      ],
      [
        15.0732421875,
        55.1537662685
      ]
    ],
    "capacity": {
      "biomass": 7740,
      "coal": 44910,
      "gas": 29390,
      "geothermal": 38,
      "hydro": 4800,
      "hydro storage": 9600,
      "nuclear": 9516,
      "oil": 4300,
      "solar": 47200,
      "unknown": 3137,
      "wind": 59830
    },
    "contributors": [
      "https://github.com/corradio"
    ],
    "parsers": {
      "consumption": "ENTSOE.fetch_consumption",
      "consumptionForecast": "ENTSOE.fetch_consumption_forecast",
      "generationForecast": "ENTSOE.fetch_generation_forecast",
      "productionPerModeForecast": "ENTSOE.fetch_wind_solar_forecasts",
      "price": "ENTSOE.fetch_price",
      "production": "ENTSOE.fetch_production"
    },
    "timezone": "Europe/Berlin"
  },
  "DK": {
    "bounding_box": [
      [
        7.60472,
        54.509132
      ],
      [
        13.30324,
        57.751949
      ]
    ],
    "capacity": {
      "biomass": 197,
      "coal": 4847,
      "gas": 2941,
      "geothermal": 0,
      "hydro": 0,
      "hydro storage": 0,
      "nuclear": 0,
      "solar": 601,
      "wind": 4845
    },
    "contributors": [
      "https://github.com/corradio"
    ],
    "parsers": {
      "consumption": "ENTSOE.fetch_consumption",
      "consumptionForecast": "ENTSOE.fetch_consumption_forecast",
      "generationForecast": "ENTSOE.fetch_generation_forecast",
      "productionPerModeForecast": "ENTSOE.fetch_wind_solar_forecasts",
      "price": "ENTSOE.fetch_price",
      "production": "ENTSOE.fetch_production"
    },
    "subZoneNames": [
      "DK-DK1",
      "DK-DK2"
    ],
    "timezone": "Europe/Copenhagen"
  },
  "DK-BHM": {
    "bounding_box": [
      [
        14.7,
        54.9
      ],
      [
        15.2,
        55.2
      ]
    ],
    "capacity": {
      "wind": 30
    },
    "contributors": [
      "https://github.com/corradio"
    ],
    "parsers": {
      "price": "ENTSOE.fetch_price",
      "production": "DK_BHM.fetch_production"
    },
    "timezone": "Europe/Copenhagen"
  },
  "DK-DK1": {
    "bounding_box": [
      [
        10.535889,
        54.380557
      ],
      [
        12.788086,
        56.36525
      ]
    ],
    "capacity": {
      "biomass": 326,
      "coal": 2775,
      "gas": 1700,
      "nuclear": 0,
      "hydro": 0,
      "hydro storage": 0,
      "battery storage": 0,
      "geothermal": 0,
      "oil": 292,
      "solar": 421,
      "wind": 3809
    },
    "contributors": [
      "https://github.com/corradio",
      "https://github.com/tmslaine"
    ],
    "parsers": {
      "consumption": "ENTSOE.fetch_consumption",
      "consumptionForecast": "ENTSOE.fetch_consumption_forecast",
      "generationForecast": "ENTSOE.fetch_generation_forecast",
      "productionPerModeForecast": "ENTSOE.fetch_wind_solar_forecasts",
      "price": "ENTSOE.fetch_price",
      "production": "ENTSOE.fetch_production",
      "productionPerUnit": "ENTSOE.fetch_production_per_units"
    },
    "timezone": "Europe/Copenhagen"
  },
  "DK-DK2": {
    "bounding_box": [
      [
        7.261963,
        54.661124
      ],
      [
        11.304932,
        57.803798
      ]
    ],
    "capacity": {
      "biomass": 234,
      "coal": 2072,
      "gas": 1241,
      "nuclear": 0,
      "hydro": 0,
      "hydro storage": 0,
      "battery storage": 0,
      "geothermal": 0,
      "oil": 759,
      "solar": 180,
      "wind": 1036
    },
    "contributors": [
      "https://github.com/corradio",
      "https://github.com/tmslaine"
    ],
    "parsers": {
      "consumption": "ENTSOE.fetch_consumption",
      "consumptionForecast": "ENTSOE.fetch_consumption_forecast",
      "generationForecast": "ENTSOE.fetch_generation_forecast",
      "productionPerModeForecast": "ENTSOE.fetch_wind_solar_forecasts",
      "price": "ENTSOE.fetch_price",
      "production": "ENTSOE.fetch_production",
      "productionPerUnit": "ENTSOE.fetch_production_per_units"
    },
    "timezone": "Europe/Copenhagen"
  },
  "DO": {
    "bounding_box": [
      [
        -71.9451120673,
        17.598564358
      ],
      [
        -68.3179432848,
        19.8849105901
      ]
    ],
    "capacity": {
      "biomass": 30,
      "coal": 314,
      "gas": 722,
      "hydro": 610,
      "oil": 2200,
      "solar": 3,
      "wind": 85
    },
    "contributors": [
      "https://github.com/systemcatch"
    ],
    "parsers": {
      "production": "DO.fetch_production"
    },
    "timezone": "America/Santo_Domingo"
  },
  "EE": {
    "bounding_box": [
      [
        23.3397953631,
        57.4745283067
      ],
      [
        28.1316992531,
        59.6110903998
      ]
    ],
    "capacity": {
      "biomass": 217,
      "coal": 1976,
      "gas": 204,
      "hydro": 8,
      "nuclear": 0,
      "oil": 0,
      "solar": 11,
      "wind": 487
    },
    "contributors": [
      "https://github.com/corradio"
    ],
    "parsers": {
      "consumption": "ENTSOE.fetch_consumption",
      "consumptionForecast": "ENTSOE.fetch_consumption_forecast",
      "generationForecast": "ENTSOE.fetch_generation_forecast",
      "productionPerModeForecast": "ENTSOE.fetch_wind_solar_forecasts",
      "price": "ENTSOE.fetch_price",
      "production": "ENTSOE.fetch_production"
    },
    "timezone": "Europe/Tallinn"
  },
  "ES": {
    "_comment": "Hydro capacity from IRENA includes pumped storage generation capacity. Note: ENTSO-E (not used for hydro capacity) lists 5645 MW for pumped storage CONSUMPTION capacity, whereas GENERATION from pumped storage is included in 'hydro reservoir' category.",
    "bounding_box": [
      [
        -9.3603515625,
        35.9957853864
      ],
      [
        3.6474609375,
        43.6758180933
      ]
    ],
    "capacity": {
      "biomass": 1077,
      "coal": 9535,
      "gas": 30723,
      "geothermal": 0,
      "hydro": 20053,
      "nuclear": 7572,
      "oil": 715,
      "solar": 6720,
      "unknown": 360,
      "wind": 22813
    },
    "contributors": [
      "https://github.com/corradio"
    ],
    "flag_file_name": "es.png",
    "parsers": {
      "consumption": "ENTSOE.fetch_consumption",
      "consumptionForecast": "ENTSOE.fetch_consumption_forecast",
      "generationForecast": "ENTSOE.fetch_generation_forecast",
      "productionPerModeForecast": "ENTSOE.fetch_wind_solar_forecasts",
      "price": "ENTSOE.fetch_price",
      "production": "ENTSOE.fetch_production"
    },
    "timezone": "Europe/Madrid"
  },
  "ES-CN-FVLZ": {
    "bounding_box": [
      [
        -15.007069464999915,
        27.55068594000015
      ],
      [
        -12.91779537699989,
        29.74331289300015
      ]
    ],
    "contributors": [
      "https://github.com/blackleg",
      "https://github.com/systemcatch"
    ],
    "flag_file_name": "es.png",
    "parsers": {
      "consumption": "ES_CN.fetch_consumption",
      "production": "ES_CN.fetch_production"
    },
    "timezone": "Atlantic/Canary"
  },
  "ES-CN-GC": {
    "bounding_box": [
      [
        -16.321766730999855,
        27.23436107000005
      ],
      [
        -14.863636847999885,
        28.679754950000174
      ]
    ],
    "contributors": [
      "https://github.com/blackleg",
      "https://github.com/systemcatch"
    ],
    "flag_file_name": "es.png",
    "parsers": {
      "consumption": "ES_CN.fetch_consumption",
      "production": "ES_CN.fetch_production"
    },
    "timezone": "Atlantic/Canary"
  },
  "ES-CN-HI": {
    "bounding_box": [
      [
        -18.66722571499986,
        27.14223867400007
      ],
      [
        -17.379261847999913,
        28.352036851000108
      ]
    ],
    "capacity": {
      "hydro storage": 11.32,
      "oil": 11.78,
      "wind": 11.5
    },
    "contributors": [
      "https://github.com/blackleg",
      "https://github.com/systemcatch"
    ],
    "flag_file_name": "es.png",
    "parsers": {
      "consumption": "ES_CN.fetch_consumption",
      "production": "ES_CN.fetch_production"
    },
    "timezone": "Atlantic/Canary"
  },
  "ES-CN-IG": {
    "bounding_box": [
      [
        -17.843376510999917,
        27.51910613200006
      ],
      [
        -16.598419696999883,
        28.717716638000084
      ]
    ],
    "capacity": {
      "oil": 22.8
    },
    "contributors": [
      "https://github.com/blackleg",
      "https://github.com/systemcatch"
    ],
    "flag_file_name": "es.png",
    "parsers": {
      "consumption": "ES_CN.fetch_consumption",
      "production": "ES_CN.fetch_production"
    },
    "timezone": "Atlantic/Canary"
  },
  "ES-CN-LP": {
    "bounding_box": [
      [
        -18.502186652999853,
        27.955389716000084
      ],
      [
        -17.22104415999985,
        29.355619032000007
      ]
    ],
    "contributors": [
      "https://github.com/blackleg",
      "https://github.com/systemcatch"
    ],
    "flag_file_name": "es.png",
    "parsers": {
      "consumption": "ES_CN.fetch_consumption",
      "production": "ES_CN.fetch_production"
    },
    "timezone": "Atlantic/Canary"
  },
  "ES-CN-TE": {
    "bounding_box": [
      [
        -17.416058089999865,
        27.497096487000093
      ],
      [
        -15.617746548999946,
        29.08344147300015
      ]
    ],
    "contributors": [
      "https://github.com/blackleg",
      "https://github.com/systemcatch"
    ],
    "flag_file_name": "es.png",
    "parsers": {
      "consumption": "ES_CN.fetch_consumption",
      "production": "ES_CN.fetch_production"
    },
    "timezone": "Atlantic/Canary"
  },
  "ES-IB-FO": {
    "contributors": [
      "https://github.com/blackleg",
      "https://github.com/systemcatch",
      "https://github.com/alixunderplatz"
    ],
    "flag_file_name": "es.png",
    "parsers": {
      "consumption": "ES_IB.fetch_consumption",
      "production": "ES_IB.fetch_production"
    },
    "timezone": "Europe/Madrid"
  },
  "ES-IB-IZ": {
    "contributors": [
      "https://github.com/blackleg",
      "https://github.com/systemcatch",
      "https://github.com/alixunderplatz"
    ],
    "flag_file_name": "es.png",
    "parsers": {
      "consumption": "ES_IB.fetch_consumption",
      "production": "ES_IB.fetch_production"
    },
    "timezone": "Europe/Madrid"
  },
  "ES-IB-MA": {
    "contributors": [
      "https://github.com/blackleg",
      "https://github.com/systemcatch",
      "https://github.com/alixunderplatz"
    ],
    "flag_file_name": "es.png",
    "parsers": {
      "consumption": "ES_IB.fetch_consumption",
      "production": "ES_IB.fetch_production"
    },
    "timezone": "Europe/Madrid"
  },
  "ES-IB-ME": {
    "contributors": [
      "https://github.com/blackleg",
      "https://github.com/systemcatch",
      "https://github.com/alixunderplatz"
    ],
    "flag_file_name": "es.png",
    "parsers": {
      "consumption": "ES_IB.fetch_consumption",
      "production": "ES_IB.fetch_production"
    },
    "timezone": "Europe/Madrid"
  },
  "FI": {
    "bounding_box": [
      [
        20.6455928891,
        59.846373196
      ],
      [
        31.5160921567,
        70.1641930203
      ]
    ],
    "capacity": {
      "biomass": 1970,
      "coal": 3413,
      "gas": 1865,
      "geothermal": 0,
      "hydro": 3149,
      "nuclear": 2782,
      "oil": 1386,
      "solar": 0,
      "unknown": 619,
      "wind": 1908
    },
    "contributors": [
      "https://github.com/corradio"
    ],
    "parsers": {
      "consumption": "ENTSOE.fetch_consumption",
      "consumptionForecast": "ENTSOE.fetch_consumption_forecast",
      "generationForecast": "ENTSOE.fetch_generation_forecast",
      "productionPerModeForecast": "ENTSOE.fetch_wind_solar_forecasts",
      "price": "ENTSOE.fetch_price",
      "production": "ENTSOE.fetch_production",
      "productionPerUnit": "ENTSOE.fetch_production_per_units"
    },
    "timezone": "Europe/Helsinki"
  },
  "FO": {
    "bounding_box": [
      [
        -8.144154425999943,
        60.894110419000086
      ],
      [
        -5.775786912999905,
        62.89891185100005
      ]
    ],
    "capacity": {
      "hydro": 39.4,
      "oil": 66.7,
      "wind": 18.3
    },
    "contributors": [
      "https://github.com/corradio"
    ],
    "parsers": {
      "production": "FO.fetch_production"
    },
    "timezone": "Atlantic/Faroe"
  },
  "FR": {
    "_comment": "hydro incl. 4975 MW pumped storage.",
    "bounding_box": [
      [
        -5.44921875,
        42.3098154157
      ],
      [
        8.2177734375,
        51.2894059027
      ]
    ],
    "capacity": {
      "biomass": 2026,
      "coal": 2997,
      "gas": 12151,
      "hydro": 25510,
      "nuclear": 63130,
      "oil": 3440,
      "solar": 8527,
      "wind": 15108
    },
    "contributors": [
      "https://github.com/corradio",
      "https://github.com/lorrieq"
    ],
    "parsers": {
      "consumption": "ENTSOE.fetch_consumption",
      "consumptionForecast": "ENTSOE.fetch_consumption_forecast",
      "generationForecast": "ENTSOE.fetch_generation_forecast",
      "productionPerModeForecast": "ENTSOE.fetch_wind_solar_forecasts",
      "price": "FR.fetch_price",
      "production": "FR.fetch_production"
    },
    "timezone": "Europe/Paris"
  },
  "GB": {
    "_comment": "Key should be GB-GBN (see https://en.wikipedia.org/wiki/ISO_3166-2:GB)",
    "bounding_box": [
      [
        -8.173828125,
        49.6462914122
      ],
      [
        2.1533203125,
        61.0795442346
      ]
    ],
    "capacity": {
      "biomass": 4061,
      "coal": 8280,
      "gas": 36149,
      "geothermal": 0,
      "hydro": 1885,
      "hydro storage": 2744,
      "nuclear": 9229,
      "oil": 759,
      "solar": 13346,
      "unknown": 8186,
      "wind": 22017
    },
    "contributors": [
      "https://github.com/corradio",
      "https://github.com/lorrieq"
    ],
    "parsers": {
      "consumption": "ENTSOE.fetch_consumption",
      "consumptionForecast": "ENTSOE.fetch_consumption_forecast",
      "generationForecast": "ENTSOE.fetch_generation_forecast",
      "productionPerModeForecast": "ENTSOE.fetch_wind_solar_forecasts",
      "price": "ENTSOE.fetch_price",
      "production": "ELEXON.fetch_production"
    },
    "timezone": null
  },
  "GB-NIR": {
    "bounding_box": [
      [
        -8.673837442999911,
        53.53457265800016
      ],
      [
        -4.930775519999884,
        55.81134674700017
      ]
    ],
    "capacity": {
      "biomass": 35,
      "coal": 764,
      "gas": 1004,
      "oil": 415,
      "solar": 77,
      "wind": 863
    },
    "contributors": [
      "https://github.com/corradio",
      "https://github.com/systemcatch",
      "https://github.com/brunolajoie",
      "https://github.com/alixunderplatz"
    ],
    "flag_file_name": "_Northern%20Ireland.png",
    "parsers": {
      "consumption": "ENTSOE.fetch_consumption",
      "consumptionForecast": "ENTSOE.fetch_consumption_forecast",
      "generationForecast": "ENTSOE.fetch_generation_forecast",
      "productionPerModeForecast": "ENTSOE.fetch_wind_solar_forecasts",
      "price": "ENTSOE.fetch_price",
      "production": "GB_NIR.fetch_production"
    },
    "timezone": null
  },
  "GB-ORK": {
    "capacity": {
      "wind": 48,
      "solar": 1.2
    },
    "contributors": [
      "https://github.com/systemcatch",
      "https://github.com/maxbellec"
    ],
    "flag_file_name": "gb.png",
    "parsers": {
      "production": "GB_ORK.fetch_production"
    },
    "timezone": null
  },
  "GB-SHI": {
    "contributors": [
      "https://github.com/systemcatch",
      "https://github.com/maxbellec"
    ],
    "flag_file_name": "gb.png",
    "timezone": null
  },
  "GE": {
    "_comment": "source:http://www.gse.com.ge/for-customers/data-from-the-power-system, gas incl. 13 MW of coal",
    "bounding_box": [
      [
        39.9550085793,
        41.0644446885
      ],
      [
        46.6379081561,
        43.553104153
      ]
    ],
    "capacity": {
      "gas": 925,
      "hydro": 3152,
      "nuclear": 0,
      "wind": 20
    },
    "contributors": [
      "https://github.com/tmslaine",
      "https://github.com/alixunderplatz"
    ],
    "parsers": {
      "production": "GE.fetch_production"
    },
    "timezone": "Asia/Tbilisi"
  },
  "GR": {
    "bounding_box": [
      [
        20.1500159034,
        34.9199876979
      ],
      [
        26.6041955909,
        41.8269046087
      ]
    ],
    "capacity": {
      "biomass": 51,
      "coal": 3912,
      "gas": 5396,
      "geothermal": 0,
      "hydro": 2702,
      "hydro storage": 699,
      "nuclear": 0,
      "oil": 0,
      "solar": 2441,
      "unknown": 69,
      "wind": 1875
    },
    "contributors": [
      "https://github.com/corradio"
    ],
    "parsers": {
      "consumption": "ENTSOE.fetch_consumption",
      "consumptionForecast": "ENTSOE.fetch_consumption_forecast",
      "generationForecast": "ENTSOE.fetch_generation_forecast",
      "productionPerModeForecast": "ENTSOE.fetch_wind_solar_forecasts",
      "price": "ENTSOE.fetch_price",
      "production": "ENTSOE.fetch_production"
    },
    "timezone": null
  },
  "GR-IS": {
    "timezone": null
  },
  "GT": {
    "bounding_box": [
      [
        -92.2292486234,
        13.7353376327
      ],
      [
        -88.2250227526,
        17.8193260767
      ]
    ],
    "capacity": {
      "biomass": 1025.009,
      "coal": 584.7,
      "gas": 250.85,
      "geothermal": 49.2,
      "hydro": 1417.043,
      "oil": 711.218,
      "solar": 91,
      "wind": 75.9
    },
    "contributors": [
      "https://github.com/igorarduin",
      "https://github.com/corradio"
    ],
    "parsers": {
      "consumption": "GT.fetch_consumption",
      "production": "GT.fetch_production"
    },
    "timezone": null
  },
  "HR": {
    "bounding_box": [
      [
        13.6569755388,
        42.47999136
      ],
      [
        19.3904757016,
        46.5037509222
      ]
    ],
    "timezone": "Europe/Belgrade"
  },
  "HU": {
    "bounding_box": [
      [
        16.2022982113,
        45.7594811061
      ],
      [
        22.710531447,
        48.6238540716
      ]
    ],
    "capacity": {
      "biomass": 274,
      "coal": 1049,
      "gas": 4114,
      "hydro": 57,
      "hydro storage": 0,
      "nuclear": 1887,
      "oil": 410,
      "solar": 225,
      "wind": 329
    },
    "contributors": [
      "https://github.com/corradio"
    ],
    "parsers": {
      "consumption": "ENTSOE.fetch_consumption",
      "consumptionForecast": "ENTSOE.fetch_consumption_forecast",
      "generationForecast": "ENTSOE.fetch_generation_forecast",
      "productionPerModeForecast": "ENTSOE.fetch_wind_solar_forecasts",
      "price": "ENTSOE.fetch_price",
      "production": "ENTSOE.fetch_production"
    },
    "timezone": "Europe/Budapest"
  },
  "IE": {
    "_comment": "hydro incl. 292 MW pumped storage",
    "bounding_box": [
      [
        -9.97708574059,
        51.6693012559
      ],
      [
        -6.03298539878,
        55.1316222195
      ]
    ],
    "capacity": {
      "biomass": 107,
      "coal": 1199,
      "gas": 4265,
      "hydro": 216,
      "hydro storage": 292,
      "nuclear": 0,
      "oil": 1272,
      "solar": 10,
      "unknown": 647,
      "wind": 3253
    },
    "contributors": [
      "https://github.com/corradio"
    ],
    "parsers": {
      "consumption": "ENTSOE.fetch_consumption",
      "consumptionForecast": "ENTSOE.fetch_consumption_forecast",
      "generationForecast": "ENTSOE.fetch_generation_forecast",
      "productionPerModeForecast": "ENTSOE.fetch_wind_solar_forecasts",
      "price": "ENTSOE.fetch_price",
      "production": "ENTSOE.fetch_production"
    },
    "timezone": "Europe/Dublin"
  },
  "IN": {
    "capacity": {
      "solar": 26000,
      "wind": 34000,
      "coal": 196000,
      "hydro": 50000,
      "gas": 25000,
      "nuclear": 6700,
      "biomass": 9400
    },
    "contributors": [
      "https://github.com/systemcatch"
    ],
    "parsers": {
      "production": "IN.fetch_production"
    },
    "timezone": "Asia/Kolkata"
  },
  "IN-AP": {
    "bounding_box": [
      [
        76.21948286304365,
        12.131916612162016
      ],
      [
        85.28003991000008,
        20.391292628951703
      ]
    ],
    "capacity": {
      "hydro": 1797.6,
      "solar": 2049,
      "wind": 1866.35
    },
    "contributors": [
      "https://github.com/blackleg"
    ],
    "flag_file_name": "in.png",
    "parsers": {
      "consumption": "IN_AP.fetch_consumption",
      "production": "IN_AP.fetch_production"
    },
    "timezone": null
  },
  "IN-CT": {
    "bounding_box": [
      [
        79.76055870971675,
        17.276072903441786
      ],
      [
        84.85333214706088,
        24.640232245122036
      ]
    ],
    "capacity": {
      "biomass": 228,
      "coal": 22968,
      "gas": 0,
      "hydro": 196,
      "nuclear": 0,
      "oil": 0,
      "solar": 185,
      "wind": 0
    },
    "contributors": [
      "https://github.com/blackleg"
    ],
    "flag_file_name": "in.png",
    "parsers": {
      "consumption": "IN_CT.fetch_consumption",
      "production": "IN_CT.fetch_production"
    },
    "timezone": null
  },
  "IN-DL": {
    "_comment": "biomass capacity is lower (16 MW) than generation from biomass, therefore not included",
    "bounding_box": [
      [
        76.3336877786681,
        27.932605902840095
      ],
      [
        77.83753299275344,
        29.382087511129754
      ]
    ],
    "capacity": {
      "coal": 840,
      "gas": 2208,
      "hydro": 0,
      "nuclear": 0,
      "oil": 0,
      "solar": 70,
      "wind": 0
    },
    "contributors": [
      "https://github.com/blackleg"
    ],
    "flag_file_name": "in.png",
    "parsers": {
      "consumption": "IN_DL.fetch_consumption",
      "production": "IN_DL.fetch_production"
    },
    "timezone": null
  },
  "IN-GJ": {
    "bounding_box": [
      [
        67.64340254000018,
        19.572644470095213
      ],
      [
        74.95905236227674,
        25.208362942495825
      ]
    ],
    "capacity": {
      "biomass": 65,
      "coal": 15492,
      "gas": 7551,
      "hydro": 2019,
      "nuclear": 440,
      "oil": 0,
      "solar": 1587,
      "wind": 5570
    },
    "contributors": [
      "https://github.com/sahitya-pavurala"
    ],
    "flag_file_name": "in.png",
    "parsers": {
      "consumption": "IN_GJ.fetch_consumption",
      "production": "IN_GJ.fetch_production"
    },
    "timezone": "Asia/Kolkata"
  },
  "IN-KA": {
    "bounding_box": [
      [
        73.59115644600661,
        11.125595607751208
      ],
      [
        79.06898237493664,
        18.96081146897413
      ]
    ],
    "capacity": {
      "biomass": 1605,
      "coal": 9480,
      "gas": 0,
      "hydro": 4888,
      "nuclear": 880,
      "oil": 153,
      "solar": 3657,
      "wind": 3860
    },
    "contributors": [
      "https://github.com/blackleg"
    ],
    "flag_file_name": "in.png",
    "parsers": {
      "consumption": "IN_KA.fetch_consumption",
      "production": "IN_KA.fetch_production"
    },
    "timezone": null
  },
  "IN-PB": {
    "bounding_box": [
      [
        73.34234501100013,
        29.059823920137802
      ],
      [
        77.41037560365123,
        33.016749376582425
      ]
    ],
    "capacity": {
      "biomass": 203,
      "coal": 6540,
      "gas": 0,
      "hydro": 1377,
      "nuclear": 0,
      "oil": 0,
      "solar": 913,
      "wind": 0
    },
    "contributors": [
      "https://github.com/corradio",
      "https://github.com/blackleg"
    ],
    "flag_file_name": "in.png",
    "parsers": {
      "consumption": "IN_PB.fetch_consumption",
      "production": "IN_PB.fetch_production"
    },
    "timezone": null
  },
  "IN-UP": {
    "bounding_box": [
      [
        76.5581702012937,
        23.411047268416667
      ],
      [
        85.11243777868054,
        30.902020574789645
      ]
    ],
    "capacity": {
      "biomass": 1963,
      "coal": 21843,
      "gas": 1493,
      "hydro": 527,
      "nuclear": 440,
      "oil": 0,
      "solar": 551,
      "wind": 0
    },
    "contributors": [
      "https://github.com/sahitya-pavurala"
    ],
    "flag_file_name": "in.png",
    "parsers": {
      "consumption": "IN_UP.fetch_consumption",
      "production": "IN_UP.fetch_production"
    },
    "timezone": "Asia/Kolkata"
  },
  "IN-UT": {
    "bounding_box": [
      [
        77.611412,
        28.542876
      ],
      [
        80.940177,
        31.292794
      ]
    ],
    "contributors": [
      "https://github.com/alixunderplatz",
      "https://github.com/lorrieq"
    ],
    "flag_file_name": "in.png",
    "parsers": {
      "production": "IN_UT.fetch_production"
    },
    "timezone": "Asia/Kolkata"
  },
  "IQ": {
    "capacity": {},
    "contributors": [
      "https://github.com/alixunderplatz",
      "https://github.com/systemcatch"
    ],
    "flag_file_name": "iq.png",
    "parsers": {
      "consumption": "IQ.fetch_consumption",
      "production": "IQ.fetch_production"
    },
    "timezone": "Asia/Baghdad"
  },
  "IS": {
    "bounding_box": [
      [
        -24.3261840479,
        63.4963829617
      ],
      [
        -13.609732225,
        66.5267923041
      ]
    ],
    "capacity": {
      "biomass": 0,
      "coal": 0,
      "gas": 0,
      "geothermal": 665,
      "hydro": 1986,
      "nuclear": 0,
      "oil": 117,
      "solar": 0,
      "unknown": 0,
      "wind": 3
    },
    "contributors": [
      "https://github.com/corradio"
    ],
    "timezone": null
  },
  "IT": {
    "bounding_box": [
      [
        6.7499552751,
        36.619987291
      ],
      [
        18.4802470232,
        47.1153931748
      ]
    ],
    "capacity": {
      "biomass": 1866,
      "coal": 7902,
      "gas": 40814,
      "geothermal": 869,
      "hydro": 15559,
      "hydro storage": 6453,
      "nuclear": 0,
      "oil": 4928,
      "solar": 19245,
      "wind": 9275
    },
    "contributors": [
      "https://github.com/corradio"
    ],
    "parsers": {
      "consumptionForecast": "ENTSOE.fetch_consumption_forecast",
      "generationForecast": "ENTSOE.fetch_generation_forecast"
    },
    "subZoneNames": [
      "IT-CNO",
      "IT-CSO",
      "IT-NO",
      "IT-SAR",
      "IT-SIC",
      "IT-SO"
    ],
    "timezone": "Europe/Rome"
  },
  "IT-CNO": {
    "contributors": [
      "https://github.com/corradio"
    ],
    "parsers": {
      "consumption": "ENTSOE.fetch_consumption",
      "consumptionForecast": "ENTSOE.fetch_consumption_forecast",
      "generationForecast": "ENTSOE.fetch_generation_forecast",
      "productionPerModeForecast": "ENTSOE.fetch_wind_solar_forecasts",
      "price": "ENTSOE.fetch_price",
      "production": "ENTSOE.fetch_production"
    },
    "timezone": "Europe/Rome",
    "bounding_box": [
      [
        9.186982333667714,
        41.81872803200014
      ],
      [
        14.40552664686598,
        44.982966555562086
      ]
    ]
  },
  "IT-CSO": {
    "contributors": [
      "https://github.com/corradio"
    ],
    "parsers": {
      "consumption": "ENTSOE.fetch_consumption",
      "consumptionForecast": "ENTSOE.fetch_consumption_forecast",
      "generationForecast": "ENTSOE.fetch_generation_forecast",
      "productionPerModeForecast": "ENTSOE.fetch_wind_solar_forecasts",
      "price": "ENTSOE.fetch_price",
      "production": "ENTSOE.fetch_production"
    },
    "timezone": "Europe/Rome",
    "bounding_box": [
      [
        10.951496463496312,
        39.49396986000008
      ],
      [
        16.29054702002901,
        43.40156077856554
      ]
    ]
  },
  "IT-NO": {
    "contributors": [
      "https://github.com/corradio"
    ],
    "parsers": {
      "consumption": "ENTSOE.fetch_consumption",
      "consumptionForecast": "ENTSOE.fetch_consumption_forecast",
      "generationForecast": "ENTSOE.fetch_generation_forecast",
      "productionPerModeForecast": "ENTSOE.fetch_wind_solar_forecasts",
      "price": "ENTSOE.fetch_price",
      "production": "ENTSOE.fetch_production"
    },
    "timezone": "Europe/Rome",
    "bounding_box": [
      [
        6.1027283120000675,
        43.24286154752235
      ],
      [
        14.394686320000034,
        47.585214945000075
      ]
    ]
  },
  "IT-SAR": {
    "contributors": [
      "https://github.com/corradio"
    ],
    "parsers": {
      "consumption": "ENTSOE.fetch_consumption",
      "consumptionForecast": "ENTSOE.fetch_consumption_forecast",
      "generationForecast": "ENTSOE.fetch_generation_forecast",
      "productionPerModeForecast": "ENTSOE.fetch_wind_solar_forecasts",
      "price": "ENTSOE.fetch_price",
      "production": "ENTSOE.fetch_production"
    },
    "timezone": "Europe/Rome",
    "bounding_box": [
      [
        7.633799675000148,
        38.36432526200005
      ],
      [
        10.326670769000089,
        41.76264069200013
      ]
    ]
  },
  "IT-SIC": {
    "contributors": [
      "https://github.com/corradio"
    ],
    "parsers": {
      "consumptionForecast": "ENTSOE.fetch_consumption_forecast",
      "generationForecast": "ENTSOE.fetch_generation_forecast",
      "productionPerModeForecast": "ENTSOE.fetch_wind_solar_forecasts",
      "price": "ENTSOE.fetch_price",
      "production": "ENTSOE.fetch_production"
    },
    "timezone": "Europe/Rome",
    "bounding_box": [
      [
        11.422211134000122,
        34.98924388200004
      ],
      [
        16.151621941000144,
        39.311957098000164
      ]
    ]
  },
  "IT-SO": {
    "contributors": [
      "https://github.com/corradio"
    ],
    "parsers": {
      "consumptionForecast": "ENTSOE.fetch_consumption_forecast",
      "generationForecast": "ENTSOE.fetch_generation_forecast",
      "productionPerModeForecast": "ENTSOE.fetch_wind_solar_forecasts",
      "price": "ENTSOE.fetch_price",
      "production": "ENTSOE.fetch_production_aggregate"
    },
    "timezone": "Europe/Rome",
    "bounding_box": [
      [
        13.445700757783754,
        37.419012762000136
      ],
      [
        19.01742597700013,
        42.57794649582388
      ]
    ]
  },
  "JP-CB": {
    "contributors": [
      "https://github.com/tmslaine",
      "https://github.com/lorrieq"
    ],
    "parsers": {
      "consumptionForecast": "JP.fetch_consumption_forecast",
      "production": "JP.fetch_production",
      "price": "JP.fetch_price"
    },
    "timezone": "Asia/Tokyo",
    "bounding_box": [
      [
        135.84,
        33.82
      ],
      [
        138.72,
        37.17
      ]
    ]
  },
  "JP-CG": {
    "contributors": [
      "https://github.com/tmslaine",
      "https://github.com/lorrieq"
    ],
    "parsers": {
      "consumptionForecast": "JP.fetch_consumption_forecast",
      "production": "JP.fetch_production",
      "price": "JP.fetch_price"
    },
    "timezone": "Asia/Tokyo",
    "bounding_box": [
      [
        130.66,
        33.585
      ],
      [
        134.54,
        35.74
      ]
    ]
  },
  "JP-HKD": {
    "contributors": [
      "https://github.com/tmslaine",
      "https://github.com/lorrieq"
    ],
    "parsers": {
      "consumptionForecast": "JP.fetch_consumption_forecast",
      "production": "JP.fetch_production",
      "price": "JP.fetch_price"
    },
    "timezone": "Asia/Tokyo",
    "bounding_box": [
      [
        139.35,
        41.3
      ],
      [
        146,
        45.97
      ]
    ]
  },
  "JP-HR": {
    "contributors": [
      "https://github.com/tmslaine",
      "https://github.com/lorrieq"
    ],
    "parsers": {
      "consumptionForecast": "JP.fetch_consumption_forecast",
      "production": "JP.fetch_production",
      "price": "JP.fetch_price"
    },
    "timezone": "Asia/Tokyo",
    "bounding_box": [
      [
        135.8,
        35.39
      ],
      [
        137.75,
        37.9
      ]
    ]
  },
  "JP-KN": {
    "contributors": [
      "https://github.com/tmslaine",
      "https://github.com/lorrieq"
    ],
    "parsers": {
      "consumptionForecast": "JP.fetch_consumption_forecast",
      "production": "JP.fetch_production",
      "price": "JP.fetch_price"
    },
    "timezone": "Asia/Tokyo",
    "bounding_box": [
      [
        134.24,
        33.29
      ],
      [
        136.38,
        36.01
      ]
    ]
  },
  "JP-KY": {
    "contributors": [
      "https://github.com/tmslaine",
      "https://github.com/lorrieq"
    ],
    "parsers": {
      "consumptionForecast": "JP.fetch_consumption_forecast",
      "production": "JP-KY.fetch_production",
      "price": "JP.fetch_price"
    },
    "timezone": "Asia/Tokyo",
    "bounding_box": [
      [
        128.29,
        27.03
      ],
      [
        131.89,
        35.11
      ]
    ]
  },
  "JP-SK": {
    "contributors": [
      "https://github.com/tmslaine",
      "https://github.com/lorrieq"
    ],
    "parsers": {
      "consumptionForecast": "JP.fetch_consumption_forecast",
      "production": "JP.fetch_production",
      "price": "JP.fetch_price"
    },
    "timezone": "Asia/Tokyo",
    "bounding_box": [
      [
        132.15,
        32.53
      ],
      [
        134.69,
        34.63
      ]
    ]
  },
  "JP-TH": {
    "contributors": [
      "https://github.com/tmslaine",
      "https://github.com/lorrieq"
    ],
    "parsers": {
      "consumptionForecast": "JP.fetch_consumption_forecast",
      "production": "JP.fetch_production",
      "price": "JP.fetch_price"
    },
    "timezone": "Asia/Tokyo",
    "bounding_box": [
      [
        137.65,
        36.65
      ],
      [
        142,
        41.66
      ]
    ]
  },
  "JP-TK": {
    "contributors": [
      "https://github.com/tmslaine",
      "https://github.com/lorrieq"
    ],
    "parsers": {
      "consumptionForecast": "JP.fetch_consumption_forecast",
      "production": "JP.fetch_production",
      "price": "JP.fetch_price"
    },
    "timezone": "Asia/Tokyo",
    "bounding_box": [
      [
        138.5,
        34.52
      ],
      [
        141.16,
        37.17
      ]
    ]
  },
  "KR": {
    "bounding_box": [
      [
        126.11,
        34.39
      ],
      [
        129.46,
        38.61
      ]
    ],
    "capacity": {
      "nuclear": 22529,
      "coal": 36709,
      "oil": 4155,
      "gas": 37838,
      "hydro": 1789
    },
    "contributors": [
      "https://github.com/systemcatch",
      "https://github.com/alixunderplatz"
    ],
    "parsers": {
      "production": "KR.fetch_production"
    },
    "timezone": "Asia/Seoul"
  },
  "LT": {
    "bounding_box": [
      [
        21.0558004086,
        53.9057022162
      ],
      [
        26.5882792498,
        56.3725283881
      ]
    ],
    "capacity": {
      "biomass": 124,
      "gas": 1873,
      "hydro": 128,
      "hydro storage": 900,
      "oil": 0,
      "solar": 82,
      "wind": 509,
      "unknown": 37
    },
    "contributors": [
      "https://github.com/corradio"
    ],
    "parsers": {
      "consumption": "ENTSOE.fetch_consumption",
      "consumptionForecast": "ENTSOE.fetch_consumption_forecast",
      "generationForecast": "ENTSOE.fetch_generation_forecast",
      "productionPerModeForecast": "ENTSOE.fetch_wind_solar_forecasts",
      "price": "ENTSOE.fetch_price",
      "production": "ENTSOE.fetch_production"
    },
    "timezone": "Europe/Vilnius"
  },
  "LU": {
    "bounding_box": [
      [
        5.67405195478,
        49.4426671413
      ],
      [
        6.24275109216,
        50.1280516628
      ]
    ],
    "contributors": [
      "https://github.com/corradio"
    ],
    "parsers": {
      "consumption": "ENTSOE.fetch_consumption",
      "consumptionForecast": "ENTSOE.fetch_consumption_forecast",
      "generationForecast": "ENTSOE.fetch_generation_forecast",
      "productionPerModeForecast": "ENTSOE.fetch_wind_solar_forecasts",
      "price": "ENTSOE.fetch_price",
      "production": "ENTSOE.fetch_production"
    },
    "timezone": null
  },
  "LV": {
    "bounding_box": [
      [
        21.0558004086,
        55.61510692
      ],
      [
        28.1767094256,
        57.9701569688
      ]
    ],
    "capacity": {
      "biomass": 102,
      "gas": 1103,
      "hydro": 1537,
      "wind": 55
    },
    "contributors": [
      "https://github.com/corradio"
    ],
    "parsers": {
      "consumption": "ENTSOE.fetch_consumption",
      "consumptionForecast": "ENTSOE.fetch_consumption_forecast",
      "generationForecast": "ENTSOE.fetch_generation_forecast",
      "productionPerModeForecast": "ENTSOE.fetch_wind_solar_forecasts",
      "price": "ENTSOE.fetch_price",
      "production": "ENTSOE.fetch_production"
    },
    "timezone": "Europe/Riga"
  },
  "MD": {
    "bounding_box": [
      [
        26.6193367856,
        45.4882831895
      ],
      [
        30.0246586443,
        48.4671194525
      ]
    ],
    "capacity": {
      "gas": 335,
      "hydro": 64,
      "unknown": 2520
    },
    "contributors": [
      "https://github.com/systemcatch",
      "https://github.com/alixunderplatz"
    ],
    "parsers": {
      "production": "MD.fetch_production"
    },
    "timezone": "Europe/Chisinau"
  },
  "ME": {
    "bounding_box": [
      [
        18.45,
        41.87755
      ],
      [
        20.3398,
        43.52384
      ]
    ],
    "capacity": {
      "coal": 218,
      "hydro": 649
    },
    "contributors": [
      "https://github.com/corradio"
    ],
    "parsers": {
      "consumption": "ENTSOE.fetch_consumption",
      "consumptionForecast": "ENTSOE.fetch_consumption_forecast",
      "generationForecast": "ENTSOE.fetch_generation_forecast",
      "productionPerModeForecast": "ENTSOE.fetch_wind_solar_forecasts",
      "price": "ENTSOE.fetch_price",
      "production": "ENTSOE.fetch_production"
    },
    "timezone": "Europe/Podgorica"
  },
  "MK": {
    "bounding_box": [
      [
        20.46315,
        40.8427269557
      ],
      [
        22.9523771502,
        42.3202595078
      ]
    ],
    "parsers": {
      "consumption": "ENTSOE.fetch_consumption",
      "consumptionForecast": "ENTSOE.fetch_consumption_forecast",
      "generationForecast": "ENTSOE.fetch_generation_forecast",
      "productionPerModeForecast": "ENTSOE.fetch_wind_solar_forecasts",
      "price": "ENTSOE.fetch_price",
      "production": "ENTSOE.fetch_production"
    },
    "timezone": "Europe/Skopje"
  },
  "MT": {
    "bounding_box": [
      [
        13.683604363000086,
        35.301214911
      ],
      [
        15.067149285000113,
        36.5755882830001
      ]
    ],
    "timezone": null
  },
  "MY-WM": {
    "bounding_box": [
      [
        99.14522806000014,
        0.7704531920001614
      ],
      [
        104.79468834700015,
        7.207963766000191
      ]
    ],
    "capacity": {
      "coal": 9271,
      "gas": 11085,
      "hydro": 2502
    },
    "contributors": [
      "https://github.com/systemcatch"
    ],
    "parsers": {
      "production": "MY_WM.fetch_production"
    },
    "timezone": null
  },
  "NA": {
    "capacity": {
      "coal": 120,
      "hydro": 347,
      "oil": 38,
      "solar": 116,
      "wind": 5
    },
    "contributors": [
      "https://github.com/systemcatch",
      "https://github.com/jarek",
      "https://github.com/alixunderplatz"
    ],
    "parsers": {
      "production": "NA.fetch_production"
    },
    "timezone": null
  },
  "NI": {
    "bounding_box": [
      [
        -87.6684934151,
        10.7268390975
      ],
      [
        -83.147219001,
        15.0162671981
      ]
    ],
    "capacity": {
      "biomass": 133,
      "geothermal": 154,
      "hydro": 138,
      "oil": 732,
      "wind": 186
    },
    "contributors": [
      "https://github.com/corradio",
      "https://github.com/systemcatch",
      "https://github.com/jarek"
    ],
    "parsers": {
      "price": "NI.fetch_price",
      "production": "NI.fetch_production"
    },
    "timezone": "America/Managua"
  },
  "NKR": {
    "bounding_box": [
	  [
	    45.2,
        38.6
      ],
      [
        47.6,
        40.7
      ]
    ],
    "flag_file_name": "_Nagorno-Karabakh.png",
    "timezone": null
  },
  "NL": {
    "bounding_box": [
      [
        3.31497114423,
        50.803721015
      ],
      [
        7.09205325687,
        53.5104033474
      ]
    ],
    "capacity": {
      "biomass": 1164,
      "coal": 4608,
      "gas": 19297,
      "hydro": 38,
      "hydro storage": 0,
      "nuclear": 486,
      "solar": 2039,
      "wind": 4117
    },
    "contributors": [
      "https://github.com/corradio"
    ],
    "parsers": {
      "consumption": "ENTSOE.fetch_consumption",
      "consumptionForecast": "ENTSOE.fetch_consumption_forecast",
      "generationForecast": "ENTSOE.fetch_generation_forecast",
      "productionPerModeForecast": "ENTSOE.fetch_wind_solar_forecasts",
      "price": "ENTSOE.fetch_price",
      "production": "NL.fetch_production"
    },
    "timezone": null
  },
  "NO": {
    "capacity": {
      "coal": 0,
      "gas": 634,
      "geothermal": 0,
      "hydro": 32440,
      "nuclear": 0,
      "oil": 0,
      "solar": 0,
      "wind": 1749
    },
    "contributors": [
      "https://github.com/corradio"
    ],
    "parsers": {
      "consumption": "ENTSOE.fetch_consumption",
      "consumptionForecast": "ENTSOE.fetch_consumption_forecast",
      "generationForecast": "ENTSOE.fetch_generation_forecast",
      "productionPerModeForecast": "ENTSOE.fetch_wind_solar_forecasts",
      "price": "ENTSOE.fetch_price",
      "production": "ENTSOE.fetch_production"
    },
    "subZoneNames": [
      "NO-NO1",
      "NO-NO2",
      "NO-NO3",
      "NO-NO4",
      "NO-NO5"
    ],
    "timezone": "Europe/Oslo"
  },
  "NO-NO1": {
    "capacity": {
      "coal": 0,
      "gas": 0,
      "geothermal": 0,
      "hydro": 3592,
      "nuclear": 0,
      "oil": 0,
      "solar": 0,
      "wind": 166
    },
    "parsers": {
      "consumption": "ENTSOE.fetch_consumption",
      "consumptionForecast": "ENTSOE.fetch_consumption_forecast",
      "generationForecast": "ENTSOE.fetch_generation_forecast",
      "productionPerModeForecast": "ENTSOE.fetch_wind_solar_forecasts",
      "price": "ENTSOE.fetch_price",
      "production": "ENTSOE.fetch_production"
    },
    "timezone": null,
    "bounding_box": [
      [
        7.610326512408815,
        58.38472727500012
      ],
      [
        13.388184448000061,
        63.128901615737796
      ]
    ]
  },
  "NO-NO2": {
    "capacity": {
      "coal": 0,
      "gas": 5,
      "geothermal": 0,
      "hydro": 11317,
      "nuclear": 0,
      "oil": 0,
      "solar": 0,
      "wind": 627
    },
    "parsers": {
      "consumption": "ENTSOE.fetch_consumption",
      "consumptionForecast": "ENTSOE.fetch_consumption_forecast",
      "generationForecast": "ENTSOE.fetch_generation_forecast",
      "productionPerModeForecast": "ENTSOE.fetch_wind_solar_forecasts",
      "price": "ENTSOE.fetch_price",
      "production": "ENTSOE.fetch_production"
    },
    "timezone": null,
    "bounding_box": [
      [
        4.570648634000037,
        57.49315013200005
      ],
      [
        11.014170769000089,
        60.73048157269916
      ]
    ]
  },
  "NO-NO3": {
    "capacity": {
      "coal": 0,
      "gas": 0,
      "geothermal": 0,
      "hydro": 4571,
      "nuclear": 0,
      "oil": 0,
      "solar": 0,
      "wind": 643
    },
    "parsers": {
      "consumption": "ENTSOE.fetch_consumption",
      "consumptionForecast": "ENTSOE.fetch_consumption_forecast",
      "generationForecast": "ENTSOE.fetch_generation_forecast",
      "productionPerModeForecast": "ENTSOE.fetch_wind_solar_forecasts",
      "price": "ENTSOE.fetch_price",
      "production": "ENTSOE.fetch_production"
    },
    "timezone": null,
    "bounding_box": [
      [
        4.143809441000116,
        60.43027545054864
      ],
      [
        14.661440063000043,
        65.490423895
      ]
    ]
  },
  "NO-NO4": {
    "capacity": {
      "coal": 0,
      "gas": 270,
      "geothermal": 0,
      "hydro": 5088,
      "nuclear": 0,
      "oil": 0,
      "solar": 0,
      "wind": 313
    },
    "parsers": {
      "consumption": "ENTSOE.fetch_consumption",
      "consumptionForecast": "ENTSOE.fetch_consumption_forecast",
      "generationForecast": "ENTSOE.fetch_generation_forecast",
      "productionPerModeForecast": "ENTSOE.fetch_wind_solar_forecasts",
      "price": "ENTSOE.fetch_price",
      "production": "ENTSOE.fetch_production"
    },
    "timezone": null,
    "bounding_box": [
      [
        11.018809441000087,
        63.879640651798496
      ],
      [
        31.576996290000153,
        71.6652692730001
      ]
    ]
  },
  "NO-NO5": {
    "capacity": {
      "coal": 0,
      "gas": 359,
      "geothermal": 0,
      "hydro": 7873,
      "nuclear": 0,
      "oil": 0,
      "solar": 0,
      "wind": 0
    },
    "parsers": {
      "consumption": "ENTSOE.fetch_consumption",
      "consumptionForecast": "ENTSOE.fetch_consumption_forecast",
      "generationForecast": "ENTSOE.fetch_generation_forecast",
      "productionPerModeForecast": "ENTSOE.fetch_wind_solar_forecasts",
      "price": "ENTSOE.fetch_price",
      "production": "ENTSOE.fetch_production"
    },
    "timezone": null,
    "bounding_box": [
      [
        4.27686608200014,
        59.59392557929161
      ],
      [
        10.10473435728148,
        62.338893003403086
      ]
    ]
  },
  "NZ-NZN": {
    "bounding_box": [
      [
        172.17408287900022,
        -42.12029387799984
      ],
      [
        179.06617272200023,
        -33.89763762799993
      ]
    ],
    "contributors": [
      "https://github.com/BobGrun",
      "https://github.com/corradio"
    ],
    "flag_file_name": "nz.png",
    "parsers": {
      "production": "NZ.fetch_production"
    },
    "timezone": null
  },
  "NZ-NZS": {
    "bounding_box": [
      [
        165.9664819670002,
        -47.77760182099989
      ],
      [
        174.90137780000023,
        -40.00212981599989
      ]
    ],
    "contributors": [
      "https://github.com/BobGrun",
      "https://github.com/corradio"
    ],
    "flag_file_name": "nz.png",
    "parsers": {
      "production": "NZ.fetch_production"
    },
    "timezone": null
  },
  "PA": {
    "bounding_box": [
      [
        -82.9657830472,
        7.2205414901
      ],
      [
        -77.2425664944,
        9.61161001224
      ]
    ],
    "contributors": [
      "https://github.com/paulotaviodr",
      "https://github.com/jarek",
      "https://github.com/systemcatch",
      "https://github.com/7hibault"
    ],
    "parsers": {
      "production": "PA.fetch_production"
    },
    "timezone": "America/Panama"
  },
  "PE": {
    "contributors": [
      "https://github.com/corradio"
    ],
    "parsers": {
      "production": "PE.fetch_production"
    },
    "timezone": "America/Lima"
  },
  "PL": {
    "bounding_box": [
      [
        14.0745211117,
        49.0273953314
      ],
      [
        24.0299857927,
        54.8515359564
      ]
    ],
    "capacity": {
      "biomass": 597,
      "coal": 30289,
      "gas": 2401,
      "hydro": 593,
      "hydro storage": 1780,
      "nuclear": 0,
      "oil": 415,
      "solar": 424,
      "wind": 5825
    },
    "contributors": [
      "https://github.com/corradio",
      "https://github.com/wojciej"
    ],
    "parsers": {
      "consumption": "ENTSOE.fetch_consumption",
      "consumptionForecast": "ENTSOE.fetch_consumption_forecast",
      "generationForecast": "ENTSOE.fetch_generation_forecast",
      "productionPerModeForecast": "ENTSOE.fetch_wind_solar_forecasts",
      "price": "ENTSOE.fetch_price",
      "production": "ENTSOE.fetch_production",
      "productionPerUnit": "ENTSOE.fetch_production_per_units"
    },
    "timezone": "Europe/Warsaw"
  },
  "PT": {
    "capacity": {
      "biomass": 598,
      "coal": 1756,
      "gas": 4457,
      "hydro": 4359,
      "hydro storage": 2559,
      "nuclear": 0,
      "oil": 0,
      "solar": 460,
      "wind": 5028
    },
    "contributors": [
      "https://github.com/corradio"
    ],
    "flag_file_name": "pt.png",
    "parsers": {
      "consumption": "ENTSOE.fetch_consumption",
      "consumptionForecast": "ENTSOE.fetch_consumption_forecast",
      "generationForecast": "ENTSOE.fetch_generation_forecast",
      "productionPerModeForecast": "ENTSOE.fetch_wind_solar_forecasts",
      "price": "ENTSOE.fetch_price",
      "production": "ENTSOE.fetch_production"
    },
    "timezone": "Europe/Lisbon",
    "bounding_box": [
      [
        -9.997466600999928,
        36.46588776200015
      ],
      [
        -5.705947224999932,
        42.65362965999999
      ]
    ]
  },
  "PT-AC": {
    "bounding_box": [
      [
        -31.784901495999918,
        36.43431224200016
      ],
      [
        -24.51219641799986,
        40.22833893400015
      ]
    ],
    "flag_file_name": "pt.png",
    "timezone": null
  },
  "PT-MA": {
    "bounding_box": [
      [
        -17.752105272999927,
        29.529242255000057
      ],
      [
        -15.354969855999883,
        33.61078522300012
      ]
    ],
    "flag_file_name": "pt.png",
    "timezone": null
  },
  "RE": {
    "bounding_box": [
      [
        54.374008,
        -22.069087
      ],
      [
        56.334630,
        -20.421464
      ]
    ],
    "capacity": {
      "biomass": 215,
      "coal": 211,
      "oil": 502,
      "hydro": 138,
      "solar": 189,
      "wind": 15
    },
    "contributors": [
      "https://github.com/PETILLON-Sebastien"
    ],
    "parsers": {
      "production": "RE.fetch_production"
    },
    "timezone": "Indian/Reunion"
  },
  "RO": {
    "bounding_box": [
      [
        20.2201924985,
        43.6884447292
      ],
      [
        29.62654341,
        48.2208812526
      ]
    ],
    "capacity": {
      "biomass": 115,
      "coal": 4128,
      "gas": 3033,
      "geothermal": 0,
      "hydro": 6143,
      "hydro storage": 0,
      "nuclear": 1400,
      "solar": 1150,
      "wind": 2968
    },
    "contributors": [
      "https://github.com/corradio"
    ],
    "parsers": {
      "consumption": "ENTSOE.fetch_consumption",
      "consumptionForecast": "ENTSOE.fetch_consumption_forecast",
      "generationForecast": "ENTSOE.fetch_generation_forecast",
      "productionPerModeForecast": "ENTSOE.fetch_wind_solar_forecasts",
      "price": "ENTSOE.fetch_price",
      "production": "ENTSOE.fetch_production"
    },
    "timezone": "Europe/Bucharest"
  },
  "RS": {
    "bounding_box": [
      [
        18.82982,
        42.2452243971
      ],
      [
        22.9860185076,
        46.1717298447
      ]
    ],
    "capacity": {
      "biomass": 6,
      "coal": 5644,
      "gas": 375,
      "hydro": 2364,
      "hydro storage": 642,
      "wind": 17
    },
    "contributors": [
      "https://github.com/corradio"
    ],
    "parsers": {
      "consumption": "ENTSOE.fetch_consumption",
      "consumptionForecast": "ENTSOE.fetch_consumption_forecast",
      "generationForecast": "ENTSOE.fetch_generation_forecast",
      "productionPerModeForecast": "ENTSOE.fetch_wind_solar_forecasts",
      "price": "ENTSOE.fetch_price",
      "production": "ENTSOE.fetch_production"
    },
    "timezone": "Europe/Belgrade"
  },
  "RU": {
    "capacity": {
      "biomass": 0,
      "coal": 44868,
      "gas": 115374,
      "hydro": 48085,
      "nuclear": 27929,
      "oil": 1600,
      "solar": 75,
      "wind": 10
    },
    "contributors": [
      "https://github.com/denplis",
      "https://github.com/systemcatch",
      "https://github.com/alixunderplatz"
    ],
    "flag_file_name": "ru.png",
    "parsers": {
      "consumption": "ENTSOE.fetch_consumption",
      "consumptionForecast": "ENTSOE.fetch_consumption_forecast",
      "generationForecast": "ENTSOE.fetch_generation_forecast",
      "productionPerModeForecast": "ENTSOE.fetch_wind_solar_forecasts",
      "price": "ENTSOE.fetch_price",
      "production": "RU.fetch_production"
    },
    "timezone": "Europe/Moscow"
  },
  "RU-1": {
    "capacity": {
      "nuclear": 27914,
      "hydro": 19500,
      "unknown": 125014
    },
    "contributors": [
      "https://github.com/denplis",
      "https://github.com/systemcatch",
      "https://github.com/alixunderplatz"
    ],
    "flag_file_name": "ru.png",
    "parsers": {
      "production": "RU.fetch_production"
    },
    "timezone": "Europe/Moscow"
  },
  "RU-2": {
    "capacity": {
      "hydro": 25286,
      "unknown": 26570
    },
    "contributors": [
      "https://github.com/denplis",
      "https://github.com/systemcatch",
      "https://github.com/alixunderplatz"
    ],
    "flag_file_name": "ru.png",
    "parsers": {
      "production": "RU.fetch_production"
    },
    "timezone": "Europe/Moscow"
  },
  "RU-AS": {
    "flag_file_name": "ru.png",
    "timezone": null
  },
  "RU-EU": {
    "flag_file_name": "ru.png",
    "timezone": null
  },
  "RU-KGD": {
    "bounding_box": [
      [
        19.10954837300008,
        53.842937318000054
      ],
      [
        23.348351684000107,
        55.78995961500016
      ]
    ],
    "flag_file_name": "ru.png",
    "timezone": null
  },
  "SE": {
    "bounding_box": [
      [
        11.25,
        55.379110448
      ],
      [
        21.2255859375,
        69.0214140884
      ]
    ],
    "capacity": {
      "biomass": 4800,
      "gas": 698,
      "hydro": 15945,
      "nuclear": 9100,
      "oil": 2251,
      "solar": 140,
      "wind": 6120
    },
    "contributors": [
      "https://github.com/corradio"
    ],
    "parsers": {
      "consumption": "ENTSOE.fetch_consumption",
      "consumptionForecast": "ENTSOE.fetch_consumption_forecast",
      "generationForecast": "ENTSOE.fetch_generation_forecast",
      "productionPerModeForecast": "ENTSOE.fetch_wind_solar_forecasts",
      "price": "ENTSOE.fetch_price",
      "production": "SE.fetch_production",
      "productionPerUnit": "ENTSOE.fetch_production_per_units"
    },
    "timezone": "Europe/Stockholm"
  },
  "SE-SE1": {
    "parsers": {
      "consumption": "ENTSOE.fetch_consumption",
      "consumptionForecast": "ENTSOE.fetch_consumption_forecast",
      "generationForecast": "ENTSOE.fetch_generation_forecast",
      "productionPerModeForecast": "ENTSOE.fetch_wind_solar_forecasts",
      "price": "ENTSOE.fetch_price"
    },
    "timezone": null,
    "bounding_box": [
      [
        14.926272420000089,
        63.65992801849613
      ],
      [
        24.663413534000114,
        69.53635569300009
      ]
    ]
  },
  "SE-SE2": {
    "parsers": {
      "consumption": "ENTSOE.fetch_consumption",
      "consumptionForecast": "ENTSOE.fetch_consumption_forecast",
      "generationForecast": "ENTSOE.fetch_generation_forecast",
      "productionPerModeForecast": "ENTSOE.fetch_wind_solar_forecasts",
      "price": "ENTSOE.fetch_price"
    },
    "timezone": null,
    "bounding_box": [
      [
        11.492425171000093,
        60.280991513822045
      ],
      [
        21.486074487958014,
        66.78799631800014
      ]
    ]
  },
  "SE-SE3": {
    "parsers": {
      "consumption": "ENTSOE.fetch_consumption",
      "consumptionForecast": "ENTSOE.fetch_consumption_forecast",
      "generationForecast": "ENTSOE.fetch_generation_forecast",
      "productionPerModeForecast": "ENTSOE.fetch_wind_solar_forecasts",
      "price": "ENTSOE.fetch_price"
    },
    "timezone": null,
    "bounding_box": [
      [
        10.608164910000113,
        56.392035223000065
      ],
      [
        19.8385522800001,
        62.67478628775066
      ]
    ]
  },
  "SE-SE4": {
    "parsers": {
      "consumption": "ENTSOE.fetch_consumption",
      "consumptionForecast": "ENTSOE.fetch_consumption_forecast",
      "generationForecast": "ENTSOE.fetch_generation_forecast",
      "productionPerModeForecast": "ENTSOE.fetch_wind_solar_forecasts",
      "price": "ENTSOE.fetch_price"
    },
    "timezone": null,
    "bounding_box": [
      [
        11.951426629000139,
        54.84267812700013
      ],
      [
        17.624522332000083,
        57.85822174700009
      ]
    ]
  },
  "SG": {
    "bounding_box": [
      [
        103.14039147200003,
        0.7643089860000885
      ],
      [
        104.50342858200003,
        1.9486351580000445
      ]
    ],
    "capacity": {
      "biomass": 257,
      "gas": 10344,
      "solar": 183.4
    },
    "contributors": [
      "https://github.com/corradio",
      "https://github.com/jarek",
      "https://github.com/systemcatch",
      "https://github.com/alixunderplatz"
    ],
    "parsers": {
      "price": "SG.fetch_price",
      "production": "SG.fetch_production"
    },
    "timezone": "Asia/Singapore"
  },
  "SI": {
    "_comment": "hydro incl. 180 MW pumped storage",
    "bounding_box": [
      [
        13.6981099789,
        45.4523163926
      ],
      [
        16.5648083839,
        46.8523859727
      ]
    ],
    "capacity": {
      "biomass": 57,
      "coal": 921,
      "gas": 491,
      "hydro": 1233,
      "nuclear": 696,
      "oil": 0,
      "solar": 263,
      "wind": 3
    },
    "contributors": [
      "https://github.com/corradio"
    ],
    "parsers": {
      "consumption": "ENTSOE.fetch_consumption",
      "consumptionForecast": "ENTSOE.fetch_consumption_forecast",
      "generationForecast": "ENTSOE.fetch_generation_forecast",
      "productionPerModeForecast": "ENTSOE.fetch_wind_solar_forecasts",
      "price": "ENTSOE.fetch_price",
      "production": "ENTSOE.fetch_production"
    },
    "timezone": "Europe/Ljubljana"
  },
  "SK": {
    "bounding_box": [
      [
        16.8799829444,
        47.7584288601
      ],
      [
        22.5581376482,
        49.5715740017
      ]
    ],
    "capacity": {
      "biomass": 363,
      "coal": 1008,
      "gas": 1093,
      "hydro": 1621,
      "hydro storage": 916,
      "nuclear": 1940,
      "oil": 195,
      "solar": 532,
      "wind": 3
    },
    "contributors": [
      "https://github.com/corradio"
    ],
    "parsers": {
      "consumption": "ENTSOE.fetch_consumption",
      "consumptionForecast": "ENTSOE.fetch_consumption_forecast",
      "generationForecast": "ENTSOE.fetch_generation_forecast",
      "productionPerModeForecast": "ENTSOE.fetch_wind_solar_forecasts",
      "price": "ENTSOE.fetch_price",
      "production": "ENTSOE.fetch_production"
    },
    "timezone": "Europe/Bratislava"
  },
  "SV": {
    "bounding_box": [
      [
        -90.0955545723,
        13.1490168319
      ],
      [
        -87.7235029772,
        14.4241327987
      ]
    ],
    "capacity": {
      "biomass": 253,
      "geothermal": 204,
      "hydro": 575,
      "oil": 756,
      "solar": 140
    },
    "contributors": [
      "https://github.com/systemcatch"
    ],
    "parsers": {
      "production": "SV.fetch_production"
    },
    "timezone": "America/El_Salvador"
  },
  "TR": {
    "_comment": "https://doi.org/10.1016/j.rser.2017.01.060 says pumped hydro not economically viable. http://www.hurriyetdailynews.com/turkey-plans-to-hold-new-big-tenders-for-wind-solar-plants-by-summer-2018-minister-127769 says battery will be tendered summer 2018 so below battery storage will need to be updated when built.",
    "capacity": {
      "battery storage": 0,
      "biomass": 510,
      "coal": 19350,
      "gas": 26637,
      "geothermal": 1064,
      "hydro": 27273,
      "hydro storage": 0,
      "oil": 306,
      "solar": 3421,
      "unknown": 124,
      "wind": 6516
    },
    "contributors": [
      "https://github.com/corradio",
      "https://github.com/olivierSemet",
      "https://github.com/lorrieq"
    ],
    "parsers": {
      "consumption": "ENTSOE.fetch_consumption",
      "consumptionForecast": "ENTSOE.fetch_consumption_forecast",
      "generationForecast": "ENTSOE.fetch_generation_forecast",
      "productionPerModeForecast": "ENTSOE.fetch_wind_solar_forecasts",
      "price": "TR.fetch_price",
      "production": "TR.fetch_production"
    },
    "timezone": "Europe/Istanbul"
  },
  "TW": {
    "bounding_box": [
      [
        120.106188593,
        21.9705713974
      ],
      [
        121.951243931,
        25.2954588893
      ]
    ],
    "contributors": [
      "https://github.com/corradio",
      "https://github.com/MariusKroon"
    ],
    "parsers": {
      "production": "TW.fetch_production"
    },
    "timezone": "Asia/Taipei"
  },
  "UA": {
    "capacity": {
      "biomass": 98,
      "hydro": 6174,
      "hydro storage": 1,
      "nuclear": 13835,
      "solar": 1509,
      "wind": 533
    },
    "contributors": [
      "https://github.com/denplis",
      "https://github.com/corradio",
      "https://github.com/MariusKroon",
      "https://github.com/alixunderplatz"
    ],
    "parsers": {
      "consumption": "ENTSOE.fetch_consumption",
      "consumptionForecast": "ENTSOE.fetch_consumption_forecast",
      "generationForecast": "ENTSOE.fetch_generation_forecast",
      "productionPerModeForecast": "ENTSOE.fetch_wind_solar_forecasts",
      "price": "ENTSOE.fetch_price",
      "production": "UA.fetch_production"
    },
    "timezone": "Europe/Kiev"
  },
  "UA-CR": {
    "bounding_box": [
      [
        31.981618686000104,
        43.88104889500005
      ],
      [
        37.13835696700005,
        46.716899045472104
      ]
    ],
    "timezone": "Europe/Kiev"
  },
  "US-AK": {
    "flag_file_name": "us.png",
    "timezone": null
  },
  "US-AL": {
    "bounding_box": [
      [
        -88.191130,
        30.166662
      ],
      [
        -85.009698,
        34.956744
      ]
    ],
    "flag_file_name": "us.png",
    "timezone": null
  },
  "US-BPA": {
    "capacity": {
      "biomass": 447,
      "coal": 60,
      "gas": 1817,
      "hydro": 22191,
      "nuclear": 1191,
      "wind": 4051
    },
    "contributors": [
      "https://github.com/systemcatch"
    ],
    "flag_file_name": "us.png",
    "parsers": {
      "production": "US_BPA.fetch_production"
    },
    "timezone": null,
    "bounding_box": [
      [
        -125.23460723799991,
        45.066312681984755
      ],
      [
        -116.37882694730573,
        49.49251489298911
      ]
    ]
  },
  "US-CA": {
    "bounding_box": [
      [
        -124.9092019709999,
        32.03166949000371
      ],
      [
        -113.61906132172261,
        42.499540221404175
      ]
    ],
    "capacity": {
      "battery storage": 136,
      "biomass": 955,
      "geothermal": 1785,
      "nuclear": 2256,
      "solar": 11799,
      "wind": 6505
    },
    "contributors": [
      "https://github.com/7hibault",
      "https://github.com/corradio",
      "https://github.com/systemcatch"
    ],
    "flag_file_name": "us.png",
    "parsers": {
      "consumptionForecast": "EIA.fetch_consumption_forecast",
      "production": "US_CA.fetch_production"
    },
    "timezone": null
  },
  "US-TX": {
    "_comment": "http://www.ercot.com/content/wcm/lists/172484/ERCOT_Quick_Facts_01.17.19.pdf lists wind capacity and utility scale solar and percentages, unknown capacity calculated from those figures",
    "bounding_box": [
      [
        -106.963657,
        26.485219
      ],
      [
        -90.539219,
        36.265205
      ]
    ],
    "capacity": {
      "wind": 21751,
      "solar": 1719,
      "unknown": 69483
    },
    "contributors": [
      "https://github.com/typicalTYLER"
    ],
    "flag_file_name": "us.png",
    "parsers": {
      "production": "US_TX.fetch_production",
      "consumption": "US_TX.fetch_consumption"
    },
    "timezone": "US/Central"
  },
  "US-GA": {
    "bounding_box": [
      [
        -85.601474,
        30.503252
      ],
      [
        -80.763430,
        34.975541
      ]
    ],
    "flag_file_name": "us.png",
    "timezone": null
  },
  "US-HI-HA": {
    "flag_file_name": "us.png",
    "timezone": "Pacific/Honolulu"
  },
  "US-HI-KA": {
    "flag_file_name": "us.png",
    "timezone": "Pacific/Honolulu"
  },
  "US-HI-KH": {
    "flag_file_name": "us.png",
    "timezone": "Pacific/Honolulu"
  },
  "US-HI-LA": {
    "flag_file_name": "us.png",
    "timezone": "Pacific/Honolulu"
  },
  "US-HI-MA": {
    "flag_file_name": "us.png",
    "timezone": "Pacific/Honolulu"
  },
  "US-HI-MO": {
    "flag_file_name": "us.png",
    "timezone": "Pacific/Honolulu"
  },
  "US-HI-NI": {
    "flag_file_name": "us.png",
    "timezone": "Pacific/Honolulu"
  },
  "US-HI-OA": {
<<<<<<< HEAD
    "flag_file_name": "us.png",
=======
    "_comment": "biomass includes 68.5 MW of Waste-to-energy and 188 MW of biodiesel.",
	  "capacity": {
		  "biomass": 256.5,
		  "coal": 0,
		  "gas": 0,
		  "geothermal": 0,
		  "hydro": 0,
		  "oil": 0,
		  "solar": 781,
		  "wind": 171,
		  "unknown": 0
	},
	  "contributors": [
	    "https://github.com/kepiej",
	    "https://github.com/systemcatch"
	  ],
    "flag_file_name": "us.png",
	  "parsers": {
      "production": "US_HI.fetch_production"
    },
>>>>>>> 0762bc03
    "timezone": "Pacific/Honolulu"
  },
  "US-IPC": {
    "capacity": {
      "coal": 1118,
      "gas": 762,
      "geothermal": 51,
      "hydro": 1709,
      "oil": 5,
      "solar": 291,
      "wind": 682
    },
    "contributors": [
      "https://github.com/systemcatch",
      "https://github.com/alixunderplatz"
    ],
    "flag_file_name": "us.png",
    "parsers": {
      "production": "US_IPC.fetch_production"
    },
    "timezone": "America/Boise",
    "bounding_box": [
      [
        -117.7153503854119,
        41.49954022140409
      ],
      [
        -110.5502380803231,
        49.49251454705444
      ]
    ]
  },
  "US-MISO": {
    "bounding_box": [
      [
        -93.40172733814615,
        41.991799921851396
      ],
      [
        -86.35286760864014,
        47.58159536389269
      ]
    ],
    "capacity": {
      "coal": 60828,
      "gas": 71255,
      "nuclear": 13903,
      "solar": 312,
      "wind": 17224
    },
    "contributors": [
      "https://github.com/systemcatch"
    ],
    "flag_file_name": "us.png",
    "parsers": {
      "consumptionForecast": "EIA.fetch_consumption_forecast",
      "production": "US_MISO.fetch_production",
      "productionPerModeForecast": "US_MISO.fetch_wind_forecast"
    },
    "timezone": null
  },
  "US-NC": {
    "bounding_box": [
      [
        -84.232364,
        33.654000
      ],
      [
        -75.644807,
        36.579671
      ]
    ],
    "flag_file_name": "us.png",
    "timezone": null
  },
  "US-NEISO": {
    "bounding_box": [
      [
        -73.93854374389866,
        42.22927654897353
      ],
      [
        -71.00570682970636,
        45.51373107491463
      ]
    ],
    "capacity": {
      "biomass": 1895,
      "coal": 2083,
      "gas": 16234,
      "hydro": 3425,
      "nuclear": 4074,
      "solar": 584,
      "wind": 1356
    },
    "contributors": [
      "https://github.com/systemcatch"
    ],
    "flag_file_name": "us.png",
    "parsers": {
      "consumptionForecast": "EIA.fetch_consumption_forecast",
      "production": "US_NEISO.fetch_production"
    },
    "timezone": null
  },
  "US-NV": {
    "bounding_box": [
      [
        -120,
        35
      ],
      [
        -114,
        42
      ]
    ],
    "flag_file_name": "us.png",
    "timezone": null
  },
  "US-NY": {
    "_comment": "hydro incl. 1407 MW pumped storage",
    "bounding_box": [
      [
        -80.26300663544788,
        39.99943456200015
      ],
      [
        -71.35741126199989,
        45.51012196900015
      ]
    ],
    "capacity": {
      "coal": 1011,
      "gas": 22117,
      "hydro": 5658,
      "nuclear": 5375,
      "oil": 2499,
      "wind": 1740
    },
    "contributors": [
      "https://github.com/systemcatch"
    ],
    "flag_file_name": "us.png",
    "parsers": {
      "consumptionForecast": "EIA.fetch_consumption_forecast",
      "production": "US_NY.fetch_production"
    },
    "timezone": null
  },
  "US-OR": {
    "bounding_box": [
      [
        -124.697592,
        42.005176
      ],
      [
        -116.632557,
        46.194588
      ]
    ],
    "flag_file_name": "us.png",
    "timezone": null
  },
  "US-PJM": {
    "bounding_box": [
      [
        -90.07794804136901,
        35.9986369002728
      ],
      [
        -81.46522831443511,
        39.646219908521914
      ]
    ],
    "capacity": {
      "biomass": 716,
      "coal": 65205,
      "gas": 63025,
      "hydro": 8675,
      "nuclear": 33164,
      "oil": 9148,
      "solar": 392,
      "unknown": 214,
      "wind": 1114
    },
    "comment": "gas includes landfill, oil includes black liquor",
    "contributors": [
      "https://github.com/systemcatch",
      "https://github.com/jacobbaratta",
      "https://github.com/hanshyde",
      "https://github.com/lorrieq"
    ],
    "flag_file_name": "us.png",
    "parsers": {
      "consumptionForecast": "EIA.fetch_consumption_forecast",
      "price": "US_PJM.fetch_price",
      "production": "US_PJM.fetch_production"
    },
    "timezone": null
  },
  "US-SC": {
    "bounding_box": [
      [
        -83.110764,
        31.964076
      ],
      [
        -78.581890,
        35.068720
      ]
    ],
    "flag_file_name": "us.png",
    "timezone": null
  },
  "US-SPP": {
    "capacity": {
      "coal": 26060,
      "gas": 34260,
      "hydro": 3420,
      "nuclear": 2110,
      "oil": 1690,
      "wind": 16130
    },
    "contributors": [
      "https://github.com/systemcatch",
      "https://github.com/Hyric89"
    ],
    "flag_file_name": "us.png",
    "parsers": {
      "consumptionForecast": "EIA.fetch_consumption_forecast",
      "productionPerModeForecast": "US_SPP.fetch_wind_solar_forecasts",
      "production": "US_SPP.fetch_production"
    },
    "timezone": null,
    "bounding_box": [
      [
        -104.55665897762971,
        42.01833904950752
      ],
      [
        -95.95355839210612,
        46.44202068870379
      ]
    ]
  },
  "US-SVERI": {
    "bounding_box": [
      [
        -115.412018,
        32.001824
      ],
      [
        -103.051202,
        36.967691
      ]
    ],
    "contributors": [
      "https://github.com/systemcatch"
    ],
    "flag_file_name": "us.png",
    "parsers": {
      "production": "US_SVERI.fetch_production"
    },
    "timezone": null
  },
  "US-TN": {
    "bounding_box": [
      [
        -90.323361,
        34.881666
      ],
      [
        -81.934704,
        36.674417
      ]
    ],
    "flag_file_name": "us.png",
    "timezone": null
  },
  "UY": {
    "bounding_box": [
      [
        -58.4270741441,
        -34.9526465797
      ],
      [
        -53.209588996,
        -30.1096863746
      ]
    ],
    "contributors": [
      "https://github.com/jarek",
      "https://github.com/corradio"
    ],
    "parsers": {
      "production": "UY.fetch_production"
    },
    "timezone": "America/Montevideo"
  }
}<|MERGE_RESOLUTION|>--- conflicted
+++ resolved
@@ -3805,9 +3805,6 @@
     "timezone": "Pacific/Honolulu"
   },
   "US-HI-OA": {
-<<<<<<< HEAD
-    "flag_file_name": "us.png",
-=======
     "_comment": "biomass includes 68.5 MW of Waste-to-energy and 188 MW of biodiesel.",
 	  "capacity": {
 		  "biomass": 256.5,
@@ -3819,7 +3816,7 @@
 		  "solar": 781,
 		  "wind": 171,
 		  "unknown": 0
-	},
+	  },
 	  "contributors": [
 	    "https://github.com/kepiej",
 	    "https://github.com/systemcatch"
@@ -3828,7 +3825,6 @@
 	  "parsers": {
       "production": "US_HI.fetch_production"
     },
->>>>>>> 0762bc03
     "timezone": "Pacific/Honolulu"
   },
   "US-IPC": {
