--- conflicted
+++ resolved
@@ -1474,23 +1474,6 @@
       "https://github.com/systemcatch"
     ]
   },
-<<<<<<< HEAD
-  "US-AK": {
-    "flag_file_name": "us.png"
-  },
-  "US-CA": {
-    "parsers": {
-      "production": "US-CA.fetch_production"
-    },
-    "flag_file_name": "us.png",
-    "contributors": [
-      "https://github.com/7hibault",
-      "https://github.com/corradio",
-      "https://github.com/systemcatch"
-    ]
-  },
-=======
->>>>>>> 5fc31311
   "US-HI": {
     "flag_file_name": "us.png"
   },
