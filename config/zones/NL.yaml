--- conflicted
+++ resolved
@@ -12,13 +12,8 @@
   hydro storage: 0
   nuclear: 486
   oil: 0
-<<<<<<< HEAD
   solar: 19142
   wind: 8831
-=======
-  solar: 18849
-  wind: 8747
->>>>>>> 54cbe0d9
 contributors:
   - corradio
   - PaulCornelissen
