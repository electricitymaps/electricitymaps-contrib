--- conflicted
+++ resolved
@@ -64,8 +64,4 @@
 sources:
   EMBER 2022:
     link: https://ember-climate.org/countries-and-regions/countries/viet-nam/
-<<<<<<< HEAD
-=======
-subZoneNames: []
->>>>>>> 9ae2de2f
 timezone: Asia/Ho_Chi_Minh