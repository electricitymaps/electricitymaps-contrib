--- conflicted
+++ resolved
@@ -1,25 +1,15 @@
 capacity:
   hydro:
-<<<<<<< HEAD
-    - datetime: '2019-01-01'
-=======
     - datetime: '2017-01-01'
       source: IRENA.org
       value: 56.29
     - datetime: '2018-01-01'
->>>>>>> a152b16b
       source: IRENA.org
       value: 77.89
     - datetime: '2021-01-01'
       source: IRENA.org
       value: 77.99
   oil:
-<<<<<<< HEAD
-    - datetime: '2019-01-01'
-      source: IRENA.org
-      value: 400.37
-  solar:
-=======
     - datetime: '2017-01-01'
       source: IRENA.org
       value: 400.22
@@ -33,7 +23,6 @@
     - datetime: '2018-01-01'
       source: IRENA.org
       value: 3.01
->>>>>>> a152b16b
     - datetime: '2019-01-01'
       source: IRENA.org
       value: 3.06
@@ -47,14 +36,10 @@
       source: IRENA.org
       value: 3.89
   wind:
-<<<<<<< HEAD
-    - datetime: '2019-01-01'
-=======
     - datetime: '2017-01-01'
       source: IRENA.org
       value: 0.0
     - datetime: '2018-01-01'
->>>>>>> a152b16b
       source: IRENA.org
       value: 0.02
 country: HT
