--- conflicted
+++ resolved
@@ -1,15 +1,5 @@
 capacity:
   biomass:
-<<<<<<< HEAD
-    - datetime: '2019-01-01'
-      source: IRENA.org
-      value: 123.08
-  coal:
-    - datetime: '2019-01-01'
-      source: IRENA.org
-      value: 1653.0
-  hydro:
-=======
     - datetime: '2017-01-01'
       source: IRENA.org
       value: 39.7
@@ -27,7 +17,6 @@
     - datetime: '2018-01-01'
       source: IRENA.org
       value: 5380.19
->>>>>>> a152b16b
     - datetime: '2019-01-01'
       source: IRENA.org
       value: 6223.99
@@ -44,13 +33,6 @@
       source: IRENA.org
       value: 9756.33
   oil:
-<<<<<<< HEAD
-    - datetime: '2019-01-01'
-      source: IRENA.org
-      value: 0.02
-  solar:
-    - datetime: '2019-01-01'
-=======
     - datetime: '2017-01-01'
       source: IRENA.org
       value: 0.02
@@ -59,7 +41,6 @@
       source: IRENA.org
       value: 8.37
     - datetime: '2018-01-01'
->>>>>>> a152b16b
       source: IRENA.org
       value: 34.29
     - datetime: '2020-01-01'
