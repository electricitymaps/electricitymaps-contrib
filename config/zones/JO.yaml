bounding_box:
  - - 34.4509495094951
    - 28.689985355933374
  - - 39.79992274590594
    - 33.87779736975472
capacity:
  biomass:
<<<<<<< HEAD
    - datetime: '2019-01-01'
      source: IRENA.org
      value: 13.0
  gas:
    - datetime: '2019-01-01'
=======
    - datetime: '2017-01-01'
      source: IRENA.org
      value: 13.0
  gas:
    - datetime: '2017-01-01'
      source: IRENA.org
      value: 2877.0
    - datetime: '2018-01-01'
>>>>>>> a152b16b
      source: IRENA.org
      value: 3428.0
    - datetime: '2020-01-01'
      source: IRENA.org
      value: 3186.0
    - datetime: '2021-01-01'
      source: IRENA.org
      value: 3163.0
  hydro:
<<<<<<< HEAD
    - datetime: '2019-01-01'
=======
    - datetime: '2017-01-01'
>>>>>>> a152b16b
      source: IRENA.org
      value: 6.0
    - datetime: '2021-01-01'
      source: IRENA.org
      value: 3.6
  oil:
<<<<<<< HEAD
    - datetime: '2019-01-01'
=======
    - datetime: '2017-01-01'
>>>>>>> a152b16b
      source: IRENA.org
      value: 814.0
    - datetime: '2022-01-01'
      source: IRENA.org
      value: 1049.0
    - datetime: '2023-01-01'
      source: IRENA.org
      value: 1284.0
  solar:
<<<<<<< HEAD
=======
    - datetime: '2017-01-01'
      source: IRENA.org
      value: 417.54
    - datetime: '2018-01-01'
      source: IRENA.org
      value: 760.19
>>>>>>> a152b16b
    - datetime: '2019-01-01'
      source: IRENA.org
      value: 970.99
    - datetime: '2020-01-01'
      source: IRENA.org
      value: 1540.88
    - datetime: '2021-01-01'
      source: IRENA.org
      value: 1810.83
    - datetime: '2022-01-01'
      source: IRENA.org
      value: 1965.93
    - datetime: '2023-01-01'
      source: IRENA.org
      value: 1989.93
  wind:
<<<<<<< HEAD
=======
    - datetime: '2017-01-01'
      source: IRENA.org
      value: 198.4
    - datetime: '2018-01-01'
      source: IRENA.org
      value: 294.5
>>>>>>> a152b16b
    - datetime: '2019-01-01'
      source: IRENA.org
      value: 383.6
    - datetime: '2020-01-01'
      source: IRENA.org
      value: 528.61
    - datetime: '2021-01-01'
      source: IRENA.org
      value: 632.11
    - datetime: '2022-01-01'
      source: IRENA.org
      value: 614.01
country: JO
parsers:
  productionCapacity: IRENA.fetch_production_capacity
region: Asia
timezone: Asia/Amman<|MERGE_RESOLUTION|>--- conflicted
+++ resolved
@@ -5,13 +5,6 @@
     - 33.87779736975472
 capacity:
   biomass:
-<<<<<<< HEAD
-    - datetime: '2019-01-01'
-      source: IRENA.org
-      value: 13.0
-  gas:
-    - datetime: '2019-01-01'
-=======
     - datetime: '2017-01-01'
       source: IRENA.org
       value: 13.0
@@ -20,7 +13,6 @@
       source: IRENA.org
       value: 2877.0
     - datetime: '2018-01-01'
->>>>>>> a152b16b
       source: IRENA.org
       value: 3428.0
     - datetime: '2020-01-01'
@@ -30,22 +22,14 @@
       source: IRENA.org
       value: 3163.0
   hydro:
-<<<<<<< HEAD
-    - datetime: '2019-01-01'
-=======
     - datetime: '2017-01-01'
->>>>>>> a152b16b
       source: IRENA.org
       value: 6.0
     - datetime: '2021-01-01'
       source: IRENA.org
       value: 3.6
   oil:
-<<<<<<< HEAD
-    - datetime: '2019-01-01'
-=======
     - datetime: '2017-01-01'
->>>>>>> a152b16b
       source: IRENA.org
       value: 814.0
     - datetime: '2022-01-01'
@@ -55,15 +39,12 @@
       source: IRENA.org
       value: 1284.0
   solar:
-<<<<<<< HEAD
-=======
     - datetime: '2017-01-01'
       source: IRENA.org
       value: 417.54
     - datetime: '2018-01-01'
       source: IRENA.org
       value: 760.19
->>>>>>> a152b16b
     - datetime: '2019-01-01'
       source: IRENA.org
       value: 970.99
@@ -80,15 +61,12 @@
       source: IRENA.org
       value: 1989.93
   wind:
-<<<<<<< HEAD
-=======
     - datetime: '2017-01-01'
       source: IRENA.org
       value: 198.4
     - datetime: '2018-01-01'
       source: IRENA.org
       value: 294.5
->>>>>>> a152b16b
     - datetime: '2019-01-01'
       source: IRENA.org
       value: 383.6
