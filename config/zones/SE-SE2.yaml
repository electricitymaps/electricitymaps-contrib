bounding_box:
  - - 11.492425171000093
    - 60.280991513822045
  - - 21.486074487958014
    - 66.78799631800014
capacity:
  biomass: 680
  coal: 0
  gas: 2
  geothermal: 0
  hydro: 8077
  nuclear: 0
  oil: 0
  solar: 145
  wind: 5908
country: SE
delays:
  production: 7
emissionFactors:
  direct:
    battery discharge:
      - datetime: '2015-01-01'
        source: Electricity Maps, 2015 average
        value: 2.001401386786906
      - datetime: '2016-01-01'
        source: Electricity Maps, 2016 average
        value: 1.2087639841418323
      - datetime: '2017-01-01'
        source: Electricity Maps, 2017 average
        value: 1.282656610040373
      - datetime: '2018-01-01'
        source: Electricity Maps, 2018 average
        value: 1.6179976221244272
      - datetime: '2019-01-01'
        source: Electricity Maps, 2019 average
        value: 1.507922399457648
      - datetime: '2020-01-01'
        source: Electricity Maps, 2020 average
        value: 0.9941776472153058
      - datetime: '2021-01-01'
        source: Electricity Maps, 2021 average
        value: 1.2545518723338986
    biomass:
      datetime: '2021-01-01'
      source: BEIS 2021
      value: 0.0
    coal:
      - datetime: '2021-01-01'
        source: EU-ETS, ENTSO-E 2021
        value: 1057.262766
      - datetime: '2022-01-01'
        source: EU-ETS, ENTSO-E 2022
        value: 1075.5
    gas:
      - datetime: '2021-01-01'
        source: EU-ETS, ENTSO-E 2021
        value: 447.9740216
      - datetime: '2022-01-01'
        source: EU-ETS, ENTSO-E 2022
        value: 346.62
      - datetime: '2023-01-01'
        source: EU-ETS, ENTSO-E 2023
        value: 312.59
    hydro discharge:
      - datetime: '2015-01-01'
        source: Electricity Maps, 2015 average
        value: 2.001401386786906
      - datetime: '2016-01-01'
        source: Electricity Maps, 2016 average
        value: 1.2087639841418323
      - datetime: '2017-01-01'
        source: Electricity Maps, 2017 average
        value: 1.282656610040373
      - datetime: '2018-01-01'
        source: Electricity Maps, 2018 average
        value: 1.6179976221244272
      - datetime: '2019-01-01'
        source: Electricity Maps, 2019 average
        value: 1.507922399457648
      - datetime: '2020-01-01'
        source: Electricity Maps, 2020 average
        value: 0.9941776472153058
      - datetime: '2021-01-01'
        source: Electricity Maps, 2021 average
        value: 1.2545518723338986
    oil:
      - datetime: '2021-01-01'
        source: EU-ETS, ENTSO-E 2021
        value: 880.903938
      - datetime: '2022-01-01'
        source: EU-ETS, ENTSO-E 2022
        value: 925.95
      - datetime: '2023-01-01'
        source: EU-ETS, ENTSO-E 2023
        value: 373.49
    unknown:
      - _comment: Uses the 2020 (2022 edition) eurostat production values for SE for
          the sources in unknown
        datetime: '2022-01-01'
        source: Eurostat 2022; assumes 98.26% biomass, 1.09% oil, 0.64% peat, 0.01% coal
        value: 28.6
  lifecycle:
    battery discharge:
      - datetime: '2015-01-01'
        source: Electricity Maps, 2015 average
        value: 25.6498957217637
      - datetime: '2016-01-01'
        source: Electricity Maps, 2016 average
        value: 15.43673799343062
      - datetime: '2017-01-01'
        source: Electricity Maps, 2017 average
        value: 15.794629125039169
      - datetime: '2018-01-01'
        source: Electricity Maps, 2018 average
        value: 16.034222210799317
      - datetime: '2019-01-01'
        source: Electricity Maps, 2019 average
        value: 15.908698967150674
      - datetime: '2020-01-01'
        source: Electricity Maps, 2020 average
        value: 15.393442023059269
      - datetime: '2021-01-01'
        source: Electricity Maps, 2021 average
        value: 16.69819510925659
    biomass:
      datetime: '2014-01-01'
      source: BEIS 2021; IPCC 2014
      value: 230.0
    coal:
      - datetime: '2021-01-01'
        source: EU-ETS, ENTSO-E 2021; Oberschelp, Christopher, et al. "Global emission
          hotspots of coal power generation."
        value: 1153.629975
      - datetime: '2022-01-01'
        source: EU-ETS, ENTSO-E 2022; Oberschelp, Christopher, et al. "Global emission
          hotspots of coal power generation."
        value: 1171.867209
    gas:
      - datetime: '2021-01-01'
        source: EU-ETS, ENTSO-E 2021; IPCC 2014
        value: 567.9740216
      - datetime: '2022-01-01'
        source: EU-ETS, ENTSO-E 2022; IPCC 2014
        value: 466.62
      - datetime: '2023-01-01'
        source: EU-ETS, ENTSO-E 2023; IPCC 2014
        value: 432.59
    hydro:
      datetime: '2020-01-01'
      source: UNECE 2022
      value: 10.7
    hydro discharge:
      - datetime: '2015-01-01'
        source: Electricity Maps, 2015 average
        value: 25.6498957217637
      - datetime: '2016-01-01'
        source: Electricity Maps, 2016 average
        value: 15.43673799343062
      - datetime: '2017-01-01'
        source: Electricity Maps, 2017 average
        value: 15.794629125039169
      - datetime: '2018-01-01'
        source: Electricity Maps, 2018 average
        value: 16.034222210799317
      - datetime: '2019-01-01'
        source: Electricity Maps, 2019 average
        value: 15.908698967150674
      - datetime: '2020-01-01'
        source: Electricity Maps, 2020 average
        value: 15.393442023059269
      - datetime: '2021-01-01'
        source: Electricity Maps, 2021 average
        value: 16.69819510925659
    nuclear:
      datetime: '2020-01-01'
      source: UNECE 2022
      value: 5.13
    oil:
      - datetime: '2021-01-01'
        source: EU-ETS, ENTSO-E 2021; IPCC 2014
        value: 1124.903938
      - datetime: '2022-01-01'
        source: EU-ETS, ENTSO-E 2022; IPCC 2014
        value: 1169.95
      - datetime: '2023-01-01'
        source: EU-ETS, ENTSO-E 2023; IPCC 2014
        value: 617.49
    solar:
      datetime: '2014-01-01'
      source: IPCC 2014
      value: 45.0
    unknown:
      - _comment: Uses the 2020 (2022 edition) eurostat production values for SE for
          the sources in unknown
        datetime: '2022-01-01'
        source: Eurostat 2022; assumes 98.26% biomass, 1.09% oil, 0.64% peat, 0.01% coal
        value: 258
    wind:
      datetime: '2014-01-01'
      source: UNECE 2022, WindEurope "Wind energy in Europe, 2021 Statistics and the
        outlook for 2022-2026" Wind Europe Proceedings (2021)
      value: 12.62
fallbackZoneMixes:
  powerOriginRatios:
    - _source: Electricity Maps, 2015 average
      datetime: '2015-01-01'
      value:
        battery discharge: 0.0
        biomass: 8.231123466713303e-05
        coal: 0.0002969472346707056
        gas: 0.000658218813533247
        geothermal: 1.3553190190860343e-09
        hydro: 0.6892612183449582
        hydro discharge: 6.399816408124254e-06
        nuclear: 0.028115852707700402
        oil: 6.630672414375242e-06
        solar: 0.0005365161351223912
        unknown: 0.02216987390857723
        wind: 0.2588657718142423
    - _source: Electricity Maps, 2016 average
      datetime: '2016-01-01'
      value:
        battery discharge: 0.0
        biomass: 0.00011994947947777691
        coal: 0.0004113980156303095
        gas: 0.0008577359625291733
        geothermal: 2.8151417918955017e-08
        hydro: 0.6835361089349843
        hydro discharge: 4.476075449113847e-06
        nuclear: 0.038860728661191654
        oil: 9.444646033688974e-06
        solar: 0.0005347785651755493
        unknown: 0.023489736149870363
        wind: 0.2521755760699977
    - _source: Electricity Maps, 2017 average
      datetime: '2017-01-01'
      value:
        battery discharge: 0.0
        biomass: 0.00025055199854387585
        coal: 0.00037409680698376023
        gas: 0.0011332659060734412
        geothermal: 3.677125811498368e-10
        hydro: 0.6862135492153502
        hydro discharge: 1.057210442063896e-05
        nuclear: 0.03503194009946168
        oil: 2.8542953686593783e-05
        solar: 0.0005634356921436227
        unknown: 0.023621039155710205
        wind: 0.2527798789834803
    - _source: Electricity Maps, 2018 average
      datetime: '2018-01-01'
      value:
        battery discharge: 0.0
        biomass: 0.00030249915422675454
        coal: 0.0006626597737058311
        gas: 0.0010413018376124006
        geothermal: 2.046898264203458e-09
        hydro: 0.683313452413191
        hydro discharge: 5.88960860553475e-06
        nuclear: 0.03543242438743996
        oil: 1.3884452075802755e-05
        solar: 0.0006246263570586668
        unknown: 0.023758402395413533
        wind: 0.2548691730194025
    - _source: Electricity Maps, 2019 average
      datetime: '2019-01-01'
      value:
        battery discharge: 0.0
        biomass: 0.0002649570115320833
        coal: 0.0005676264145424685
        gas: 0.0011495146054862713
        geothermal: 3.4031335369199997e-09
        hydro: 0.6879525724487757
        hydro discharge: 7.117842855442453e-06
        nuclear: 0.028281548036213945
        oil: 1.8116770446767894e-05
        solar: 0.000612111041759241
        unknown: 0.02296662066909451
        wind: 0.2582129503361647
    - _source: Electricity Maps, 2020 average
      datetime: '2020-01-01'
      value:
        battery discharge: 0.0
        biomass: 0.00016399217844724365
        coal: 0.00019014681389406248
        gas: 0.0006409808597466563
        geothermal: 0.0
        hydro: 0.6937360122041039
        hydro discharge: 0.0006193844638978035
        nuclear: 0.025080477531323114
        oil: 8.428818944000299e-06
        solar: 0.0006671910393051323
        unknown: 0.0227563476822067
        wind: 0.25617575265395653
    - _source: Electricity Maps, 2021 average
      datetime: '2021-01-01'
      value:
        battery discharge: 0.0
        biomass: 0.00027750770694667993
        coal: 0.0004141206695044659
        gas: 0.00037928901877778444
        geothermal: 0.0
        hydro: 0.6442448190595407
        hydro discharge: 0.0007076698052023783
        nuclear: 0.037601141317371654
        oil: 1.7286729459307676e-05
        solar: 0.0001674703180980209
        unknown: 0.032398243038606014
        wind: 0.2838224409715525
parsers:
  consumption: ENTSOE.fetch_consumption
  consumptionForecast: ENTSOE.fetch_consumption_forecast
  generationForecast: ENTSOE.fetch_generation_forecast
  price: NORDPOOL.fetch_price
  production: ENTSOE.fetch_production
  productionPerModeForecast: ENTSOE.fetch_wind_solar_forecasts
  productionPerUnit: ENTSOE.fetch_production_per_units
region: Europe
sources:
  EU-ETS, ENTSO-E 2021:
    link: https://drive.google.com/file/d/15UeUHyhcjVw8fGLc0Zx_HELSx20cw_-e/view?usp=share_link
  EU-ETS, ENTSO-E 2022:
    link: https://drive.google.com/file/d/15UeUHyhcjVw8fGLc0Zx_HELSx20cw_-e/view?usp=share_link
<<<<<<< HEAD
  EU-ETS, ENTSO-E 2023:
    link: https://colab.research.google.com/drive/1IkDXX4p1xQIuY3WicL94TUkRcZQnS9c7?usp=drive_link
=======
  Eurostat 2022:
    link: https://doi.org/10.2908/NRG_BAL_C
>>>>>>> 818cd593
  IPCC 2014:
    link: https://www.ipcc.ch/site/assets/uploads/2018/02/ipcc_wg3_ar5_annex-iii.pdf#page=7
  UNECE 2022:
    link: https://unece.org/sites/default/files/2022-04/LCA_3_FINAL%20March%202022.pdf
  ? UNECE 2022, WindEurope "Wind energy in Europe, 2021 Statistics and the outlook
    for 2022-2026" Wind Europe Proceedings (2021)
  : link:
      https://unece.org/sites/default/files/2022-04/LCA_3_FINAL%20March%202022.pdf#page=37,
      https://proceedings.windeurope.org/biplatform/rails/active_storage/disk/eyJfcmFpbHMiOnsibWVzc2FnZSI6IkJBaDdDRG9JYTJWNVNTSWhORFJ0ZDJJMWVUbG9OMll6TVRaaGEza3lkamgxZG1aM056WnZZZ1k2QmtWVU9oQmthWE53YjNOcGRHbHZia2tpQVk1cGJteHBibVU3SUdacGJHVnVZVzFsUFNKWGFXNWtaWFZ5YjNCbExWZHBibVF0Wlc1bGNtZDVMV2x1TFVWMWNtOXdaUzB5TURJeExYTjBZWFJwYzNScFkzTXVjR1JtSWpzZ1ptbHNaVzVoYldVcVBWVlVSaTA0SnlkWGFXNWtaWFZ5YjNCbExWZHBibVF0Wlc1bGNtZDVMV2x1TFVWMWNtOXdaUzB5TURJeExYTjBZWFJwYzNScFkzTXVjR1JtQmpzR1ZEb1JZMjl1ZEdWdWRGOTBlWEJsU1NJVVlYQndiR2xqWVhScGIyNHZjR1JtQmpzR1ZBPT0iLCJleHAiOiIyMDIyLTExLTAyVDE1OjU0OjAzLjEyNFoiLCJwdXIiOiJibG9iX2tleSJ9fQ==--c25280a7345257bd91bfaf6d64ddb75c55eef799/Windeurope-Wind-energy-in-Europe-2021-statistics.pdf?content_type=application%2Fpdf&disposition=inline%3B+filename%3D%22Windeurope-Wind-energy-in-Europe-2021-statistics.pdf%22%3B+filename%2A%3DUTF-8%27%27Windeurope-Wind-energy-in-Europe-2021-statistics.pdf
timezone: Europe/Stockholm<|MERGE_RESOLUTION|>--- conflicted
+++ resolved
@@ -321,13 +321,10 @@
     link: https://drive.google.com/file/d/15UeUHyhcjVw8fGLc0Zx_HELSx20cw_-e/view?usp=share_link
   EU-ETS, ENTSO-E 2022:
     link: https://drive.google.com/file/d/15UeUHyhcjVw8fGLc0Zx_HELSx20cw_-e/view?usp=share_link
-<<<<<<< HEAD
   EU-ETS, ENTSO-E 2023:
     link: https://colab.research.google.com/drive/1IkDXX4p1xQIuY3WicL94TUkRcZQnS9c7?usp=drive_link
-=======
   Eurostat 2022:
     link: https://doi.org/10.2908/NRG_BAL_C
->>>>>>> 818cd593
   IPCC 2014:
     link: https://www.ipcc.ch/site/assets/uploads/2018/02/ipcc_wg3_ar5_annex-iii.pdf#page=7
   UNECE 2022:
