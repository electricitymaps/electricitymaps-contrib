capacity:
  oil:
<<<<<<< HEAD
=======
    - datetime: '2017-01-01'
      source: IRENA.org
      value: 32.0
    - datetime: '2018-01-01'
      source: IRENA.org
      value: 31.36
>>>>>>> a152b16b
    - datetime: '2019-01-01'
      source: IRENA.org
      value: 29.48
    - datetime: '2020-01-01'
      source: IRENA.org
      value: 30.14
  solar:
<<<<<<< HEAD
=======
    - datetime: '2017-01-01'
      source: IRENA.org
      value: 2.1
    - datetime: '2018-01-01'
      source: IRENA.org
      value: 2.5
>>>>>>> a152b16b
    - datetime: '2019-01-01'
      source: IRENA.org
      value: 2.62
    - datetime: '2020-01-01'
      source: IRENA.org
      value: 2.92
    - datetime: '2021-01-01'
      source: IRENA.org
      value: 4.34
    - datetime: '2023-01-01'
      source: IRENA.org
      value: 19.62
country: PW
parsers:
  productionCapacity: IRENA.fetch_production_capacity
region: Oceania
timezone: Pacific/Palau<|MERGE_RESOLUTION|>--- conflicted
+++ resolved
@@ -1,14 +1,11 @@
 capacity:
   oil:
-<<<<<<< HEAD
-=======
     - datetime: '2017-01-01'
       source: IRENA.org
       value: 32.0
     - datetime: '2018-01-01'
       source: IRENA.org
       value: 31.36
->>>>>>> a152b16b
     - datetime: '2019-01-01'
       source: IRENA.org
       value: 29.48
@@ -16,15 +13,12 @@
       source: IRENA.org
       value: 30.14
   solar:
-<<<<<<< HEAD
-=======
     - datetime: '2017-01-01'
       source: IRENA.org
       value: 2.1
     - datetime: '2018-01-01'
       source: IRENA.org
       value: 2.5
->>>>>>> a152b16b
     - datetime: '2019-01-01'
       source: IRENA.org
       value: 2.62
