--- conflicted
+++ resolved
@@ -5,12 +5,6 @@
     - 19.01840067056311
 capacity:
   biomass:
-<<<<<<< HEAD
-    - datetime: '2019-01-01'
-      source: IRENA.org
-      value: 32.13
-  gas:
-=======
     - datetime: '2017-01-01'
       source: IRENA.org
       value: 32.13
@@ -21,7 +15,6 @@
     - datetime: '2018-01-01'
       source: IRENA.org
       value: 145.0
->>>>>>> a152b16b
     - datetime: '2019-01-01'
       source: IRENA.org
       value: 339.0
@@ -32,12 +25,6 @@
       source: IRENA.org
       value: 499.0
   hydro:
-<<<<<<< HEAD
-    - datetime: '2019-01-01'
-      source: IRENA.org
-      value: 30.0
-  oil:
-=======
     - datetime: '2017-01-01'
       source: IRENA.org
       value: 30.0
@@ -45,17 +32,13 @@
     - datetime: '2017-01-01'
       source: IRENA.org
       value: 892.0
->>>>>>> a152b16b
     - datetime: '2019-01-01'
       source: IRENA.org
       value: 891.66
   solar:
-<<<<<<< HEAD
-=======
     - datetime: '2017-01-01'
       source: IRENA.org
       value: 55.51
->>>>>>> a152b16b
     - datetime: '2019-01-01'
       source: IRENA.org
       value: 107.01
@@ -66,11 +49,7 @@
       source: IRENA.org
       value: 109.61
   wind:
-<<<<<<< HEAD
-    - datetime: '2019-01-01'
-=======
     - datetime: '2017-01-01'
->>>>>>> a152b16b
       source: IRENA.org
       value: 102.0
 country: JM
