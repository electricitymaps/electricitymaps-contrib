--- conflicted
+++ resolved
@@ -1,15 +1,5 @@
 capacity:
   coal:
-<<<<<<< HEAD
-    - datetime: '2019-01-01'
-      source: IRENA.org
-      value: 37.6
-  gas:
-    - datetime: '2019-01-01'
-      source: IRENA.org
-      value: 21.0
-  oil:
-=======
     - datetime: '2017-01-01'
       source: IRENA.org
       value: 37.6
@@ -21,7 +11,6 @@
     - datetime: '2017-01-01'
       source: IRENA.org
       value: 278.0
->>>>>>> a152b16b
     - datetime: '2019-01-01'
       source: IRENA.org
       value: 294.0
@@ -29,15 +18,12 @@
       source: IRENA.org
       value: 390.0
   solar:
-<<<<<<< HEAD
-=======
     - datetime: '2017-01-01'
       source: IRENA.org
       value: 6.85
     - datetime: '2018-01-01'
       source: IRENA.org
       value: 13.97
->>>>>>> a152b16b
     - datetime: '2019-01-01'
       source: IRENA.org
       value: 14.1
