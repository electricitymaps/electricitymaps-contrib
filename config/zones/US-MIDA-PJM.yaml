--- conflicted
+++ resolved
@@ -177,13 +177,10 @@
   - systemcatch
   - robertahunt
   - KabelWlan
-<<<<<<< HEAD
   - amv213
-=======
 country: US
 delays:
   production: 7
->>>>>>> c292d65c
 emissionFactors:
   direct:
     battery discharge:
