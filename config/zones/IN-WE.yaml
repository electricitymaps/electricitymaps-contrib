--- conflicted
+++ resolved
@@ -123,9 +123,6 @@
 parsers:
   consumption: IN_WE.fetch_consumption
   production: IN.fetch_production
-<<<<<<< HEAD
   productionCapacity: CEA.fetch_production_capacity
-=======
 region: Asia
->>>>>>> fbcce3e2
 timezone: Asia/Kolkata