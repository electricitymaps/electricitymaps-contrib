bounding_box:
  - - 67.434082
    - 11.393879
  - - 100.327148
    - 27.664069
capacity:
<<<<<<< HEAD
  biomass:
    datetime: '2023-12-01'
    source: mnre.gov.in
    value: 542.8
  coal:
    datetime: '2023-12-01'
    source: cea.nic.in
    value: 36997.0
  gas:
    datetime: '2023-12-01'
    source: cea.nic.in
    value: 80.0
  hydro:
    datetime: '2023-12-01'
    source: cea.nic.in
    value: 6331.75
  nuclear:
    datetime: '2023-12-01'
    source: cea.nic.in
    value: 0.0
  oil:
    datetime: '2023-12-01'
    source: cea.nic.in
    value: 92.71
  solar:
    datetime: '2023-12-01'
    source: mnre.gov.in
    value: 1017.1
  wind:
    datetime: '2023-12-01'
    source: mnre.gov.in
    value: 0.0
=======
  biomass: 513.24
  coal: 35887.0
  gas: 80.0
  hydro: 6331.74
  nuclear: 0
  oil: 92.71
  solar: 917.72
  unknown: 0
  wind: 0
>>>>>>> fbcce3e2
contributors:
  - unitrium
country: IN
delays:
  production: 75
parsers:
  consumption: IN.fetch_consumption
  production: IN.fetch_production
<<<<<<< HEAD
  productionCapacity: CEA.fetch_production_capacity
=======
region: Asia
>>>>>>> fbcce3e2
timezone: Asia/Kolkata<|MERGE_RESOLUTION|>--- conflicted
+++ resolved
@@ -4,7 +4,6 @@
   - - 100.327148
     - 27.664069
 capacity:
-<<<<<<< HEAD
   biomass:
     datetime: '2023-12-01'
     source: mnre.gov.in
@@ -37,17 +36,6 @@
     datetime: '2023-12-01'
     source: mnre.gov.in
     value: 0.0
-=======
-  biomass: 513.24
-  coal: 35887.0
-  gas: 80.0
-  hydro: 6331.74
-  nuclear: 0
-  oil: 92.71
-  solar: 917.72
-  unknown: 0
-  wind: 0
->>>>>>> fbcce3e2
 contributors:
   - unitrium
 country: IN
@@ -56,9 +44,6 @@
 parsers:
   consumption: IN.fetch_consumption
   production: IN.fetch_production
-<<<<<<< HEAD
   productionCapacity: CEA.fetch_production_capacity
-=======
 region: Asia
->>>>>>> fbcce3e2
 timezone: Asia/Kolkata