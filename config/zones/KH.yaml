--- conflicted
+++ resolved
@@ -5,14 +5,10 @@
     - 15.204564920729169
 capacity:
   biomass:
-<<<<<<< HEAD
-    - datetime: '2019-01-01'
-=======
     - datetime: '2017-01-01'
       source: IRENA.org
       value: 75.27
     - datetime: '2018-01-01'
->>>>>>> a152b16b
       source: IRENA.org
       value: 75.97
     - datetime: '2020-01-01'
@@ -25,15 +21,12 @@
       source: IRENA.org
       value: 75.27
   coal:
-<<<<<<< HEAD
-=======
     - datetime: '2017-01-01'
       source: IRENA.org
       value: 564.2
     - datetime: '2018-01-01'
       source: IRENA.org
       value: 551.2
->>>>>>> a152b16b
     - datetime: '2019-01-01'
       source: IRENA.org
       value: 708.7
@@ -47,14 +40,10 @@
       source: IRENA.org
       value: 1300.0
   hydro:
-<<<<<<< HEAD
-    - datetime: '2019-01-01'
-=======
     - datetime: '2017-01-01'
       source: IRENA.org
       value: 979.7
     - datetime: '2018-01-01'
->>>>>>> a152b16b
       source: IRENA.org
       value: 1329.7
     - datetime: '2022-01-01'
@@ -64,15 +53,12 @@
       source: IRENA.org
       value: 1791.0
   oil:
-<<<<<<< HEAD
-=======
     - datetime: '2017-01-01'
       source: IRENA.org
       value: 265.98
     - datetime: '2018-01-01'
       source: IRENA.org
       value: 242.61
->>>>>>> a152b16b
     - datetime: '2019-01-01'
       source: IRENA.org
       value: 268.58
@@ -89,15 +75,12 @@
       source: IRENA.org
       value: 392.35
   solar:
-<<<<<<< HEAD
-=======
     - datetime: '2017-01-01'
       source: IRENA.org
       value: 31.91
     - datetime: '2018-01-01'
       source: IRENA.org
       value: 42.05
->>>>>>> a152b16b
     - datetime: '2019-01-01'
       source: IRENA.org
       value: 137.28
@@ -114,15 +97,12 @@
       source: IRENA.org
       value: 481.88
   unknown:
-<<<<<<< HEAD
-=======
     - datetime: '2017-01-01'
       source: IRENA.org
       value: 29.16
     - datetime: '2018-01-01'
       source: IRENA.org
       value: 24.21
->>>>>>> a152b16b
     - datetime: '2019-01-01'
       source: IRENA.org
       value: 0.95
@@ -133,11 +113,7 @@
       source: IRENA.org
       value: 7.65
   wind:
-<<<<<<< HEAD
-    - datetime: '2019-01-01'
-=======
     - datetime: '2017-01-01'
->>>>>>> a152b16b
       source: IRENA.org
       value: 0.25
 country: KH
