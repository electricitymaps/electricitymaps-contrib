--- conflicted
+++ resolved
@@ -25,11 +25,7 @@
   nuclear:
     - datetime: '2025-03-01'
       source: ieso.ca
-<<<<<<< HEAD
-      value: 12184.0  
-=======
       value: 12184.0
->>>>>>> b97d3d49
     - datetime: '2023-12-01'
       source: ieso.ca
       value: 13144.0
