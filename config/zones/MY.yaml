capacity:
  biomass:
<<<<<<< HEAD
=======
    - datetime: '2017-01-01'
      source: IRENA.org
      value: 800.04
    - datetime: '2018-01-01'
      source: IRENA.org
      value: 809.99
>>>>>>> a152b16b
    - datetime: '2019-01-01'
      source: IRENA.org
      value: 882.81
    - datetime: '2020-01-01'
      source: IRENA.org
      value: 890.64
    - datetime: '2021-01-01'
      source: IRENA.org
      value: 904.35
  coal:
<<<<<<< HEAD
=======
    - datetime: '2017-01-01'
      source: IRENA.org
      value: 10546.0
>>>>>>> a152b16b
    - datetime: '2019-01-01'
      source: IRENA.org
      value: 13170.0
  gas:
<<<<<<< HEAD
    - datetime: '2019-01-01'
=======
    - datetime: '2017-01-01'
>>>>>>> a152b16b
      source: IRENA.org
      value: 13839.95
    - datetime: '2021-01-01'
      source: IRENA.org
      value: 15279.95
    - datetime: '2022-01-01'
      source: IRENA.org
      value: 16121.95
  hydro:
<<<<<<< HEAD
=======
    - datetime: '2017-01-01'
      source: IRENA.org
      value: 6145.33
    - datetime: '2018-01-01'
      source: IRENA.org
      value: 6165.33
>>>>>>> a152b16b
    - datetime: '2019-01-01'
      source: IRENA.org
      value: 6185.36
    - datetime: '2020-01-01'
      source: IRENA.org
      value: 6197.36
    - datetime: '2021-01-01'
      source: IRENA.org
      value: 6214.86
  oil:
<<<<<<< HEAD
    - datetime: '2019-01-01'
=======
    - datetime: '2017-01-01'
>>>>>>> a152b16b
      source: IRENA.org
      value: 370.3
    - datetime: '2023-01-01'
      source: IRENA.org
      value: 1313.72
  solar:
<<<<<<< HEAD
=======
    - datetime: '2017-01-01'
      source: IRENA.org
      value: 393.96
    - datetime: '2018-01-01'
      source: IRENA.org
      value: 545.26
>>>>>>> a152b16b
    - datetime: '2019-01-01'
      source: IRENA.org
      value: 893.76
    - datetime: '2020-01-01'
      source: IRENA.org
      value: 1482.95
    - datetime: '2021-01-01'
      source: IRENA.org
      value: 1787.1
    - datetime: '2022-01-01'
      source: IRENA.org
      value: 1933.25
  unknown:
<<<<<<< HEAD
    - datetime: '2019-01-01'
=======
    - datetime: '2017-01-01'
>>>>>>> a152b16b
      source: IRENA.org
      value: 974.92
    - datetime: '2023-01-01'
      source: IRENA.org
      value: 31.5
country: MY
disclaimer: This zone is partially using fully estimated data from MY-EM
emissionFactors:
  lifecycle:
    battery discharge:
      - datetime: '2017-01-01'
        source: Electricity Maps, 2017 average
        value: 555.18
      - datetime: '2018-01-01'
        source: Electricity Maps, 2018 average
        value: 564.02
      - datetime: '2019-01-01'
        source: Electricity Maps, 2019 average
        value: 561.39
      - datetime: '2020-01-01'
        source: Electricity Maps, 2020 average
        value: 572.42
      - datetime: '2021-01-01'
        source: Electricity Maps, 2021 average
        value: 551.55
      - datetime: '2022-01-01'
        source: Electricity Maps, 2022 average
        value: 542.43
      - datetime: '2023-01-01'
        source: Electricity Maps, 2023 average
        value: 544.35
      - datetime: '2024-01-01'
        source: Electricity Maps, 2024 average
        value: 541.73
    hydro discharge:
      - datetime: '2017-01-01'
        source: Electricity Maps, 2017 average
        value: 555.18
      - datetime: '2018-01-01'
        source: Electricity Maps, 2018 average
        value: 564.02
      - datetime: '2019-01-01'
        source: Electricity Maps, 2019 average
        value: 561.39
      - datetime: '2020-01-01'
        source: Electricity Maps, 2020 average
        value: 572.42
      - datetime: '2021-01-01'
        source: Electricity Maps, 2021 average
        value: 551.55
      - datetime: '2022-01-01'
        source: Electricity Maps, 2022 average
        value: 542.43
      - datetime: '2023-01-01'
        source: Electricity Maps, 2023 average
        value: 544.35
      - datetime: '2024-01-01'
        source: Electricity Maps, 2024 average
        value: 541.73
estimation_method: CONSTRUCT_BREAKDOWN
fallbackZoneMixes:
  powerOriginRatios:
    - _source: Electricity Maps, 2017 average
      datetime: '2017-01-01'
      value:
        battery discharge: 0.0
        biomass: 0.005661003345309563
        coal: 0.4275369995420649
        gas: 0.39292891353732784
        geothermal: 0.0
        hydro: 0.15896247101735414
        hydro discharge: 0.0
        nuclear: 0.0
        oil: 0.001934824838111753
        solar: 0.005159066994503822
        unknown: 0.00781670611072085
        wind: 0.0
    - _source: Electricity Maps, 2018 average
      datetime: '2018-01-01'
      value:
        battery discharge: 0.0
        biomass: 0.005776691633300244
        coal: 0.4391249525314535
        gas: 0.3941749865964774
        geothermal: 0.0
        hydro: 0.1470725345876711
        hydro discharge: 0.0
        nuclear: 0.0
        oil: 0.00024967834820161915
        solar: 0.005456645718534151
        unknown: 0.008144536136022649
        wind: 0.0
    - _source: Electricity Maps, 2019 average
      datetime: '2019-01-01'
      value:
        battery discharge: 0.0
        biomass: 0.005922718158086157
        coal: 0.43085082472743463
        gas: 0.40154218852086876
        geothermal: 0.0
        hydro: 0.14345724305195873
        hydro discharge: 0.0
        nuclear: 0.0
        oil: 0.0004855021742446005
        solar: 0.009078321026989364
        unknown: 0.008663287725355838
        wind: 0.0
    - _source: Electricity Maps, 2020 average
      datetime: '2020-01-01'
      value:
        battery discharge: 0.0
        biomass: 0.00636016222488809
        coal: 0.49341517354401215
        gas: 0.3207825283873505
        geothermal: 0.0
        hydro: 0.16143321001112665
        hydro discharge: 0.0
        nuclear: 0.0
        oil: 0.00015130391189839193
        solar: 0.010798979035029962
        unknown: 0.007058661860589683
        wind: 0.0
    - _source: Electricity Maps, 2021 average
      datetime: '2021-01-01'
      value:
        battery discharge: 0.0
        biomass: 0.006558921094677964
        coal: 0.447576263555627
        gas: 0.3526410597052412
        geothermal: 0.0
        hydro: 0.17285687214608997
        hydro discharge: 0.0
        nuclear: 0.0
        oil: 0.0007833303550944976
        solar: 0.012247843733914668
        unknown: 0.0073356915270419085
        wind: 0.0
    - _source: Electricity Maps, 2022 average
      datetime: '2022-01-01'
      value:
        battery discharge: 0.0
        biomass: 0.006618573636571874
        coal: 0.42027307762519656
        gas: 0.37277338469722965
        geothermal: 0.0
        hydro: 0.1720812812119634
        hydro discharge: 0.0
        nuclear: 0.0
        oil: 0.004674823306158039
        solar: 0.01479717155669829
        unknown: 0.00878167210324847
        wind: 0.0
    - _source: Electricity Maps, 2023 average
      datetime: '2023-01-01'
      value:
        battery discharge: 0.0
        biomass: 0.006728828141438
        coal: 0.42882293147211514
        gas: 0.36848729704390126
        geothermal: 0.0
        hydro: 0.16987623425489765
        hydro discharge: 0.0
        nuclear: 0.0
        oil: 0.0011038503434041434
        solar: 0.01726751385734568
        unknown: 0.0077133577376431225
        wind: 0.0
    - _source: Electricity Maps, 2024 average
      datetime: '2024-01-01'
      value:
        battery discharge: 0.0
        biomass: 0.006677430415575312
        coal: 0.42656264715151715
        gas: 0.367942522281158
        geothermal: 0.0
        hydro: 0.1702800197861696
        hydro discharge: 0.0
        nuclear: 0.0
        oil: 0.0006099697246182323
        solar: 0.02105938582460856
        unknown: 0.006868112880627442
        wind: 0.0
parsers:
  productionCapacity: IRENA.fetch_production_capacity
region: Asia
subZoneNames:
  - MY-WM
  - MY-EM
timezone: Asia/Kuala_Lumpur<|MERGE_RESOLUTION|>--- conflicted
+++ resolved
@@ -1,14 +1,11 @@
 capacity:
   biomass:
-<<<<<<< HEAD
-=======
     - datetime: '2017-01-01'
       source: IRENA.org
       value: 800.04
     - datetime: '2018-01-01'
       source: IRENA.org
       value: 809.99
->>>>>>> a152b16b
     - datetime: '2019-01-01'
       source: IRENA.org
       value: 882.81
@@ -19,21 +16,14 @@
       source: IRENA.org
       value: 904.35
   coal:
-<<<<<<< HEAD
-=======
     - datetime: '2017-01-01'
       source: IRENA.org
       value: 10546.0
->>>>>>> a152b16b
     - datetime: '2019-01-01'
       source: IRENA.org
       value: 13170.0
   gas:
-<<<<<<< HEAD
-    - datetime: '2019-01-01'
-=======
-    - datetime: '2017-01-01'
->>>>>>> a152b16b
+    - datetime: '2017-01-01'
       source: IRENA.org
       value: 13839.95
     - datetime: '2021-01-01'
@@ -43,15 +33,12 @@
       source: IRENA.org
       value: 16121.95
   hydro:
-<<<<<<< HEAD
-=======
     - datetime: '2017-01-01'
       source: IRENA.org
       value: 6145.33
     - datetime: '2018-01-01'
       source: IRENA.org
       value: 6165.33
->>>>>>> a152b16b
     - datetime: '2019-01-01'
       source: IRENA.org
       value: 6185.36
@@ -62,26 +49,19 @@
       source: IRENA.org
       value: 6214.86
   oil:
-<<<<<<< HEAD
-    - datetime: '2019-01-01'
-=======
-    - datetime: '2017-01-01'
->>>>>>> a152b16b
+    - datetime: '2017-01-01'
       source: IRENA.org
       value: 370.3
     - datetime: '2023-01-01'
       source: IRENA.org
       value: 1313.72
   solar:
-<<<<<<< HEAD
-=======
     - datetime: '2017-01-01'
       source: IRENA.org
       value: 393.96
     - datetime: '2018-01-01'
       source: IRENA.org
       value: 545.26
->>>>>>> a152b16b
     - datetime: '2019-01-01'
       source: IRENA.org
       value: 893.76
@@ -95,11 +75,7 @@
       source: IRENA.org
       value: 1933.25
   unknown:
-<<<<<<< HEAD
-    - datetime: '2019-01-01'
-=======
-    - datetime: '2017-01-01'
->>>>>>> a152b16b
+    - datetime: '2017-01-01'
       source: IRENA.org
       value: 974.92
     - datetime: '2023-01-01'
