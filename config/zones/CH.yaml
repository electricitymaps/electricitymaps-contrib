bounding_box:
  - - 5.9559111595
    - 45.8179931641
  - - 10.4920501709
    - 47.808380127
capacity:
  biomass:
    - datetime: '2017-01-01'
      source: Ember, Yearly electricity data
      value: 30.0
  gas:
    - datetime: '2017-01-01'
      source: Ember, Yearly electricity data
      value: 230.0
    - datetime: '2018-01-01'
      source: Ember, Yearly electricity data
      value: 220.0
    - datetime: '2021-01-01'
      source: Ember, Yearly electricity data
      value: 230.0
  hydro:
    - datetime: '2017-01-01'
      source: Ember, Yearly electricity data
      value: 14830.0
    - datetime: '2018-01-01'
      source: Ember, Yearly electricity data
      value: 14980.0
    - datetime: '2019-01-01'
      source: Ember, Yearly electricity data
      value: 15010.0
    - datetime: '2020-01-01'
      source: Ember, Yearly electricity data
      value: 15030.0
    - datetime: '2021-01-01'
      source: Ember, Yearly electricity data
      value: 15050.0
    - datetime: '2022-01-01'
      source: Ember, Yearly electricity data
      value: 15070.0
    - datetime: '2023-01-01'
      source: Ember, Yearly electricity data
      value: 15280.0
  nuclear:
    - datetime: '2017-01-01'
      source: Ember, Yearly electricity data
      value: 3330.0
    - datetime: '2021-01-01'
      source: Ember, Yearly electricity data
      value: 2960.0
  solar:
    - datetime: '2017-01-01'
      source: Ember, Yearly electricity data
      value: 1910.0
    - datetime: '2018-01-01'
      source: Ember, Yearly electricity data
      value: 2170.0
    - datetime: '2019-01-01'
      source: Ember, Yearly electricity data
      value: 2500.0
    - datetime: '2020-01-01'
      source: Ember, Yearly electricity data
      value: 2970.0
    - datetime: '2021-01-01'
      source: Ember, Yearly electricity data
      value: 3650.0
    - datetime: '2022-01-01'
      source: Ember, Yearly electricity data
      value: 4340.0
    - datetime: '2023-01-01'
<<<<<<< HEAD
      source: SFOE
      value: 4736.7
    - datetime: '2024-01-01'
      source: SFOE
      value: 6357.9
  unknown:
    - datetime: '2024-01-01'
      source: SFOE
      value: 15860
  wind:
    - datetime: '2023-01-01'
      source: SFOE
      value: 88.4
    - datetime: '2024-01-01'
      source: SFOE
      value: 102.2
=======
      source: Ember, Yearly electricity data
      value: 5840.0
  unknown:
    - datetime: '2017-01-01'
      source: Ember, Yearly electricity data
      value: 690.0
    - datetime: '2018-01-01'
      source: Ember, Yearly electricity data
      value: 680.0
    - datetime: '2019-01-01'
      source: Ember, Yearly electricity data
      value: 690.0
    - datetime: '2020-01-01'
      source: Ember, Yearly electricity data
      value: 700.0
  wind:
    - datetime: '2017-01-01'
      source: Ember, Yearly electricity data
      value: 80.0
    - datetime: '2020-01-01'
      source: Ember, Yearly electricity data
      value: 90.0
>>>>>>> aca7e2ef
contributors:
  - corradio
  - postronium
  - Kikof2
  - KabelWlan
  - amv213
country: CH
delays:
  production: 7
disclaimer: Data for the electricity consumption and generation mix is based on estimates
  stemming from different data sources. As such, it may diverge from aggregated public
  statistics of the Swiss Federal Office for Energy.
emissionFactors:
  direct:
    battery discharge:
      - datetime: '2015-01-01'
        source: Electricity Maps, 2015 average
        value: 157.89042611073754
      - datetime: '2016-01-01'
        source: Electricity Maps, 2016 average
        value: 147.46538967227832
      - datetime: '2017-01-01'
        source: Electricity Maps, 2017 average
        value: 152.3628384775294
      - datetime: '2018-01-01'
        source: Electricity Maps, 2018 average
        value: 121.4082088612981
      - datetime: '2019-01-01'
        source: Electricity Maps, 2019 average
        value: 84.05475467588339
      - datetime: '2020-01-01'
        source: Electricity Maps, 2020 average
        value: 67.76562344289599
      - datetime: '2021-01-01'
        source: Electricity Maps, 2021 average
        value: 102.4672899407818
      - datetime: '2022-01-01'
        source: Electricity Maps, 2022 average
        value: 189.65554876605046
    biomass:
      datetime: '2021-01-01'
      source: EU-ETS 2021
      value: 0.0
    hydro discharge:
      - datetime: '2015-01-01'
        source: Electricity Maps, 2015 average
        value: 157.89042611073754
      - datetime: '2016-01-01'
        source: Electricity Maps, 2016 average
        value: 147.46538967227832
      - datetime: '2017-01-01'
        source: Electricity Maps, 2017 average
        value: 152.3628384775294
      - datetime: '2018-01-01'
        source: Electricity Maps, 2018 average
        value: 121.4082088612981
      - datetime: '2019-01-01'
        source: Electricity Maps, 2019 average
        value: 84.05475467588339
      - datetime: '2020-01-01'
        source: Electricity Maps, 2020 average
        value: 67.76562344289599
      - datetime: '2021-01-01'
        source: Electricity Maps, 2021 average
        value: 102.4672899407818
      - datetime: '2022-01-01'
        source: Electricity Maps, 2022 average
        value: 189.65554876605046
    unknown:
      - datetime: '2017-01-01'
        source: SFOE, Electricity Maps
        value: 159
      - datetime: '2018-01-01'
        source: SFOE, Electricity Maps
        value: 205
      - datetime: '2019-01-01'
        source: SFOE, Electricity Maps
        value: 172
      - datetime: '2020-01-01'
        source: SFOE, Electricity Maps
        value: 141
      - datetime: '2021-01-01'
        source: SFOE, Electricity Maps
        value: 109
      - datetime: '2022-01-01'
        source: SFOE, Electricity Maps
        value: 87
  lifecycle:
    battery discharge:
      - datetime: '2015-01-01'
        source: Electricity Maps, 2015 average
        value: 199.24199776578652
      - datetime: '2016-01-01'
        source: Electricity Maps, 2016 average
        value: 188.08129054877446
      - datetime: '2017-01-01'
        source: Electricity Maps, 2017 average
        value: 200.24
      - datetime: '2018-01-01'
        source: Electricity Maps, 2018 average
        value: 178.24
      - datetime: '2019-01-01'
        source: Electricity Maps, 2019 average
        value: 130.78
      - datetime: '2020-01-01'
        source: Electricity Maps, 2020 average
        value: 108.24
      - datetime: '2021-01-01'
        source: Electricity Maps, 2021 average
        value: 130.82
      - datetime: '2022-01-01'
        source: Electricity Maps, 2022 average
        value: 148.39
      - datetime: '2023-01-01'
        source: Electricity Maps, 2023 average
        value: 83.8
      - datetime: '2024-01-01'
        source: Electricity Maps, 2024 average
        value: 64.14
    biomass:
      datetime: '2014-01-01'
      source: BEIS 2021; IPCC 2014
      value: 230.0
    coal:
      datetime: '2014-01-01'
      source: IPCC 2014
      value: 820.0
    gas:
      datetime: '2014-01-01'
      source: IPCC 2014
      value: 490.0
    hydro discharge:
      - datetime: '2015-01-01'
        source: Electricity Maps, 2015 average
        value: 199.24199776578652
      - datetime: '2016-01-01'
        source: Electricity Maps, 2016 average
        value: 188.08129054877446
      - datetime: '2017-01-01'
        source: Electricity Maps, 2017 average
        value: 200.24
      - datetime: '2018-01-01'
        source: Electricity Maps, 2018 average
        value: 178.24
      - datetime: '2019-01-01'
        source: Electricity Maps, 2019 average
        value: 130.78
      - datetime: '2020-01-01'
        source: Electricity Maps, 2020 average
        value: 108.24
      - datetime: '2021-01-01'
        source: Electricity Maps, 2021 average
        value: 90.65
      - datetime: '2022-01-01'
        source: Electricity Maps, 2022 average
        value: 186.18
      - datetime: '2023-01-01'
        source: Electricity Maps, 2023 average
        value: 71.78
      - datetime: '2024-01-01'
        source: Electricity Maps, 2024 average
        value: 104.94
    oil:
      datetime: '2014-01-01'
      source: EIA 2020/BEIS 2021; IPCC 2014
      value: 650.0
    solar:
      datetime: '2021-01-01'
      source: INCER ACV
      value: 29.5
    unknown:
      - datetime: '2017-01-01'
        source: SFOE, Electricity Maps
        value: 251
      - datetime: '2018-01-01'
        source: SFOE, Electricity Maps
        value: 311
      - datetime: '2019-01-01'
        source: SFOE, Electricity Maps
        value: 264
      - datetime: '2020-01-01'
        source: SFOE, Electricity Maps
        value: 227
      - datetime: '2021-01-01'
        source: SFOE, Electricity Maps
        value: 188
      - datetime: '2022-01-01'
        source: SFOE, Electricity Maps
        value: 165
estimation_method: RECONSTRUCT_BREAKDOWN
fallbackZoneMixes:
  powerOriginRatios:
    - _source: Electricity Maps, 2015 average
      datetime: '2015-01-01'
      value:
        battery discharge: 0.0
        biomass: 0.028258996118184904
        coal: 0.09539032092563017
        gas: 0.02103090989821941
        geothermal: 4.9580671161570964e-05
        hydro: 0.3182911788819652
        hydro discharge: 0.05570550407157902
        nuclear: 0.27770416963339906
        oil: 0.0011857551666847163
        solar: 0.04089181458053457
        unknown: 0.11191955610537459
        wind: 0.049572249968447626
    - _source: Electricity Maps, 2016 average
      datetime: '2016-01-01'
      value:
        battery discharge: 0.0
        biomass: 0.02777480301428617
        coal: 0.08364912823281209
        gas: 0.023381619732785536
        geothermal: 6.35498572489115e-05
        hydro: 0.3135254842176601
        hydro discharge: 0.0668674272616311
        nuclear: 0.3078104560859123
        oil: 0.0008213052004292033
        solar: 0.029939806239996963
        unknown: 0.10622848205268991
        wind: 0.03993793041326588
    - _source: Electricity Maps, 2017 average
      datetime: '2017-01-01'
      value:
        battery discharge: 0.0
        biomass: 0.08531555565235555
        coal: 0.08833366492350408
        gas: 0.02667407782794311
        geothermal: 7.040684516958795e-05
        hydro: 0.20860131535542373
        hydro discharge: 0.08064349251238995
        nuclear: 0.3029996449766441
        oil: 0.001117177697938992
        solar: 0.03859945131003369
        unknown: 0.10920221777090545
        wind: 0.05844297520015834
    - _source: Electricity Maps, 2018 average
      datetime: '2018-01-01'
      value:
        battery discharge: 0.0
        biomass: 0.08800922577228824
        coal: 0.07110598536437034
        gas: 0.027292171637717633
        geothermal: 7.826763908081979e-05
        hydro: 0.15992845092907865
        hydro discharge: 0.08011017466625024
        nuclear: 0.3672317912871093
        oil: 0.0012687567594016787
        solar: 0.04008316008093096
        unknown: 0.11169485826088797
        wind: 0.05319714563625801
    - _source: Electricity Maps, 2019 average
      datetime: '2019-01-01'
      value:
        battery discharge: 0.0
        biomass: 0.07991473764042553
        coal: 0.041001052651868396
        gas: 0.025403328287354168
        geothermal: 6.881706279405633e-05
        hydro: 0.20787402593634258
        hydro discharge: 0.08163918107848789
        nuclear: 0.3617973657377361
        oil: 0.0013042137878489122
        solar: 0.04145479156751964
        unknown: 0.10488250536228841
        wind: 0.05465998012736985
    - _source: Electricity Maps, 2020 average
      datetime: '2020-01-01'
      value:
        battery discharge: 0.0
        biomass: 0.08265554433642822
        coal: 0.02746869627695358
        gas: 0.027163471066880426
        geothermal: 0.00014661398682770926
        hydro: 0.24604288936501043
        hydro discharge: 0.07523215104115842
        nuclear: 0.34388386962063705
        oil: 0.0010256872205831543
        solar: 0.048371142154908404
        unknown: 0.09254820011113556
        wind: 0.05546172837298487
    - _source: Electricity Maps, 2021 average
      datetime: '2021-01-01'
      value:
        battery discharge: 0.0
        biomass: 0.08102887449541736
        coal: 0.052523165092030595
        gas: 0.03093095472202361
        geothermal: 0.00014168882198741363
        hydro: 0.26037681428756554
        hydro discharge: 0.07547042106160176
        nuclear: 0.31011690830649685
        oil: 0.0011625299292721176
        solar: 0.060526548639700195
        unknown: 0.0705334785422939
        wind: 0.05718861256480302
    - _source: Electricity Maps, 2022 average
      datetime: '2022-01-01'
      value:
        battery discharge: 0.0
        biomass: 0.07819040079430933
        coal: 0.06631636060643921
        gas: 0.03328367043560968
        geothermal: 0.00014203757481075652
        hydro: 0.23231693767871914
        hydro discharge: 0.0681326518711739
        nuclear: 0.33375441172719544
        oil: 0.0013016120469685891
        solar: 0.06621659376316164
        unknown: 0.048320256747041684
        wind: 0.07202505233748739
    - _source: Electricity Maps, 2023 average
      datetime: '2023-01-01'
      value:
        battery discharge: 1.1439632715919773e-07
        biomass: 0.08018138802051548
        coal: 0.024544083736945336
        gas: 0.019286237457646894
        geothermal: 6.343276340977515e-05
        hydro: 0.2784325427611253
        hydro discharge: 0.07533025950296629
        nuclear: 0.3409518180669206
        oil: 0.0008588860398745921
        solar: 0.06829200725347499
        unknown: 0.055721774880120575
        wind: 0.05633744244517972
    - _source: Electricity Maps, 2024 average
      datetime: '2024-01-01'
      value:
        battery discharge: 8.853528412782097e-06
        biomass: 0.07206560786169464
        coal: 0.009567162876699183
        gas: 0.014708195696197517
        geothermal: 7.189474290884971e-05
        hydro: 0.2604729666759766
        hydro discharge: 0.10125034768236502
        nuclear: 0.3676967117213611
        oil: 0.0006816711537445452
        solar: 0.07650531319955396
        unknown: 0.05260567945226856
        wind: 0.04436559558550984
isLowCarbon:
  hydro discharge:
    _comment: Average share of electricity coming from low carbon sources in 2021
    source: Electricity Maps, https://docs.google.com/spreadsheets/d/1FLHQ6e9Es08BIqX654BM3SEb_fuAk4k4O-6cmRXyw_E
    value: 0.894
  unknown:
    - datetime: '2017-01-01'
      source: SFOE, Electricity Maps
      value: 0.72
    - datetime: '2018-01-01'
      source: SFOE, Electricity Maps
      value: 0.64
    - datetime: '2019-01-01'
      source: SFOE, Electricity Maps
      value: 0.7
    - datetime: '2020-01-01'
      source: SFOE, Electricity Maps
      value: 0.75
    - datetime: '2021-01-01'
      source: SFOE, Electricity Maps
      value: 0.81
    - datetime: '2022-01-01'
      source: SFOE, Electricity Maps
      value: 0.85
isRenewable:
  hydro discharge:
    _comment: Average share of electricity coming from renewable sources in 2021
    source: Electricity Maps, https://docs.google.com/spreadsheets/d/1FLHQ6e9Es08BIqX654BM3SEb_fuAk4k4O-6cmRXyw_E
    value: 0.5771
  unknown:
    - datetime: '2017-01-01'
      source: SFOE, Electricity Maps
      value: 0.72
    - datetime: '2018-01-01'
      source: SFOE, Electricity Maps
      value: 0.64
    - datetime: '2019-01-01'
      source: SFOE, Electricity Maps
      value: 0.7
    - datetime: '2020-01-01'
      source: SFOE, Electricity Maps
      value: 0.75
    - datetime: '2021-01-01'
      source: SFOE, Electricity Maps
      value: 0.81
    - datetime: '2022-01-01'
      source: SFOE, Electricity Maps
      value: 0.85
parsers:
  consumption: ENTSOE.fetch_consumption
  consumptionForecast: ENTSOE.fetch_consumption_forecast
  generationForecast: ENTSOE.fetch_generation_forecast
  price: ENTSOE.fetch_price
  productionCapacity: EMBER.fetch_production_capacity
  productionPerModeForecast: ENTSOE.fetch_wind_solar_forecasts
price_displayed: false
region: Europe
sources:
  INCER ACV:
    link: https://docs.google.com/spreadsheets/d/1w5DJ7sPen6axIHU8TCVcuzNCjlct4I6JAbhUlw-ZXu8/edit?usp=sharing
  IPCC 2014:
    link: https://www.ipcc.ch/site/assets/uploads/2018/02/ipcc_wg3_ar5_annex-iii.pdf#page=7
  SFOE, Electricity Maps:
    link: https://docs.google.com/spreadsheets/d/1FLHQ6e9Es08BIqX654BM3SEb_fuAk4k4O-6cmRXyw_E
timezone: Europe/Zurich<|MERGE_RESOLUTION|>--- conflicted
+++ resolved
@@ -67,24 +67,6 @@
       source: Ember, Yearly electricity data
       value: 4340.0
     - datetime: '2023-01-01'
-<<<<<<< HEAD
-      source: SFOE
-      value: 4736.7
-    - datetime: '2024-01-01'
-      source: SFOE
-      value: 6357.9
-  unknown:
-    - datetime: '2024-01-01'
-      source: SFOE
-      value: 15860
-  wind:
-    - datetime: '2023-01-01'
-      source: SFOE
-      value: 88.4
-    - datetime: '2024-01-01'
-      source: SFOE
-      value: 102.2
-=======
       source: Ember, Yearly electricity data
       value: 5840.0
   unknown:
@@ -107,7 +89,6 @@
     - datetime: '2020-01-01'
       source: Ember, Yearly electricity data
       value: 90.0
->>>>>>> aca7e2ef
 contributors:
   - corradio
   - postronium
