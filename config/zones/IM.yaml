country: IM
region: Europe
<<<<<<< HEAD
timezone: Europe/Isle_of_Man
=======
contributors:
  - VIKTORVAV99
  - AJDelusion
country: IM
fallbackZoneMixes:
  powerOriginRatios:
    - _source: https://www.manxutilities.im/media/2830/mu_annual-report_r9.pdf
      datetime: '2022-01-01'
      value:
        gas: 0.988
        hydro: 0.007
        oil: 0.005
>>>>>>> 70e9a283
<|MERGE_RESOLUTION|>--- conflicted
+++ resolved
@@ -1,8 +1,5 @@
-country: IM
+timezone: Europe/Isle_of_Man
 region: Europe
-<<<<<<< HEAD
-timezone: Europe/Isle_of_Man
-=======
 contributors:
   - VIKTORVAV99
   - AJDelusion
@@ -14,5 +11,4 @@
       value:
         gas: 0.988
         hydro: 0.007
-        oil: 0.005
->>>>>>> 70e9a283
+        oil: 0.005