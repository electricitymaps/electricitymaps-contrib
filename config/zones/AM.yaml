bounding_box:
  - - 43
    - 38.6
  - - 46.3
    - 41.6
capacity:
  biomass:
    - datetime: '2017-01-01'
      source: Ember, Yearly electricity data
      value: 0.0
  gas:
    - datetime: '2017-01-01'
      source: Ember, Yearly electricity data
      value: 1790.0
    - datetime: '2021-01-01'
      source: Ember, Yearly electricity data
      value: 2050.0
  hydro:
    - datetime: '2017-01-01'
      source: Ember, Yearly electricity data
      value: 1330.0
    - datetime: '2018-01-01'
      source: Ember, Yearly electricity data
      value: 1340.0
    - datetime: '2020-01-01'
      source: Ember, Yearly electricity data
      value: 1350.0
    - datetime: '2023-01-01'
      source: Ember, Yearly electricity data
      value: 1360.0
  nuclear:
    - datetime: '2017-01-01'
      source: Ember, Yearly electricity data
      value: 410.0
    - datetime: '2021-01-01'
      source: Ember, Yearly electricity data
      value: 450.0
  solar:
    - datetime: '2017-01-01'
      source: Ember, Yearly electricity data
      value: 0.0
    - datetime: '2018-01-01'
      source: Ember, Yearly electricity data
      value: 20.0
    - datetime: '2020-01-01'
      source: Ember, Yearly electricity data
      value: 50.0
    - datetime: '2021-01-01'
      source: Ember, Yearly electricity data
      value: 150.0
    - datetime: '2022-01-01'
      source: Ember, Yearly electricity data
      value: 240.0
    - datetime: '2023-01-01'
      source: Ember, Yearly electricity data
      value: 400.0
  wind:
    - datetime: '2017-01-01'
      source: Ember, Yearly electricity data
      value: 0.0
contributors:
  - tmslaine
  - systemcatch
  - alixunderplatz
  - nessie2013
country: AM
emissionFactors:
  direct:
    battery discharge:
      - datetime: '2019-01-01'
        source: Electricity Maps, 2019 average
        value: 165.83930160839466
      - datetime: '2020-01-01'
        source: Electricity Maps, 2020 average
        value: 171.59539678085844
    hydro discharge:
      - datetime: '2019-01-01'
        source: Electricity Maps, 2019 average
        value: 165.83930160839466
      - datetime: '2020-01-01'
        source: Electricity Maps, 2020 average
        value: 171.59539678085844
  lifecycle:
    battery discharge:
      - datetime: '2019-01-01'
        source: Electricity Maps, 2019 average
        value: 230.28
      - datetime: '2020-01-01'
        source: Electricity Maps, 2020 average
        value: 235.97
    hydro discharge:
      - datetime: '2019-01-01'
        source: Electricity Maps, 2019 average
        value: 230.28
      - datetime: '2020-01-01'
        source: Electricity Maps, 2020 average
        value: 235.97
fallbackZoneMixes:
  powerOriginRatios:
    - _source: Electricity Maps, 2019 average
      datetime: '2019-01-01'
      value:
        battery discharge: 0.0
        biomass: 0.0
        coal: 5.250073475843808e-07
        gas: 0.44864691967960246
        geothermal: 0.0
        hydro: 0.33631257179959806
        hydro discharge: 0.0
        nuclear: 0.21485408635458791
        oil: 4.647186809540268e-05
        solar: 1.3561075398858545e-07
        unknown: 8.440025868952448e-05
        wind: 5.4472902580729235e-05
    - _source: Electricity Maps, 2020 average
      datetime: '2020-01-01'
      value:
        battery discharge: 0.0
        biomass: 0.0
        coal: 0.0
        gas: 0.46389453736449615
        geothermal: 0.0
        hydro: 0.19046407822035902
        hydro discharge: 0.0
        nuclear: 0.3456206557298584
        oil: 1.8951088677709353e-05
        solar: 0.0
        unknown: 4.115911610833948e-07
<<<<<<< HEAD
        wind: 1.2884592868697575e-06
parsers: {}
=======
        wind: 1.300389465451885e-06
parsers:
  productionCapacity: EMBER.fetch_production_capacity
>>>>>>> aca7e2ef
region: Asia
timezone: Asia/Yerevan<|MERGE_RESOLUTION|>--- conflicted
+++ resolved
@@ -126,13 +126,8 @@
         oil: 1.8951088677709353e-05
         solar: 0.0
         unknown: 4.115911610833948e-07
-<<<<<<< HEAD
         wind: 1.2884592868697575e-06
-parsers: {}
-=======
-        wind: 1.300389465451885e-06
 parsers:
   productionCapacity: EMBER.fetch_production_capacity
->>>>>>> aca7e2ef
 region: Asia
 timezone: Asia/Yerevan