--- conflicted
+++ resolved
@@ -40,12 +40,9 @@
   - hectorespert
   - gopikrishna1793
   - unitrium
-<<<<<<< HEAD
-=======
 country: IN
 delays:
   production: 75
->>>>>>> fbcce3e2
 emissionFactors:
   direct:
     unknown:
@@ -66,9 +63,6 @@
 parsers:
   consumption: IN.fetch_consumption
   production: IN.fetch_production
-<<<<<<< HEAD
   productionCapacity: CEA.fetch_production_capacity
-=======
 region: Asia
->>>>>>> fbcce3e2
 timezone: Asia/Kolkata