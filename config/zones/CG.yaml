--- conflicted
+++ resolved
@@ -5,11 +5,7 @@
     - 4.2081244322773586
 capacity:
   biomass:
-<<<<<<< HEAD
-    - datetime: '2023-01-01'
-=======
     - datetime: '2017-01-01'
->>>>>>> a152b16b
       source: IRENA.org
       value: 12.2
   gas:
