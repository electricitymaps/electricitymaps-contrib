--- conflicted
+++ resolved
@@ -431,12 +431,7 @@
         wind: 0.03966033748337813
 parsers:
   consumption: EIA.fetch_consumption
-<<<<<<< HEAD
-  consumptionForecast: EIA.fetch_consumption_forecast
-  generationForecast: US_NY.fetch_generation_forecast
-=======
   consumptionForecast: US_NY.fetch_consumption_forecast
->>>>>>> 21c5e6c9
   production: US_NY.fetch_production
   productionCapacity: EIA.fetch_production_capacity
 region: Americas
