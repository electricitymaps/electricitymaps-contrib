{
  "emissionFactors": {
    "defaults": {
      "battery charge": {
        "_comment": "Emissions are counted at discharge",
        "source": "Tomorrow",
        "value": 0
      },
      "battery discharge": [
        {
          "_comment": "As a default fallback, we use the annual mean carbon intensity of all electricityMap zones",
          "datetime": "2015-01-01",
          "source": "2015 annual mean carbon intensity by electricityMap",
          "value": 363.85
        },
        {
          "_comment": "As a default fallback, we use the annual mean carbon intensity of all electricityMap zones",
          "datetime": "2016-01-01",
          "source": "2016 annual mean carbon intensity by electricityMap",
          "value": 354.12
        },
        {
          "_comment": "As a default fallback, we use the annual mean carbon intensity of all electricityMap zones",
          "datetime": "2017-01-01",
          "source": "2017 annual mean carbon intensity by electricityMap",
          "value": 370.7
        },
        {
          "_comment": "As a default fallback, we use the annual mean carbon intensity of all electricityMap zones",
          "datetime": "2018-01-01",
          "source": "2018 annual mean carbon intensity by electricityMap",
          "value": 407.34
        },
        {
          "_comment": "As a default fallback, we use the annual mean carbon intensity of all electricityMap zones",
          "datetime": "2019-01-01",
          "source": "2019 annual mean carbon intensity by electricityMap",
          "value": 391.46
        },
        {
          "_comment": "As a default fallback, we use the annual mean carbon intensity of all electricityMap zones",
          "datetime": "2020-01-01",
          "source": "2020 annual mean carbon intensity by electricityMap",
          "value": 375.63
        },
        {
          "_comment": "As a default fallback, we use the annual mean carbon intensity of all electricityMap zones",
          "datetime": "2021-01-01",
          "source": "2021 annual mean carbon intensity by electricityMap",
          "value": 391.33
        }
      ],
      "biomass": {
        "source": "IPCC 2014",
        "value": 230
      },
      "coal": {
        "source": "IPCC 2014",
        "value": 820
      },
      "gas": {
        "source": "IPCC 2014",
        "value": 490
      },
      "geothermal": {
        "source": "IPCC 2014",
        "value": 38
      },
      "hydro": {
        "source": "IPCC 2014",
        "value": 24
      },
      "hydro charge": {
        "_comment": "Emissions are counted at discharge",
        "source": "Tomorrow",
        "value": 0
      },
      "hydro discharge": [
        {
          "_comment": "As a default fallback, we use the annual mean carbon intensity of all electricityMap zones",
          "datetime": "2015-01-01",
          "source": "2015 annual mean carbon intensity by electricityMap",
          "value": 363.85
        },
        {
          "_comment": "As a default fallback, we use the annual mean carbon intensity of all electricityMap zones",
          "datetime": "2016-01-01",
          "source": "2016 annual mean carbon intensity by electricityMap",
          "value": 354.12
        },
        {
          "_comment": "As a default fallback, we use the annual mean carbon intensity of all electricityMap zones",
          "datetime": "2017-01-01",
          "source": "2017 annual mean carbon intensity by electricityMap",
          "value": 370.7
        },
        {
          "_comment": "As a default fallback, we use the annual mean carbon intensity of all electricityMap zones",
          "datetime": "2018-01-01",
          "source": "2018 annual mean carbon intensity by electricityMap",
          "value": 407.34
        },
        {
          "_comment": "As a default fallback, we use the annual mean carbon intensity of all electricityMap zones",
          "datetime": "2019-01-01",
          "source": "2019 annual mean carbon intensity by electricityMap",
          "value": 391.46
        },
        {
          "_comment": "As a default fallback, we use the annual mean carbon intensity of all electricityMap zones",
          "datetime": "2020-01-01",
          "source": "2020 annual mean carbon intensity by electricityMap",
          "value": 375.63
        },
        {
          "_comment": "As a default fallback, we use the annual mean carbon intensity of all electricityMap zones",
          "datetime": "2021-01-01",
          "source": "2021 annual mean carbon intensity by electricityMap",
          "value": 391.33
        }
      ],
      "nuclear": {
        "source": "IPCC 2014",
        "value": 12
      },
      "oil": {
        "_comment": "UK Parliamentary Office of Science and Technology (2006) 'Carbon footprint of electricity generation'",
        "source": "UK POST 2014",
        "value": 650
      },
      "solar": {
        "source": "IPCC 2014",
        "value": 45
      },
      "unknown": {
        "_comment": "assume conventional",
        "source": "assumes thermal (coal, gas, oil or biomass)",
        "value": 700
      },
      "wind": {
        "source": "IPCC 2014",
        "value": 11
      }
    },
    "zoneOverrides": {
      "AM": {
        "battery discharge": [
          {
            "datetime": "2019-01-01",
            "source": "electricityMap, 2019 average",
            "value": 229.95096146324215
          },
          {
            "datetime": "2020-01-01",
            "source": "electricityMap, 2020 average",
            "value": 232.63488227492812
          }
        ],
        "hydro discharge": [
          {
            "datetime": "2019-01-01",
            "source": "electricityMap, 2019 average",
            "value": 229.95096146324215
          },
          {
            "datetime": "2020-01-01",
            "source": "electricityMap, 2020 average",
            "value": 232.63488227492812
          }
        ]
      },
      "AR": {
        "battery discharge": [
          {
            "datetime": "2017-01-01",
            "source": "electricityMap, 2017 average",
            "value": 296.7019276828317
          },
          {
            "datetime": "2018-01-01",
            "source": "electricityMap, 2018 average",
            "value": 328.9604402719583
          },
          {
            "datetime": "2019-01-01",
            "source": "electricityMap, 2019 average",
            "value": 313.6609109671677
          },
          {
            "datetime": "2020-01-01",
            "source": "electricityMap, 2020 average",
            "value": 326.082673371716
          },
          {
            "datetime": "2021-01-01",
            "source": "electricityMap, 2021 average",
            "value": 351.4812654989271
          }
        ],
        "hydro discharge": [
          {
            "datetime": "2017-01-01",
            "source": "electricityMap, 2017 average",
            "value": 296.7019276828317
          },
          {
            "datetime": "2018-01-01",
            "source": "electricityMap, 2018 average",
            "value": 328.9604402719583
          },
          {
            "datetime": "2019-01-01",
            "source": "electricityMap, 2019 average",
            "value": 313.6609109671677
          },
          {
            "datetime": "2020-01-01",
            "source": "electricityMap, 2020 average",
            "value": 326.082673371716
          },
          {
            "datetime": "2021-01-01",
            "source": "electricityMap, 2021 average",
            "value": 351.4812654989271
          }
        ]
      },
      "AT": {
        "battery discharge": [
          {
            "datetime": "2015-01-01",
            "source": "electricityMap, 2015 average",
            "value": 288.12620882402365
          },
          {
            "datetime": "2016-01-01",
            "source": "electricityMap, 2016 average",
            "value": 232.6722615972488
          },
          {
            "datetime": "2017-01-01",
            "source": "electricityMap, 2017 average",
            "value": 230.6370642811047
          },
          {
            "datetime": "2018-01-01",
            "source": "electricityMap, 2018 average",
            "value": 207.39319796399946
          },
          {
            "datetime": "2019-01-01",
            "source": "electricityMap, 2019 average",
            "value": 178.73821337810355
          },
          {
            "datetime": "2020-01-01",
            "source": "electricityMap, 2020 average",
            "value": 148.83240298101353
          },
          {
            "datetime": "2021-01-01",
            "source": "electricityMap, 2021 average",
            "value": 189.15057551476448
          }
        ],
        "hydro discharge": [
          {
            "datetime": "2015-01-01",
            "source": "electricityMap, 2015 average",
            "value": 288.12620882402365
          },
          {
            "datetime": "2016-01-01",
            "source": "electricityMap, 2016 average",
            "value": 232.6722615972488
          },
          {
            "datetime": "2017-01-01",
            "source": "electricityMap, 2017 average",
            "value": 230.6370642811047
          },
          {
            "datetime": "2018-01-01",
            "source": "electricityMap, 2018 average",
            "value": 207.39319796399946
          },
          {
            "datetime": "2019-01-01",
            "source": "electricityMap, 2019 average",
            "value": 178.73821337810355
          },
          {
            "datetime": "2020-01-01",
            "source": "electricityMap, 2020 average",
            "value": 148.83240298101353
          },
          {
            "datetime": "2021-01-01",
            "source": "electricityMap, 2021 average",
            "value": 189.15057551476448
          }
        ]
      },
      "AUS-NSW": {
        "battery discharge": [
          {
            "datetime": "2017-01-01",
            "source": "electricityMap, 2017 average",
            "value": 758.8318186954854
          },
          {
            "datetime": "2018-01-01",
            "source": "electricityMap, 2018 average",
            "value": 733.6801398879126
          },
          {
            "datetime": "2019-01-01",
            "source": "electricityMap, 2019 average",
            "value": 708.1064989078518
          },
          {
            "datetime": "2020-01-01",
            "source": "electricityMap, 2020 average",
            "value": 666.553374608866
          },
          {
            "datetime": "2021-01-01",
            "source": "electricityMap, 2021 average",
            "value": 609.3962228587467
          }
        ],
        "hydro discharge": [
          {
            "datetime": "2017-01-01",
            "source": "electricityMap, 2017 average",
            "value": 758.8318186954854
          },
          {
            "datetime": "2018-01-01",
            "source": "electricityMap, 2018 average",
            "value": 733.6801398879126
          },
          {
            "datetime": "2019-01-01",
            "source": "electricityMap, 2019 average",
            "value": 708.1064989078518
          },
          {
            "datetime": "2020-01-01",
            "source": "electricityMap, 2020 average",
            "value": 666.553374608866
          },
          {
            "datetime": "2021-01-01",
            "source": "electricityMap, 2021 average",
            "value": 609.3962228587467
          }
        ]
      },
      "AUS-QLD": {
        "battery discharge": [
          {
            "datetime": "2018-01-01",
            "source": "electricityMap, 2018 average",
            "value": 747.4144833530246
          },
          {
            "datetime": "2019-01-01",
            "source": "electricityMap, 2019 average",
            "value": 692.4791353285262
          },
          {
            "datetime": "2020-01-01",
            "source": "electricityMap, 2020 average",
            "value": 642.165354893595
          },
          {
            "datetime": "2021-01-01",
            "source": "electricityMap, 2021 average",
            "value": 594.351048277953
          }
        ],
        "hydro discharge": [
          {
            "datetime": "2018-01-01",
            "source": "electricityMap, 2018 average",
            "value": 747.4144833530246
          },
          {
            "datetime": "2019-01-01",
            "source": "electricityMap, 2019 average",
            "value": 692.4791353285262
          },
          {
            "datetime": "2020-01-01",
            "source": "electricityMap, 2020 average",
            "value": 642.165354893595
          },
          {
            "datetime": "2021-01-01",
            "source": "electricityMap, 2021 average",
            "value": 594.351048277953
          }
        ]
      },
      "AUS-SA": {
        "battery discharge": [
          {
            "datetime": "2018-01-01",
            "source": "electricityMap, 2018 average",
            "value": 253.53582810121668
          },
          {
            "datetime": "2019-01-01",
            "source": "electricityMap, 2019 average",
            "value": 260.5952250146674
          },
          {
            "datetime": "2020-01-01",
            "source": "electricityMap, 2020 average",
            "value": 220.3388004376465
          },
          {
            "datetime": "2021-01-01",
            "source": "electricityMap, 2021 average",
            "value": 207.9024295488294
          }
        ],
        "hydro discharge": [
          {
            "datetime": "2018-01-01",
            "source": "electricityMap, 2018 average",
            "value": 253.53582810121668
          },
          {
            "datetime": "2019-01-01",
            "source": "electricityMap, 2019 average",
            "value": 260.5952250146674
          },
          {
            "datetime": "2020-01-01",
            "source": "electricityMap, 2020 average",
            "value": 220.3388004376465
          },
          {
            "datetime": "2021-01-01",
            "source": "electricityMap, 2021 average",
            "value": 207.9024295488294
          }
        ]
      },
      "AUS-TAS": {
        "battery discharge": [
          {
            "datetime": "2021-01-01",
            "source": "electricityMap, 2021 average",
            "value": 84.23828188431422
          }
        ],
        "hydro discharge": [
          {
            "datetime": "2021-01-01",
            "source": "electricityMap, 2021 average",
            "value": 84.23828188431422
          }
        ]
      },
      "AUS-TAS-FI": {
        "battery discharge": [
          {
            "datetime": "2021-01-01",
            "source": "electricityMap, 2021 average",
            "value": 222.50079898541537
          }
        ],
        "hydro discharge": [
          {
            "datetime": "2021-01-01",
            "source": "electricityMap, 2021 average",
            "value": 222.50079898541537
          }
        ]
      },
      "AUS-TAS-KI": {
        "battery discharge": [
          {
            "datetime": "2020-01-01",
            "source": "electricityMap, 2020 average",
            "value": 129.2078483636902
          },
          {
            "datetime": "2021-01-01",
            "source": "electricityMap, 2021 average",
            "value": 235.12523241167625
          }
        ],
        "hydro discharge": [
          {
            "datetime": "2020-01-01",
            "source": "electricityMap, 2020 average",
            "value": 129.2078483636902
          },
          {
            "datetime": "2021-01-01",
            "source": "electricityMap, 2021 average",
            "value": 235.12523241167625
          }
        ]
      },
      "AUS-VIC": {
        "battery discharge": [
          {
            "datetime": "2017-01-01",
            "source": "electricityMap, 2017 average",
            "value": 676.9547027524366
          },
          {
            "datetime": "2018-01-01",
            "source": "electricityMap, 2018 average",
            "value": 639.0457659276829
          },
          {
            "datetime": "2019-01-01",
            "source": "electricityMap, 2019 average",
            "value": 643.03333421586
          },
          {
            "datetime": "2020-01-01",
            "source": "electricityMap, 2020 average",
            "value": 628.2311520676168
          },
          {
            "datetime": "2021-01-01",
            "source": "electricityMap, 2021 average",
            "value": 548.2613585411572
          }
        ],
        "hydro discharge": [
          {
            "datetime": "2017-01-01",
            "source": "electricityMap, 2017 average",
            "value": 676.9547027524366
          },
          {
            "datetime": "2018-01-01",
            "source": "electricityMap, 2018 average",
            "value": 639.0457659276829
          },
          {
            "datetime": "2019-01-01",
            "source": "electricityMap, 2019 average",
            "value": 643.03333421586
          },
          {
            "datetime": "2020-01-01",
            "source": "electricityMap, 2020 average",
            "value": 628.2311520676168
          },
          {
            "datetime": "2021-01-01",
            "source": "electricityMap, 2021 average",
            "value": 548.2613585411572
          }
        ]
      },
      "AUS-WA": {
        "battery discharge": [
          {
            "datetime": "2017-01-01",
            "source": "electricityMap, 2017 average",
            "value": 577.7569708030602
          },
          {
            "datetime": "2018-01-01",
            "source": "electricityMap, 2018 average",
            "value": 559.8796744414251
          },
          {
            "datetime": "2019-01-01",
            "source": "electricityMap, 2019 average",
            "value": 522.5583780053713
          },
          {
            "datetime": "2020-01-01",
            "source": "electricityMap, 2020 average",
            "value": 487.78051799924623
          },
          {
            "datetime": "2021-01-01",
            "source": "electricityMap, 2021 average",
            "value": 464.8509325422624
          }
        ],
        "hydro discharge": [
          {
            "datetime": "2017-01-01",
            "source": "electricityMap, 2017 average",
            "value": 577.7569708030602
          },
          {
            "datetime": "2018-01-01",
            "source": "electricityMap, 2018 average",
            "value": 559.8796744414251
          },
          {
            "datetime": "2019-01-01",
            "source": "electricityMap, 2019 average",
            "value": 522.5583780053713
          },
          {
            "datetime": "2020-01-01",
            "source": "electricityMap, 2020 average",
            "value": 487.78051799924623
          },
          {
            "datetime": "2021-01-01",
            "source": "electricityMap, 2021 average",
            "value": 464.8509325422624
          }
        ]
      },
      "AUS-WA-RI": {
        "battery discharge": [
          {
            "datetime": "2021-01-01",
            "source": "electricityMap, 2021 average",
            "value": 475.1604205448953
          }
        ],
        "hydro discharge": [
          {
            "datetime": "2021-01-01",
            "source": "electricityMap, 2021 average",
            "value": 475.1604205448953
          }
        ]
      },
      "AW": {
        "battery discharge": [
          {
            "datetime": "2018-01-01",
            "source": "electricityMap, 2018 average",
            "value": 542.2651508954125
          },
          {
            "datetime": "2019-01-01",
            "source": "electricityMap, 2019 average",
            "value": 525.1055410544062
          },
          {
            "datetime": "2020-01-01",
            "source": "electricityMap, 2020 average",
            "value": 551.8304451520281
          },
          {
            "datetime": "2021-01-01",
            "source": "electricityMap, 2021 average",
            "value": 542.2158586094773
          }
        ],
        "hydro discharge": [
          {
            "datetime": "2018-01-01",
            "source": "electricityMap, 2018 average",
            "value": 542.2651508954125
          },
          {
            "datetime": "2019-01-01",
            "source": "electricityMap, 2019 average",
            "value": 525.1055410544062
          },
          {
            "datetime": "2020-01-01",
            "source": "electricityMap, 2020 average",
            "value": 551.8304451520281
          },
          {
            "datetime": "2021-01-01",
            "source": "electricityMap, 2021 average",
            "value": 542.2158586094773
          }
        ]
      },
      "AX": {
        "battery discharge": [
          {
            "datetime": "2018-01-01",
            "source": "electricityMap, 2018 average",
            "value": 56.76265713395165
          },
          {
            "datetime": "2019-01-01",
            "source": "electricityMap, 2019 average",
            "value": 48.04149164002084
          },
          {
            "datetime": "2020-01-01",
            "source": "electricityMap, 2020 average",
            "value": 38.3691888472124
          },
          {
            "datetime": "2021-01-01",
            "source": "electricityMap, 2021 average",
            "value": 46.21198045970327
          }
        ],
        "hydro discharge": [
          {
            "datetime": "2018-01-01",
            "source": "electricityMap, 2018 average",
            "value": 56.76265713395165
          },
          {
            "datetime": "2019-01-01",
            "source": "electricityMap, 2019 average",
            "value": 48.04149164002084
          },
          {
            "datetime": "2020-01-01",
            "source": "electricityMap, 2020 average",
            "value": 38.3691888472124
          },
          {
            "datetime": "2021-01-01",
            "source": "electricityMap, 2021 average",
            "value": 46.21198045970327
          }
        ]
      },
      "BA": {
        "battery discharge": [
          {
            "datetime": "2017-01-01",
            "source": "electricityMap, 2017 average",
            "value": 705.2587551543896
          },
          {
            "datetime": "2018-01-01",
            "source": "electricityMap, 2018 average",
            "value": 607.5470980076204
          },
          {
            "datetime": "2019-01-01",
            "source": "electricityMap, 2019 average",
            "value": 524.996394381566
          },
          {
            "datetime": "2020-01-01",
            "source": "electricityMap, 2020 average",
            "value": 546.3678889327442
          },
          {
            "datetime": "2021-01-01",
            "source": "electricityMap, 2021 average",
            "value": 526.7426856183114
          }
        ],
        "hydro discharge": [
          {
            "datetime": "2017-01-01",
            "source": "electricityMap, 2017 average",
            "value": 705.2587551543896
          },
          {
            "datetime": "2018-01-01",
            "source": "electricityMap, 2018 average",
            "value": 607.5470980076204
          },
          {
            "datetime": "2019-01-01",
            "source": "electricityMap, 2019 average",
            "value": 524.996394381566
          },
          {
            "datetime": "2020-01-01",
            "source": "electricityMap, 2020 average",
            "value": 546.3678889327442
          },
          {
            "datetime": "2021-01-01",
            "source": "electricityMap, 2021 average",
            "value": 526.7426856183114
          }
        ]
      },
      "BE": {
        "battery discharge": [
          {
            "datetime": "2015-01-01",
            "source": "electricityMap, 2015 average",
            "value": 239.43653648975732
          },
          {
            "datetime": "2016-01-01",
            "source": "electricityMap, 2016 average",
            "value": 201.3363856553149
          },
          {
            "datetime": "2017-01-01",
            "source": "electricityMap, 2017 average",
            "value": 203.0763963390354
          },
          {
            "datetime": "2018-01-01",
            "source": "electricityMap, 2018 average",
            "value": 217.3263847864782
          },
          {
            "datetime": "2019-01-01",
            "source": "electricityMap, 2019 average",
            "value": 187.90798929635426
          },
          {
            "datetime": "2020-01-01",
            "source": "electricityMap, 2020 average",
            "value": 196.71248290615785
          },
          {
            "datetime": "2021-01-01",
            "source": "electricityMap, 2021 average",
            "value": 144.37175543929882
          }
        ],
        "hydro discharge": [
          {
            "datetime": "2015-01-01",
            "source": "electricityMap, 2015 average",
            "value": 239.43653648975732
          },
          {
            "datetime": "2016-01-01",
            "source": "electricityMap, 2016 average",
            "value": 201.3363856553149
          },
          {
            "datetime": "2017-01-01",
            "source": "electricityMap, 2017 average",
            "value": 203.0763963390354
          },
          {
            "datetime": "2018-01-01",
            "source": "electricityMap, 2018 average",
            "value": 217.3263847864782
          },
          {
            "datetime": "2019-01-01",
            "source": "electricityMap, 2019 average",
            "value": 187.90798929635426
          },
          {
            "datetime": "2020-01-01",
            "source": "electricityMap, 2020 average",
            "value": 196.71248290615785
          },
          {
            "datetime": "2021-01-01",
            "source": "electricityMap, 2021 average",
            "value": 144.37175543929882
          }
        ]
      },
      "BG": {
        "battery discharge": [
          {
            "datetime": "2015-01-01",
            "source": "electricityMap, 2015 average",
            "value": 421.4301986106909
          },
          {
            "datetime": "2016-01-01",
            "source": "electricityMap, 2016 average",
            "value": 408.27200079991854
          },
          {
            "datetime": "2017-01-01",
            "source": "electricityMap, 2017 average",
            "value": 424.6174205840783
          },
          {
            "datetime": "2018-01-01",
            "source": "electricityMap, 2018 average",
            "value": 372.9086863830757
          },
          {
            "datetime": "2019-01-01",
            "source": "electricityMap, 2019 average",
            "value": 371.538786092063
          },
          {
            "datetime": "2020-01-01",
            "source": "electricityMap, 2020 average",
            "value": 334.7577441740382
          },
          {
            "datetime": "2021-01-01",
            "source": "electricityMap, 2021 average",
            "value": 367.18809881852076
          }
        ],
        "hydro discharge": [
          {
            "datetime": "2015-01-01",
            "source": "electricityMap, 2015 average",
            "value": 421.4301986106909
          },
          {
            "datetime": "2016-01-01",
            "source": "electricityMap, 2016 average",
            "value": 408.27200079991854
          },
          {
            "datetime": "2017-01-01",
            "source": "electricityMap, 2017 average",
            "value": 424.6174205840783
          },
          {
            "datetime": "2018-01-01",
            "source": "electricityMap, 2018 average",
            "value": 372.9086863830757
          },
          {
            "datetime": "2019-01-01",
            "source": "electricityMap, 2019 average",
            "value": 371.538786092063
          },
          {
            "datetime": "2020-01-01",
            "source": "electricityMap, 2020 average",
            "value": 334.7577441740382
          },
          {
            "datetime": "2021-01-01",
            "source": "electricityMap, 2021 average",
            "value": 367.18809881852076
          }
        ]
      },
      "BO": {
        "battery discharge": [
          {
            "datetime": "2017-01-01",
            "source": "electricityMap, 2017 average",
            "value": 382.7459286200955
          },
          {
            "datetime": "2018-01-01",
            "source": "electricityMap, 2018 average",
            "value": 346.3121890140969
          },
          {
            "datetime": "2019-01-01",
            "source": "electricityMap, 2019 average",
            "value": 314.947960669568
          },
          {
            "datetime": "2020-01-01",
            "source": "electricityMap, 2020 average",
            "value": 324.4623883482573
          },
          {
            "datetime": "2021-01-01",
            "source": "electricityMap, 2021 average",
            "value": 318.5106507265494
          }
        ],
        "hydro discharge": [
          {
            "datetime": "2017-01-01",
            "source": "electricityMap, 2017 average",
            "value": 382.7459286200955
          },
          {
            "datetime": "2018-01-01",
            "source": "electricityMap, 2018 average",
            "value": 346.3121890140969
          },
          {
            "datetime": "2019-01-01",
            "source": "electricityMap, 2019 average",
            "value": 314.947960669568
          },
          {
            "datetime": "2020-01-01",
            "source": "electricityMap, 2020 average",
            "value": 324.4623883482573
          },
          {
            "datetime": "2021-01-01",
            "source": "electricityMap, 2021 average",
            "value": 318.5106507265494
          }
        ],
        "unknown": {
          "_url": "https://www.iea.org/fuels-and-technologies/electricity",
          "source": "IEA 2020; assumes 1.3% oil, 96.0% gas, 2.6% biomass",
          "value": 485
        }
      },
      "BR-CS": {
        "battery discharge": [
          {
            "datetime": "2017-01-01",
            "source": "electricityMap, 2017 average",
            "value": 142.25708047876404
          },
          {
            "datetime": "2018-01-01",
            "source": "electricityMap, 2018 average",
            "value": 151.7935814379835
          },
          {
            "datetime": "2019-01-01",
            "source": "electricityMap, 2019 average",
            "value": 107.27335417258082
          },
          {
            "datetime": "2020-01-01",
            "source": "electricityMap, 2020 average",
            "value": 123.96340992851111
          },
          {
            "datetime": "2021-01-01",
            "source": "electricityMap, 2021 average",
            "value": 170.1571717502062
          }
        ],
        "hydro discharge": [
          {
            "datetime": "2017-01-01",
            "source": "electricityMap, 2017 average",
            "value": 142.25708047876404
          },
          {
            "datetime": "2018-01-01",
            "source": "electricityMap, 2018 average",
            "value": 151.7935814379835
          },
          {
            "datetime": "2019-01-01",
            "source": "electricityMap, 2019 average",
            "value": 107.27335417258082
          },
          {
            "datetime": "2020-01-01",
            "source": "electricityMap, 2020 average",
            "value": 123.96340992851111
          },
          {
            "datetime": "2021-01-01",
            "source": "electricityMap, 2021 average",
            "value": 170.1571717502062
          }
        ]
      },
      "BR-N": {
        "battery discharge": [
          {
            "datetime": "2017-01-01",
            "source": "electricityMap, 2017 average",
            "value": 308.3781074727752
          },
          {
            "datetime": "2018-01-01",
            "source": "electricityMap, 2018 average",
            "value": 147.19574068945568
          },
          {
            "datetime": "2019-01-01",
            "source": "electricityMap, 2019 average",
            "value": 170.014165391742
          },
          {
            "datetime": "2020-01-01",
            "source": "electricityMap, 2020 average",
            "value": 148.6337016589991
          },
          {
            "datetime": "2021-01-01",
            "source": "electricityMap, 2021 average",
            "value": 183.98244360944113
          }
        ],
        "hydro discharge": [
          {
            "datetime": "2017-01-01",
            "source": "electricityMap, 2017 average",
            "value": 308.3781074727752
          },
          {
            "datetime": "2018-01-01",
            "source": "electricityMap, 2018 average",
            "value": 147.19574068945568
          },
          {
            "datetime": "2019-01-01",
            "source": "electricityMap, 2019 average",
            "value": 170.014165391742
          },
          {
            "datetime": "2020-01-01",
            "source": "electricityMap, 2020 average",
            "value": 148.6337016589991
          },
          {
            "datetime": "2021-01-01",
            "source": "electricityMap, 2021 average",
            "value": 183.98244360944113
          }
        ]
      },
      "BR-NE": {
        "battery discharge": [
          {
            "datetime": "2017-01-01",
            "source": "electricityMap, 2017 average",
            "value": 240.5406536686271
          },
          {
            "datetime": "2018-01-01",
            "source": "electricityMap, 2018 average",
            "value": 174.2540047946478
          },
          {
            "datetime": "2019-01-01",
            "source": "electricityMap, 2019 average",
            "value": 146.70374639811857
          },
          {
            "datetime": "2020-01-01",
            "source": "electricityMap, 2020 average",
            "value": 107.07137017198703
          },
          {
            "datetime": "2021-01-01",
            "source": "electricityMap, 2021 average",
            "value": 155.87108015273398
          }
        ],
        "hydro discharge": [
          {
            "datetime": "2017-01-01",
            "source": "electricityMap, 2017 average",
            "value": 240.5406536686271
          },
          {
            "datetime": "2018-01-01",
            "source": "electricityMap, 2018 average",
            "value": 174.2540047946478
          },
          {
            "datetime": "2019-01-01",
            "source": "electricityMap, 2019 average",
            "value": 146.70374639811857
          },
          {
            "datetime": "2020-01-01",
            "source": "electricityMap, 2020 average",
            "value": 107.07137017198703
          },
          {
            "datetime": "2021-01-01",
            "source": "electricityMap, 2021 average",
            "value": 155.87108015273398
          }
        ]
      },
      "BR-S": {
        "battery discharge": [
          {
            "datetime": "2017-01-01",
            "source": "electricityMap, 2017 average",
            "value": 117.90835219693192
          },
          {
            "datetime": "2018-01-01",
            "source": "electricityMap, 2018 average",
            "value": 193.97542175897127
          },
          {
            "datetime": "2019-01-01",
            "source": "electricityMap, 2019 average",
            "value": 107.62497192111982
          },
          {
            "datetime": "2020-01-01",
            "source": "electricityMap, 2020 average",
            "value": 269.6073136050976
          },
          {
            "datetime": "2021-01-01",
            "source": "electricityMap, 2021 average",
            "value": 169.04172157389797
          }
        ],
        "hydro discharge": [
          {
            "datetime": "2017-01-01",
            "source": "electricityMap, 2017 average",
            "value": 117.90835219693192
          },
          {
            "datetime": "2018-01-01",
            "source": "electricityMap, 2018 average",
            "value": 193.97542175897127
          },
          {
            "datetime": "2019-01-01",
            "source": "electricityMap, 2019 average",
            "value": 107.62497192111982
          },
          {
            "datetime": "2020-01-01",
            "source": "electricityMap, 2020 average",
            "value": 269.6073136050976
          },
          {
            "datetime": "2021-01-01",
            "source": "electricityMap, 2021 average",
            "value": 169.04172157389797
          }
        ]
      },
      "CA-AB": {
        "battery discharge": [
          {
            "datetime": "2017-01-01",
            "source": "electricityMap, 2017 average",
            "value": 597.1657157481017
          },
          {
            "datetime": "2018-01-01",
            "source": "electricityMap, 2018 average",
            "value": 562.6324950347308
          },
          {
            "datetime": "2019-01-01",
            "source": "electricityMap, 2019 average",
            "value": 571.1259991527602
          },
          {
            "datetime": "2020-01-01",
            "source": "electricityMap, 2020 average",
            "value": 524.1881753685262
          },
          {
            "datetime": "2021-01-01",
            "source": "electricityMap, 2021 average",
            "value": 480.9062885348112
          }
        ],
        "hydro discharge": [
          {
            "datetime": "2017-01-01",
            "source": "electricityMap, 2017 average",
            "value": 597.1657157481017
          },
          {
            "datetime": "2018-01-01",
            "source": "electricityMap, 2018 average",
            "value": 562.6324950347308
          },
          {
            "datetime": "2019-01-01",
            "source": "electricityMap, 2019 average",
            "value": 571.1259991527602
          },
          {
            "datetime": "2020-01-01",
            "source": "electricityMap, 2020 average",
            "value": 524.1881753685262
          },
          {
            "datetime": "2021-01-01",
            "source": "electricityMap, 2021 average",
            "value": 480.9062885348112
          }
        ],
        "unknown": {
          "source": "Battle River dual fuel power plant: 50% coal and 50% natural gas",
          "value": 655
        }
      },
      "CA-NS": {
        "battery discharge": {
          "source": "electricityMap, 2018 average",
          "value": 528.612157269158
        },
        "hydro discharge": {
          "source": "electricityMap, 2018 average",
          "value": 528.612157269158
        }
      },
      "CA-ON": {
        "battery discharge": [
          {
            "datetime": "2018-01-01",
            "source": "electricityMap, 2018 average",
            "value": 48.82315077808252
          },
          {
            "datetime": "2019-01-01",
            "source": "electricityMap, 2019 average",
            "value": 47.91159429214885
          },
          {
            "datetime": "2020-01-01",
            "source": "electricityMap, 2020 average",
            "value": 49.07100862915043
          },
          {
            "datetime": "2021-01-01",
            "source": "electricityMap, 2021 average",
            "value": 58.02556290634326
          }
        ],
        "hydro discharge": [
          {
            "datetime": "2018-01-01",
            "source": "electricityMap, 2018 average",
            "value": 48.82315077808252
          },
          {
            "datetime": "2019-01-01",
            "source": "electricityMap, 2019 average",
            "value": 47.91159429214885
          },
          {
            "datetime": "2020-01-01",
            "source": "electricityMap, 2020 average",
            "value": 49.07100862915043
          },
          {
            "datetime": "2021-01-01",
            "source": "electricityMap, 2021 average",
            "value": 58.02556290634326
          }
        ]
      },
      "CA-PE": {
        "battery discharge": [
          {
            "datetime": "2017-01-01",
            "source": "electricityMap, 2017 average",
            "value": 119.75926143496501
          },
          {
            "datetime": "2018-01-01",
            "source": "electricityMap, 2018 average",
            "value": 135.2972859401559
          },
          {
            "datetime": "2019-01-01",
            "source": "electricityMap, 2019 average",
            "value": 137.64792303922266
          },
          {
            "datetime": "2020-01-01",
            "source": "electricityMap, 2020 average",
            "value": 135.94815788143666
          },
          {
            "datetime": "2021-01-01",
            "source": "electricityMap, 2021 average",
            "value": 144.3121912959054
          }
        ],
        "hydro discharge": [
          {
            "datetime": "2017-01-01",
            "source": "electricityMap, 2017 average",
            "value": 119.75926143496501
          },
          {
            "datetime": "2018-01-01",
            "source": "electricityMap, 2018 average",
            "value": 135.2972859401559
          },
          {
            "datetime": "2019-01-01",
            "source": "electricityMap, 2019 average",
            "value": 137.64792303922266
          },
          {
            "datetime": "2020-01-01",
            "source": "electricityMap, 2020 average",
            "value": 135.94815788143666
          },
          {
            "datetime": "2021-01-01",
            "source": "electricityMap, 2021 average",
            "value": 144.3121912959054
          }
        ]
      },
      "CA-QC": {
        "battery discharge": [
          {
            "datetime": "2021-01-01",
            "source": "electricityMap, 2021 average",
            "value": 28.45400390403145
          }
        ],
        "hydro discharge": [
          {
            "datetime": "2021-01-01",
            "source": "electricityMap, 2021 average",
            "value": 28.45400390403145
          }
        ]
      },
      "CA-YT": {
        "battery discharge": [
          {
            "datetime": "2017-01-01",
            "source": "electricityMap, 2017 average",
            "value": 45.98924774605369
          },
          {
            "datetime": "2018-01-01",
            "source": "electricityMap, 2018 average",
            "value": 80.1334251379843
          },
          {
            "datetime": "2019-01-01",
            "source": "electricityMap, 2019 average",
            "value": 127.92589593577578
          },
          {
            "datetime": "2020-01-01",
            "source": "electricityMap, 2020 average",
            "value": 106.74640307595777
          },
          {
            "datetime": "2021-01-01",
            "source": "electricityMap, 2021 average",
            "value": 71.69917597538533
          }
        ],
        "hydro discharge": [
          {
            "datetime": "2017-01-01",
            "source": "electricityMap, 2017 average",
            "value": 45.98924774605369
          },
          {
            "datetime": "2018-01-01",
            "source": "electricityMap, 2018 average",
            "value": 80.1334251379843
          },
          {
            "datetime": "2019-01-01",
            "source": "electricityMap, 2019 average",
            "value": 127.92589593577578
          },
          {
            "datetime": "2020-01-01",
            "source": "electricityMap, 2020 average",
            "value": 106.74640307595777
          },
          {
            "datetime": "2021-01-01",
            "source": "electricityMap, 2021 average",
            "value": 71.69917597538533
          }
        ]
      },
      "CH": {
        "battery discharge": [
          {
            "datetime": "2015-01-01",
            "source": "electricityMap, 2015 average",
            "value": 179.81225224250812
          },
          {
            "datetime": "2016-01-01",
            "source": "electricityMap, 2016 average",
            "value": 168.40307075469084
          },
          {
            "datetime": "2017-01-01",
            "source": "electricityMap, 2017 average",
            "value": 163.50149607372805
          },
          {
            "datetime": "2018-01-01",
            "source": "electricityMap, 2018 average",
            "value": 127.2444624165264
          },
          {
            "datetime": "2019-01-01",
            "source": "electricityMap, 2019 average",
            "value": 97.31864714988654
          },
          {
            "datetime": "2020-01-01",
            "source": "electricityMap, 2020 average",
            "value": 88.3668100756139
          },
          {
            "datetime": "2021-01-01",
            "source": "electricityMap, 2021 average",
            "value": 112.7541265105423
          }
        ],
        "hydro discharge": [
          {
            "datetime": "2015-01-01",
            "source": "electricityMap, 2015 average",
            "value": 179.81225224250812
          },
          {
            "datetime": "2016-01-01",
            "source": "electricityMap, 2016 average",
            "value": 168.40307075469084
          },
          {
            "datetime": "2017-01-01",
            "source": "electricityMap, 2017 average",
            "value": 163.50149607372805
          },
          {
            "datetime": "2018-01-01",
            "source": "electricityMap, 2018 average",
            "value": 127.2444624165264
          },
          {
            "datetime": "2019-01-01",
            "source": "electricityMap, 2019 average",
            "value": 97.31864714988654
          },
          {
            "datetime": "2020-01-01",
            "source": "electricityMap, 2020 average",
            "value": 88.3668100756139
          },
          {
            "datetime": "2021-01-01",
            "source": "electricityMap, 2021 average",
            "value": 112.7541265105423
          }
        ],
        "unknown": {
          "_comment": "Source ENTSOE and Swiss government: https://github.com/tmrowco/electricitymap-contrib/pull/2898",
          "source": "assumes 64% hydro, 13% hydro storage, 12% unknown thermal, 7% solar, 3% unknown renewable",
          "value": 131
        }
      },
      "CL-SEN": {
        "battery discharge": [
          {
            "datetime": "2020-01-01",
            "source": "electricityMap, 2020 average",
            "value": 285.95943235915144
          },
          {
            "datetime": "2021-01-01",
            "source": "electricityMap, 2021 average",
            "value": 302.79139997784625
          }
        ],
        "hydro discharge": [
          {
            "datetime": "2020-01-01",
            "source": "electricityMap, 2020 average",
            "value": 285.95943235915144
          },
          {
            "datetime": "2021-01-01",
            "source": "electricityMap, 2021 average",
            "value": 302.79139997784625
          }
        ],
        "unknown": {
          "source": "2020 average based on breakdown from https://www.coordinador.cl/reportes-y-estadisticas/",
          "value": 491.8
        }
      },
      "CL-SIC": {
        "battery discharge": [
          {
            "datetime": "2015-01-01",
            "source": "electricityMap, 2015 average",
            "value": 339.9465092111664
          },
          {
            "datetime": "2016-01-01",
            "source": "electricityMap, 2016 average",
            "value": 389.8433543599279
          },
          {
            "datetime": "2017-01-01",
            "source": "electricityMap, 2017 average",
            "value": 422.4106262436273
          },
          {
            "datetime": "2018-01-01",
            "source": "electricityMap, 2018 average",
            "value": 336.1569613401639
          }
        ],
        "hydro discharge": [
          {
            "datetime": "2015-01-01",
            "source": "electricityMap, 2015 average",
            "value": 339.9465092111664
          },
          {
            "datetime": "2016-01-01",
            "source": "electricityMap, 2016 average",
            "value": 389.8433543599279
          },
          {
            "datetime": "2017-01-01",
            "source": "electricityMap, 2017 average",
            "value": 422.4106262436273
          },
          {
            "datetime": "2018-01-01",
            "source": "electricityMap, 2018 average",
            "value": 336.1569613401639
          }
        ]
      },
      "CL-SING": {
        "battery discharge": [
          {
            "datetime": "2018-01-01",
            "source": "electricityMap, 2018 average",
            "value": 212.0505862588159
          }
        ],
        "hydro discharge": [
          {
            "datetime": "2018-01-01",
            "source": "electricityMap, 2018 average",
            "value": 212.0505862588159
          }
        ]
      },
      "CR": {
        "battery discharge": [
          {
            "datetime": "2017-01-01",
            "source": "electricityMap, 2017 average",
            "value": 52.455841638785564
          },
          {
            "datetime": "2018-01-01",
            "source": "electricityMap, 2018 average",
            "value": 53.988152212962945
          },
          {
            "datetime": "2019-01-01",
            "source": "electricityMap, 2019 average",
            "value": 65.6294732554225
          },
          {
            "datetime": "2020-01-01",
            "source": "electricityMap, 2020 average",
            "value": 51.88331336833531
          },
          {
            "datetime": "2021-01-01",
            "source": "electricityMap, 2021 average",
            "value": 40.68512458095076
          }
        ],
        "hydro discharge": [
          {
            "datetime": "2017-01-01",
            "source": "electricityMap, 2017 average",
            "value": 52.455841638785564
          },
          {
            "datetime": "2018-01-01",
            "source": "electricityMap, 2018 average",
            "value": 53.988152212962945
          },
          {
            "datetime": "2019-01-01",
            "source": "electricityMap, 2019 average",
            "value": 65.6294732554225
          },
          {
            "datetime": "2020-01-01",
            "source": "electricityMap, 2020 average",
            "value": 51.88331336833531
          },
          {
            "datetime": "2021-01-01",
            "source": "electricityMap, 2021 average",
            "value": 40.68512458095076
          }
        ],
        "unknown": {
          "_comment": "Source https://www.grupoice.com/wps/wcm/connect/579dfc1f-5156-41e0-807d-d6808f65d718/Fasciculo_Electricidad_2020_ingl%C3%A9s_compressed.pdf?MOD=AJPERES&CVID=m.pGzcp",
          "source": "assumes 58% thermal (coal, gas, or oil), 42% solar and biomass",
          "value": 463.75
        }
      },
      "CY": {
        "battery discharge": [
          {
            "datetime": "2017-01-01",
            "source": "electricityMap, 2017 average",
            "value": 604.493215202587
          },
          {
            "datetime": "2018-01-01",
            "source": "electricityMap, 2018 average",
            "value": 597.1206893968299
          },
          {
            "datetime": "2019-01-01",
            "source": "electricityMap, 2019 average",
            "value": 589.7930265830532
          },
          {
            "datetime": "2020-01-01",
            "source": "electricityMap, 2020 average",
            "value": 581.2160045069614
          },
          {
            "datetime": "2021-01-01",
            "source": "electricityMap, 2021 average",
            "value": 562.0549713749683
          }
        ],
        "hydro discharge": [
          {
            "datetime": "2017-01-01",
            "source": "electricityMap, 2017 average",
            "value": 604.493215202587
          },
          {
            "datetime": "2018-01-01",
            "source": "electricityMap, 2018 average",
            "value": 597.1206893968299
          },
          {
            "datetime": "2019-01-01",
            "source": "electricityMap, 2019 average",
            "value": 589.7930265830532
          },
          {
            "datetime": "2020-01-01",
            "source": "electricityMap, 2020 average",
            "value": 581.2160045069614
          },
          {
            "datetime": "2021-01-01",
            "source": "electricityMap, 2021 average",
            "value": 562.0549713749683
          }
        ]
      },
      "CZ": {
        "battery discharge": [
          {
            "datetime": "2015-01-01",
            "source": "electricityMap, 2015 average",
            "value": 485.5878773616391
          },
          {
            "datetime": "2016-01-01",
            "source": "electricityMap, 2016 average",
            "value": 503.1254154469354
          },
          {
            "datetime": "2017-01-01",
            "source": "electricityMap, 2017 average",
            "value": 468.2994667393126
          },
          {
            "datetime": "2018-01-01",
            "source": "electricityMap, 2018 average",
            "value": 452.320534891478
          },
          {
            "datetime": "2019-01-01",
            "source": "electricityMap, 2019 average",
            "value": 426.3304109364909
          },
          {
            "datetime": "2020-01-01",
            "source": "electricityMap, 2020 average",
            "value": 385.38654291664125
          },
          {
            "datetime": "2021-01-01",
            "source": "electricityMap, 2021 average",
            "value": 416.6741135542998
          }
        ],
        "hydro discharge": [
          {
            "datetime": "2015-01-01",
            "source": "electricityMap, 2015 average",
            "value": 485.5878773616391
          },
          {
            "datetime": "2016-01-01",
            "source": "electricityMap, 2016 average",
            "value": 503.1254154469354
          },
          {
            "datetime": "2017-01-01",
            "source": "electricityMap, 2017 average",
            "value": 468.2994667393126
          },
          {
            "datetime": "2018-01-01",
            "source": "electricityMap, 2018 average",
            "value": 452.320534891478
          },
          {
            "datetime": "2019-01-01",
            "source": "electricityMap, 2019 average",
            "value": 426.3304109364909
          },
          {
            "datetime": "2020-01-01",
            "source": "electricityMap, 2020 average",
            "value": 385.38654291664125
          },
          {
            "datetime": "2021-01-01",
            "source": "electricityMap, 2021 average",
            "value": 416.6741135542998
          }
        ]
      },
      "DE": {
        "battery discharge": [
          {
            "datetime": "2015-01-01",
            "source": "electricityMap, 2015 average",
            "value": 410.5800939989696
          },
          {
            "datetime": "2016-01-01",
            "source": "electricityMap, 2016 average",
            "value": 401.5691676277382
          },
          {
            "datetime": "2017-01-01",
            "source": "electricityMap, 2017 average",
            "value": 379.7384564776415
          },
          {
            "datetime": "2018-01-01",
            "source": "electricityMap, 2018 average",
            "value": 348.023973313476
          },
          {
            "datetime": "2019-01-01",
            "source": "electricityMap, 2019 average",
            "value": 290.7125216939028
          },
          {
            "datetime": "2020-01-01",
            "source": "electricityMap, 2020 average",
            "value": 257.53384718905056
          },
          {
            "datetime": "2021-01-01",
            "source": "electricityMap, 2021 average",
            "value": 297.2371107822577
          }
        ],
        "hydro discharge": [
          {
            "datetime": "2015-01-01",
            "source": "electricityMap, 2015 average",
            "value": 410.5800939989696
          },
          {
            "datetime": "2016-01-01",
            "source": "electricityMap, 2016 average",
            "value": 401.5691676277382
          },
          {
            "datetime": "2017-01-01",
            "source": "electricityMap, 2017 average",
            "value": 379.7384564776415
          },
          {
            "datetime": "2018-01-01",
            "source": "electricityMap, 2018 average",
            "value": 348.023973313476
          },
          {
            "datetime": "2019-01-01",
            "source": "electricityMap, 2019 average",
            "value": 290.7125216939028
          },
          {
            "datetime": "2020-01-01",
            "source": "electricityMap, 2020 average",
            "value": 257.53384718905056
          },
          {
            "datetime": "2021-01-01",
            "source": "electricityMap, 2021 average",
            "value": 297.2371107822577
          }
        ]
      },
      "DK-BHM": {
        "battery discharge": [
          {
            "datetime": "2018-01-01",
            "source": "electricityMap, 2018 average",
            "value": 60.17961134148598
          },
          {
            "datetime": "2019-01-01",
            "source": "electricityMap, 2019 average",
            "value": 62.62657235686588
          },
          {
            "datetime": "2020-01-01",
            "source": "electricityMap, 2020 average",
            "value": 50.27947251444838
          },
          {
            "datetime": "2021-01-01",
            "source": "electricityMap, 2021 average",
            "value": 60.62500976877519
          }
        ],
        "hydro discharge": [
          {
            "datetime": "2018-01-01",
            "source": "electricityMap, 2018 average",
            "value": 60.17961134148598
          },
          {
            "datetime": "2019-01-01",
            "source": "electricityMap, 2019 average",
            "value": 62.62657235686588
          },
          {
            "datetime": "2020-01-01",
            "source": "electricityMap, 2020 average",
            "value": 50.27947251444838
          },
          {
            "datetime": "2021-01-01",
            "source": "electricityMap, 2021 average",
            "value": 60.62500976877519
          }
        ]
      },
      "DK-DK1": {
        "battery discharge": [
          {
            "datetime": "2015-01-01",
            "source": "electricityMap, 2015 average",
            "value": 229.67814086452663
          },
          {
            "datetime": "2016-01-01",
            "source": "electricityMap, 2016 average",
            "value": 283.7692370669792
          },
          {
            "datetime": "2017-01-01",
            "source": "electricityMap, 2017 average",
            "value": 197.25565789282155
          },
          {
            "datetime": "2018-01-01",
            "source": "electricityMap, 2018 average",
            "value": 217.6156567245415
          },
          {
            "datetime": "2019-01-01",
            "source": "electricityMap, 2019 average",
            "value": 193.4078360565778
          },
          {
            "datetime": "2020-01-01",
            "source": "electricityMap, 2020 average",
            "value": 154.8010733723564
          },
          {
            "datetime": "2021-01-01",
            "source": "electricityMap, 2021 average",
            "value": 193.29356168961877
          }
        ],
        "hydro discharge": [
          {
            "datetime": "2015-01-01",
            "source": "electricityMap, 2015 average",
            "value": 229.67814086452663
          },
          {
            "datetime": "2016-01-01",
            "source": "electricityMap, 2016 average",
            "value": 283.7692370669792
          },
          {
            "datetime": "2017-01-01",
            "source": "electricityMap, 2017 average",
            "value": 197.25565789282155
          },
          {
            "datetime": "2018-01-01",
            "source": "electricityMap, 2018 average",
            "value": 217.6156567245415
          },
          {
            "datetime": "2019-01-01",
            "source": "electricityMap, 2019 average",
            "value": 193.4078360565778
          },
          {
            "datetime": "2020-01-01",
            "source": "electricityMap, 2020 average",
            "value": 154.8010733723564
          },
          {
            "datetime": "2021-01-01",
            "source": "electricityMap, 2021 average",
            "value": 193.29356168961877
          }
        ]
      },
      "DK-DK2": {
        "battery discharge": [
          {
            "datetime": "2015-01-01",
            "source": "electricityMap, 2015 average",
            "value": 249.21075222088055
          },
          {
            "datetime": "2016-01-01",
            "source": "electricityMap, 2016 average",
            "value": 330.0215000454245
          },
          {
            "datetime": "2017-01-01",
            "source": "electricityMap, 2017 average",
            "value": 228.9066706868212
          },
          {
            "datetime": "2018-01-01",
            "source": "electricityMap, 2018 average",
            "value": 259.03843574556447
          },
          {
            "datetime": "2019-01-01",
            "source": "electricityMap, 2019 average",
            "value": 189.07783567212073
          },
          {
            "datetime": "2020-01-01",
            "source": "electricityMap, 2020 average",
            "value": 159.95827925800253
          },
          {
            "datetime": "2021-01-01",
            "source": "electricityMap, 2021 average",
            "value": 187.43225397280548
          }
        ],
        "hydro discharge": [
          {
            "datetime": "2015-01-01",
            "source": "electricityMap, 2015 average",
            "value": 249.21075222088055
          },
          {
            "datetime": "2016-01-01",
            "source": "electricityMap, 2016 average",
            "value": 330.0215000454245
          },
          {
            "datetime": "2017-01-01",
            "source": "electricityMap, 2017 average",
            "value": 228.9066706868212
          },
          {
            "datetime": "2018-01-01",
            "source": "electricityMap, 2018 average",
            "value": 259.03843574556447
          },
          {
            "datetime": "2019-01-01",
            "source": "electricityMap, 2019 average",
            "value": 189.07783567212073
          },
          {
            "datetime": "2020-01-01",
            "source": "electricityMap, 2020 average",
            "value": 159.95827925800253
          },
          {
            "datetime": "2021-01-01",
            "source": "electricityMap, 2021 average",
            "value": 187.43225397280548
          }
        ]
      },
      "DO": {
        "battery discharge": [
          {
            "datetime": "2017-01-01",
            "source": "electricityMap, 2017 average",
            "value": 501.48778269197436
          },
          {
            "datetime": "2018-01-01",
            "source": "electricityMap, 2018 average",
            "value": 510.06702078555355
          },
          {
            "datetime": "2019-01-01",
            "source": "electricityMap, 2019 average",
            "value": 539.1447573796767
          },
          {
            "datetime": "2020-01-01",
            "source": "electricityMap, 2020 average",
            "value": 579.4674295058629
          },
          {
            "datetime": "2021-01-01",
            "source": "electricityMap, 2021 average",
            "value": 543.3047882482156
          }
        ],
        "hydro discharge": [
          {
            "datetime": "2017-01-01",
            "source": "electricityMap, 2017 average",
            "value": 501.48778269197436
          },
          {
            "datetime": "2018-01-01",
            "source": "electricityMap, 2018 average",
            "value": 510.06702078555355
          },
          {
            "datetime": "2019-01-01",
            "source": "electricityMap, 2019 average",
            "value": 539.1447573796767
          },
          {
            "datetime": "2020-01-01",
            "source": "electricityMap, 2020 average",
            "value": 579.4674295058629
          },
          {
            "datetime": "2021-01-01",
            "source": "electricityMap, 2021 average",
            "value": 543.3047882482156
          }
        ]
      },
      "EE": {
        "battery discharge": [
          {
            "datetime": "2015-01-01",
            "source": "electricityMap, 2015 average",
            "value": 858.4206829387895
          },
          {
            "datetime": "2016-01-01",
            "source": "electricityMap, 2016 average",
            "value": 937.7443002859139
          },
          {
            "datetime": "2017-01-01",
            "source": "electricityMap, 2017 average",
            "value": 1093.4292700318986
          },
          {
            "datetime": "2018-01-01",
            "source": "electricityMap, 2018 average",
            "value": 1047.2881665995071
          },
          {
            "datetime": "2019-01-01",
            "source": "electricityMap, 2019 average",
            "value": 684.3170485595665
          },
          {
            "datetime": "2020-01-01",
            "source": "electricityMap, 2020 average",
            "value": 435.2416303200226
          },
          {
            "datetime": "2021-01-01",
            "source": "electricityMap, 2021 average",
            "value": 573.5299359403994
          }
        ],
        "coal": {
          "source": "EASAC 2007 for fossil shale oil",
          "value": 1515
        },
        "hydro discharge": [
          {
            "datetime": "2015-01-01",
            "source": "electricityMap, 2015 average",
            "value": 858.4206829387895
          },
          {
            "datetime": "2016-01-01",
            "source": "electricityMap, 2016 average",
            "value": 937.7443002859139
          },
          {
            "datetime": "2017-01-01",
            "source": "electricityMap, 2017 average",
            "value": 1093.4292700318986
          },
          {
            "datetime": "2018-01-01",
            "source": "electricityMap, 2018 average",
            "value": 1047.2881665995071
          },
          {
            "datetime": "2019-01-01",
            "source": "electricityMap, 2019 average",
            "value": 684.3170485595665
          },
          {
            "datetime": "2020-01-01",
            "source": "electricityMap, 2020 average",
            "value": 435.2416303200226
          },
          {
            "datetime": "2021-01-01",
            "source": "electricityMap, 2021 average",
            "value": 573.5299359403994
          }
        ]
      },
      "ES": {
        "battery discharge": [
          {
            "datetime": "2015-01-01",
            "source": "electricityMap, 2015 average",
            "value": 229.37222677471732
          },
          {
            "datetime": "2016-01-01",
            "source": "electricityMap, 2016 average",
            "value": 179.79435708451362
          },
          {
            "datetime": "2017-01-01",
            "source": "electricityMap, 2017 average",
            "value": 220.74840504095093
          },
          {
            "datetime": "2018-01-01",
            "source": "electricityMap, 2018 average",
            "value": 173.9100679592043
          },
          {
            "datetime": "2019-01-01",
            "source": "electricityMap, 2019 average",
            "value": 159.38172715574635
          },
          {
            "datetime": "2020-01-01",
            "source": "electricityMap, 2020 average",
            "value": 140.3511367407245
          },
          {
            "datetime": "2021-01-01",
            "source": "electricityMap, 2021 average",
            "value": 123.87938167462976
          }
        ],
        "hydro discharge": [
          {
            "datetime": "2015-01-01",
            "source": "electricityMap, 2015 average",
            "value": 229.37222677471732
          },
          {
            "datetime": "2016-01-01",
            "source": "electricityMap, 2016 average",
            "value": 179.79435708451362
          },
          {
            "datetime": "2017-01-01",
            "source": "electricityMap, 2017 average",
            "value": 220.74840504095093
          },
          {
            "datetime": "2018-01-01",
            "source": "electricityMap, 2018 average",
            "value": 173.9100679592043
          },
          {
            "datetime": "2019-01-01",
            "source": "electricityMap, 2019 average",
            "value": 159.38172715574635
          },
          {
            "datetime": "2020-01-01",
            "source": "electricityMap, 2020 average",
            "value": 140.3511367407245
          },
          {
            "datetime": "2021-01-01",
            "source": "electricityMap, 2021 average",
            "value": 123.87938167462976
          }
        ]
      },
      "ES-CN-FVLZ": {
        "battery discharge": [
          {
            "datetime": "2018-01-01",
            "source": "electricityMap, 2018 average",
            "value": 597.6420350396105
          },
          {
            "datetime": "2019-01-01",
            "source": "electricityMap, 2019 average",
            "value": 574.5289013692587
          },
          {
            "datetime": "2020-01-01",
            "source": "electricityMap, 2020 average",
            "value": 577.5550960140915
          },
          {
            "datetime": "2021-01-01",
            "source": "electricityMap, 2021 average",
            "value": 555.4412558744081
          }
        ],
        "hydro discharge": [
          {
            "datetime": "2018-01-01",
            "source": "electricityMap, 2018 average",
            "value": 597.6420350396105
          },
          {
            "datetime": "2019-01-01",
            "source": "electricityMap, 2019 average",
            "value": 574.5289013692587
          },
          {
            "datetime": "2020-01-01",
            "source": "electricityMap, 2020 average",
            "value": 577.5550960140915
          },
          {
            "datetime": "2021-01-01",
            "source": "electricityMap, 2021 average",
            "value": 555.4412558744081
          }
        ]
      },
      "ES-CN-GC": {
        "battery discharge": [
          {
            "datetime": "2018-01-01",
            "source": "electricityMap, 2018 average",
            "value": 499.66755879709655
          },
          {
            "datetime": "2019-01-01",
            "source": "electricityMap, 2019 average",
            "value": 472.36679997484003
          },
          {
            "datetime": "2020-01-01",
            "source": "electricityMap, 2020 average",
            "value": 529.2866786580078
          },
          {
            "datetime": "2021-01-01",
            "source": "electricityMap, 2021 average",
            "value": 513.1239313949274
          }
        ],
        "hydro discharge": [
          {
            "datetime": "2018-01-01",
            "source": "electricityMap, 2018 average",
            "value": 499.66755879709655
          },
          {
            "datetime": "2019-01-01",
            "source": "electricityMap, 2019 average",
            "value": 472.36679997484003
          },
          {
            "datetime": "2020-01-01",
            "source": "electricityMap, 2020 average",
            "value": 529.2866786580078
          },
          {
            "datetime": "2021-01-01",
            "source": "electricityMap, 2021 average",
            "value": 513.1239313949274
          }
        ]
      },
      "ES-CN-HI": {
        "battery discharge": [
          {
            "datetime": "2018-01-01",
            "source": "electricityMap, 2018 average",
            "value": 85.09045548537196
          },
          {
            "datetime": "2019-01-01",
            "source": "electricityMap, 2019 average",
            "value": 106.14082448983247
          },
          {
            "datetime": "2020-01-01",
            "source": "electricityMap, 2020 average",
            "value": 133.79411643737137
          },
          {
            "datetime": "2021-01-01",
            "source": "electricityMap, 2021 average",
            "value": 117.77909263404483
          }
        ],
        "hydro discharge": [
          {
            "datetime": "2018-01-01",
            "source": "electricityMap, 2018 average",
            "value": 85.09045548537196
          },
          {
            "datetime": "2019-01-01",
            "source": "electricityMap, 2019 average",
            "value": 106.14082448983247
          },
          {
            "datetime": "2020-01-01",
            "source": "electricityMap, 2020 average",
            "value": 133.79411643737137
          },
          {
            "datetime": "2021-01-01",
            "source": "electricityMap, 2021 average",
            "value": 117.77909263404483
          }
        ]
      },
      "ES-CN-IG": {
        "battery discharge": [
          {
            "datetime": "2018-01-01",
            "source": "electricityMap, 2018 average",
            "value": 650.0000000000001
          },
          {
            "datetime": "2019-01-01",
            "source": "electricityMap, 2019 average",
            "value": 650.0
          },
          {
            "datetime": "2020-01-01",
            "source": "electricityMap, 2020 average",
            "value": 649.9999999999999
          },
          {
            "datetime": "2021-01-01",
            "source": "electricityMap, 2021 average",
            "value": 650.0
          }
        ],
        "hydro discharge": [
          {
            "datetime": "2018-01-01",
            "source": "electricityMap, 2018 average",
            "value": 650.0000000000001
          },
          {
            "datetime": "2019-01-01",
            "source": "electricityMap, 2019 average",
            "value": 650.0
          },
          {
            "datetime": "2020-01-01",
            "source": "electricityMap, 2020 average",
            "value": 649.9999999999999
          },
          {
            "datetime": "2021-01-01",
            "source": "electricityMap, 2021 average",
            "value": 650.0
          }
        ]
      },
      "ES-CN-LP": {
        "battery discharge": [
          {
            "datetime": "2018-01-01",
            "source": "electricityMap, 2018 average",
            "value": 578.101113563192
          },
          {
            "datetime": "2019-01-01",
            "source": "electricityMap, 2019 average",
            "value": 579.4189931639709
          },
          {
            "datetime": "2020-01-01",
            "source": "electricityMap, 2020 average",
            "value": 584.7746393027267
          },
          {
            "datetime": "2021-01-01",
            "source": "electricityMap, 2021 average",
            "value": 586.7197693422255
          }
        ],
        "hydro discharge": [
          {
            "datetime": "2018-01-01",
            "source": "electricityMap, 2018 average",
            "value": 578.101113563192
          },
          {
            "datetime": "2019-01-01",
            "source": "electricityMap, 2019 average",
            "value": 579.4189931639709
          },
          {
            "datetime": "2020-01-01",
            "source": "electricityMap, 2020 average",
            "value": 584.7746393027267
          },
          {
            "datetime": "2021-01-01",
            "source": "electricityMap, 2021 average",
            "value": 586.7197693422255
          }
        ]
      },
      "ES-CN-TE": {
        "battery discharge": [
          {
            "datetime": "2018-01-01",
            "source": "electricityMap, 2018 average",
            "value": 511.2270900136592
          },
          {
            "datetime": "2019-01-01",
            "source": "electricityMap, 2019 average",
            "value": 456.4159273249307
          },
          {
            "datetime": "2020-01-01",
            "source": "electricityMap, 2020 average",
            "value": 511.4855970816617
          },
          {
            "datetime": "2021-01-01",
            "source": "electricityMap, 2021 average",
            "value": 514.9603560421623
          }
        ],
        "hydro discharge": [
          {
            "datetime": "2018-01-01",
            "source": "electricityMap, 2018 average",
            "value": 511.2270900136592
          },
          {
            "datetime": "2019-01-01",
            "source": "electricityMap, 2019 average",
            "value": 456.4159273249307
          },
          {
            "datetime": "2020-01-01",
            "source": "electricityMap, 2020 average",
            "value": 511.4855970816617
          },
          {
            "datetime": "2021-01-01",
            "source": "electricityMap, 2021 average",
            "value": 514.9603560421623
          }
        ]
      },
      "ES-IB": {
        "hydro discharge": {
          "source": "2017 average by Tomorrow",
          "value": 610.5081243078652
        }
      },
      "ES-IB-FO": {
        "battery discharge": [
          {
            "datetime": "2019-01-01",
            "source": "electricityMap, 2019 average",
            "value": 470.5259562100796
          },
          {
            "datetime": "2020-01-01",
            "source": "electricityMap, 2020 average",
            "value": 410.34399496825193
          },
          {
            "datetime": "2021-01-01",
            "source": "electricityMap, 2021 average",
            "value": 431.08176558662245
          }
        ],
        "hydro discharge": [
          {
            "datetime": "2019-01-01",
            "source": "electricityMap, 2019 average",
            "value": 470.5259562100796
          },
          {
            "datetime": "2020-01-01",
            "source": "electricityMap, 2020 average",
            "value": 410.34399496825193
          },
          {
            "datetime": "2021-01-01",
            "source": "electricityMap, 2021 average",
            "value": 431.08176558662245
          }
        ]
      },
      "ES-IB-IZ": {
        "battery discharge": [
          {
            "datetime": "2019-01-01",
            "source": "electricityMap, 2019 average",
            "value": 540.9549492504982
          },
          {
            "datetime": "2020-01-01",
            "source": "electricityMap, 2020 average",
            "value": 426.08942516962867
          },
          {
            "datetime": "2021-01-01",
            "source": "electricityMap, 2021 average",
            "value": 453.23005489674046
          }
        ],
        "hydro discharge": [
          {
            "datetime": "2019-01-01",
            "source": "electricityMap, 2019 average",
            "value": 540.9549492504982
          },
          {
            "datetime": "2020-01-01",
            "source": "electricityMap, 2020 average",
            "value": 426.08942516962867
          },
          {
            "datetime": "2021-01-01",
            "source": "electricityMap, 2021 average",
            "value": 453.23005489674046
          }
        ]
      },
      "ES-IB-MA": {
        "battery discharge": [
          {
            "datetime": "2018-01-01",
            "source": "electricityMap, 2018 average",
            "value": 560.9141128830634
          },
          {
            "datetime": "2019-01-01",
            "source": "electricityMap, 2019 average",
            "value": 507.7143752914014
          },
          {
            "datetime": "2020-01-01",
            "source": "electricityMap, 2020 average",
            "value": 382.9412306002058
          },
          {
            "datetime": "2021-01-01",
            "source": "electricityMap, 2021 average",
            "value": 403.8061373548075
          }
        ],
        "hydro discharge": [
          {
            "datetime": "2018-01-01",
            "source": "electricityMap, 2018 average",
            "value": 560.9141128830634
          },
          {
            "datetime": "2019-01-01",
            "source": "electricityMap, 2019 average",
            "value": 507.7143752914014
          },
          {
            "datetime": "2020-01-01",
            "source": "electricityMap, 2020 average",
            "value": 382.9412306002058
          },
          {
            "datetime": "2021-01-01",
            "source": "electricityMap, 2021 average",
            "value": 403.8061373548075
          }
        ]
      },
      "ES-IB-ME": {
        "battery discharge": [
          {
            "datetime": "2018-01-01",
            "source": "electricityMap, 2018 average",
            "value": 578.3212608331016
          },
          {
            "datetime": "2019-01-01",
            "source": "electricityMap, 2019 average",
            "value": 555.0080352458373
          },
          {
            "datetime": "2020-01-01",
            "source": "electricityMap, 2020 average",
            "value": 560.0961198553547
          },
          {
            "datetime": "2021-01-01",
            "source": "electricityMap, 2021 average",
            "value": 547.8984196172062
          }
        ],
        "hydro discharge": [
          {
            "datetime": "2018-01-01",
            "source": "electricityMap, 2018 average",
            "value": 578.3212608331016
          },
          {
            "datetime": "2019-01-01",
            "source": "electricityMap, 2019 average",
            "value": 555.0080352458373
          },
          {
            "datetime": "2020-01-01",
            "source": "electricityMap, 2020 average",
            "value": 560.0961198553547
          },
          {
            "datetime": "2021-01-01",
            "source": "electricityMap, 2021 average",
            "value": 547.8984196172062
          }
        ]
      },
      "FI": {
        "battery discharge": [
          {
            "datetime": "2015-01-01",
            "source": "electricityMap, 2015 average",
            "value": 188.36488976775175
          },
          {
            "datetime": "2016-01-01",
            "source": "electricityMap, 2016 average",
            "value": 218.181810498276
          },
          {
            "datetime": "2017-01-01",
            "source": "electricityMap, 2017 average",
            "value": 200.6593506412717
          },
          {
            "datetime": "2018-01-01",
            "source": "electricityMap, 2018 average",
            "value": 216.96593759390902
          },
          {
            "datetime": "2019-01-01",
            "source": "electricityMap, 2019 average",
            "value": 186.48277386912812
          },
          {
            "datetime": "2020-01-01",
            "source": "electricityMap, 2020 average",
            "value": 137.0691462747267
          },
          {
            "datetime": "2021-01-01",
            "source": "electricityMap, 2021 average",
            "value": 166.56072223505876
          }
        ],
        "hydro discharge": [
          {
            "datetime": "2015-01-01",
            "source": "electricityMap, 2015 average",
            "value": 188.36488976775175
          },
          {
            "datetime": "2016-01-01",
            "source": "electricityMap, 2016 average",
            "value": 218.181810498276
          },
          {
            "datetime": "2017-01-01",
            "source": "electricityMap, 2017 average",
            "value": 200.6593506412717
          },
          {
            "datetime": "2018-01-01",
            "source": "electricityMap, 2018 average",
            "value": 216.96593759390902
          },
          {
            "datetime": "2019-01-01",
            "source": "electricityMap, 2019 average",
            "value": 186.48277386912812
          },
          {
            "datetime": "2020-01-01",
            "source": "electricityMap, 2020 average",
            "value": 137.0691462747267
          },
          {
            "datetime": "2021-01-01",
            "source": "electricityMap, 2021 average",
            "value": 166.56072223505876
          }
        ]
      },
      "FO": {
        "battery discharge": [
          {
            "datetime": "2017-01-01",
            "source": "electricityMap, 2017 average",
            "value": 357.4756190182087
          },
          {
            "datetime": "2018-01-01",
            "source": "electricityMap, 2018 average",
            "value": 343.635256065452
          },
          {
            "datetime": "2019-01-01",
            "source": "electricityMap, 2019 average",
            "value": 393.25064707281933
          },
          {
            "datetime": "2020-01-01",
            "source": "electricityMap, 2020 average",
            "value": 409.3641592249868
          },
          {
            "datetime": "2021-01-01",
            "source": "electricityMap, 2021 average",
            "value": 408.8110193788959
          }
        ],
        "hydro discharge": [
          {
            "datetime": "2017-01-01",
            "source": "electricityMap, 2017 average",
            "value": 357.4756190182087
          },
          {
            "datetime": "2018-01-01",
            "source": "electricityMap, 2018 average",
            "value": 343.635256065452
          },
          {
            "datetime": "2019-01-01",
            "source": "electricityMap, 2019 average",
            "value": 393.25064707281933
          },
          {
            "datetime": "2020-01-01",
            "source": "electricityMap, 2020 average",
            "value": 409.3641592249868
          },
          {
            "datetime": "2021-01-01",
            "source": "electricityMap, 2021 average",
            "value": 408.8110193788959
          }
        ],
        "unknown": {
          "source": "Tidal (IPCC 2014)",
          "value": 17
        }
      },
      "FR": {
        "battery discharge": [
          {
            "datetime": "2015-01-01",
            "source": "electricityMap, 2015 average",
            "value": 43.28799750086849
          },
          {
            "datetime": "2016-01-01",
            "source": "electricityMap, 2016 average",
            "value": 55.377612476890384
          },
          {
            "datetime": "2017-01-01",
            "source": "electricityMap, 2017 average",
            "value": 66.68459474009553
          },
          {
            "datetime": "2018-01-01",
            "source": "electricityMap, 2018 average",
            "value": 47.689524547254486
          },
          {
            "datetime": "2019-01-01",
            "source": "electricityMap, 2019 average",
            "value": 48.39502679764376
          },
          {
            "datetime": "2020-01-01",
            "source": "electricityMap, 2020 average",
            "value": 49.85968803245728
          },
          {
            "datetime": "2021-01-01",
            "source": "electricityMap, 2021 average",
            "value": 54.19412225271004
          }
        ],
        "hydro discharge": [
          {
            "datetime": "2015-01-01",
            "source": "electricityMap, 2015 average",
            "value": 43.28799750086849
          },
          {
            "datetime": "2016-01-01",
            "source": "electricityMap, 2016 average",
            "value": 55.377612476890384
          },
          {
            "datetime": "2017-01-01",
            "source": "electricityMap, 2017 average",
            "value": 66.68459474009553
          },
          {
            "datetime": "2018-01-01",
            "source": "electricityMap, 2018 average",
            "value": 47.689524547254486
          },
          {
            "datetime": "2019-01-01",
            "source": "electricityMap, 2019 average",
            "value": 48.39502679764376
          },
          {
            "datetime": "2020-01-01",
            "source": "electricityMap, 2020 average",
            "value": 49.85968803245728
          },
          {
            "datetime": "2021-01-01",
            "source": "electricityMap, 2021 average",
            "value": 54.19412225271004
          }
        ]
      },
      "GB": {
        "battery discharge": [
          {
            "datetime": "2015-01-01",
            "source": "electricityMap, 2015 average",
            "value": 331.29219811935684
          },
          {
            "datetime": "2016-01-01",
            "source": "electricityMap, 2016 average",
            "value": 347.6766850050681
          },
          {
            "datetime": "2017-01-01",
            "source": "electricityMap, 2017 average",
            "value": 315.2894774334585
          },
          {
            "datetime": "2018-01-01",
            "source": "electricityMap, 2018 average",
            "value": 278.58413179925543
          },
          {
            "datetime": "2019-01-01",
            "source": "electricityMap, 2019 average",
            "value": 259.35549206887407
          },
          {
            "datetime": "2020-01-01",
            "source": "electricityMap, 2020 average",
            "value": 236.53359541000248
          },
          {
            "datetime": "2021-01-01",
            "source": "electricityMap, 2021 average",
            "value": 252.90045815249468
          }
        ],
        "hydro discharge": [
          {
            "datetime": "2015-01-01",
            "source": "electricityMap, 2015 average",
            "value": 331.29219811935684
          },
          {
            "datetime": "2016-01-01",
            "source": "electricityMap, 2016 average",
            "value": 347.6766850050681
          },
          {
            "datetime": "2017-01-01",
            "source": "electricityMap, 2017 average",
            "value": 315.2894774334585
          },
          {
            "datetime": "2018-01-01",
            "source": "electricityMap, 2018 average",
            "value": 278.58413179925543
          },
          {
            "datetime": "2019-01-01",
            "source": "electricityMap, 2019 average",
            "value": 259.35549206887407
          },
          {
            "datetime": "2020-01-01",
            "source": "electricityMap, 2020 average",
            "value": 236.53359541000248
          },
          {
            "datetime": "2021-01-01",
            "source": "electricityMap, 2021 average",
            "value": 252.90045815249468
          }
        ]
      },
      "GB-NIR": {
        "battery discharge": [
          {
            "datetime": "2015-01-01",
            "source": "electricityMap, 2015 average",
            "value": 474.7588257607035
          },
          {
            "datetime": "2016-01-01",
            "source": "electricityMap, 2016 average",
            "value": 488.19589106741427
          },
          {
            "datetime": "2017-01-01",
            "source": "electricityMap, 2017 average",
            "value": 430.2503645277099
          },
          {
            "datetime": "2018-01-01",
            "source": "electricityMap, 2018 average",
            "value": 393.12457815863627
          },
          {
            "datetime": "2019-01-01",
            "source": "electricityMap, 2019 average",
            "value": 364.88873682214376
          },
          {
            "datetime": "2020-01-01",
            "source": "electricityMap, 2020 average",
            "value": 365.7453896031245
          },
          {
            "datetime": "2021-01-01",
            "source": "electricityMap, 2021 average",
            "value": 366.3426919493531
          }
        ],
        "hydro discharge": [
          {
            "datetime": "2015-01-01",
            "source": "electricityMap, 2015 average",
            "value": 474.7588257607035
          },
          {
            "datetime": "2016-01-01",
            "source": "electricityMap, 2016 average",
            "value": 488.19589106741427
          },
          {
            "datetime": "2017-01-01",
            "source": "electricityMap, 2017 average",
            "value": 430.2503645277099
          },
          {
            "datetime": "2018-01-01",
            "source": "electricityMap, 2018 average",
            "value": 393.12457815863627
          },
          {
            "datetime": "2019-01-01",
            "source": "electricityMap, 2019 average",
            "value": 364.88873682214376
          },
          {
            "datetime": "2020-01-01",
            "source": "electricityMap, 2020 average",
            "value": 365.7453896031245
          },
          {
            "datetime": "2021-01-01",
            "source": "electricityMap, 2021 average",
            "value": 366.3426919493531
          }
        ]
      },
      "GB-ORK": {
        "battery discharge": [
          {
            "datetime": "2018-01-01",
            "source": "electricityMap, 2018 average",
            "value": 78.184516768151
          },
          {
            "datetime": "2019-01-01",
            "source": "electricityMap, 2019 average",
            "value": 91.99705429099387
          },
          {
            "datetime": "2020-01-01",
            "source": "electricityMap, 2020 average",
            "value": 75.182058423321
          },
          {
            "datetime": "2021-01-01",
            "source": "electricityMap, 2021 average",
            "value": 93.21492805839823
          }
        ],
        "hydro discharge": [
          {
            "datetime": "2018-01-01",
            "source": "electricityMap, 2018 average",
            "value": 78.184516768151
          },
          {
            "datetime": "2019-01-01",
            "source": "electricityMap, 2019 average",
            "value": 91.99705429099387
          },
          {
            "datetime": "2020-01-01",
            "source": "electricityMap, 2020 average",
            "value": 75.182058423321
          },
          {
            "datetime": "2021-01-01",
            "source": "electricityMap, 2021 average",
            "value": 93.21492805839823
          }
        ],
        "unknown": {
          "_comment": "Source http://www.oref.co.uk/wp-content/uploads/2015/05/Orkney-wide-energy-audit-2014-Energy-Sources-and-Uses.pdf",
          "source": "assumes 95% wind, 5% solar",
          "value": 13
        }
      },
      "GE": {
        "battery discharge": [
          {
            "datetime": "2018-01-01",
            "source": "electricityMap, 2018 average",
            "value": 130.3898100493466
          },
          {
            "datetime": "2019-01-01",
            "source": "electricityMap, 2019 average",
            "value": 175.19824942529755
          },
          {
            "datetime": "2020-01-01",
            "source": "electricityMap, 2020 average",
            "value": 179.5005034373293
          },
          {
            "datetime": "2021-01-01",
            "source": "electricityMap, 2021 average",
            "value": 166.28174574403263
          }
        ],
        "hydro discharge": [
          {
            "datetime": "2018-01-01",
            "source": "electricityMap, 2018 average",
            "value": 130.3898100493466
          },
          {
            "datetime": "2019-01-01",
            "source": "electricityMap, 2019 average",
            "value": 175.19824942529755
          },
          {
            "datetime": "2020-01-01",
            "source": "electricityMap, 2020 average",
            "value": 179.5005034373293
          },
          {
            "datetime": "2021-01-01",
            "source": "electricityMap, 2021 average",
            "value": 166.28174574403263
          }
        ]
      },
      "GR": {
        "battery discharge": [
          {
            "datetime": "2015-01-01",
            "source": "electricityMap, 2015 average",
            "value": 501.24790883049866
          },
          {
            "datetime": "2016-01-01",
            "source": "electricityMap, 2016 average",
            "value": 481.94693719010195
          },
          {
            "datetime": "2017-01-01",
            "source": "electricityMap, 2017 average",
            "value": 490.4934389683801
          },
          {
            "datetime": "2018-01-01",
            "source": "electricityMap, 2018 average",
            "value": 467.7523593331166
          },
          {
            "datetime": "2019-01-01",
            "source": "electricityMap, 2019 average",
            "value": 435.77232311452343
          },
          {
            "datetime": "2020-01-01",
            "source": "electricityMap, 2020 average",
            "value": 385.1523328289315
          },
          {
            "datetime": "2021-01-01",
            "source": "electricityMap, 2021 average",
            "value": 360.6515863942569
          }
        ],
        "hydro discharge": [
          {
            "datetime": "2015-01-01",
            "source": "electricityMap, 2015 average",
            "value": 501.24790883049866
          },
          {
            "datetime": "2016-01-01",
            "source": "electricityMap, 2016 average",
            "value": 481.94693719010195
          },
          {
            "datetime": "2017-01-01",
            "source": "electricityMap, 2017 average",
            "value": 490.4934389683801
          },
          {
            "datetime": "2018-01-01",
            "source": "electricityMap, 2018 average",
            "value": 467.7523593331166
          },
          {
            "datetime": "2019-01-01",
            "source": "electricityMap, 2019 average",
            "value": 435.77232311452343
          },
          {
            "datetime": "2020-01-01",
            "source": "electricityMap, 2020 average",
            "value": 385.1523328289315
          },
          {
            "datetime": "2021-01-01",
            "source": "electricityMap, 2021 average",
            "value": 360.6515863942569
          }
        ]
      },
      "GT": {
        "hydro discharge": {
          "source": "2017 average by Tomorrow",
          "value": 178.67099686684926
        }
      },
      "HN": {
        "battery discharge": [
          {
            "datetime": "2020-01-01",
            "source": "electricityMap, 2020 average",
            "value": 335.40376566850205
          },
          {
            "datetime": "2021-01-01",
            "source": "electricityMap, 2021 average",
            "value": 334.9523994492005
          }
        ],
        "hydro discharge": [
          {
            "datetime": "2020-01-01",
            "source": "electricityMap, 2020 average",
            "value": 335.40376566850205
          },
          {
            "datetime": "2021-01-01",
            "source": "electricityMap, 2021 average",
            "value": 334.9523994492005
          }
        ],
        "unknown": {
          "_url": "https://www.iea.org/fuels-and-technologies/electricity",
          "source": "IEA 2019; assumes 47.4% oil, 23.1% hydro, 10.6% solar, 8.3% biomass, 7.8% wind, 2.8% geothermal",
          "value": 340
        }
      },
      "HR": {
        "battery discharge": [
          {
            "datetime": "2019-01-01",
            "source": "electricityMap, 2019 average",
            "value": 246.7016236889071
          },
          {
            "datetime": "2020-01-01",
            "source": "electricityMap, 2020 average",
            "value": 240.61171256086163
          },
          {
            "datetime": "2021-01-01",
            "source": "electricityMap, 2021 average",
            "value": 262.4638335696913
          }
        ],
        "hydro discharge": [
          {
            "datetime": "2019-01-01",
            "source": "electricityMap, 2019 average",
            "value": 246.7016236889071
          },
          {
            "datetime": "2020-01-01",
            "source": "electricityMap, 2020 average",
            "value": 240.61171256086163
          },
          {
            "datetime": "2021-01-01",
            "source": "electricityMap, 2021 average",
            "value": 262.4638335696913
          }
        ],
        "unknown": {
          "source": "2018 average estimated from https://www.hops.hr/page-file/oEvvKj779KAhmQg10Gezt2/temeljni-podaci/Temeljni%20podaci%202018.pdf",
          "value": 240
        }
      },
      "HU": {
        "battery discharge": [
          {
            "datetime": "2015-01-01",
            "source": "electricityMap, 2015 average",
            "value": 299.98428816131843
          },
          {
            "datetime": "2016-01-01",
            "source": "electricityMap, 2016 average",
            "value": 295.5872728354285
          },
          {
            "datetime": "2017-01-01",
            "source": "electricityMap, 2017 average",
            "value": 287.9848889509038
          },
          {
            "datetime": "2018-01-01",
            "source": "electricityMap, 2018 average",
            "value": 286.64493471373834
          },
          {
            "datetime": "2019-01-01",
            "source": "electricityMap, 2019 average",
            "value": 264.8895819265533
          },
          {
            "datetime": "2020-01-01",
            "source": "electricityMap, 2020 average",
            "value": 249.95439180539182
          },
          {
            "datetime": "2021-01-01",
            "source": "electricityMap, 2021 average",
            "value": 256.23694940309304
          }
        ],
        "hydro discharge": [
          {
            "datetime": "2015-01-01",
            "source": "electricityMap, 2015 average",
            "value": 299.98428816131843
          },
          {
            "datetime": "2016-01-01",
            "source": "electricityMap, 2016 average",
            "value": 295.5872728354285
          },
          {
            "datetime": "2017-01-01",
            "source": "electricityMap, 2017 average",
            "value": 287.9848889509038
          },
          {
            "datetime": "2018-01-01",
            "source": "electricityMap, 2018 average",
            "value": 286.64493471373834
          },
          {
            "datetime": "2019-01-01",
            "source": "electricityMap, 2019 average",
            "value": 264.8895819265533
          },
          {
            "datetime": "2020-01-01",
            "source": "electricityMap, 2020 average",
            "value": 249.95439180539182
          },
          {
            "datetime": "2021-01-01",
            "source": "electricityMap, 2021 average",
            "value": 256.23694940309304
          }
        ]
      },
      "IE": {
        "battery discharge": [
          {
            "datetime": "2015-01-01",
            "source": "electricityMap, 2015 average",
            "value": 416.21528528756033
          },
          {
            "datetime": "2016-01-01",
            "source": "electricityMap, 2016 average",
            "value": 466.095875031675
          },
          {
            "datetime": "2017-01-01",
            "source": "electricityMap, 2017 average",
            "value": 401.0792835216173
          },
          {
            "datetime": "2018-01-01",
            "source": "electricityMap, 2018 average",
            "value": 343.09586750447477
          },
          {
            "datetime": "2019-01-01",
            "source": "electricityMap, 2019 average",
            "value": 333.60672339887464
          },
          {
            "datetime": "2020-01-01",
            "source": "electricityMap, 2020 average",
            "value": 293.6896705992192
          },
          {
            "datetime": "2021-01-01",
            "source": "electricityMap, 2021 average",
            "value": 364.0792333518909
          }
        ],
        "hydro discharge": [
          {
            "datetime": "2015-01-01",
            "source": "electricityMap, 2015 average",
            "value": 416.21528528756033
          },
          {
            "datetime": "2016-01-01",
            "source": "electricityMap, 2016 average",
            "value": 466.095875031675
          },
          {
            "datetime": "2017-01-01",
            "source": "electricityMap, 2017 average",
            "value": 401.0792835216173
          },
          {
            "datetime": "2018-01-01",
            "source": "electricityMap, 2018 average",
            "value": 343.09586750447477
          },
          {
            "datetime": "2019-01-01",
            "source": "electricityMap, 2019 average",
            "value": 333.60672339887464
          },
          {
            "datetime": "2020-01-01",
            "source": "electricityMap, 2020 average",
            "value": 293.6896705992192
          },
          {
            "datetime": "2021-01-01",
            "source": "electricityMap, 2021 average",
            "value": 364.0792333518909
          }
        ]
      },
      "IL": {
        "battery discharge": [
          {
            "datetime": "2020-01-01",
            "source": "electricityMap, 2020 average",
            "value": 558.0
          },
          {
            "datetime": "2021-01-01",
            "source": "electricityMap, 2021 average",
            "value": 558.0000000000001
          }
        ],
        "hydro discharge": [
          {
            "datetime": "2020-01-01",
            "source": "electricityMap, 2020 average",
            "value": 558.0
          },
          {
            "datetime": "2021-01-01",
            "source": "electricityMap, 2021 average",
            "value": 558.0000000000001
          }
        ],
        "unknown": {
          "_url": "https://www.iea.org/fuels-and-technologies/electricity",
          "source": "IEA 2020; assumes 28.1% coal, 65.3% gas, 0.4% oil, 5.3% solar, 0.3% wind, 0.3% other",
          "value": 558
        }
      },
      "IN": {
        "unknown": {
          "source": "assumes 43% solar PV and 57% wind",
          "value": 26
        }
      },
      "IN-AP": {
        "battery discharge": [
          {
            "datetime": "2017-01-01",
            "source": "electricityMap, 2017 average",
            "value": 614.5380156918941
          },
          {
            "datetime": "2018-01-01",
            "source": "electricityMap, 2018 average",
            "value": 568.8096107384749
          },
          {
            "datetime": "2019-01-01",
            "source": "electricityMap, 2019 average",
            "value": 571.4566047121974
          },
          {
            "datetime": "2020-01-01",
            "source": "electricityMap, 2020 average",
            "value": 561.452892236501
          },
          {
            "datetime": "2021-01-01",
            "source": "electricityMap, 2021 average",
            "value": 524.161418185502
          }
        ],
        "hydro discharge": [
          {
            "datetime": "2017-01-01",
            "source": "electricityMap, 2017 average",
            "value": 614.5380156918941
          },
          {
            "datetime": "2018-01-01",
            "source": "electricityMap, 2018 average",
            "value": 568.8096107384749
          },
          {
            "datetime": "2019-01-01",
            "source": "electricityMap, 2019 average",
            "value": 571.4566047121974
          },
          {
            "datetime": "2020-01-01",
            "source": "electricityMap, 2020 average",
            "value": 561.452892236501
          },
          {
            "datetime": "2021-01-01",
            "source": "electricityMap, 2021 average",
            "value": 524.161418185502
          }
        ]
      },
      "IN-CT": {
        "battery discharge": [
          {
            "datetime": "2017-01-01",
            "source": "electricityMap, 2017 average",
            "value": 817.71027272355
          },
          {
            "datetime": "2018-01-01",
            "source": "electricityMap, 2018 average",
            "value": 812.099317183112
          },
          {
            "datetime": "2019-01-01",
            "source": "electricityMap, 2019 average",
            "value": 812.3864676439066
          },
          {
            "datetime": "2020-01-01",
            "source": "electricityMap, 2020 average",
            "value": 802.8186332708017
          },
          {
            "datetime": "2021-01-01",
            "source": "electricityMap, 2021 average",
            "value": 807.7369587624755
          }
        ],
        "hydro discharge": [
          {
            "datetime": "2017-01-01",
            "source": "electricityMap, 2017 average",
            "value": 817.71027272355
          },
          {
            "datetime": "2018-01-01",
            "source": "electricityMap, 2018 average",
            "value": 812.099317183112
          },
          {
            "datetime": "2019-01-01",
            "source": "electricityMap, 2019 average",
            "value": 812.3864676439066
          },
          {
            "datetime": "2020-01-01",
            "source": "electricityMap, 2020 average",
            "value": 802.8186332708017
          },
          {
            "datetime": "2021-01-01",
            "source": "electricityMap, 2021 average",
            "value": 807.7369587624755
          }
        ]
      },
      "IN-DL": {
        "battery discharge": [
          {
            "datetime": "2018-01-01",
            "source": "electricityMap, 2018 average",
            "value": 533.5034388822623
          },
          {
            "datetime": "2019-01-01",
            "source": "electricityMap, 2019 average",
            "value": 457.6241672212307
          },
          {
            "datetime": "2020-01-01",
            "source": "electricityMap, 2020 average",
            "value": 476.27580845515206
          },
          {
            "datetime": "2021-01-01",
            "source": "electricityMap, 2021 average",
            "value": 475.6597784021595
          }
        ],
        "hydro discharge": [
          {
            "datetime": "2018-01-01",
            "source": "electricityMap, 2018 average",
            "value": 533.5034388822623
          },
          {
            "datetime": "2019-01-01",
            "source": "electricityMap, 2019 average",
            "value": 457.6241672212307
          },
          {
            "datetime": "2020-01-01",
            "source": "electricityMap, 2020 average",
            "value": 476.27580845515206
          },
          {
            "datetime": "2021-01-01",
            "source": "electricityMap, 2021 average",
            "value": 475.6597784021595
          }
        ]
      },
      "IN-GJ": {
        "battery discharge": [
          {
            "datetime": "2018-01-01",
            "source": "electricityMap, 2018 average",
            "value": 649.8630381967355
          }
        ],
        "hydro discharge": [
          {
            "datetime": "2018-01-01",
            "source": "electricityMap, 2018 average",
            "value": 649.8630381967355
          }
        ]
      },
      "IN-KA": {
        "battery discharge": [
          {
            "datetime": "2017-01-01",
            "source": "electricityMap, 2017 average",
            "value": 571.1581301253207
          },
          {
            "datetime": "2018-01-01",
            "source": "electricityMap, 2018 average",
            "value": 476.11209555921374
          },
          {
            "datetime": "2019-01-01",
            "source": "electricityMap, 2019 average",
            "value": 393.15978346400476
          },
          {
            "datetime": "2020-01-01",
            "source": "electricityMap, 2020 average",
            "value": 385.6195681182947
          },
          {
            "datetime": "2021-01-01",
            "source": "electricityMap, 2021 average",
            "value": 459.2042079468457
          }
        ],
        "hydro discharge": [
          {
            "datetime": "2017-01-01",
            "source": "electricityMap, 2017 average",
            "value": 571.1581301253207
          },
          {
            "datetime": "2018-01-01",
            "source": "electricityMap, 2018 average",
            "value": 476.11209555921374
          },
          {
            "datetime": "2019-01-01",
            "source": "electricityMap, 2019 average",
            "value": 393.15978346400476
          },
          {
            "datetime": "2020-01-01",
            "source": "electricityMap, 2020 average",
            "value": 385.6195681182947
          },
          {
            "datetime": "2021-01-01",
            "source": "electricityMap, 2021 average",
            "value": 459.2042079468457
          }
        ],
        "unknown": {
          "_comment": "Source: Souther Regional Load Dispatch Center Allocation Limits",
          "_url": [
            "http://srldc.org/2018-19srallocation.aspx"
          ],
          "source": "calculated 20% nuclear, 80% thermal (coal)",
          "value": 658.4
        }
      },
      "IN-PB": {
        "battery discharge": [
          {
            "datetime": "2017-01-01",
            "source": "electricityMap, 2017 average",
            "value": 683.0193165406049
          },
          {
            "datetime": "2018-01-01",
            "source": "electricityMap, 2018 average",
            "value": 449.9220529865566
          },
          {
            "datetime": "2019-01-01",
            "source": "electricityMap, 2019 average",
            "value": 651.7744449793106
          },
          {
            "datetime": "2020-01-01",
            "source": "electricityMap, 2020 average",
            "value": 586.1669542274514
          },
          {
            "datetime": "2021-01-01",
            "source": "electricityMap, 2021 average",
            "value": 689.1763428505387
          }
        ],
        "hydro discharge": [
          {
            "datetime": "2017-01-01",
            "source": "electricityMap, 2017 average",
            "value": 683.0193165406049
          },
          {
            "datetime": "2018-01-01",
            "source": "electricityMap, 2018 average",
            "value": 449.9220529865566
          },
          {
            "datetime": "2019-01-01",
            "source": "electricityMap, 2019 average",
            "value": 651.7744449793106
          },
          {
            "datetime": "2020-01-01",
            "source": "electricityMap, 2020 average",
            "value": 586.1669542274514
          },
          {
            "datetime": "2021-01-01",
            "source": "electricityMap, 2021 average",
            "value": 689.1763428505387
          }
        ]
      },
      "IQ": {
        "battery discharge": [
          {
            "datetime": "2018-01-01",
            "source": "electricityMap, 2018 average",
            "value": 528.3195108025338
          },
          {
            "datetime": "2019-01-01",
            "source": "electricityMap, 2019 average",
            "value": 502.52405687611594
          }
        ],
        "hydro discharge": [
          {
            "datetime": "2018-01-01",
            "source": "electricityMap, 2018 average",
            "value": 528.3195108025338
          },
          {
            "datetime": "2019-01-01",
            "source": "electricityMap, 2019 average",
            "value": 502.52405687611594
          }
        ]
      },
      "IS": {
        "battery discharge": [
          {
            "datetime": "2019-01-01",
            "source": "electricityMap, 2019 average",
            "value": 28.3873674569387
          },
          {
            "datetime": "2020-01-01",
            "source": "electricityMap, 2020 average",
            "value": 28.182299031458474
          },
          {
            "datetime": "2021-01-01",
            "source": "electricityMap, 2021 average",
            "value": 27.88734967855403
          }
        ],
        "hydro discharge": [
          {
            "datetime": "2019-01-01",
            "source": "electricityMap, 2019 average",
            "value": 28.3873674569387
          },
          {
            "datetime": "2020-01-01",
            "source": "electricityMap, 2020 average",
            "value": 28.182299031458474
          },
          {
            "datetime": "2021-01-01",
            "source": "electricityMap, 2021 average",
            "value": 27.88734967855403
          }
        ]
      },
      "IT": {
        "hydro discharge": {
          "source": "2018 average by Tomorrow",
          "value": 0.0
        }
      },
      "IT-CNO": {
        "battery discharge": [
          {
            "datetime": "2017-01-01",
            "source": "electricityMap, 2017 average",
            "value": 275.192729690662
          },
          {
            "datetime": "2018-01-01",
            "source": "electricityMap, 2018 average",
            "value": 286.91931414971873
          },
          {
            "datetime": "2019-01-01",
            "source": "electricityMap, 2019 average",
            "value": 289.31697149808355
          },
          {
            "datetime": "2020-01-01",
            "source": "electricityMap, 2020 average",
            "value": 269.1681128718598
          },
          {
            "datetime": "2021-01-01",
            "source": "electricityMap, 2021 average",
            "value": 271.84521610953936
          }
        ],
        "hydro discharge": [
          {
            "datetime": "2017-01-01",
            "source": "electricityMap, 2017 average",
            "value": 275.192729690662
          },
          {
            "datetime": "2018-01-01",
            "source": "electricityMap, 2018 average",
            "value": 286.91931414971873
          },
          {
            "datetime": "2019-01-01",
            "source": "electricityMap, 2019 average",
            "value": 289.31697149808355
          },
          {
            "datetime": "2020-01-01",
            "source": "electricityMap, 2020 average",
            "value": 269.1681128718598
          },
          {
            "datetime": "2021-01-01",
            "source": "electricityMap, 2021 average",
            "value": 271.84521610953936
          }
        ]
      },
      "IT-CSO": {
        "battery discharge": [
          {
            "datetime": "2017-01-01",
            "source": "electricityMap, 2017 average",
            "value": 478.3908421320879
          },
          {
            "datetime": "2018-01-01",
            "source": "electricityMap, 2018 average",
            "value": 411.14537205257284
          },
          {
            "datetime": "2019-01-01",
            "source": "electricityMap, 2019 average",
            "value": 389.57938913625844
          },
          {
            "datetime": "2020-01-01",
            "source": "electricityMap, 2020 average",
            "value": 395.16549328928494
          },
          {
            "datetime": "2021-01-01",
            "source": "electricityMap, 2021 average",
            "value": 353.3892487083926
          }
        ],
        "hydro discharge": [
          {
            "datetime": "2017-01-01",
            "source": "electricityMap, 2017 average",
            "value": 478.3908421320879
          },
          {
            "datetime": "2018-01-01",
            "source": "electricityMap, 2018 average",
            "value": 411.14537205257284
          },
          {
            "datetime": "2019-01-01",
            "source": "electricityMap, 2019 average",
            "value": 389.57938913625844
          },
          {
            "datetime": "2020-01-01",
            "source": "electricityMap, 2020 average",
            "value": 395.16549328928494
          },
          {
            "datetime": "2021-01-01",
            "source": "electricityMap, 2021 average",
            "value": 353.3892487083926
          }
        ]
      },
      "IT-NO": {
        "battery discharge": [
          {
            "datetime": "2015-01-01",
            "source": "electricityMap, 2015 average",
            "value": 336.8209519765534
          },
          {
            "datetime": "2016-01-01",
            "source": "electricityMap, 2016 average",
            "value": 409.8257541388833
          },
          {
            "datetime": "2017-01-01",
            "source": "electricityMap, 2017 average",
            "value": 405.2264588464707
          },
          {
            "datetime": "2018-01-01",
            "source": "electricityMap, 2018 average",
            "value": 346.49628864266776
          },
          {
            "datetime": "2019-01-01",
            "source": "electricityMap, 2019 average",
            "value": 296.00789203641176
          },
          {
            "datetime": "2020-01-01",
            "source": "electricityMap, 2020 average",
            "value": 271.46410499805756
          },
          {
            "datetime": "2021-01-01",
            "source": "electricityMap, 2021 average",
            "value": 316.47096783873104
          }
        ],
        "hydro discharge": [
          {
            "datetime": "2015-01-01",
            "source": "electricityMap, 2015 average",
            "value": 336.8209519765534
          },
          {
            "datetime": "2016-01-01",
            "source": "electricityMap, 2016 average",
            "value": 409.8257541388833
          },
          {
            "datetime": "2017-01-01",
            "source": "electricityMap, 2017 average",
            "value": 405.2264588464707
          },
          {
            "datetime": "2018-01-01",
            "source": "electricityMap, 2018 average",
            "value": 346.49628864266776
          },
          {
            "datetime": "2019-01-01",
            "source": "electricityMap, 2019 average",
            "value": 296.00789203641176
          },
          {
            "datetime": "2020-01-01",
            "source": "electricityMap, 2020 average",
            "value": 271.46410499805756
          },
          {
            "datetime": "2021-01-01",
            "source": "electricityMap, 2021 average",
            "value": 316.47096783873104
          }
        ]
      },
      "IT-SAR": {
        "battery discharge": [
          {
            "datetime": "2017-01-01",
            "source": "electricityMap, 2017 average",
            "value": 553.1810486798224
          },
          {
            "datetime": "2018-01-01",
            "source": "electricityMap, 2018 average",
            "value": 561.3569465910266
          },
          {
            "datetime": "2019-01-01",
            "source": "electricityMap, 2019 average",
            "value": 471.1896836068406
          },
          {
            "datetime": "2020-01-01",
            "source": "electricityMap, 2020 average",
            "value": 485.18868741528627
          },
          {
            "datetime": "2021-01-01",
            "source": "electricityMap, 2021 average",
            "value": 473.81254362190396
          }
        ],
        "hydro discharge": [
          {
            "datetime": "2017-01-01",
            "source": "electricityMap, 2017 average",
            "value": 553.1810486798224
          },
          {
            "datetime": "2018-01-01",
            "source": "electricityMap, 2018 average",
            "value": 561.3569465910266
          },
          {
            "datetime": "2019-01-01",
            "source": "electricityMap, 2019 average",
            "value": 471.1896836068406
          },
          {
            "datetime": "2020-01-01",
            "source": "electricityMap, 2020 average",
            "value": 485.18868741528627
          },
          {
            "datetime": "2021-01-01",
            "source": "electricityMap, 2021 average",
            "value": 473.81254362190396
          }
        ]
      },
      "IT-SIC": {
        "battery discharge": [
          {
            "datetime": "2015-01-01",
            "source": "electricityMap, 2015 average",
            "value": 376.7509443296387
          },
          {
            "datetime": "2016-01-01",
            "source": "electricityMap, 2016 average",
            "value": 333.61589511323
          },
          {
            "datetime": "2017-01-01",
            "source": "electricityMap, 2017 average",
            "value": 303.05694849532154
          },
          {
            "datetime": "2018-01-01",
            "source": "electricityMap, 2018 average",
            "value": 229.5989458689458
          },
          {
            "datetime": "2019-01-01",
            "source": "electricityMap, 2019 average",
            "value": 332.69273848559754
          },
          {
            "datetime": "2020-01-01",
            "source": "electricityMap, 2020 average",
            "value": 330.89548064228273
          },
          {
            "datetime": "2021-01-01",
            "source": "electricityMap, 2021 average",
            "value": 316.2318920942228
          }
        ],
        "hydro discharge": [
          {
            "datetime": "2015-01-01",
            "source": "electricityMap, 2015 average",
            "value": 376.7509443296387
          },
          {
            "datetime": "2016-01-01",
            "source": "electricityMap, 2016 average",
            "value": 333.61589511323
          },
          {
            "datetime": "2017-01-01",
            "source": "electricityMap, 2017 average",
            "value": 303.05694849532154
          },
          {
            "datetime": "2018-01-01",
            "source": "electricityMap, 2018 average",
            "value": 229.5989458689458
          },
          {
            "datetime": "2019-01-01",
            "source": "electricityMap, 2019 average",
            "value": 332.69273848559754
          },
          {
            "datetime": "2020-01-01",
            "source": "electricityMap, 2020 average",
            "value": 330.89548064228273
          },
          {
            "datetime": "2021-01-01",
            "source": "electricityMap, 2021 average",
            "value": 316.2318920942228
          }
        ]
      },
      "IT-SO": {
        "battery discharge": [
          {
            "datetime": "2015-01-01",
            "source": "electricityMap, 2015 average",
            "value": 268.9874743132542
          },
          {
            "datetime": "2016-01-01",
            "source": "electricityMap, 2016 average",
            "value": 259.03955807882164
          },
          {
            "datetime": "2017-01-01",
            "source": "electricityMap, 2017 average",
            "value": 299.4572083834292
          },
          {
            "datetime": "2018-01-01",
            "source": "electricityMap, 2018 average",
            "value": 280.8845188764535
          },
          {
            "datetime": "2019-01-01",
            "source": "electricityMap, 2019 average",
            "value": 367.75814412148634
          },
          {
            "datetime": "2020-01-01",
            "source": "electricityMap, 2020 average",
            "value": 359.68221543942644
          },
          {
            "datetime": "2021-01-01",
            "source": "electricityMap, 2021 average",
            "value": 342.10944010073894
          }
        ],
        "hydro discharge": [
          {
            "datetime": "2015-01-01",
            "source": "electricityMap, 2015 average",
            "value": 268.9874743132542
          },
          {
            "datetime": "2016-01-01",
            "source": "electricityMap, 2016 average",
            "value": 259.03955807882164
          },
          {
            "datetime": "2017-01-01",
            "source": "electricityMap, 2017 average",
            "value": 299.4572083834292
          },
          {
            "datetime": "2018-01-01",
            "source": "electricityMap, 2018 average",
            "value": 280.8845188764535
          },
          {
            "datetime": "2019-01-01",
            "source": "electricityMap, 2019 average",
            "value": 367.75814412148634
          },
          {
            "datetime": "2020-01-01",
            "source": "electricityMap, 2020 average",
            "value": 359.68221543942644
          },
          {
            "datetime": "2021-01-01",
            "source": "electricityMap, 2021 average",
            "value": 342.10944010073894
          }
        ]
      },
      "JP-CB": {
        "unknown": {
          "_comment": "Source: Derived from 2016-2019 Chubu area supply statistics and 2017-2018 Chubu Electric report",
          "_url": [
            "https://www.chuden.co.jp/corporate/publicity/datalist/juyo/dat_kousei/index.html",
            "http://denki-yoho.chuden.jp/denki_yoho_content_data/areabalance_current_term.csv"
          ],
          "source": "assumes 26.3% coal, 2.2% oil, 62.5% gas, 9% hydro and wind",
          "value": 538
        }
      },
      "JP-KY": {
        "battery discharge": [
          {
            "datetime": "2018-01-01",
            "source": "electricityMap, 2018 average",
            "value": 362.25752903183275
          },
          {
            "datetime": "2019-01-01",
            "source": "electricityMap, 2019 average",
            "value": 384.406186940274
          },
          {
            "datetime": "2020-01-01",
            "source": "electricityMap, 2020 average",
            "value": 460.3606162230115
          },
          {
            "datetime": "2021-01-01",
            "source": "electricityMap, 2021 average",
            "value": 388.75244760996026
          }
        ],
        "hydro discharge": [
          {
            "datetime": "2018-01-01",
            "source": "electricityMap, 2018 average",
            "value": 362.25752903183275
          },
          {
            "datetime": "2019-01-01",
            "source": "electricityMap, 2019 average",
            "value": 384.406186940274
          },
          {
            "datetime": "2020-01-01",
            "source": "electricityMap, 2020 average",
            "value": 460.3606162230115
          },
          {
            "datetime": "2021-01-01",
            "source": "electricityMap, 2021 average",
            "value": 388.75244760996026
          }
        ]
      },
      "KR": {
        "unknown": {
          "_comment": "Source: 2020 annual electricity production by IEA",
          "_url": "https://www.iea.org/fuels-and-technologies/electricity",
          "source": "IEA 2020; assumes 54.1% coal, 36.1% gas, 1.5% oil, 4.4% solar, 0.8% wind, 2.2% biofuels, 1.0% other",
          "value": 644
        }
      },
      "KW": {
        "battery discharge": [
          {
            "datetime": "2020-01-01",
            "source": "electricityMap, 2020 average",
            "value": 550.0
          },
          {
            "datetime": "2021-01-01",
            "source": "electricityMap, 2021 average",
            "value": 550.0
          }
        ],
        "hydro discharge": [
          {
            "datetime": "2020-01-01",
            "source": "electricityMap, 2020 average",
            "value": 550.0
          },
          {
            "datetime": "2021-01-01",
            "source": "electricityMap, 2021 average",
            "value": 550.0
          }
        ],
        "unknown": {
          "_url": "https://www.iea.org/fuels-and-technologies/electricity",
          "source": "IEA 2019; assumes 62.3% gas, 37.7% oil",
          "value": 550
        }
      },
      "LT": {
        "battery discharge": [
          {
            "datetime": "2015-01-01",
            "source": "electricityMap, 2015 average",
            "value": 454.8403585028863
          },
          {
            "datetime": "2016-01-01",
            "source": "electricityMap, 2016 average",
            "value": 458.10102033673326
          },
          {
            "datetime": "2017-01-01",
            "source": "electricityMap, 2017 average",
            "value": 360.90438068321606
          },
          {
            "datetime": "2018-01-01",
            "source": "electricityMap, 2018 average",
            "value": 408.6419612002556
          },
          {
            "datetime": "2019-01-01",
            "source": "electricityMap, 2019 average",
            "value": 460.2503442718757
          },
          {
            "datetime": "2020-01-01",
            "source": "electricityMap, 2020 average",
            "value": 272.0074978553537
          },
          {
            "datetime": "2021-01-01",
            "source": "electricityMap, 2021 average",
            "value": 313.32733782849806
          }
        ],
        "hydro discharge": [
          {
            "datetime": "2015-01-01",
            "source": "electricityMap, 2015 average",
            "value": 454.8403585028863
          },
          {
            "datetime": "2016-01-01",
            "source": "electricityMap, 2016 average",
            "value": 458.10102033673326
          },
          {
            "datetime": "2017-01-01",
            "source": "electricityMap, 2017 average",
            "value": 360.90438068321606
          },
          {
            "datetime": "2018-01-01",
            "source": "electricityMap, 2018 average",
            "value": 408.6419612002556
          },
          {
            "datetime": "2019-01-01",
            "source": "electricityMap, 2019 average",
            "value": 460.2503442718757
          },
          {
            "datetime": "2020-01-01",
            "source": "electricityMap, 2020 average",
            "value": 272.0074978553537
          },
          {
            "datetime": "2021-01-01",
            "source": "electricityMap, 2021 average",
            "value": 313.32733782849806
          }
        ]
      },
      "LU": {
        "battery discharge": [
          {
            "datetime": "2021-01-01",
            "source": "electricityMap, 2021 average",
            "value": 246.65554737209197
          }
        ],
        "hydro discharge": [
          {
            "datetime": "2021-01-01",
            "source": "electricityMap, 2021 average",
            "value": 246.65554737209197
          }
        ]
      },
      "LV": {
        "battery discharge": [
          {
            "datetime": "2015-01-01",
            "source": "electricityMap, 2015 average",
            "value": 493.31052897152443
          },
          {
            "datetime": "2016-01-01",
            "source": "electricityMap, 2016 average",
            "value": 512.2142773193544
          },
          {
            "datetime": "2017-01-01",
            "source": "electricityMap, 2017 average",
            "value": 408.79576179662837
          },
          {
            "datetime": "2018-01-01",
            "source": "electricityMap, 2018 average",
            "value": 525.0827325719257
          },
          {
            "datetime": "2019-01-01",
            "source": "electricityMap, 2019 average",
            "value": 403.48091420351267
          },
          {
            "datetime": "2020-01-01",
            "source": "electricityMap, 2020 average",
            "value": 299.16339255356667
          },
          {
            "datetime": "2021-01-01",
            "source": "electricityMap, 2021 average",
            "value": 340.6925963046892
          }
        ],
        "hydro discharge": [
          {
            "datetime": "2015-01-01",
            "source": "electricityMap, 2015 average",
            "value": 493.31052897152443
          },
          {
            "datetime": "2016-01-01",
            "source": "electricityMap, 2016 average",
            "value": 512.2142773193544
          },
          {
            "datetime": "2017-01-01",
            "source": "electricityMap, 2017 average",
            "value": 408.79576179662837
          },
          {
            "datetime": "2018-01-01",
            "source": "electricityMap, 2018 average",
            "value": 525.0827325719257
          },
          {
            "datetime": "2019-01-01",
            "source": "electricityMap, 2019 average",
            "value": 403.48091420351267
          },
          {
            "datetime": "2020-01-01",
            "source": "electricityMap, 2020 average",
            "value": 299.16339255356667
          },
          {
            "datetime": "2021-01-01",
            "source": "electricityMap, 2021 average",
            "value": 340.6925963046892
          }
        ]
      },
      "MD": {
        "battery discharge": [
          {
            "datetime": "2018-01-01",
            "source": "electricityMap, 2018 average",
            "value": 578.4535700682608
          },
          {
            "datetime": "2019-01-01",
            "source": "electricityMap, 2019 average",
            "value": 595.5941608033822
          },
          {
            "datetime": "2020-01-01",
            "source": "electricityMap, 2020 average",
            "value": 621.949436444277
          },
          {
            "datetime": "2021-01-01",
            "source": "electricityMap, 2021 average",
            "value": 532.8762657512675
          }
        ],
        "hydro discharge": [
          {
            "datetime": "2018-01-01",
            "source": "electricityMap, 2018 average",
            "value": 578.4535700682608
          },
          {
            "datetime": "2019-01-01",
            "source": "electricityMap, 2019 average",
            "value": 595.5941608033822
          },
          {
            "datetime": "2020-01-01",
            "source": "electricityMap, 2020 average",
            "value": 621.949436444277
          },
          {
            "datetime": "2021-01-01",
            "source": "electricityMap, 2021 average",
            "value": 532.8762657512675
          }
        ]
      },
      "ME": {
        "battery discharge": [
          {
            "datetime": "2015-01-01",
            "source": "electricityMap, 2015 average",
            "value": 553.8061953096371
          },
          {
            "datetime": "2016-01-01",
            "source": "electricityMap, 2016 average",
            "value": 542.9048450805444
          },
          {
            "datetime": "2017-01-01",
            "source": "electricityMap, 2017 average",
            "value": 628.6266599326898
          },
          {
            "datetime": "2018-01-01",
            "source": "electricityMap, 2018 average",
            "value": 513.6303528527267
          },
          {
            "datetime": "2019-01-01",
            "source": "electricityMap, 2019 average",
            "value": 450.109772607968
          },
          {
            "datetime": "2020-01-01",
            "source": "electricityMap, 2020 average",
            "value": 449.734162443367
          },
          {
            "datetime": "2021-01-01",
            "source": "electricityMap, 2021 average",
            "value": 396.579248715809
          }
        ],
        "hydro discharge": [
          {
            "datetime": "2015-01-01",
            "source": "electricityMap, 2015 average",
            "value": 553.8061953096371
          },
          {
            "datetime": "2016-01-01",
            "source": "electricityMap, 2016 average",
            "value": 542.9048450805444
          },
          {
            "datetime": "2017-01-01",
            "source": "electricityMap, 2017 average",
            "value": 628.6266599326898
          },
          {
            "datetime": "2018-01-01",
            "source": "electricityMap, 2018 average",
            "value": 513.6303528527267
          },
          {
            "datetime": "2019-01-01",
            "source": "electricityMap, 2019 average",
            "value": 450.109772607968
          },
          {
            "datetime": "2020-01-01",
            "source": "electricityMap, 2020 average",
            "value": 449.734162443367
          },
          {
            "datetime": "2021-01-01",
            "source": "electricityMap, 2021 average",
            "value": 396.579248715809
          }
        ]
      },
      "MK": {
        "battery discharge": [
          {
            "datetime": "2016-01-01",
            "source": "electricityMap, 2016 average",
            "value": 395.72878161642757
          },
          {
            "datetime": "2017-01-01",
            "source": "electricityMap, 2017 average",
            "value": 584.8583070009042
          },
          {
            "datetime": "2018-01-01",
            "source": "electricityMap, 2018 average",
            "value": 373.3232882731134
          },
          {
            "datetime": "2019-01-01",
            "source": "electricityMap, 2019 average",
            "value": 572.4412780773426
          },
          {
            "datetime": "2020-01-01",
            "source": "electricityMap, 2020 average",
            "value": 552.4261485369104
          },
          {
            "datetime": "2021-01-01",
            "source": "electricityMap, 2021 average",
            "value": 448.0575725169544
          }
        ],
        "hydro discharge": [
          {
            "datetime": "2016-01-01",
            "source": "electricityMap, 2016 average",
            "value": 395.72878161642757
          },
          {
            "datetime": "2017-01-01",
            "source": "electricityMap, 2017 average",
            "value": 584.8583070009042
          },
          {
            "datetime": "2018-01-01",
            "source": "electricityMap, 2018 average",
            "value": 373.3232882731134
          },
          {
            "datetime": "2019-01-01",
            "source": "electricityMap, 2019 average",
            "value": 572.4412780773426
          },
          {
            "datetime": "2020-01-01",
            "source": "electricityMap, 2020 average",
            "value": 552.4261485369104
          },
          {
            "datetime": "2021-01-01",
            "source": "electricityMap, 2021 average",
            "value": 448.0575725169544
          }
        ]
      },
      "MY-WM": {
        "battery discharge": [
          {
            "datetime": "2018-01-01",
            "source": "electricityMap, 2018 average",
            "value": 660.3012557851737
          },
          {
            "datetime": "2019-01-01",
            "source": "electricityMap, 2019 average",
            "value": 659.3975915857509
          },
          {
            "datetime": "2020-01-01",
            "source": "electricityMap, 2020 average",
            "value": 685.6782699703074
          },
          {
            "datetime": "2021-01-01",
            "source": "electricityMap, 2021 average",
            "value": 661.9167871221274
          }
        ],
        "hydro discharge": [
          {
            "datetime": "2018-01-01",
            "source": "electricityMap, 2018 average",
            "value": 660.3012557851737
          },
          {
            "datetime": "2019-01-01",
            "source": "electricityMap, 2019 average",
            "value": 659.3975915857509
          },
          {
            "datetime": "2020-01-01",
            "source": "electricityMap, 2020 average",
            "value": 685.6782699703074
          },
          {
            "datetime": "2021-01-01",
            "source": "electricityMap, 2021 average",
            "value": 661.9167871221274
          }
        ]
      },
      "NA": {
        "battery discharge": [
          {
            "datetime": "2018-01-01",
            "source": "electricityMap, 2018 average",
            "value": 449.91762729828474
          },
          {
            "datetime": "2019-01-01",
            "source": "electricityMap, 2019 average",
            "value": 411.98310541931716
          }
        ],
        "hydro discharge": [
          {
            "datetime": "2018-01-01",
            "source": "electricityMap, 2018 average",
            "value": 449.91762729828474
          },
          {
            "datetime": "2019-01-01",
            "source": "electricityMap, 2019 average",
            "value": 411.98310541931716
          }
        ]
      },
      "NG": {
        "battery discharge": [
          {
            "datetime": "2021-01-01",
            "source": "electricityMap, 2021 average",
            "value": 377.68440575343925
          }
        ],
        "hydro discharge": [
          {
            "datetime": "2021-01-01",
            "source": "electricityMap, 2021 average",
            "value": 377.68440575343925
          }
        ]
      },
      "NI": {
        "battery discharge": [
          {
            "datetime": "2017-01-01",
            "source": "electricityMap, 2017 average",
            "value": 170.51801062723115
          },
          {
            "datetime": "2018-01-01",
            "source": "electricityMap, 2018 average",
            "value": 278.2381405947044
          },
          {
            "datetime": "2019-01-01",
            "source": "electricityMap, 2019 average",
            "value": 317.6544896312611
          },
          {
            "datetime": "2020-01-01",
            "source": "electricityMap, 2020 average",
            "value": 206.8275320231678
          },
          {
            "datetime": "2021-01-01",
            "source": "electricityMap, 2021 average",
            "value": 202.5893871263076
          }
        ],
        "hydro discharge": [
          {
            "datetime": "2017-01-01",
            "source": "electricityMap, 2017 average",
            "value": 170.51801062723115
          },
          {
            "datetime": "2018-01-01",
            "source": "electricityMap, 2018 average",
            "value": 278.2381405947044
          },
          {
            "datetime": "2019-01-01",
            "source": "electricityMap, 2019 average",
            "value": 317.6544896312611
          },
          {
            "datetime": "2020-01-01",
            "source": "electricityMap, 2020 average",
            "value": 206.8275320231678
          },
          {
            "datetime": "2021-01-01",
            "source": "electricityMap, 2021 average",
            "value": 202.5893871263076
          }
        ]
      },
      "NL": {
        "battery discharge": [
          {
            "datetime": "2015-01-01",
            "source": "electricityMap, 2015 average",
            "value": 372.0168966869205
          },
          {
            "datetime": "2016-01-01",
            "source": "electricityMap, 2016 average",
            "value": 391.6675411176054
          },
          {
            "datetime": "2017-01-01",
            "source": "electricityMap, 2017 average",
            "value": 373.7545819433144
          },
          {
            "datetime": "2018-01-01",
            "source": "electricityMap, 2018 average",
            "value": 423.76747874885206
          },
          {
            "datetime": "2019-01-01",
            "source": "electricityMap, 2019 average",
            "value": 415.85687769966233
          },
          {
            "datetime": "2020-01-01",
            "source": "electricityMap, 2020 average",
            "value": 388.43988194125586
          },
          {
            "datetime": "2021-01-01",
            "source": "electricityMap, 2021 average",
            "value": 367.67482398728197
          }
        ],
        "hydro discharge": [
          {
            "datetime": "2015-01-01",
            "source": "electricityMap, 2015 average",
            "value": 372.0168966869205
          },
          {
            "datetime": "2016-01-01",
            "source": "electricityMap, 2016 average",
            "value": 391.6675411176054
          },
          {
            "datetime": "2017-01-01",
            "source": "electricityMap, 2017 average",
            "value": 373.7545819433144
          },
          {
            "datetime": "2018-01-01",
            "source": "electricityMap, 2018 average",
            "value": 423.76747874885206
          },
          {
            "datetime": "2019-01-01",
            "source": "electricityMap, 2019 average",
            "value": 415.85687769966233
          },
          {
            "datetime": "2020-01-01",
            "source": "electricityMap, 2020 average",
            "value": 388.43988194125586
          },
          {
            "datetime": "2021-01-01",
            "source": "electricityMap, 2021 average",
            "value": 367.67482398728197
          }
        ],
        "unknown": {
          "_url": "https://github.com/tmrowco/electricitymap-contrib/issues/3015#issuecomment-888154930",
          "source": "2020 average by Tomorrow. See disclaimer",
          "value": 342
        }
      },
      "NO-NO1": {
        "battery discharge": [
          {
            "datetime": "2015-01-01",
            "source": "electricityMap, 2015 average",
            "value": 32.094969918718995
          },
          {
            "datetime": "2016-01-01",
            "source": "electricityMap, 2016 average",
            "value": 32.71593028228494
          },
          {
            "datetime": "2017-01-01",
            "source": "electricityMap, 2017 average",
            "value": 33.96694517396495
          },
          {
            "datetime": "2018-01-01",
            "source": "electricityMap, 2018 average",
            "value": 37.747927838512695
          },
          {
            "datetime": "2019-01-01",
            "source": "electricityMap, 2019 average",
            "value": 37.8316877193141
          },
          {
            "datetime": "2020-01-01",
            "source": "electricityMap, 2020 average",
            "value": 29.60946157506378
          },
          {
            "datetime": "2021-01-01",
            "source": "electricityMap, 2021 average",
            "value": 31.278011425688756
          }
        ],
        "hydro discharge": [
          {
            "datetime": "2015-01-01",
            "source": "electricityMap, 2015 average",
            "value": 32.094969918718995
          },
          {
            "datetime": "2016-01-01",
            "source": "electricityMap, 2016 average",
            "value": 32.71593028228494
          },
          {
            "datetime": "2017-01-01",
            "source": "electricityMap, 2017 average",
            "value": 33.96694517396495
          },
          {
            "datetime": "2018-01-01",
            "source": "electricityMap, 2018 average",
            "value": 37.747927838512695
          },
          {
            "datetime": "2019-01-01",
            "source": "electricityMap, 2019 average",
            "value": 37.8316877193141
          },
          {
            "datetime": "2020-01-01",
            "source": "electricityMap, 2020 average",
            "value": 29.60946157506378
          },
          {
            "datetime": "2021-01-01",
            "source": "electricityMap, 2021 average",
            "value": 31.278011425688756
          }
        ]
      },
      "NO-NO2": {
        "battery discharge": [
          {
            "datetime": "2015-01-01",
            "source": "electricityMap, 2015 average",
            "value": 31.389236703830694
          },
          {
            "datetime": "2016-01-01",
            "source": "electricityMap, 2016 average",
            "value": 32.92706493984772
          },
          {
            "datetime": "2017-01-01",
            "source": "electricityMap, 2017 average",
            "value": 35.90778526504467
          },
          {
            "datetime": "2018-01-01",
            "source": "electricityMap, 2018 average",
            "value": 43.03076100503617
          },
          {
            "datetime": "2019-01-01",
            "source": "electricityMap, 2019 average",
            "value": 47.40837369340186
          },
          {
            "datetime": "2020-01-01",
            "source": "electricityMap, 2020 average",
            "value": 26.87918513375836
          },
          {
            "datetime": "2021-01-01",
            "source": "electricityMap, 2021 average",
            "value": 34.433148207717785
          }
        ],
        "hydro discharge": [
          {
            "datetime": "2015-01-01",
            "source": "electricityMap, 2015 average",
            "value": 31.389236703830694
          },
          {
            "datetime": "2016-01-01",
            "source": "electricityMap, 2016 average",
            "value": 32.92706493984772
          },
          {
            "datetime": "2017-01-01",
            "source": "electricityMap, 2017 average",
            "value": 35.90778526504467
          },
          {
            "datetime": "2018-01-01",
            "source": "electricityMap, 2018 average",
            "value": 43.03076100503617
          },
          {
            "datetime": "2019-01-01",
            "source": "electricityMap, 2019 average",
            "value": 47.40837369340186
          },
          {
            "datetime": "2020-01-01",
            "source": "electricityMap, 2020 average",
            "value": 26.87918513375836
          },
          {
            "datetime": "2021-01-01",
            "source": "electricityMap, 2021 average",
            "value": 34.433148207717785
          }
        ]
      },
      "NO-NO3": {
        "battery discharge": [
          {
            "datetime": "2015-01-01",
            "source": "electricityMap, 2015 average",
            "value": 39.66450100301145
          },
          {
            "datetime": "2016-01-01",
            "source": "electricityMap, 2016 average",
            "value": 40.445286174207226
          },
          {
            "datetime": "2017-01-01",
            "source": "electricityMap, 2017 average",
            "value": 34.7373765847848
          },
          {
            "datetime": "2018-01-01",
            "source": "electricityMap, 2018 average",
            "value": 46.08533875937003
          },
          {
            "datetime": "2019-01-01",
            "source": "electricityMap, 2019 average",
            "value": 38.45350824157797
          },
          {
            "datetime": "2020-01-01",
            "source": "electricityMap, 2020 average",
            "value": 33.38641656028528
          },
          {
            "datetime": "2021-01-01",
            "source": "electricityMap, 2021 average",
            "value": 26.936964260485205
          }
        ],
        "hydro discharge": [
          {
            "datetime": "2015-01-01",
            "source": "electricityMap, 2015 average",
            "value": 39.66450100301145
          },
          {
            "datetime": "2016-01-01",
            "source": "electricityMap, 2016 average",
            "value": 40.445286174207226
          },
          {
            "datetime": "2017-01-01",
            "source": "electricityMap, 2017 average",
            "value": 34.7373765847848
          },
          {
            "datetime": "2018-01-01",
            "source": "electricityMap, 2018 average",
            "value": 46.08533875937003
          },
          {
            "datetime": "2019-01-01",
            "source": "electricityMap, 2019 average",
            "value": 38.45350824157797
          },
          {
            "datetime": "2020-01-01",
            "source": "electricityMap, 2020 average",
            "value": 33.38641656028528
          },
          {
            "datetime": "2021-01-01",
            "source": "electricityMap, 2021 average",
            "value": 26.936964260485205
          }
        ]
      },
      "NO-NO4": {
        "battery discharge": [
          {
            "datetime": "2015-01-01",
            "source": "electricityMap, 2015 average",
            "value": 68.50736503089622
          },
          {
            "datetime": "2016-01-01",
            "source": "electricityMap, 2016 average",
            "value": 58.783367554371
          },
          {
            "datetime": "2017-01-01",
            "source": "electricityMap, 2017 average",
            "value": 53.35914690798077
          },
          {
            "datetime": "2018-01-01",
            "source": "electricityMap, 2018 average",
            "value": 56.91067903712265
          },
          {
            "datetime": "2019-01-01",
            "source": "electricityMap, 2019 average",
            "value": 57.12347723672283
          },
          {
            "datetime": "2020-01-01",
            "source": "electricityMap, 2020 average",
            "value": 48.721001461487454
          },
          {
            "datetime": "2021-01-01",
            "source": "electricityMap, 2021 average",
            "value": 30.127079296361064
          }
        ],
        "hydro discharge": [
          {
            "datetime": "2015-01-01",
            "source": "electricityMap, 2015 average",
            "value": 68.50736503089622
          },
          {
            "datetime": "2016-01-01",
            "source": "electricityMap, 2016 average",
            "value": 58.783367554371
          },
          {
            "datetime": "2017-01-01",
            "source": "electricityMap, 2017 average",
            "value": 53.35914690798077
          },
          {
            "datetime": "2018-01-01",
            "source": "electricityMap, 2018 average",
            "value": 56.91067903712265
          },
          {
            "datetime": "2019-01-01",
            "source": "electricityMap, 2019 average",
            "value": 57.12347723672283
          },
          {
            "datetime": "2020-01-01",
            "source": "electricityMap, 2020 average",
            "value": 48.721001461487454
          },
          {
            "datetime": "2021-01-01",
            "source": "electricityMap, 2021 average",
            "value": 30.127079296361064
          }
        ]
      },
      "NO-NO5": {
        "battery discharge": [
          {
            "datetime": "2015-01-01",
            "source": "electricityMap, 2015 average",
            "value": 35.867993903293765
          },
          {
            "datetime": "2016-01-01",
            "source": "electricityMap, 2016 average",
            "value": 36.912335563066215
          },
          {
            "datetime": "2017-01-01",
            "source": "electricityMap, 2017 average",
            "value": 38.946327790372656
          },
          {
            "datetime": "2018-01-01",
            "source": "electricityMap, 2018 average",
            "value": 40.1259280929906
          },
          {
            "datetime": "2019-01-01",
            "source": "electricityMap, 2019 average",
            "value": 39.18336533628281
          },
          {
            "datetime": "2020-01-01",
            "source": "electricityMap, 2020 average",
            "value": 35.46583225340324
          },
          {
            "datetime": "2021-01-01",
            "source": "electricityMap, 2021 average",
            "value": 37.46015113978314
          }
        ],
        "hydro discharge": [
          {
            "datetime": "2015-01-01",
            "source": "electricityMap, 2015 average",
            "value": 35.867993903293765
          },
          {
            "datetime": "2016-01-01",
            "source": "electricityMap, 2016 average",
            "value": 36.912335563066215
          },
          {
            "datetime": "2017-01-01",
            "source": "electricityMap, 2017 average",
            "value": 38.946327790372656
          },
          {
            "datetime": "2018-01-01",
            "source": "electricityMap, 2018 average",
            "value": 40.1259280929906
          },
          {
            "datetime": "2019-01-01",
            "source": "electricityMap, 2019 average",
            "value": 39.18336533628281
          },
          {
            "datetime": "2020-01-01",
            "source": "electricityMap, 2020 average",
            "value": 35.46583225340324
          },
          {
            "datetime": "2021-01-01",
            "source": "electricityMap, 2021 average",
            "value": 37.46015113978314
          }
        ]
      },
<<<<<<< HEAD
      "NZ-NZN": {
        "battery discharge": [
          {
            "datetime": "2017-01-01",
            "source": "electricityMap, 2017 average",
            "value": 187.9304919787723
          },
          {
            "datetime": "2018-01-01",
            "source": "electricityMap, 2018 average",
            "value": 166.57776342962083
          },
          {
            "datetime": "2019-01-01",
            "source": "electricityMap, 2019 average",
            "value": 176.88429500066727
          },
          {
            "datetime": "2020-01-01",
            "source": "electricityMap, 2020 average",
            "value": 199.37786413651114
          },
          {
            "datetime": "2021-01-01",
            "source": "electricityMap, 2021 average",
            "value": 213.52156469368532
          }
        ],
        "hydro discharge": [
          {
            "datetime": "2017-01-01",
            "source": "electricityMap, 2017 average",
            "value": 187.9304919787723
          },
          {
            "datetime": "2018-01-01",
            "source": "electricityMap, 2018 average",
            "value": 166.57776342962083
          },
          {
            "datetime": "2019-01-01",
            "source": "electricityMap, 2019 average",
            "value": 176.88429500066727
          },
          {
            "datetime": "2020-01-01",
            "source": "electricityMap, 2020 average",
            "value": 199.37786413651114
          },
          {
            "datetime": "2021-01-01",
            "source": "electricityMap, 2021 average",
            "value": 213.52156469368532
          }
        ]
      },
      "NZ-NZS": {
        "battery discharge": [
          {
            "datetime": "2017-01-01",
            "source": "electricityMap, 2017 average",
            "value": 37.44339370274432
          },
          {
            "datetime": "2018-01-01",
            "source": "electricityMap, 2018 average",
            "value": 26.407301013315323
          },
          {
            "datetime": "2019-01-01",
            "source": "electricityMap, 2019 average",
            "value": 24.7171872799846
          },
          {
            "datetime": "2020-01-01",
            "source": "electricityMap, 2020 average",
            "value": 24.87925728614657
          },
          {
            "datetime": "2021-01-01",
            "source": "electricityMap, 2021 average",
            "value": 27.514624060792045
          }
        ],
        "hydro discharge": [
          {
            "datetime": "2017-01-01",
            "source": "electricityMap, 2017 average",
            "value": 37.44339370274432
          },
          {
            "datetime": "2018-01-01",
            "source": "electricityMap, 2018 average",
            "value": 26.407301013315323
          },
          {
            "datetime": "2019-01-01",
            "source": "electricityMap, 2019 average",
            "value": 24.7171872799846
          },
          {
            "datetime": "2020-01-01",
            "source": "electricityMap, 2020 average",
            "value": 24.87925728614657
          },
          {
            "datetime": "2021-01-01",
            "source": "electricityMap, 2021 average",
            "value": 27.514624060792045
          }
        ]
=======
      "NZ": {
        "battery discharge": {
          "source": "electricityMap, 2021 average",
          "value": 213.52156469368532
        },
        "hydro discharge": {
          "source": "electricityMap, 2021 average",
          "value": 27.514624060792045
        }
>>>>>>> 809f3378
      },
      "PA": {
        "battery discharge": [
          {
            "datetime": "2018-01-01",
            "source": "electricityMap, 2018 average",
            "value": 171.97690323867923
          },
          {
            "datetime": "2019-01-01",
            "source": "electricityMap, 2019 average",
            "value": 382.3466927607292
          },
          {
            "datetime": "2020-01-01",
            "source": "electricityMap, 2020 average",
            "value": 264.710266857563
          },
          {
            "datetime": "2021-01-01",
            "source": "electricityMap, 2021 average",
            "value": 231.7169990434021
          }
        ],
        "hydro discharge": [
          {
            "datetime": "2018-01-01",
            "source": "electricityMap, 2018 average",
            "value": 171.97690323867923
          },
          {
            "datetime": "2019-01-01",
            "source": "electricityMap, 2019 average",
            "value": 382.3466927607292
          },
          {
            "datetime": "2020-01-01",
            "source": "electricityMap, 2020 average",
            "value": 264.710266857563
          },
          {
            "datetime": "2021-01-01",
            "source": "electricityMap, 2021 average",
            "value": 231.7169990434021
          }
        ]
      },
      "PE": {
        "battery discharge": [
          {
            "datetime": "2017-01-01",
            "source": "electricityMap, 2017 average",
            "value": 229.02759243814597
          },
          {
            "datetime": "2018-01-01",
            "source": "electricityMap, 2018 average",
            "value": 171.16292457918578
          },
          {
            "datetime": "2019-01-01",
            "source": "electricityMap, 2019 average",
            "value": 187.38568738517012
          },
          {
            "datetime": "2020-01-01",
            "source": "electricityMap, 2020 average",
            "value": 104.00803093309536
          },
          {
            "datetime": "2021-01-01",
            "source": "electricityMap, 2021 average",
            "value": 192.050090296824
          }
        ],
        "hydro discharge": [
          {
            "datetime": "2017-01-01",
            "source": "electricityMap, 2017 average",
            "value": 229.02759243814597
          },
          {
            "datetime": "2018-01-01",
            "source": "electricityMap, 2018 average",
            "value": 171.16292457918578
          },
          {
            "datetime": "2019-01-01",
            "source": "electricityMap, 2019 average",
            "value": 187.38568738517012
          },
          {
            "datetime": "2020-01-01",
            "source": "electricityMap, 2020 average",
            "value": 104.00803093309536
          },
          {
            "datetime": "2021-01-01",
            "source": "electricityMap, 2021 average",
            "value": 192.050090296824
          }
        ]
      },
      "PF": {
        "battery discharge": [
          {
            "datetime": "2021-01-01",
            "source": "electricityMap, 2021 average",
            "value": 439.509629059755
          }
        ],
        "hydro discharge": [
          {
            "datetime": "2021-01-01",
            "source": "electricityMap, 2021 average",
            "value": 439.509629059755
          }
        ]
      },
      "PL": {
        "battery discharge": [
          {
            "datetime": "2015-01-01",
            "source": "electricityMap, 2015 average",
            "value": 702.7382044103723
          },
          {
            "datetime": "2016-01-01",
            "source": "electricityMap, 2016 average",
            "value": 691.7230290214494
          },
          {
            "datetime": "2017-01-01",
            "source": "electricityMap, 2017 average",
            "value": 678.1515263754422
          },
          {
            "datetime": "2018-01-01",
            "source": "electricityMap, 2018 average",
            "value": 681.9821378381661
          },
          {
            "datetime": "2019-01-01",
            "source": "electricityMap, 2019 average",
            "value": 652.5517087009201
          },
          {
            "datetime": "2020-01-01",
            "source": "electricityMap, 2020 average",
            "value": 620.98456393931
          },
          {
            "datetime": "2021-01-01",
            "source": "electricityMap, 2021 average",
            "value": 640.1604417064499
          }
        ],
        "hydro discharge": [
          {
            "datetime": "2015-01-01",
            "source": "electricityMap, 2015 average",
            "value": 702.7382044103723
          },
          {
            "datetime": "2016-01-01",
            "source": "electricityMap, 2016 average",
            "value": 691.7230290214494
          },
          {
            "datetime": "2017-01-01",
            "source": "electricityMap, 2017 average",
            "value": 678.1515263754422
          },
          {
            "datetime": "2018-01-01",
            "source": "electricityMap, 2018 average",
            "value": 681.9821378381661
          },
          {
            "datetime": "2019-01-01",
            "source": "electricityMap, 2019 average",
            "value": 652.5517087009201
          },
          {
            "datetime": "2020-01-01",
            "source": "electricityMap, 2020 average",
            "value": 620.98456393931
          },
          {
            "datetime": "2021-01-01",
            "source": "electricityMap, 2021 average",
            "value": 640.1604417064499
          }
        ]
      },
      "PR": {
        "battery discharge": [
          {
            "datetime": "2020-01-01",
            "source": "electricityMap, 2020 average",
            "value": 622.0627301219394
          },
          {
            "datetime": "2021-01-01",
            "source": "electricityMap, 2021 average",
            "value": 606.5360250957143
          }
        ],
        "hydro discharge": [
          {
            "datetime": "2020-01-01",
            "source": "electricityMap, 2020 average",
            "value": 622.0627301219394
          },
          {
            "datetime": "2021-01-01",
            "source": "electricityMap, 2021 average",
            "value": 606.5360250957143
          }
        ],
        "unknown": {
          "_comment": "Source: https://indicadores.pr/dataset/generacion-consumo-costo-ingresos-y-clientes-del-sistema-electrico-de-puerto-rico/resource/fdad4f42-a4be-48bb-9478-a8fb75c000c6",
          "source": "Based on average renewable generation October 2019-September 2020 (12% hydro, 57% solar, 31% wind)",
          "value": 31.94
        }
      },
      "PT": {
        "battery discharge": [
          {
            "datetime": "2015-01-01",
            "source": "electricityMap, 2015 average",
            "value": 323.07802346732456
          },
          {
            "datetime": "2016-01-01",
            "source": "electricityMap, 2016 average",
            "value": 288.88357175266265
          },
          {
            "datetime": "2017-01-01",
            "source": "electricityMap, 2017 average",
            "value": 335.5882413178058
          },
          {
            "datetime": "2018-01-01",
            "source": "electricityMap, 2018 average",
            "value": 247.93701813298503
          },
          {
            "datetime": "2019-01-01",
            "source": "electricityMap, 2019 average",
            "value": 192.13301021525635
          },
          {
            "datetime": "2020-01-01",
            "source": "electricityMap, 2020 average",
            "value": 166.4367722112333
          },
          {
            "datetime": "2021-01-01",
            "source": "electricityMap, 2021 average",
            "value": 136.44261559360874
          }
        ],
        "hydro discharge": [
          {
            "datetime": "2015-01-01",
            "source": "electricityMap, 2015 average",
            "value": 323.07802346732456
          },
          {
            "datetime": "2016-01-01",
            "source": "electricityMap, 2016 average",
            "value": 288.88357175266265
          },
          {
            "datetime": "2017-01-01",
            "source": "electricityMap, 2017 average",
            "value": 335.5882413178058
          },
          {
            "datetime": "2018-01-01",
            "source": "electricityMap, 2018 average",
            "value": 247.93701813298503
          },
          {
            "datetime": "2019-01-01",
            "source": "electricityMap, 2019 average",
            "value": 192.13301021525635
          },
          {
            "datetime": "2020-01-01",
            "source": "electricityMap, 2020 average",
            "value": 166.4367722112333
          },
          {
            "datetime": "2021-01-01",
            "source": "electricityMap, 2021 average",
            "value": 136.44261559360874
          }
        ]
      },
      "RE": {
        "battery discharge": [
          {
            "datetime": "2019-01-01",
            "source": "electricityMap, 2019 average",
            "value": 498.71220611544584
          },
          {
            "datetime": "2020-01-01",
            "source": "electricityMap, 2020 average",
            "value": 544.7806021753815
          },
          {
            "datetime": "2021-01-01",
            "source": "electricityMap, 2021 average",
            "value": 532.7677022709563
          }
        ],
        "hydro discharge": [
          {
            "datetime": "2019-01-01",
            "source": "electricityMap, 2019 average",
            "value": 498.71220611544584
          },
          {
            "datetime": "2020-01-01",
            "source": "electricityMap, 2020 average",
            "value": 544.7806021753815
          },
          {
            "datetime": "2021-01-01",
            "source": "electricityMap, 2021 average",
            "value": 532.7677022709563
          }
        ]
      },
      "RO": {
        "battery discharge": [
          {
            "datetime": "2015-01-01",
            "source": "electricityMap, 2015 average",
            "value": 315.3938805741979
          },
          {
            "datetime": "2016-01-01",
            "source": "electricityMap, 2016 average",
            "value": 306.4024490953348
          },
          {
            "datetime": "2017-01-01",
            "source": "electricityMap, 2017 average",
            "value": 323.299851796466
          },
          {
            "datetime": "2018-01-01",
            "source": "electricityMap, 2018 average",
            "value": 301.38129561528336
          },
          {
            "datetime": "2019-01-01",
            "source": "electricityMap, 2019 average",
            "value": 288.37408168194895
          },
          {
            "datetime": "2020-01-01",
            "source": "electricityMap, 2020 average",
            "value": 253.3089028913256
          },
          {
            "datetime": "2021-01-01",
            "source": "electricityMap, 2021 average",
            "value": 262.3914006402616
          }
        ],
        "hydro discharge": [
          {
            "datetime": "2015-01-01",
            "source": "electricityMap, 2015 average",
            "value": 315.3938805741979
          },
          {
            "datetime": "2016-01-01",
            "source": "electricityMap, 2016 average",
            "value": 306.4024490953348
          },
          {
            "datetime": "2017-01-01",
            "source": "electricityMap, 2017 average",
            "value": 323.299851796466
          },
          {
            "datetime": "2018-01-01",
            "source": "electricityMap, 2018 average",
            "value": 301.38129561528336
          },
          {
            "datetime": "2019-01-01",
            "source": "electricityMap, 2019 average",
            "value": 288.37408168194895
          },
          {
            "datetime": "2020-01-01",
            "source": "electricityMap, 2020 average",
            "value": 253.3089028913256
          },
          {
            "datetime": "2021-01-01",
            "source": "electricityMap, 2021 average",
            "value": 262.3914006402616
          }
        ]
      },
      "RS": {
        "battery discharge": [
          {
            "datetime": "2017-01-01",
            "source": "electricityMap, 2017 average",
            "value": 567.6864137753614
          },
          {
            "datetime": "2018-01-01",
            "source": "electricityMap, 2018 average",
            "value": 542.2690828895016
          },
          {
            "datetime": "2019-01-01",
            "source": "electricityMap, 2019 average",
            "value": 556.5817960062375
          },
          {
            "datetime": "2020-01-01",
            "source": "electricityMap, 2020 average",
            "value": 569.3074332879967
          },
          {
            "datetime": "2021-01-01",
            "source": "electricityMap, 2021 average",
            "value": 521.3088686600662
          }
        ],
        "hydro discharge": [
          {
            "datetime": "2017-01-01",
            "source": "electricityMap, 2017 average",
            "value": 567.6864137753614
          },
          {
            "datetime": "2018-01-01",
            "source": "electricityMap, 2018 average",
            "value": 542.2690828895016
          },
          {
            "datetime": "2019-01-01",
            "source": "electricityMap, 2019 average",
            "value": 556.5817960062375
          },
          {
            "datetime": "2020-01-01",
            "source": "electricityMap, 2020 average",
            "value": 569.3074332879967
          },
          {
            "datetime": "2021-01-01",
            "source": "electricityMap, 2021 average",
            "value": 521.3088686600662
          }
        ]
      },
      "RU": {
        "battery discharge": [
          {
            "datetime": "2018-01-01",
            "source": "electricityMap, 2018 average",
            "value": 364.34324580709017
          },
          {
            "datetime": "2019-01-01",
            "source": "electricityMap, 2019 average",
            "value": 369.3563058085057
          },
          {
            "datetime": "2020-01-01",
            "source": "electricityMap, 2020 average",
            "value": 376.7854688512663
          },
          {
            "datetime": "2021-01-01",
            "source": "electricityMap, 2021 average",
            "value": 374.35549348808894
          }
        ],
        "hydro discharge": [
          {
            "datetime": "2018-01-01",
            "source": "electricityMap, 2018 average",
            "value": 364.34324580709017
          },
          {
            "datetime": "2019-01-01",
            "source": "electricityMap, 2019 average",
            "value": 369.3563058085057
          },
          {
            "datetime": "2020-01-01",
            "source": "electricityMap, 2020 average",
            "value": 376.7854688512663
          },
          {
            "datetime": "2021-01-01",
            "source": "electricityMap, 2021 average",
            "value": 374.35549348808894
          }
        ],
        "unknown": {
          "_comment": "Assumes weighted average emission factor based on 2015-TWh production: 22.7% * 820 g/kWh (coal) + 1.4% * 650 g/kWh (oil) + 75.8% * 490 g/kWh (gas)  = 567 g/kWh; 2015 production",
          "_url": "https://www.iea.org/statistics/statisticssearch/report/?country=Russia&product=electricityandheat",
          "source": "assumes 76% gas, 23% coal, 1% oil",
          "value": 567
        }
      },
      "RU-1": {
        "battery discharge": [
          {
            "datetime": "2018-01-01",
            "source": "electricityMap, 2018 average",
            "value": 355.9501073691328
          },
          {
            "datetime": "2019-01-01",
            "source": "electricityMap, 2019 average",
            "value": 353.50415308786
          },
          {
            "datetime": "2020-01-01",
            "source": "electricityMap, 2020 average",
            "value": 351.01584843955476
          },
          {
            "datetime": "2021-01-01",
            "source": "electricityMap, 2021 average",
            "value": 357.2254299137128
          }
        ],
        "hydro discharge": [
          {
            "datetime": "2018-01-01",
            "source": "electricityMap, 2018 average",
            "value": 355.9501073691328
          },
          {
            "datetime": "2019-01-01",
            "source": "electricityMap, 2019 average",
            "value": 353.50415308786
          },
          {
            "datetime": "2020-01-01",
            "source": "electricityMap, 2020 average",
            "value": 351.01584843955476
          },
          {
            "datetime": "2021-01-01",
            "source": "electricityMap, 2021 average",
            "value": 357.2254299137128
          }
        ],
        "unknown": {
          "_comment": "Assumes weighted average emission factor based on estimated 2021 fuel consumption: 6.7% * 820 g/kWh (coal) + 0.5% * 650 g/kWh (oil) + 89.0% * 490 g/kWh (gas) + 3.8% * 700 g/kWh (other)= 517 g/kWh, Source: https://minenergo.gov.ru/node/11323 2018-06-26 Table 7.3., p.80, Sum of zones Northwest, Central, Volga, South, Ural",
          "source": "assumes 89% gas, 7% coal, <1% oil, 4% other",
          "value": 517
        }
      },
      "RU-2": {
        "battery discharge": [
          {
            "datetime": "2018-01-01",
            "source": "electricityMap, 2018 average",
            "value": 368.2988164796275
          },
          {
            "datetime": "2019-01-01",
            "source": "electricityMap, 2019 average",
            "value": 414.67967187303975
          },
          {
            "datetime": "2020-01-01",
            "source": "electricityMap, 2020 average",
            "value": 493.79100756191764
          },
          {
            "datetime": "2021-01-01",
            "source": "electricityMap, 2021 average",
            "value": 453.4510191525021
          }
        ],
        "hydro discharge": [
          {
            "datetime": "2018-01-01",
            "source": "electricityMap, 2018 average",
            "value": 368.2988164796275
          },
          {
            "datetime": "2019-01-01",
            "source": "electricityMap, 2019 average",
            "value": 414.67967187303975
          },
          {
            "datetime": "2020-01-01",
            "source": "electricityMap, 2020 average",
            "value": 493.79100756191764
          },
          {
            "datetime": "2021-01-01",
            "source": "electricityMap, 2021 average",
            "value": 453.4510191525021
          }
        ],
        "unknown": {
          "_comment": "Assumes weighted average emission factor based on estimated 2021 fuel consumption: 86.0% * 820 g/kWh (coal) + 0.3% * 650 g/kWh (oil) + 9.1% * 490 g/kWh (gas) + 4.7% * 700 g/kWh (other)= 784 g/kWh, Source: https://minenergo.gov.ru/node/11323 2018-06-26 Table 7.3., p.80, Siberian zone",
          "source": "assumes 86% coal, 9% gas, <1% oil, 5% other",
          "value": 784
        }
      },
      "RU-AS": {
        "battery discharge": [
          {
            "datetime": "2021-01-01",
            "source": "electricityMap, 2021 average",
            "value": 381.2529713929112
          }
        ],
        "hydro discharge": [
          {
            "datetime": "2021-01-01",
            "source": "electricityMap, 2021 average",
            "value": 381.2529713929112
          }
        ],
        "unknown": {
          "_comment": "Assumes weighted average emission factor based on estimated 2021 fuel consumption: 59.6% * 820 g/kWh (coal) + 0.3% * 650 g/kWh (oil) + 40.1% * 490 g/kWh (gas) = 687 g/kWh, Source: https://minenergo.gov.ru/node/11323 2018-06-26 Table 7.3., p.80, Extreme East zone",
          "source": "assumes 60% coal, 40% gas, <1% oil",
          "value": 687
        }
      },
      "SE": {
        "battery discharge": [
          {
            "datetime": "2015-01-01",
            "source": "electricityMap, 2015 average",
            "value": 38.667878118802925
          },
          {
            "datetime": "2016-01-01",
            "source": "electricityMap, 2016 average",
            "value": 55.37459555907971
          },
          {
            "datetime": "2017-01-01",
            "source": "electricityMap, 2017 average",
            "value": 43.60177177608922
          },
          {
            "datetime": "2018-01-01",
            "source": "electricityMap, 2018 average",
            "value": 47.281809436612264
          },
          {
            "datetime": "2019-01-01",
            "source": "electricityMap, 2019 average",
            "value": 48.0632047474926
          },
          {
            "datetime": "2020-01-01",
            "source": "electricityMap, 2020 average",
            "value": 39.06282212590143
          },
          {
            "datetime": "2021-01-01",
            "source": "electricityMap, 2021 average",
            "value": 43.046846326469144
          }
        ],
        "hydro discharge": [
          {
            "datetime": "2015-01-01",
            "source": "electricityMap, 2015 average",
            "value": 38.667878118802925
          },
          {
            "datetime": "2016-01-01",
            "source": "electricityMap, 2016 average",
            "value": 55.37459555907971
          },
          {
            "datetime": "2017-01-01",
            "source": "electricityMap, 2017 average",
            "value": 43.60177177608922
          },
          {
            "datetime": "2018-01-01",
            "source": "electricityMap, 2018 average",
            "value": 47.281809436612264
          },
          {
            "datetime": "2019-01-01",
            "source": "electricityMap, 2019 average",
            "value": 48.0632047474926
          },
          {
            "datetime": "2020-01-01",
            "source": "electricityMap, 2020 average",
            "value": 39.06282212590143
          },
          {
            "datetime": "2021-01-01",
            "source": "electricityMap, 2021 average",
            "value": 43.046846326469144
          }
        ],
        "unknown": {
          "_comment": "Uses the 2020 (2022 edition) eurostat production values for the sources in unknown",
          "_url": "https://ec.europa.eu/eurostat/documents/38154/4956218/Energy-Balances-January-2022-edition.zip/2dc71f1b-806a-b9ed-e77d-67b7c705197b?t=1643660477829",
          "source": "assumes 76.2% biomass, 11.49% oil based thermal, 4.58% gas, 7.17% solar, 0.53% peat",
          "value": 280.2
        }
      },
      "SG": {
        "battery discharge": [
          {
            "datetime": "2018-01-01",
            "source": "electricityMap, 2018 average",
            "value": 493.8378600471739
          },
          {
            "datetime": "2019-01-01",
            "source": "electricityMap, 2019 average",
            "value": 493.30905562370225
          },
          {
            "datetime": "2020-01-01",
            "source": "electricityMap, 2020 average",
            "value": 492.5222023878521
          },
          {
            "datetime": "2021-01-01",
            "source": "electricityMap, 2021 average",
            "value": 491.61735262988947
          }
        ],
        "hydro discharge": [
          {
            "datetime": "2018-01-01",
            "source": "electricityMap, 2018 average",
            "value": 493.8378600471739
          },
          {
            "datetime": "2019-01-01",
            "source": "electricityMap, 2019 average",
            "value": 493.30905562370225
          },
          {
            "datetime": "2020-01-01",
            "source": "electricityMap, 2020 average",
            "value": 492.5222023878521
          },
          {
            "datetime": "2021-01-01",
            "source": "electricityMap, 2021 average",
            "value": 491.61735262988947
          }
        ]
      },
      "SI": {
        "battery discharge": [
          {
            "datetime": "2015-01-01",
            "source": "electricityMap, 2015 average",
            "value": 269.1605269137223
          },
          {
            "datetime": "2016-01-01",
            "source": "electricityMap, 2016 average",
            "value": 259.6246197007567
          },
          {
            "datetime": "2017-01-01",
            "source": "electricityMap, 2017 average",
            "value": 251.10243199778972
          },
          {
            "datetime": "2018-01-01",
            "source": "electricityMap, 2018 average",
            "value": 243.88227580017434
          },
          {
            "datetime": "2019-01-01",
            "source": "electricityMap, 2019 average",
            "value": 234.94369680760818
          },
          {
            "datetime": "2020-01-01",
            "source": "electricityMap, 2020 average",
            "value": 223.32727618665933
          },
          {
            "datetime": "2021-01-01",
            "source": "electricityMap, 2021 average",
            "value": 227.96142239338118
          }
        ],
        "hydro discharge": [
          {
            "datetime": "2015-01-01",
            "source": "electricityMap, 2015 average",
            "value": 269.1605269137223
          },
          {
            "datetime": "2016-01-01",
            "source": "electricityMap, 2016 average",
            "value": 259.6246197007567
          },
          {
            "datetime": "2017-01-01",
            "source": "electricityMap, 2017 average",
            "value": 251.10243199778972
          },
          {
            "datetime": "2018-01-01",
            "source": "electricityMap, 2018 average",
            "value": 243.88227580017434
          },
          {
            "datetime": "2019-01-01",
            "source": "electricityMap, 2019 average",
            "value": 234.94369680760818
          },
          {
            "datetime": "2020-01-01",
            "source": "electricityMap, 2020 average",
            "value": 223.32727618665933
          },
          {
            "datetime": "2021-01-01",
            "source": "electricityMap, 2021 average",
            "value": 227.96142239338118
          }
        ]
      },
      "SK": {
        "battery discharge": [
          {
            "datetime": "2015-01-01",
            "source": "electricityMap, 2015 average",
            "value": 326.146487056433
          },
          {
            "datetime": "2016-01-01",
            "source": "electricityMap, 2016 average",
            "value": 315.7099089846873
          },
          {
            "datetime": "2017-01-01",
            "source": "electricityMap, 2017 average",
            "value": 330.6840068526259
          },
          {
            "datetime": "2018-01-01",
            "source": "electricityMap, 2018 average",
            "value": 296.90522872121863
          },
          {
            "datetime": "2019-01-01",
            "source": "electricityMap, 2019 average",
            "value": 267.87025270346794
          },
          {
            "datetime": "2020-01-01",
            "source": "electricityMap, 2020 average",
            "value": 247.5706337077921
          },
          {
            "datetime": "2021-01-01",
            "source": "electricityMap, 2021 average",
            "value": 283.5001283604337
          }
        ],
        "hydro discharge": [
          {
            "datetime": "2015-01-01",
            "source": "electricityMap, 2015 average",
            "value": 326.146487056433
          },
          {
            "datetime": "2016-01-01",
            "source": "electricityMap, 2016 average",
            "value": 315.7099089846873
          },
          {
            "datetime": "2017-01-01",
            "source": "electricityMap, 2017 average",
            "value": 330.6840068526259
          },
          {
            "datetime": "2018-01-01",
            "source": "electricityMap, 2018 average",
            "value": 296.90522872121863
          },
          {
            "datetime": "2019-01-01",
            "source": "electricityMap, 2019 average",
            "value": 267.87025270346794
          },
          {
            "datetime": "2020-01-01",
            "source": "electricityMap, 2020 average",
            "value": 247.5706337077921
          },
          {
            "datetime": "2021-01-01",
            "source": "electricityMap, 2021 average",
            "value": 283.5001283604337
          }
        ]
      },
      "SV": {
        "battery discharge": [
          {
            "datetime": "2018-01-01",
            "source": "electricityMap, 2018 average",
            "value": 234.05261329843248
          },
          {
            "datetime": "2019-01-01",
            "source": "electricityMap, 2019 average",
            "value": 262.9151229484431
          },
          {
            "datetime": "2020-01-01",
            "source": "electricityMap, 2020 average",
            "value": 185.69920101184317
          },
          {
            "datetime": "2021-01-01",
            "source": "electricityMap, 2021 average",
            "value": 199.06936675598612
          }
        ],
        "hydro discharge": [
          {
            "datetime": "2018-01-01",
            "source": "electricityMap, 2018 average",
            "value": 234.05261329843248
          },
          {
            "datetime": "2019-01-01",
            "source": "electricityMap, 2019 average",
            "value": 262.9151229484431
          },
          {
            "datetime": "2020-01-01",
            "source": "electricityMap, 2020 average",
            "value": 185.69920101184317
          },
          {
            "datetime": "2021-01-01",
            "source": "electricityMap, 2021 average",
            "value": 199.06936675598612
          }
        ]
      },
      "TR": {
        "battery discharge": [
          {
            "datetime": "2017-01-01",
            "source": "electricityMap, 2017 average",
            "value": 466.00891837694996
          },
          {
            "datetime": "2018-01-01",
            "source": "electricityMap, 2018 average",
            "value": 475.4447941951241
          },
          {
            "datetime": "2019-01-01",
            "source": "electricityMap, 2019 average",
            "value": 426.43461041452656
          },
          {
            "datetime": "2020-01-01",
            "source": "electricityMap, 2020 average",
            "value": 424.8805228300098
          },
          {
            "datetime": "2021-01-01",
            "source": "electricityMap, 2021 average",
            "value": 432.72389284826284
          }
        ],
        "hydro discharge": [
          {
            "datetime": "2017-01-01",
            "source": "electricityMap, 2017 average",
            "value": 466.00891837694996
          },
          {
            "datetime": "2018-01-01",
            "source": "electricityMap, 2018 average",
            "value": 475.4447941951241
          },
          {
            "datetime": "2019-01-01",
            "source": "electricityMap, 2019 average",
            "value": 426.43461041452656
          },
          {
            "datetime": "2020-01-01",
            "source": "electricityMap, 2020 average",
            "value": 424.8805228300098
          },
          {
            "datetime": "2021-01-01",
            "source": "electricityMap, 2021 average",
            "value": 432.72389284826284
          }
        ]
      },
      "TW": {
        "battery discharge": [
          {
            "datetime": "2017-01-01",
            "source": "electricityMap, 2017 average",
            "value": 572.6566958977729
          },
          {
            "datetime": "2018-01-01",
            "source": "electricityMap, 2018 average",
            "value": 568.9119973877753
          },
          {
            "datetime": "2019-01-01",
            "source": "electricityMap, 2019 average",
            "value": 549.8008652921353
          },
          {
            "datetime": "2020-01-01",
            "source": "electricityMap, 2020 average",
            "value": 550.3762982988483
          },
          {
            "datetime": "2021-01-01",
            "source": "electricityMap, 2021 average",
            "value": 548.4429116255218
          }
        ],
        "hydro discharge": [
          {
            "datetime": "2017-01-01",
            "source": "electricityMap, 2017 average",
            "value": 572.6566958977729
          },
          {
            "datetime": "2018-01-01",
            "source": "electricityMap, 2018 average",
            "value": 568.9119973877753
          },
          {
            "datetime": "2019-01-01",
            "source": "electricityMap, 2019 average",
            "value": 549.8008652921353
          },
          {
            "datetime": "2020-01-01",
            "source": "electricityMap, 2020 average",
            "value": 550.3762982988483
          },
          {
            "datetime": "2021-01-01",
            "source": "electricityMap, 2021 average",
            "value": 548.4429116255218
          }
        ]
      },
      "UA": {
        "battery discharge": [
          {
            "datetime": "2017-01-01",
            "source": "electricityMap, 2017 average",
            "value": 316.6380286503286
          },
          {
            "datetime": "2018-01-01",
            "source": "electricityMap, 2018 average",
            "value": 296.10926265272155
          },
          {
            "datetime": "2019-01-01",
            "source": "electricityMap, 2019 average",
            "value": 280.16181093257933
          },
          {
            "datetime": "2020-01-01",
            "source": "electricityMap, 2020 average",
            "value": 268.42368893487225
          },
          {
            "datetime": "2021-01-01",
            "source": "electricityMap, 2021 average",
            "value": 238.37865447348247
          }
        ],
        "hydro discharge": [
          {
            "datetime": "2017-01-01",
            "source": "electricityMap, 2017 average",
            "value": 316.6380286503286
          },
          {
            "datetime": "2018-01-01",
            "source": "electricityMap, 2018 average",
            "value": 296.10926265272155
          },
          {
            "datetime": "2019-01-01",
            "source": "electricityMap, 2019 average",
            "value": 280.16181093257933
          },
          {
            "datetime": "2020-01-01",
            "source": "electricityMap, 2020 average",
            "value": 268.42368893487225
          },
          {
            "datetime": "2021-01-01",
            "source": "electricityMap, 2021 average",
            "value": 238.37865447348247
          }
        ],
        "unknown": {
          "_comment": "estimated yearly share of solar & wind in this mixed renewable category based on installed capacity in 2018",
          "_url": "https://en.wikipedia.org/wiki/Renewable_energy_in_Ukraine",
          "source": "renewable mix; assumes 50% solar, 50% wind",
          "value": 28
        }
      },
      "US-BPA": {
        "battery discharge": [
          {
            "datetime": "2018-01-01",
            "source": "electricityMap, 2018 average",
            "value": 78.38227404539354
          },
          {
            "datetime": "2019-01-01",
            "source": "electricityMap, 2019 average",
            "value": 74.68388212762997
          },
          {
            "datetime": "2020-01-01",
            "source": "electricityMap, 2020 average",
            "value": 57.86415647617606
          },
          {
            "datetime": "2021-01-01",
            "source": "electricityMap, 2021 average",
            "value": 62.53017777950219
          }
        ],
        "hydro discharge": [
          {
            "datetime": "2018-01-01",
            "source": "electricityMap, 2018 average",
            "value": 78.38227404539354
          },
          {
            "datetime": "2019-01-01",
            "source": "electricityMap, 2019 average",
            "value": 74.68388212762997
          },
          {
            "datetime": "2020-01-01",
            "source": "electricityMap, 2020 average",
            "value": 57.86415647617606
          },
          {
            "datetime": "2021-01-01",
            "source": "electricityMap, 2021 average",
            "value": 62.53017777950219
          }
        ]
      },
      "US-CA": {
        "battery discharge": [
          {
            "datetime": "2015-01-01",
            "source": "electricityMap, 2015 average",
            "value": 341.03684469000524
          },
          {
            "datetime": "2016-01-01",
            "source": "electricityMap, 2016 average",
            "value": 303.9055295795214
          },
          {
            "datetime": "2017-01-01",
            "source": "electricityMap, 2017 average",
            "value": 307.3126536699269
          },
          {
            "datetime": "2018-01-01",
            "source": "electricityMap, 2018 average",
            "value": 288.65493271115196
          },
          {
            "datetime": "2019-01-01",
            "source": "electricityMap, 2019 average",
            "value": 264.1321267765452
          },
          {
            "datetime": "2020-01-01",
            "source": "electricityMap, 2020 average",
            "value": 294.8387071420959
          },
          {
            "datetime": "2021-01-01",
            "source": "electricityMap, 2021 average",
            "value": 253.70305696847464
          }
        ],
        "hydro discharge": [
          {
            "datetime": "2015-01-01",
            "source": "electricityMap, 2015 average",
            "value": 341.03684469000524
          },
          {
            "datetime": "2016-01-01",
            "source": "electricityMap, 2016 average",
            "value": 303.9055295795214
          },
          {
            "datetime": "2017-01-01",
            "source": "electricityMap, 2017 average",
            "value": 307.3126536699269
          },
          {
            "datetime": "2018-01-01",
            "source": "electricityMap, 2018 average",
            "value": 288.65493271115196
          },
          {
            "datetime": "2019-01-01",
            "source": "electricityMap, 2019 average",
            "value": 264.1321267765452
          },
          {
            "datetime": "2020-01-01",
            "source": "electricityMap, 2020 average",
            "value": 294.8387071420959
          },
          {
            "datetime": "2021-01-01",
            "source": "electricityMap, 2021 average",
            "value": 253.70305696847464
          }
        ]
      },
      "US-CAL-BANC": {
        "battery discharge": [
          {
            "datetime": "2018-01-01",
            "source": "electricityMap, 2018 average",
            "value": 288.5387142029135
          },
          {
            "datetime": "2019-01-01",
            "source": "electricityMap, 2019 average",
            "value": 213.7039013238713
          },
          {
            "datetime": "2020-01-01",
            "source": "electricityMap, 2020 average",
            "value": 231.0117296079101
          },
          {
            "datetime": "2021-01-01",
            "source": "electricityMap, 2021 average",
            "value": 267.4705425534312
          }
        ],
        "hydro discharge": [
          {
            "datetime": "2018-01-01",
            "source": "electricityMap, 2018 average",
            "value": 288.5387142029135
          },
          {
            "datetime": "2019-01-01",
            "source": "electricityMap, 2019 average",
            "value": 213.7039013238713
          },
          {
            "datetime": "2020-01-01",
            "source": "electricityMap, 2020 average",
            "value": 231.0117296079101
          },
          {
            "datetime": "2021-01-01",
            "source": "electricityMap, 2021 average",
            "value": 267.4705425534312
          }
        ]
      },
      "US-CAL-CISO": {
        "battery discharge": [
          {
            "datetime": "2018-01-01",
            "source": "electricityMap, 2018 average",
            "value": 259.8246857120166
          },
          {
            "datetime": "2019-01-01",
            "source": "electricityMap, 2019 average",
            "value": 247.26233708237078
          },
          {
            "datetime": "2020-01-01",
            "source": "electricityMap, 2020 average",
            "value": 253.8292609222067
          },
          {
            "datetime": "2021-01-01",
            "source": "electricityMap, 2021 average",
            "value": 235.0498219157684
          }
        ],
        "hydro discharge": [
          {
            "datetime": "2018-01-01",
            "source": "electricityMap, 2018 average",
            "value": 259.8246857120166
          },
          {
            "datetime": "2019-01-01",
            "source": "electricityMap, 2019 average",
            "value": 247.26233708237078
          },
          {
            "datetime": "2020-01-01",
            "source": "electricityMap, 2020 average",
            "value": 253.8292609222067
          },
          {
            "datetime": "2021-01-01",
            "source": "electricityMap, 2021 average",
            "value": 235.0498219157684
          }
        ]
      },
      "US-CAL-IID": {
        "battery discharge": [
          {
            "datetime": "2018-01-01",
            "source": "electricityMap, 2018 average",
            "value": 583.2427589779062
          },
          {
            "datetime": "2019-01-01",
            "source": "electricityMap, 2019 average",
            "value": 591.067091116465
          },
          {
            "datetime": "2020-01-01",
            "source": "electricityMap, 2020 average",
            "value": 590.281975170701
          },
          {
            "datetime": "2021-01-01",
            "source": "electricityMap, 2021 average",
            "value": 586.7098129593414
          }
        ],
        "hydro discharge": [
          {
            "datetime": "2018-01-01",
            "source": "electricityMap, 2018 average",
            "value": 583.2427589779062
          },
          {
            "datetime": "2019-01-01",
            "source": "electricityMap, 2019 average",
            "value": 591.067091116465
          },
          {
            "datetime": "2020-01-01",
            "source": "electricityMap, 2020 average",
            "value": 590.281975170701
          },
          {
            "datetime": "2021-01-01",
            "source": "electricityMap, 2021 average",
            "value": 586.7098129593414
          }
        ]
      },
      "US-CAL-LDWP": {
        "battery discharge": [
          {
            "datetime": "2018-01-01",
            "source": "electricityMap, 2018 average",
            "value": 439.5708779154963
          },
          {
            "datetime": "2019-01-01",
            "source": "electricityMap, 2019 average",
            "value": 374.62906665475555
          },
          {
            "datetime": "2020-01-01",
            "source": "electricityMap, 2020 average",
            "value": 351.08492513294914
          },
          {
            "datetime": "2021-01-01",
            "source": "electricityMap, 2021 average",
            "value": 376.1574291520889
          }
        ],
        "hydro discharge": [
          {
            "datetime": "2018-01-01",
            "source": "electricityMap, 2018 average",
            "value": 439.5708779154963
          },
          {
            "datetime": "2019-01-01",
            "source": "electricityMap, 2019 average",
            "value": 374.62906665475555
          },
          {
            "datetime": "2020-01-01",
            "source": "electricityMap, 2020 average",
            "value": 351.08492513294914
          },
          {
            "datetime": "2021-01-01",
            "source": "electricityMap, 2021 average",
            "value": 376.1574291520889
          }
        ]
      },
      "US-CAL-TIDC": {
        "battery discharge": [
          {
            "datetime": "2018-01-01",
            "source": "electricityMap, 2018 average",
            "value": 352.1908195812902
          },
          {
            "datetime": "2019-01-01",
            "source": "electricityMap, 2019 average",
            "value": 293.857306565255
          },
          {
            "datetime": "2020-01-01",
            "source": "electricityMap, 2020 average",
            "value": 319.28548857748876
          },
          {
            "datetime": "2021-01-01",
            "source": "electricityMap, 2021 average",
            "value": 338.2662489730358
          }
        ],
        "hydro discharge": [
          {
            "datetime": "2018-01-01",
            "source": "electricityMap, 2018 average",
            "value": 352.1908195812902
          },
          {
            "datetime": "2019-01-01",
            "source": "electricityMap, 2019 average",
            "value": 293.857306565255
          },
          {
            "datetime": "2020-01-01",
            "source": "electricityMap, 2020 average",
            "value": 319.28548857748876
          },
          {
            "datetime": "2021-01-01",
            "source": "electricityMap, 2021 average",
            "value": 338.2662489730358
          }
        ]
      },
      "US-CAR-CPLE": {
        "battery discharge": [
          {
            "datetime": "2018-01-01",
            "source": "electricityMap, 2018 average",
            "value": 332.0089727722079
          },
          {
            "datetime": "2019-01-01",
            "source": "electricityMap, 2019 average",
            "value": 324.81723753088534
          },
          {
            "datetime": "2020-01-01",
            "source": "electricityMap, 2020 average",
            "value": 293.66782535060025
          },
          {
            "datetime": "2021-01-01",
            "source": "electricityMap, 2021 average",
            "value": 292.6562732574436
          }
        ],
        "hydro discharge": [
          {
            "datetime": "2018-01-01",
            "source": "electricityMap, 2018 average",
            "value": 332.0089727722079
          },
          {
            "datetime": "2019-01-01",
            "source": "electricityMap, 2019 average",
            "value": 324.81723753088534
          },
          {
            "datetime": "2020-01-01",
            "source": "electricityMap, 2020 average",
            "value": 293.66782535060025
          },
          {
            "datetime": "2021-01-01",
            "source": "electricityMap, 2021 average",
            "value": 292.6562732574436
          }
        ]
      },
      "US-CAR-CPLW": {
        "battery discharge": [
          {
            "datetime": "2018-01-01",
            "source": "electricityMap, 2018 average",
            "value": 442.1104200192636
          },
          {
            "datetime": "2019-01-01",
            "source": "electricityMap, 2019 average",
            "value": 412.124712866842
          },
          {
            "datetime": "2020-01-01",
            "source": "electricityMap, 2020 average",
            "value": 410.0525878578573
          },
          {
            "datetime": "2021-01-01",
            "source": "electricityMap, 2021 average",
            "value": 458.4814973193476
          }
        ],
        "hydro discharge": [
          {
            "datetime": "2018-01-01",
            "source": "electricityMap, 2018 average",
            "value": 442.1104200192636
          },
          {
            "datetime": "2019-01-01",
            "source": "electricityMap, 2019 average",
            "value": 412.124712866842
          },
          {
            "datetime": "2020-01-01",
            "source": "electricityMap, 2020 average",
            "value": 410.0525878578573
          },
          {
            "datetime": "2021-01-01",
            "source": "electricityMap, 2021 average",
            "value": 458.4814973193476
          }
        ]
      },
      "US-CAR-DUK": {
        "battery discharge": [
          {
            "datetime": "2018-01-01",
            "source": "electricityMap, 2018 average",
            "value": 291.66602506341286
          },
          {
            "datetime": "2019-01-01",
            "source": "electricityMap, 2019 average",
            "value": 282.271094427856
          },
          {
            "datetime": "2020-01-01",
            "source": "electricityMap, 2020 average",
            "value": 258.3583513266956
          },
          {
            "datetime": "2021-01-01",
            "source": "electricityMap, 2021 average",
            "value": 279.51775687053265
          }
        ],
        "hydro discharge": [
          {
            "datetime": "2018-01-01",
            "source": "electricityMap, 2018 average",
            "value": 291.66602506341286
          },
          {
            "datetime": "2019-01-01",
            "source": "electricityMap, 2019 average",
            "value": 282.271094427856
          },
          {
            "datetime": "2020-01-01",
            "source": "electricityMap, 2020 average",
            "value": 258.3583513266956
          },
          {
            "datetime": "2021-01-01",
            "source": "electricityMap, 2021 average",
            "value": 279.51775687053265
          }
        ]
      },
      "US-CAR-SC": {
        "battery discharge": [
          {
            "datetime": "2018-01-01",
            "source": "electricityMap, 2018 average",
            "value": 566.4243455977698
          },
          {
            "datetime": "2019-01-01",
            "source": "electricityMap, 2019 average",
            "value": 502.51279075811584
          },
          {
            "datetime": "2020-01-01",
            "source": "electricityMap, 2020 average",
            "value": 482.8254580120669
          },
          {
            "datetime": "2021-01-01",
            "source": "electricityMap, 2021 average",
            "value": 517.595656181456
          }
        ],
        "hydro discharge": [
          {
            "datetime": "2018-01-01",
            "source": "electricityMap, 2018 average",
            "value": 566.4243455977698
          },
          {
            "datetime": "2019-01-01",
            "source": "electricityMap, 2019 average",
            "value": 502.51279075811584
          },
          {
            "datetime": "2020-01-01",
            "source": "electricityMap, 2020 average",
            "value": 482.8254580120669
          },
          {
            "datetime": "2021-01-01",
            "source": "electricityMap, 2021 average",
            "value": 517.595656181456
          }
        ]
      },
      "US-CAR-SCEG": {
        "battery discharge": [
          {
            "datetime": "2018-01-01",
            "source": "electricityMap, 2018 average",
            "value": 493.6599742161797
          },
          {
            "datetime": "2019-01-01",
            "source": "electricityMap, 2019 average",
            "value": 425.2049121476817
          },
          {
            "datetime": "2020-01-01",
            "source": "electricityMap, 2020 average",
            "value": 387.5538641023699
          },
          {
            "datetime": "2021-01-01",
            "source": "electricityMap, 2021 average",
            "value": 403.20343421219286
          }
        ],
        "hydro discharge": [
          {
            "datetime": "2018-01-01",
            "source": "electricityMap, 2018 average",
            "value": 493.6599742161797
          },
          {
            "datetime": "2019-01-01",
            "source": "electricityMap, 2019 average",
            "value": 425.2049121476817
          },
          {
            "datetime": "2020-01-01",
            "source": "electricityMap, 2020 average",
            "value": 387.5538641023699
          },
          {
            "datetime": "2021-01-01",
            "source": "electricityMap, 2021 average",
            "value": 403.20343421219286
          }
        ]
      },
      "US-CAR-YAD": {
        "battery discharge": [
          {
            "datetime": "2018-01-01",
            "source": "electricityMap, 2018 average",
            "value": 39.65471525903073
          },
          {
            "datetime": "2019-01-01",
            "source": "electricityMap, 2019 average",
            "value": 39.602612817595755
          },
          {
            "datetime": "2020-01-01",
            "source": "electricityMap, 2020 average",
            "value": 28.709195195734864
          },
          {
            "datetime": "2021-01-01",
            "source": "electricityMap, 2021 average",
            "value": 46.62847651006712
          }
        ],
        "hydro discharge": [
          {
            "datetime": "2018-01-01",
            "source": "electricityMap, 2018 average",
            "value": 39.65471525903073
          },
          {
            "datetime": "2019-01-01",
            "source": "electricityMap, 2019 average",
            "value": 39.602612817595755
          },
          {
            "datetime": "2020-01-01",
            "source": "electricityMap, 2020 average",
            "value": 28.709195195734864
          },
          {
            "datetime": "2021-01-01",
            "source": "electricityMap, 2021 average",
            "value": 46.62847651006712
          }
        ]
      },
      "US-CENT-SPA": {
        "battery discharge": [
          {
            "datetime": "2018-01-01",
            "source": "electricityMap, 2018 average",
            "value": 309.10076285554044
          },
          {
            "datetime": "2019-01-01",
            "source": "electricityMap, 2019 average",
            "value": 153.55549867202137
          },
          {
            "datetime": "2020-01-01",
            "source": "electricityMap, 2020 average",
            "value": 183.16963427334483
          },
          {
            "datetime": "2021-01-01",
            "source": "electricityMap, 2021 average",
            "value": 205.4707918661574
          }
        ],
        "hydro discharge": [
          {
            "datetime": "2018-01-01",
            "source": "electricityMap, 2018 average",
            "value": 309.10076285554044
          },
          {
            "datetime": "2019-01-01",
            "source": "electricityMap, 2019 average",
            "value": 153.55549867202137
          },
          {
            "datetime": "2020-01-01",
            "source": "electricityMap, 2020 average",
            "value": 183.16963427334483
          },
          {
            "datetime": "2021-01-01",
            "source": "electricityMap, 2021 average",
            "value": 205.4707918661574
          }
        ]
      },
      "US-CENT-SWPP": {
        "battery discharge": [
          {
            "datetime": "2017-01-01",
            "source": "electricityMap, 2017 average",
            "value": 482.3506811322599
          },
          {
            "datetime": "2018-01-01",
            "source": "electricityMap, 2018 average",
            "value": 469.12537586247703
          },
          {
            "datetime": "2019-01-01",
            "source": "electricityMap, 2019 average",
            "value": 417.5223742422374
          },
          {
            "datetime": "2020-01-01",
            "source": "electricityMap, 2020 average",
            "value": 392.970747186919
          },
          {
            "datetime": "2021-01-01",
            "source": "electricityMap, 2021 average",
            "value": 397.7453706004983
          }
        ],
        "hydro discharge": [
          {
            "datetime": "2017-01-01",
            "source": "electricityMap, 2017 average",
            "value": 482.3506811322599
          },
          {
            "datetime": "2018-01-01",
            "source": "electricityMap, 2018 average",
            "value": 469.12537586247703
          },
          {
            "datetime": "2019-01-01",
            "source": "electricityMap, 2019 average",
            "value": 417.5223742422374
          },
          {
            "datetime": "2020-01-01",
            "source": "electricityMap, 2020 average",
            "value": 392.970747186919
          },
          {
            "datetime": "2021-01-01",
            "source": "electricityMap, 2021 average",
            "value": 397.7453706004983
          }
        ]
      },
      "US-DUK": {
        "battery discharge": [
          {
            "datetime": "2018-01-01",
            "source": "electricityMap, 2018 average",
            "value": 284.29834512614667
          },
          {
            "datetime": "2019-01-01",
            "source": "electricityMap, 2019 average",
            "value": 275.53640294897986
          },
          {
            "datetime": "2020-01-01",
            "source": "electricityMap, 2020 average",
            "value": 253.6471218358719
          },
          {
            "datetime": "2021-01-01",
            "source": "electricityMap, 2021 average",
            "value": 269.39391139953443
          }
        ],
        "hydro discharge": [
          {
            "datetime": "2018-01-01",
            "source": "electricityMap, 2018 average",
            "value": 284.29834512614667
          },
          {
            "datetime": "2019-01-01",
            "source": "electricityMap, 2019 average",
            "value": 275.53640294897986
          },
          {
            "datetime": "2020-01-01",
            "source": "electricityMap, 2020 average",
            "value": 253.6471218358719
          },
          {
            "datetime": "2021-01-01",
            "source": "electricityMap, 2021 average",
            "value": 269.39391139953443
          }
        ]
      },
      "US-FLA-FMPP": {
        "battery discharge": [
          {
            "datetime": "2018-01-01",
            "source": "electricityMap, 2018 average",
            "value": 569.0038923091164
          },
          {
            "datetime": "2019-01-01",
            "source": "electricityMap, 2019 average",
            "value": 556.3005956282286
          },
          {
            "datetime": "2020-01-01",
            "source": "electricityMap, 2020 average",
            "value": 549.6777505739304
          },
          {
            "datetime": "2021-01-01",
            "source": "electricityMap, 2021 average",
            "value": 536.0088572418077
          }
        ],
        "hydro discharge": [
          {
            "datetime": "2018-01-01",
            "source": "electricityMap, 2018 average",
            "value": 569.0038923091164
          },
          {
            "datetime": "2019-01-01",
            "source": "electricityMap, 2019 average",
            "value": 556.3005956282286
          },
          {
            "datetime": "2020-01-01",
            "source": "electricityMap, 2020 average",
            "value": 549.6777505739304
          },
          {
            "datetime": "2021-01-01",
            "source": "electricityMap, 2021 average",
            "value": 536.0088572418077
          }
        ]
      },
      "US-FLA-FPC": {
        "battery discharge": [
          {
            "datetime": "2018-01-01",
            "source": "electricityMap, 2018 average",
            "value": 502.71878812323246
          },
          {
            "datetime": "2019-01-01",
            "source": "electricityMap, 2019 average",
            "value": 488.29308132227715
          },
          {
            "datetime": "2020-01-01",
            "source": "electricityMap, 2020 average",
            "value": 493.6583226881243
          },
          {
            "datetime": "2021-01-01",
            "source": "electricityMap, 2021 average",
            "value": 517.0692728561439
          }
        ],
        "hydro discharge": [
          {
            "datetime": "2018-01-01",
            "source": "electricityMap, 2018 average",
            "value": 502.71878812323246
          },
          {
            "datetime": "2019-01-01",
            "source": "electricityMap, 2019 average",
            "value": 488.29308132227715
          },
          {
            "datetime": "2020-01-01",
            "source": "electricityMap, 2020 average",
            "value": 493.6583226881243
          },
          {
            "datetime": "2021-01-01",
            "source": "electricityMap, 2021 average",
            "value": 517.0692728561439
          }
        ]
      },
      "US-FLA-FPL": {
        "battery discharge": [
          {
            "datetime": "2018-01-01",
            "source": "electricityMap, 2018 average",
            "value": 413.5108082847091
          },
          {
            "datetime": "2019-01-01",
            "source": "electricityMap, 2019 average",
            "value": 402.3691236483406
          },
          {
            "datetime": "2020-01-01",
            "source": "electricityMap, 2020 average",
            "value": 405.3131297864472
          },
          {
            "datetime": "2021-01-01",
            "source": "electricityMap, 2021 average",
            "value": 396.52410001695245
          }
        ],
        "hydro discharge": [
          {
            "datetime": "2018-01-01",
            "source": "electricityMap, 2018 average",
            "value": 413.5108082847091
          },
          {
            "datetime": "2019-01-01",
            "source": "electricityMap, 2019 average",
            "value": 402.3691236483406
          },
          {
            "datetime": "2020-01-01",
            "source": "electricityMap, 2020 average",
            "value": 405.3131297864472
          },
          {
            "datetime": "2021-01-01",
            "source": "electricityMap, 2021 average",
            "value": 396.52410001695245
          }
        ]
      },
      "US-FLA-GVL": {
        "battery discharge": [
          {
            "datetime": "2018-01-01",
            "source": "electricityMap, 2018 average",
            "value": 605.5796021751685
          },
          {
            "datetime": "2019-01-01",
            "source": "electricityMap, 2019 average",
            "value": 633.4234168346974
          },
          {
            "datetime": "2020-01-01",
            "source": "electricityMap, 2020 average",
            "value": 576.5868560694835
          },
          {
            "datetime": "2021-01-01",
            "source": "electricityMap, 2021 average",
            "value": 637.8122548978558
          }
        ],
        "hydro discharge": [
          {
            "datetime": "2018-01-01",
            "source": "electricityMap, 2018 average",
            "value": 605.5796021751685
          },
          {
            "datetime": "2019-01-01",
            "source": "electricityMap, 2019 average",
            "value": 633.4234168346974
          },
          {
            "datetime": "2020-01-01",
            "source": "electricityMap, 2020 average",
            "value": 576.5868560694835
          },
          {
            "datetime": "2021-01-01",
            "source": "electricityMap, 2021 average",
            "value": 637.8122548978558
          }
        ]
      },
      "US-FLA-JEA": {
        "battery discharge": [
          {
            "datetime": "2018-01-01",
            "source": "electricityMap, 2018 average",
            "value": 568.8851818249047
          },
          {
            "datetime": "2019-01-01",
            "source": "electricityMap, 2019 average",
            "value": 556.1706634663872
          },
          {
            "datetime": "2020-01-01",
            "source": "electricityMap, 2020 average",
            "value": 596.0425756044965
          },
          {
            "datetime": "2021-01-01",
            "source": "electricityMap, 2021 average",
            "value": 551.5455923133502
          }
        ],
        "hydro discharge": [
          {
            "datetime": "2018-01-01",
            "source": "electricityMap, 2018 average",
            "value": 568.8851818249047
          },
          {
            "datetime": "2019-01-01",
            "source": "electricityMap, 2019 average",
            "value": 556.1706634663872
          },
          {
            "datetime": "2020-01-01",
            "source": "electricityMap, 2020 average",
            "value": 596.0425756044965
          },
          {
            "datetime": "2021-01-01",
            "source": "electricityMap, 2021 average",
            "value": 551.5455923133502
          }
        ]
      },
      "US-FLA-SEC": {
        "battery discharge": [
          {
            "datetime": "2018-01-01",
            "source": "electricityMap, 2018 average",
            "value": 490.04722141951095
          },
          {
            "datetime": "2019-01-01",
            "source": "electricityMap, 2019 average",
            "value": 499.25144515312036
          },
          {
            "datetime": "2020-01-01",
            "source": "electricityMap, 2020 average",
            "value": 537.6179024361669
          },
          {
            "datetime": "2021-01-01",
            "source": "electricityMap, 2021 average",
            "value": 662.5440928536716
          }
        ],
        "hydro discharge": [
          {
            "datetime": "2018-01-01",
            "source": "electricityMap, 2018 average",
            "value": 490.04722141951095
          },
          {
            "datetime": "2019-01-01",
            "source": "electricityMap, 2019 average",
            "value": 499.25144515312036
          },
          {
            "datetime": "2020-01-01",
            "source": "electricityMap, 2020 average",
            "value": 537.6179024361669
          },
          {
            "datetime": "2021-01-01",
            "source": "electricityMap, 2021 average",
            "value": 662.5440928536716
          }
        ]
      },
      "US-FLA-TAL": {
        "battery discharge": [
          {
            "datetime": "2018-01-01",
            "source": "electricityMap, 2018 average",
            "value": 477.749266316814
          },
          {
            "datetime": "2019-01-01",
            "source": "electricityMap, 2019 average",
            "value": 474.6881363039052
          },
          {
            "datetime": "2020-01-01",
            "source": "electricityMap, 2020 average",
            "value": 472.73924048704947
          },
          {
            "datetime": "2021-01-01",
            "source": "electricityMap, 2021 average",
            "value": 466.31686621448847
          }
        ],
        "hydro discharge": [
          {
            "datetime": "2018-01-01",
            "source": "electricityMap, 2018 average",
            "value": 477.749266316814
          },
          {
            "datetime": "2019-01-01",
            "source": "electricityMap, 2019 average",
            "value": 474.6881363039052
          },
          {
            "datetime": "2020-01-01",
            "source": "electricityMap, 2020 average",
            "value": 472.73924048704947
          },
          {
            "datetime": "2021-01-01",
            "source": "electricityMap, 2021 average",
            "value": 466.31686621448847
          }
        ]
      },
      "US-FLA-TEC": {
        "battery discharge": [
          {
            "datetime": "2018-01-01",
            "source": "electricityMap, 2018 average",
            "value": 581.4050171377562
          },
          {
            "datetime": "2019-01-01",
            "source": "electricityMap, 2019 average",
            "value": 551.5083741647564
          },
          {
            "datetime": "2020-01-01",
            "source": "electricityMap, 2020 average",
            "value": 538.2646107992522
          },
          {
            "datetime": "2021-01-01",
            "source": "electricityMap, 2021 average",
            "value": 544.431960091144
          }
        ],
        "hydro discharge": [
          {
            "datetime": "2018-01-01",
            "source": "electricityMap, 2018 average",
            "value": 581.4050171377562
          },
          {
            "datetime": "2019-01-01",
            "source": "electricityMap, 2019 average",
            "value": 551.5083741647564
          },
          {
            "datetime": "2020-01-01",
            "source": "electricityMap, 2020 average",
            "value": 538.2646107992522
          },
          {
            "datetime": "2021-01-01",
            "source": "electricityMap, 2021 average",
            "value": 544.431960091144
          }
        ]
      },
      "US-HI-OA": {
        "battery discharge": [
          {
            "datetime": "2019-01-01",
            "source": "electricityMap, 2019 average",
            "value": 629.0120964253509
          },
          {
            "datetime": "2020-01-01",
            "source": "electricityMap, 2020 average",
            "value": 612.3422280713506
          },
          {
            "datetime": "2021-01-01",
            "source": "electricityMap, 2021 average",
            "value": 597.9768104664579
          }
        ],
        "hydro discharge": [
          {
            "datetime": "2019-01-01",
            "source": "electricityMap, 2019 average",
            "value": 629.0120964253509
          },
          {
            "datetime": "2020-01-01",
            "source": "electricityMap, 2020 average",
            "value": 612.3422280713506
          },
          {
            "datetime": "2021-01-01",
            "source": "electricityMap, 2021 average",
            "value": 597.9768104664579
          }
        ]
      },
      "US-IPC": {
        "battery discharge": [
          {
            "datetime": "2018-01-01",
            "source": "electricityMap, 2018 average",
            "value": 291.0470879359252
          },
          {
            "datetime": "2019-01-01",
            "source": "electricityMap, 2019 average",
            "value": 320.10122024339796
          }
        ],
        "hydro discharge": [
          {
            "datetime": "2018-01-01",
            "source": "electricityMap, 2018 average",
            "value": 291.0470879359252
          },
          {
            "datetime": "2019-01-01",
            "source": "electricityMap, 2019 average",
            "value": 320.10122024339796
          }
        ]
      },
      "US-MIDA-OVEC": {
        "battery discharge": [
          {
            "datetime": "2018-01-01",
            "source": "electricityMap, 2018 average",
            "value": 787.3062195869114
          }
        ],
        "hydro discharge": [
          {
            "datetime": "2018-01-01",
            "source": "electricityMap, 2018 average",
            "value": 787.3062195869114
          }
        ]
      },
      "US-MIDA-PJM": {
        "battery discharge": [
          {
            "datetime": "2018-01-01",
            "source": "electricityMap, 2018 average",
            "value": 386.56465361711895
          },
          {
            "datetime": "2019-01-01",
            "source": "electricityMap, 2019 average",
            "value": 389.14159642659564
          },
          {
            "datetime": "2020-01-01",
            "source": "electricityMap, 2020 average",
            "value": 366.0670551446826
          },
          {
            "datetime": "2021-01-01",
            "source": "electricityMap, 2021 average",
            "value": 380.0160232281232
          }
        ],
        "hydro discharge": [
          {
            "datetime": "2018-01-01",
            "source": "electricityMap, 2018 average",
            "value": 386.56465361711895
          },
          {
            "datetime": "2019-01-01",
            "source": "electricityMap, 2019 average",
            "value": 389.14159642659564
          },
          {
            "datetime": "2020-01-01",
            "source": "electricityMap, 2020 average",
            "value": 366.0670551446826
          },
          {
            "datetime": "2021-01-01",
            "source": "electricityMap, 2021 average",
            "value": 380.0160232281232
          }
        ]
      },
      "US-MIDW-AECI": {
        "battery discharge": [
          {
            "datetime": "2018-01-01",
            "source": "electricityMap, 2018 average",
            "value": 645.1774700102876
          },
          {
            "datetime": "2019-01-01",
            "source": "electricityMap, 2019 average",
            "value": 608.4635713242787
          },
          {
            "datetime": "2020-01-01",
            "source": "electricityMap, 2020 average",
            "value": 572.1173792959485
          },
          {
            "datetime": "2021-01-01",
            "source": "electricityMap, 2021 average",
            "value": 571.6718437573628
          }
        ],
        "hydro discharge": [
          {
            "datetime": "2018-01-01",
            "source": "electricityMap, 2018 average",
            "value": 645.1774700102876
          },
          {
            "datetime": "2019-01-01",
            "source": "electricityMap, 2019 average",
            "value": 608.4635713242787
          },
          {
            "datetime": "2020-01-01",
            "source": "electricityMap, 2020 average",
            "value": 572.1173792959485
          },
          {
            "datetime": "2021-01-01",
            "source": "electricityMap, 2021 average",
            "value": 571.6718437573628
          }
        ]
      },
      "US-MIDW-EEI": {
        "battery discharge": [
          {
            "datetime": "2018-01-01",
            "source": "electricityMap, 2018 average",
            "value": 803.7541712299916
          },
          {
            "datetime": "2019-01-01",
            "source": "electricityMap, 2019 average",
            "value": 807.0924183176921
          },
          {
            "datetime": "2020-01-01",
            "source": "electricityMap, 2020 average",
            "value": 781.609825970549
          }
        ],
        "hydro discharge": [
          {
            "datetime": "2018-01-01",
            "source": "electricityMap, 2018 average",
            "value": 803.7541712299916
          },
          {
            "datetime": "2019-01-01",
            "source": "electricityMap, 2019 average",
            "value": 807.0924183176921
          },
          {
            "datetime": "2020-01-01",
            "source": "electricityMap, 2020 average",
            "value": 781.609825970549
          }
        ]
      },
      "US-MIDW-GLHB": {
        "battery discharge": [
          {
            "datetime": "2020-01-01",
            "source": "electricityMap, 2020 average",
            "value": 816.9799663658464
          },
          {
            "datetime": "2021-01-01",
            "source": "electricityMap, 2021 average",
            "value": 804.4231178583087
          }
        ],
        "hydro discharge": [
          {
            "datetime": "2020-01-01",
            "source": "electricityMap, 2020 average",
            "value": 816.9799663658464
          },
          {
            "datetime": "2021-01-01",
            "source": "electricityMap, 2021 average",
            "value": 804.4231178583087
          }
        ]
      },
      "US-MIDW-LGEE": {
        "battery discharge": [
          {
            "datetime": "2018-01-01",
            "source": "electricityMap, 2018 average",
            "value": 717.7330082227373
          },
          {
            "datetime": "2019-01-01",
            "source": "electricityMap, 2019 average",
            "value": 713.0914865274327
          },
          {
            "datetime": "2020-01-01",
            "source": "electricityMap, 2020 average",
            "value": 718.4703491503044
          },
          {
            "datetime": "2021-01-01",
            "source": "electricityMap, 2021 average",
            "value": 719.2986811468638
          }
        ],
        "hydro discharge": [
          {
            "datetime": "2018-01-01",
            "source": "electricityMap, 2018 average",
            "value": 717.7330082227373
          },
          {
            "datetime": "2019-01-01",
            "source": "electricityMap, 2019 average",
            "value": 713.0914865274327
          },
          {
            "datetime": "2020-01-01",
            "source": "electricityMap, 2020 average",
            "value": 718.4703491503044
          },
          {
            "datetime": "2021-01-01",
            "source": "electricityMap, 2021 average",
            "value": 719.2986811468638
          }
        ]
      },
      "US-MIDW-MISO": {
        "battery discharge": [
          {
            "datetime": "2018-01-01",
            "source": "electricityMap, 2018 average",
            "value": 533.2045313407785
          },
          {
            "datetime": "2019-01-01",
            "source": "electricityMap, 2019 average",
            "value": 479.9009208115415
          },
          {
            "datetime": "2020-01-01",
            "source": "electricityMap, 2020 average",
            "value": 439.06317575514674
          },
          {
            "datetime": "2021-01-01",
            "source": "electricityMap, 2021 average",
            "value": 465.51590066984966
          }
        ],
        "hydro discharge": [
          {
            "datetime": "2018-01-01",
            "source": "electricityMap, 2018 average",
            "value": 533.2045313407785
          },
          {
            "datetime": "2019-01-01",
            "source": "electricityMap, 2019 average",
            "value": 479.9009208115415
          },
          {
            "datetime": "2020-01-01",
            "source": "electricityMap, 2020 average",
            "value": 439.06317575514674
          },
          {
            "datetime": "2021-01-01",
            "source": "electricityMap, 2021 average",
            "value": 465.51590066984966
          }
        ]
      },
      "US-MISO": {
        "battery discharge": [
          {
            "datetime": "2018-01-01",
            "source": "electricityMap, 2018 average",
            "value": 545.6449327304757
          },
          {
            "datetime": "2019-01-01",
            "source": "electricityMap, 2019 average",
            "value": 507.98185290117914
          },
          {
            "datetime": "2020-01-01",
            "source": "electricityMap, 2020 average",
            "value": 476.45004067085875
          },
          {
            "datetime": "2021-01-01",
            "source": "electricityMap, 2021 average",
            "value": 502.3360778288166
          }
        ],
        "hydro discharge": [
          {
            "datetime": "2018-01-01",
            "source": "electricityMap, 2018 average",
            "value": 545.6449327304757
          },
          {
            "datetime": "2019-01-01",
            "source": "electricityMap, 2019 average",
            "value": 507.98185290117914
          },
          {
            "datetime": "2020-01-01",
            "source": "electricityMap, 2020 average",
            "value": 476.45004067085875
          },
          {
            "datetime": "2021-01-01",
            "source": "electricityMap, 2021 average",
            "value": 502.3360778288166
          }
        ]
      },
      "US-NE-ISNE": {
        "battery discharge": [
          {
            "datetime": "2018-01-01",
            "source": "electricityMap, 2018 average",
            "value": 298.94744655811365
          },
          {
            "datetime": "2019-01-01",
            "source": "electricityMap, 2019 average",
            "value": 272.66838314586994
          },
          {
            "datetime": "2020-01-01",
            "source": "electricityMap, 2020 average",
            "value": 259.5232478004275
          },
          {
            "datetime": "2021-01-01",
            "source": "electricityMap, 2021 average",
            "value": 260.73535335177905
          }
        ],
        "hydro discharge": [
          {
            "datetime": "2018-01-01",
            "source": "electricityMap, 2018 average",
            "value": 298.94744655811365
          },
          {
            "datetime": "2019-01-01",
            "source": "electricityMap, 2019 average",
            "value": 272.66838314586994
          },
          {
            "datetime": "2020-01-01",
            "source": "electricityMap, 2020 average",
            "value": 259.5232478004275
          },
          {
            "datetime": "2021-01-01",
            "source": "electricityMap, 2021 average",
            "value": 260.73535335177905
          }
        ]
      },
      "US-NEISO": {
        "battery discharge": [
          {
            "datetime": "2015-01-01",
            "source": "electricityMap, 2015 average",
            "value": 313.0603762109316
          },
          {
            "datetime": "2016-01-01",
            "source": "electricityMap, 2016 average",
            "value": 298.7155396356849
          },
          {
            "datetime": "2017-01-01",
            "source": "electricityMap, 2017 average",
            "value": 286.8617734398983
          },
          {
            "datetime": "2018-01-01",
            "source": "electricityMap, 2018 average",
            "value": 269.1004141370832
          },
          {
            "datetime": "2019-01-01",
            "source": "electricityMap, 2019 average",
            "value": 266.33327400746373
          },
          {
            "datetime": "2020-01-01",
            "source": "electricityMap, 2020 average",
            "value": 282.8020496575138
          },
          {
            "datetime": "2021-01-01",
            "source": "electricityMap, 2021 average",
            "value": 288.6663366866611
          }
        ],
        "hydro discharge": [
          {
            "datetime": "2015-01-01",
            "source": "electricityMap, 2015 average",
            "value": 313.0603762109316
          },
          {
            "datetime": "2016-01-01",
            "source": "electricityMap, 2016 average",
            "value": 298.7155396356849
          },
          {
            "datetime": "2017-01-01",
            "source": "electricityMap, 2017 average",
            "value": 286.8617734398983
          },
          {
            "datetime": "2018-01-01",
            "source": "electricityMap, 2018 average",
            "value": 269.1004141370832
          },
          {
            "datetime": "2019-01-01",
            "source": "electricityMap, 2019 average",
            "value": 266.33327400746373
          },
          {
            "datetime": "2020-01-01",
            "source": "electricityMap, 2020 average",
            "value": 282.8020496575138
          },
          {
            "datetime": "2021-01-01",
            "source": "electricityMap, 2021 average",
            "value": 288.6663366866611
          }
        ]
      },
      "US-NEVP": {
        "battery discharge": [
          {
            "datetime": "2018-01-01",
            "source": "electricityMap, 2018 average",
            "value": 517.7263752022689
          },
          {
            "datetime": "2019-01-01",
            "source": "electricityMap, 2019 average",
            "value": 511.90982637383013
          },
          {
            "datetime": "2020-01-01",
            "source": "electricityMap, 2020 average",
            "value": 491.39963368145885
          },
          {
            "datetime": "2021-01-01",
            "source": "electricityMap, 2021 average",
            "value": 483.51250134374357
          }
        ],
        "hydro discharge": [
          {
            "datetime": "2018-01-01",
            "source": "electricityMap, 2018 average",
            "value": 517.7263752022689
          },
          {
            "datetime": "2019-01-01",
            "source": "electricityMap, 2019 average",
            "value": 511.90982637383013
          },
          {
            "datetime": "2020-01-01",
            "source": "electricityMap, 2020 average",
            "value": 491.39963368145885
          },
          {
            "datetime": "2021-01-01",
            "source": "electricityMap, 2021 average",
            "value": 483.51250134374357
          }
        ]
      },
      "US-NW-AVA": {
        "battery discharge": [
          {
            "datetime": "2018-01-01",
            "source": "electricityMap, 2018 average",
            "value": 248.5971798482362
          },
          {
            "datetime": "2019-01-01",
            "source": "electricityMap, 2019 average",
            "value": 207.40457699418522
          },
          {
            "datetime": "2020-01-01",
            "source": "electricityMap, 2020 average",
            "value": 168.16345651652347
          },
          {
            "datetime": "2021-01-01",
            "source": "electricityMap, 2021 average",
            "value": 184.07788353062563
          }
        ],
        "hydro discharge": [
          {
            "datetime": "2018-01-01",
            "source": "electricityMap, 2018 average",
            "value": 248.5971798482362
          },
          {
            "datetime": "2019-01-01",
            "source": "electricityMap, 2019 average",
            "value": 207.40457699418522
          },
          {
            "datetime": "2020-01-01",
            "source": "electricityMap, 2020 average",
            "value": 168.16345651652347
          },
          {
            "datetime": "2021-01-01",
            "source": "electricityMap, 2021 average",
            "value": 184.07788353062563
          }
        ]
      },
      "US-NW-AVRN": {
        "battery discharge": [
          {
            "datetime": "2019-01-01",
            "source": "electricityMap, 2019 average",
            "value": 35.39906109424404
          },
          {
            "datetime": "2020-01-01",
            "source": "electricityMap, 2020 average",
            "value": 279.27520970752954
          },
          {
            "datetime": "2021-01-01",
            "source": "electricityMap, 2021 average",
            "value": 361.5370426758939
          }
        ],
        "hydro discharge": [
          {
            "datetime": "2019-01-01",
            "source": "electricityMap, 2019 average",
            "value": 35.39906109424404
          },
          {
            "datetime": "2020-01-01",
            "source": "electricityMap, 2020 average",
            "value": 279.27520970752954
          },
          {
            "datetime": "2021-01-01",
            "source": "electricityMap, 2021 average",
            "value": 361.5370426758939
          }
        ]
      },
      "US-NW-BPAT": {
        "battery discharge": [
          {
            "datetime": "2018-01-01",
            "source": "electricityMap, 2018 average",
            "value": 117.6205217060558
          },
          {
            "datetime": "2019-01-01",
            "source": "electricityMap, 2019 average",
            "value": 103.31902244245288
          },
          {
            "datetime": "2020-01-01",
            "source": "electricityMap, 2020 average",
            "value": 67.06873150119858
          },
          {
            "datetime": "2021-01-01",
            "source": "electricityMap, 2021 average",
            "value": 85.68200638639803
          }
        ],
        "hydro discharge": [
          {
            "datetime": "2018-01-01",
            "source": "electricityMap, 2018 average",
            "value": 117.6205217060558
          },
          {
            "datetime": "2019-01-01",
            "source": "electricityMap, 2019 average",
            "value": 103.31902244245288
          },
          {
            "datetime": "2020-01-01",
            "source": "electricityMap, 2020 average",
            "value": 67.06873150119858
          },
          {
            "datetime": "2021-01-01",
            "source": "electricityMap, 2021 average",
            "value": 85.68200638639803
          }
        ]
      },
      "US-NW-CHPD": {
        "battery discharge": [
          {
            "datetime": "2018-01-01",
            "source": "electricityMap, 2018 average",
            "value": 26.974849032329658
          },
          {
            "datetime": "2019-01-01",
            "source": "electricityMap, 2019 average",
            "value": 26.57332693941876
          },
          {
            "datetime": "2020-01-01",
            "source": "electricityMap, 2020 average",
            "value": 26.77822371855875
          },
          {
            "datetime": "2021-01-01",
            "source": "electricityMap, 2021 average",
            "value": 25.45854312312831
          }
        ],
        "hydro discharge": [
          {
            "datetime": "2018-01-01",
            "source": "electricityMap, 2018 average",
            "value": 26.974849032329658
          },
          {
            "datetime": "2019-01-01",
            "source": "electricityMap, 2019 average",
            "value": 26.57332693941876
          },
          {
            "datetime": "2020-01-01",
            "source": "electricityMap, 2020 average",
            "value": 26.77822371855875
          },
          {
            "datetime": "2021-01-01",
            "source": "electricityMap, 2021 average",
            "value": 25.45854312312831
          }
        ]
      },
      "US-NW-DOPD": {
        "battery discharge": [
          {
            "datetime": "2018-01-01",
            "source": "electricityMap, 2018 average",
            "value": 29.938600286608366
          },
          {
            "datetime": "2019-01-01",
            "source": "electricityMap, 2019 average",
            "value": 30.37707010892543
          },
          {
            "datetime": "2020-01-01",
            "source": "electricityMap, 2020 average",
            "value": 25.564486330800527
          },
          {
            "datetime": "2021-01-01",
            "source": "electricityMap, 2021 average",
            "value": 27.374434684160786
          }
        ],
        "hydro discharge": [
          {
            "datetime": "2018-01-01",
            "source": "electricityMap, 2018 average",
            "value": 29.938600286608366
          },
          {
            "datetime": "2019-01-01",
            "source": "electricityMap, 2019 average",
            "value": 30.37707010892543
          },
          {
            "datetime": "2020-01-01",
            "source": "electricityMap, 2020 average",
            "value": 25.564486330800527
          },
          {
            "datetime": "2021-01-01",
            "source": "electricityMap, 2021 average",
            "value": 27.374434684160786
          }
        ]
      },
      "US-NW-GCPD": {
        "battery discharge": [
          {
            "datetime": "2018-01-01",
            "source": "electricityMap, 2018 average",
            "value": 62.15324398497005
          },
          {
            "datetime": "2019-01-01",
            "source": "electricityMap, 2019 average",
            "value": 49.70488410624007
          },
          {
            "datetime": "2020-01-01",
            "source": "electricityMap, 2020 average",
            "value": 39.98316811368342
          },
          {
            "datetime": "2021-01-01",
            "source": "electricityMap, 2021 average",
            "value": 43.946537081308456
          }
        ],
        "hydro discharge": [
          {
            "datetime": "2018-01-01",
            "source": "electricityMap, 2018 average",
            "value": 62.15324398497005
          },
          {
            "datetime": "2019-01-01",
            "source": "electricityMap, 2019 average",
            "value": 49.70488410624007
          },
          {
            "datetime": "2020-01-01",
            "source": "electricityMap, 2020 average",
            "value": 39.98316811368342
          },
          {
            "datetime": "2021-01-01",
            "source": "electricityMap, 2021 average",
            "value": 43.946537081308456
          }
        ]
      },
      "US-NW-GRID": {
        "battery discharge": [
          {
            "datetime": "2018-01-01",
            "source": "electricityMap, 2018 average",
            "value": 487.68371448591637
          },
          {
            "datetime": "2019-01-01",
            "source": "electricityMap, 2019 average",
            "value": 488.6709352946393
          },
          {
            "datetime": "2020-01-01",
            "source": "electricityMap, 2020 average",
            "value": 590.9967538407178
          },
          {
            "datetime": "2021-01-01",
            "source": "electricityMap, 2021 average",
            "value": 469.99298866519416
          }
        ],
        "hydro discharge": [
          {
            "datetime": "2018-01-01",
            "source": "electricityMap, 2018 average",
            "value": 487.68371448591637
          },
          {
            "datetime": "2019-01-01",
            "source": "electricityMap, 2019 average",
            "value": 488.6709352946393
          },
          {
            "datetime": "2020-01-01",
            "source": "electricityMap, 2020 average",
            "value": 590.9967538407178
          },
          {
            "datetime": "2021-01-01",
            "source": "electricityMap, 2021 average",
            "value": 469.99298866519416
          }
        ]
      },
      "US-NW-IPCO": {
        "battery discharge": [
          {
            "datetime": "2018-01-01",
            "source": "electricityMap, 2018 average",
            "value": 347.3322443014323
          },
          {
            "datetime": "2019-01-01",
            "source": "electricityMap, 2019 average",
            "value": 320.63861691557906
          },
          {
            "datetime": "2020-01-01",
            "source": "electricityMap, 2020 average",
            "value": 42.943376435278566
          },
          {
            "datetime": "2021-01-01",
            "source": "electricityMap, 2021 average",
            "value": 301.91476729198956
          }
        ],
        "hydro discharge": [
          {
            "datetime": "2018-01-01",
            "source": "electricityMap, 2018 average",
            "value": 347.3322443014323
          },
          {
            "datetime": "2019-01-01",
            "source": "electricityMap, 2019 average",
            "value": 320.63861691557906
          },
          {
            "datetime": "2020-01-01",
            "source": "electricityMap, 2020 average",
            "value": 42.943376435278566
          },
          {
            "datetime": "2021-01-01",
            "source": "electricityMap, 2021 average",
            "value": 301.91476729198956
          }
        ]
      },
      "US-NW-NEVP": {
        "battery discharge": [
          {
            "datetime": "2018-01-01",
            "source": "electricityMap, 2018 average",
            "value": 499.52019884474436
          },
          {
            "datetime": "2019-01-01",
            "source": "electricityMap, 2019 average",
            "value": 479.33863637774255
          },
          {
            "datetime": "2020-01-01",
            "source": "electricityMap, 2020 average",
            "value": 454.8753777572572
          },
          {
            "datetime": "2021-01-01",
            "source": "electricityMap, 2021 average",
            "value": 456.0867141344482
          }
        ],
        "hydro discharge": [
          {
            "datetime": "2018-01-01",
            "source": "electricityMap, 2018 average",
            "value": 499.52019884474436
          },
          {
            "datetime": "2019-01-01",
            "source": "electricityMap, 2019 average",
            "value": 479.33863637774255
          },
          {
            "datetime": "2020-01-01",
            "source": "electricityMap, 2020 average",
            "value": 454.8753777572572
          },
          {
            "datetime": "2021-01-01",
            "source": "electricityMap, 2021 average",
            "value": 456.0867141344482
          }
        ]
      },
      "US-NW-NWMT": {
        "battery discharge": [
          {
            "datetime": "2018-01-01",
            "source": "electricityMap, 2018 average",
            "value": 572.1090106956121
          },
          {
            "datetime": "2019-01-01",
            "source": "electricityMap, 2019 average",
            "value": 555.0040983209675
          },
          {
            "datetime": "2020-01-01",
            "source": "electricityMap, 2020 average",
            "value": 449.3785612345051
          },
          {
            "datetime": "2021-01-01",
            "source": "electricityMap, 2021 average",
            "value": 512.3462379218557
          }
        ],
        "hydro discharge": [
          {
            "datetime": "2018-01-01",
            "source": "electricityMap, 2018 average",
            "value": 572.1090106956121
          },
          {
            "datetime": "2019-01-01",
            "source": "electricityMap, 2019 average",
            "value": 555.0040983209675
          },
          {
            "datetime": "2020-01-01",
            "source": "electricityMap, 2020 average",
            "value": 449.3785612345051
          },
          {
            "datetime": "2021-01-01",
            "source": "electricityMap, 2021 average",
            "value": 512.3462379218557
          }
        ]
      },
      "US-NW-PACE": {
        "battery discharge": [
          {
            "datetime": "2018-01-01",
            "source": "electricityMap, 2018 average",
            "value": 590.3179589966593
          },
          {
            "datetime": "2019-01-01",
            "source": "electricityMap, 2019 average",
            "value": 561.7425152232385
          },
          {
            "datetime": "2020-01-01",
            "source": "electricityMap, 2020 average",
            "value": 532.3479433709838
          },
          {
            "datetime": "2021-01-01",
            "source": "electricityMap, 2021 average",
            "value": 507.04134596472585
          }
        ],
        "hydro discharge": [
          {
            "datetime": "2018-01-01",
            "source": "electricityMap, 2018 average",
            "value": 590.3179589966593
          },
          {
            "datetime": "2019-01-01",
            "source": "electricityMap, 2019 average",
            "value": 561.7425152232385
          },
          {
            "datetime": "2020-01-01",
            "source": "electricityMap, 2020 average",
            "value": 532.3479433709838
          },
          {
            "datetime": "2021-01-01",
            "source": "electricityMap, 2021 average",
            "value": 507.04134596472585
          }
        ]
      },
      "US-NW-PACW": {
        "battery discharge": [
          {
            "datetime": "2018-01-01",
            "source": "electricityMap, 2018 average",
            "value": 378.5409316596425
          },
          {
            "datetime": "2019-01-01",
            "source": "electricityMap, 2019 average",
            "value": 355.2343499204206
          },
          {
            "datetime": "2020-01-01",
            "source": "electricityMap, 2020 average",
            "value": 289.7469640123145
          },
          {
            "datetime": "2021-01-01",
            "source": "electricityMap, 2021 average",
            "value": 315.2425927215471
          }
        ],
        "hydro discharge": [
          {
            "datetime": "2018-01-01",
            "source": "electricityMap, 2018 average",
            "value": 378.5409316596425
          },
          {
            "datetime": "2019-01-01",
            "source": "electricityMap, 2019 average",
            "value": 355.2343499204206
          },
          {
            "datetime": "2020-01-01",
            "source": "electricityMap, 2020 average",
            "value": 289.7469640123145
          },
          {
            "datetime": "2021-01-01",
            "source": "electricityMap, 2021 average",
            "value": 315.2425927215471
          }
        ]
      },
      "US-NW-PGE": {
        "battery discharge": [
          {
            "datetime": "2018-01-01",
            "source": "electricityMap, 2018 average",
            "value": 208.1386039599474
          },
          {
            "datetime": "2019-01-01",
            "source": "electricityMap, 2019 average",
            "value": 181.70001622958128
          },
          {
            "datetime": "2020-01-01",
            "source": "electricityMap, 2020 average",
            "value": 145.53774396479443
          },
          {
            "datetime": "2021-01-01",
            "source": "electricityMap, 2021 average",
            "value": 176.87202441649077
          }
        ],
        "hydro discharge": [
          {
            "datetime": "2018-01-01",
            "source": "electricityMap, 2018 average",
            "value": 208.1386039599474
          },
          {
            "datetime": "2019-01-01",
            "source": "electricityMap, 2019 average",
            "value": 181.70001622958128
          },
          {
            "datetime": "2020-01-01",
            "source": "electricityMap, 2020 average",
            "value": 145.53774396479443
          },
          {
            "datetime": "2021-01-01",
            "source": "electricityMap, 2021 average",
            "value": 176.87202441649077
          }
        ]
      },
      "US-NW-PSCO": {
        "battery discharge": [
          {
            "datetime": "2018-01-01",
            "source": "electricityMap, 2018 average",
            "value": 574.5211731990801
          },
          {
            "datetime": "2019-01-01",
            "source": "electricityMap, 2019 average",
            "value": 534.1154958891757
          },
          {
            "datetime": "2020-01-01",
            "source": "electricityMap, 2020 average",
            "value": 463.6131377519113
          },
          {
            "datetime": "2021-01-01",
            "source": "electricityMap, 2021 average",
            "value": 471.34714680611864
          }
        ],
        "hydro discharge": [
          {
            "datetime": "2018-01-01",
            "source": "electricityMap, 2018 average",
            "value": 574.5211731990801
          },
          {
            "datetime": "2019-01-01",
            "source": "electricityMap, 2019 average",
            "value": 534.1154958891757
          },
          {
            "datetime": "2020-01-01",
            "source": "electricityMap, 2020 average",
            "value": 463.6131377519113
          },
          {
            "datetime": "2021-01-01",
            "source": "electricityMap, 2021 average",
            "value": 471.34714680611864
          }
        ]
      },
      "US-NW-PSEI": {
        "battery discharge": [
          {
            "datetime": "2019-01-01",
            "source": "electricityMap, 2019 average",
            "value": 266.77658816794826
          },
          {
            "datetime": "2020-01-01",
            "source": "electricityMap, 2020 average",
            "value": 201.28334337671268
          },
          {
            "datetime": "2021-01-01",
            "source": "electricityMap, 2021 average",
            "value": 175.3168378390342
          }
        ],
        "hydro discharge": [
          {
            "datetime": "2019-01-01",
            "source": "electricityMap, 2019 average",
            "value": 266.77658816794826
          },
          {
            "datetime": "2020-01-01",
            "source": "electricityMap, 2020 average",
            "value": 201.28334337671268
          },
          {
            "datetime": "2021-01-01",
            "source": "electricityMap, 2021 average",
            "value": 175.3168378390342
          }
        ]
      },
      "US-NW-SCL": {
        "battery discharge": [
          {
            "datetime": "2018-01-01",
            "source": "electricityMap, 2018 average",
            "value": 99.30538115025502
          },
          {
            "datetime": "2019-01-01",
            "source": "electricityMap, 2019 average",
            "value": 80.9264387239399
          },
          {
            "datetime": "2020-01-01",
            "source": "electricityMap, 2020 average",
            "value": 55.94271069069522
          },
          {
            "datetime": "2021-01-01",
            "source": "electricityMap, 2021 average",
            "value": 62.78030820920596
          }
        ],
        "hydro discharge": [
          {
            "datetime": "2018-01-01",
            "source": "electricityMap, 2018 average",
            "value": 99.30538115025502
          },
          {
            "datetime": "2019-01-01",
            "source": "electricityMap, 2019 average",
            "value": 80.9264387239399
          },
          {
            "datetime": "2020-01-01",
            "source": "electricityMap, 2020 average",
            "value": 55.94271069069522
          },
          {
            "datetime": "2021-01-01",
            "source": "electricityMap, 2021 average",
            "value": 62.78030820920596
          }
        ]
      },
      "US-NW-TPWR": {
        "battery discharge": [
          {
            "datetime": "2018-01-01",
            "source": "electricityMap, 2018 average",
            "value": 100.62509485049917
          },
          {
            "datetime": "2019-01-01",
            "source": "electricityMap, 2019 average",
            "value": 88.44580780612495
          },
          {
            "datetime": "2020-01-01",
            "source": "electricityMap, 2020 average",
            "value": 54.04173544079546
          },
          {
            "datetime": "2021-01-01",
            "source": "electricityMap, 2021 average",
            "value": 61.878530916031856
          }
        ],
        "hydro discharge": [
          {
            "datetime": "2018-01-01",
            "source": "electricityMap, 2018 average",
            "value": 100.62509485049917
          },
          {
            "datetime": "2019-01-01",
            "source": "electricityMap, 2019 average",
            "value": 88.44580780612495
          },
          {
            "datetime": "2020-01-01",
            "source": "electricityMap, 2020 average",
            "value": 54.04173544079546
          },
          {
            "datetime": "2021-01-01",
            "source": "electricityMap, 2021 average",
            "value": 61.878530916031856
          }
        ]
      },
      "US-NW-WACM": {
        "battery discharge": [
          {
            "datetime": "2018-01-01",
            "source": "electricityMap, 2018 average",
            "value": 580.1166026817283
          },
          {
            "datetime": "2019-01-01",
            "source": "electricityMap, 2019 average",
            "value": 563.3972632416495
          },
          {
            "datetime": "2020-01-01",
            "source": "electricityMap, 2020 average",
            "value": 562.8502300933335
          },
          {
            "datetime": "2021-01-01",
            "source": "electricityMap, 2021 average",
            "value": 565.1170821492128
          }
        ],
        "hydro discharge": [
          {
            "datetime": "2018-01-01",
            "source": "electricityMap, 2018 average",
            "value": 580.1166026817283
          },
          {
            "datetime": "2019-01-01",
            "source": "electricityMap, 2019 average",
            "value": 563.3972632416495
          },
          {
            "datetime": "2020-01-01",
            "source": "electricityMap, 2020 average",
            "value": 562.8502300933335
          },
          {
            "datetime": "2021-01-01",
            "source": "electricityMap, 2021 average",
            "value": 565.1170821492128
          }
        ]
      },
      "US-NW-WAUW": {
        "battery discharge": [
          {
            "datetime": "2018-01-01",
            "source": "electricityMap, 2018 average",
            "value": 288.78087356634484
          },
          {
            "datetime": "2019-01-01",
            "source": "electricityMap, 2019 average",
            "value": 321.2961246032431
          },
          {
            "datetime": "2020-01-01",
            "source": "electricityMap, 2020 average",
            "value": 276.48527811192554
          },
          {
            "datetime": "2021-01-01",
            "source": "electricityMap, 2021 average",
            "value": 277.25442407003396
          }
        ],
        "hydro discharge": [
          {
            "datetime": "2018-01-01",
            "source": "electricityMap, 2018 average",
            "value": 288.78087356634484
          },
          {
            "datetime": "2019-01-01",
            "source": "electricityMap, 2019 average",
            "value": 321.2961246032431
          },
          {
            "datetime": "2020-01-01",
            "source": "electricityMap, 2020 average",
            "value": 276.48527811192554
          },
          {
            "datetime": "2021-01-01",
            "source": "electricityMap, 2021 average",
            "value": 277.25442407003396
          }
        ]
      },
      "US-NY": {
        "battery discharge": [
          {
            "datetime": "2018-01-01",
            "source": "electricityMap, 2018 average",
            "value": 250.67426402735526
          },
          {
            "datetime": "2019-01-01",
            "source": "electricityMap, 2019 average",
            "value": 229.2294731620877
          },
          {
            "datetime": "2020-01-01",
            "source": "electricityMap, 2020 average",
            "value": 245.26938081594292
          },
          {
            "datetime": "2021-01-01",
            "source": "electricityMap, 2021 average",
            "value": 268.46834009743594
          }
        ],
        "hydro discharge": [
          {
            "datetime": "2018-01-01",
            "source": "electricityMap, 2018 average",
            "value": 250.67426402735526
          },
          {
            "datetime": "2019-01-01",
            "source": "electricityMap, 2019 average",
            "value": 229.2294731620877
          },
          {
            "datetime": "2020-01-01",
            "source": "electricityMap, 2020 average",
            "value": 245.26938081594292
          },
          {
            "datetime": "2021-01-01",
            "source": "electricityMap, 2021 average",
            "value": 268.46834009743594
          }
        ]
      },
      "US-NY-NYIS": {
        "battery discharge": [
          {
            "datetime": "2020-01-01",
            "source": "electricityMap, 2020 average",
            "value": 229.88498095569207
          },
          {
            "datetime": "2021-01-01",
            "source": "electricityMap, 2021 average",
            "value": 244.11939349636899
          }
        ],
        "hydro discharge": [
          {
            "datetime": "2020-01-01",
            "source": "electricityMap, 2020 average",
            "value": 229.88498095569207
          },
          {
            "datetime": "2021-01-01",
            "source": "electricityMap, 2021 average",
            "value": 244.11939349636899
          }
        ]
      },
      "US-PJM": {
        "battery discharge": [
          {
            "datetime": "2015-01-01",
            "source": "electricityMap, 2015 average",
            "value": 429.4410848859518
          },
          {
            "datetime": "2016-01-01",
            "source": "electricityMap, 2016 average",
            "value": 426.4871177136243
          },
          {
            "datetime": "2017-01-01",
            "source": "electricityMap, 2017 average",
            "value": 404.6479478731048
          },
          {
            "datetime": "2018-01-01",
            "source": "electricityMap, 2018 average",
            "value": 401.8759424226541
          },
          {
            "datetime": "2019-01-01",
            "source": "electricityMap, 2019 average",
            "value": 385.4244004795295
          },
          {
            "datetime": "2020-01-01",
            "source": "electricityMap, 2020 average",
            "value": 367.4027098095258
          },
          {
            "datetime": "2021-01-01",
            "source": "electricityMap, 2021 average",
            "value": 393.0609529108853
          }
        ],
        "hydro discharge": [
          {
            "datetime": "2015-01-01",
            "source": "electricityMap, 2015 average",
            "value": 429.4410848859518
          },
          {
            "datetime": "2016-01-01",
            "source": "electricityMap, 2016 average",
            "value": 426.4871177136243
          },
          {
            "datetime": "2017-01-01",
            "source": "electricityMap, 2017 average",
            "value": 404.6479478731048
          },
          {
            "datetime": "2018-01-01",
            "source": "electricityMap, 2018 average",
            "value": 401.8759424226541
          },
          {
            "datetime": "2019-01-01",
            "source": "electricityMap, 2019 average",
            "value": 385.4244004795295
          },
          {
            "datetime": "2020-01-01",
            "source": "electricityMap, 2020 average",
            "value": 367.4027098095258
          },
          {
            "datetime": "2021-01-01",
            "source": "electricityMap, 2021 average",
            "value": 393.0609529108853
          }
        ]
      },
      "US-SC": {
        "battery discharge": [
          {
            "datetime": "2018-01-01",
            "source": "electricityMap, 2018 average",
            "value": 693.5259148236618
          },
          {
            "datetime": "2019-01-01",
            "source": "electricityMap, 2019 average",
            "value": 669.5746239208748
          },
          {
            "datetime": "2020-01-01",
            "source": "electricityMap, 2020 average",
            "value": 589.0266491253274
          },
          {
            "datetime": "2021-01-01",
            "source": "electricityMap, 2021 average",
            "value": 693.670349591438
          }
        ],
        "hydro discharge": [
          {
            "datetime": "2018-01-01",
            "source": "electricityMap, 2018 average",
            "value": 693.5259148236618
          },
          {
            "datetime": "2019-01-01",
            "source": "electricityMap, 2019 average",
            "value": 669.5746239208748
          },
          {
            "datetime": "2020-01-01",
            "source": "electricityMap, 2020 average",
            "value": 589.0266491253274
          },
          {
            "datetime": "2021-01-01",
            "source": "electricityMap, 2021 average",
            "value": 693.670349591438
          }
        ]
      },
      "US-SE-AEC": {
        "battery discharge": [
          {
            "datetime": "2018-01-01",
            "source": "electricityMap, 2018 average",
            "value": 584.1690089495078
          },
          {
            "datetime": "2019-01-01",
            "source": "electricityMap, 2019 average",
            "value": 540.6900478724729
          },
          {
            "datetime": "2020-01-01",
            "source": "electricityMap, 2020 average",
            "value": 502.4448032552631
          },
          {
            "datetime": "2021-01-01",
            "source": "electricityMap, 2021 average",
            "value": 481.07653495508157
          }
        ],
        "hydro discharge": [
          {
            "datetime": "2018-01-01",
            "source": "electricityMap, 2018 average",
            "value": 584.1690089495078
          },
          {
            "datetime": "2019-01-01",
            "source": "electricityMap, 2019 average",
            "value": 540.6900478724729
          },
          {
            "datetime": "2020-01-01",
            "source": "electricityMap, 2020 average",
            "value": 502.4448032552631
          },
          {
            "datetime": "2021-01-01",
            "source": "electricityMap, 2021 average",
            "value": 481.07653495508157
          }
        ]
      },
      "US-SE-SEPA": {
        "battery discharge": [
          {
            "datetime": "2018-01-01",
            "source": "electricityMap, 2018 average",
            "value": 100.2485704336646
          },
          {
            "datetime": "2019-01-01",
            "source": "electricityMap, 2019 average",
            "value": 87.9820959745301
          },
          {
            "datetime": "2020-01-01",
            "source": "electricityMap, 2020 average",
            "value": 70.49706181605585
          },
          {
            "datetime": "2021-01-01",
            "source": "electricityMap, 2021 average",
            "value": 86.13281788200804
          }
        ],
        "hydro discharge": [
          {
            "datetime": "2018-01-01",
            "source": "electricityMap, 2018 average",
            "value": 100.2485704336646
          },
          {
            "datetime": "2019-01-01",
            "source": "electricityMap, 2019 average",
            "value": 87.9820959745301
          },
          {
            "datetime": "2020-01-01",
            "source": "electricityMap, 2020 average",
            "value": 70.49706181605585
          },
          {
            "datetime": "2021-01-01",
            "source": "electricityMap, 2021 average",
            "value": 86.13281788200804
          }
        ]
      },
      "US-SE-SOCO": {
        "battery discharge": [
          {
            "datetime": "2018-01-01",
            "source": "electricityMap, 2018 average",
            "value": 464.9855054621004
          },
          {
            "datetime": "2019-01-01",
            "source": "electricityMap, 2019 average",
            "value": 442.9611234770335
          },
          {
            "datetime": "2020-01-01",
            "source": "electricityMap, 2020 average",
            "value": 410.45949162455963
          },
          {
            "datetime": "2021-01-01",
            "source": "electricityMap, 2021 average",
            "value": 425.94083658420357
          }
        ],
        "hydro discharge": [
          {
            "datetime": "2018-01-01",
            "source": "electricityMap, 2018 average",
            "value": 464.9855054621004
          },
          {
            "datetime": "2019-01-01",
            "source": "electricityMap, 2019 average",
            "value": 442.9611234770335
          },
          {
            "datetime": "2020-01-01",
            "source": "electricityMap, 2020 average",
            "value": 410.45949162455963
          },
          {
            "datetime": "2021-01-01",
            "source": "electricityMap, 2021 average",
            "value": 425.94083658420357
          }
        ]
      },
      "US-SEC": {
        "battery discharge": [
          {
            "datetime": "2019-01-01",
            "source": "electricityMap, 2019 average",
            "value": 699.8786122741494
          },
          {
            "datetime": "2020-01-01",
            "source": "electricityMap, 2020 average",
            "value": 699.8502320694707
          },
          {
            "datetime": "2021-01-01",
            "source": "electricityMap, 2021 average",
            "value": 699.7649891872176
          }
        ],
        "hydro discharge": [
          {
            "datetime": "2019-01-01",
            "source": "electricityMap, 2019 average",
            "value": 699.8786122741494
          },
          {
            "datetime": "2020-01-01",
            "source": "electricityMap, 2020 average",
            "value": 699.8502320694707
          },
          {
            "datetime": "2021-01-01",
            "source": "electricityMap, 2021 average",
            "value": 699.7649891872176
          }
        ]
      },
      "US-SOCO": {
        "battery discharge": [
          {
            "datetime": "2018-01-01",
            "source": "electricityMap, 2018 average",
            "value": 470.37538998257673
          },
          {
            "datetime": "2019-01-01",
            "source": "electricityMap, 2019 average",
            "value": 448.8246987656195
          },
          {
            "datetime": "2020-01-01",
            "source": "electricityMap, 2020 average",
            "value": 416.4826723495848
          },
          {
            "datetime": "2021-01-01",
            "source": "electricityMap, 2021 average",
            "value": 438.7009958828443
          }
        ],
        "hydro discharge": [
          {
            "datetime": "2018-01-01",
            "source": "electricityMap, 2018 average",
            "value": 470.37538998257673
          },
          {
            "datetime": "2019-01-01",
            "source": "electricityMap, 2019 average",
            "value": 448.8246987656195
          },
          {
            "datetime": "2020-01-01",
            "source": "electricityMap, 2020 average",
            "value": 416.4826723495848
          },
          {
            "datetime": "2021-01-01",
            "source": "electricityMap, 2021 average",
            "value": 438.7009958828443
          }
        ]
      },
      "US-SPP": {
        "battery discharge": [
          {
            "datetime": "2018-01-01",
            "source": "electricityMap, 2018 average",
            "value": 482.593615070469
          },
          {
            "datetime": "2019-01-01",
            "source": "electricityMap, 2019 average",
            "value": 420.1351070966453
          },
          {
            "datetime": "2020-01-01",
            "source": "electricityMap, 2020 average",
            "value": 390.54199762522217
          },
          {
            "datetime": "2021-01-01",
            "source": "electricityMap, 2021 average",
            "value": 407.98513853785437
          }
        ],
        "hydro discharge": [
          {
            "datetime": "2018-01-01",
            "source": "electricityMap, 2018 average",
            "value": 482.593615070469
          },
          {
            "datetime": "2019-01-01",
            "source": "electricityMap, 2019 average",
            "value": 420.1351070966453
          },
          {
            "datetime": "2020-01-01",
            "source": "electricityMap, 2020 average",
            "value": 390.54199762522217
          },
          {
            "datetime": "2021-01-01",
            "source": "electricityMap, 2021 average",
            "value": 407.98513853785437
          }
        ]
      },
      "US-SW-AZPS": {
        "battery discharge": [
          {
            "datetime": "2018-01-01",
            "source": "electricityMap, 2018 average",
            "value": 310.5410733339141
          },
          {
            "datetime": "2019-01-01",
            "source": "electricityMap, 2019 average",
            "value": 279.52184218586643
          },
          {
            "datetime": "2020-01-01",
            "source": "electricityMap, 2020 average",
            "value": 437.2411047193435
          },
          {
            "datetime": "2021-01-01",
            "source": "electricityMap, 2021 average",
            "value": 400.82693658765305
          }
        ],
        "hydro discharge": [
          {
            "datetime": "2018-01-01",
            "source": "electricityMap, 2018 average",
            "value": 310.5410733339141
          },
          {
            "datetime": "2019-01-01",
            "source": "electricityMap, 2019 average",
            "value": 279.52184218586643
          },
          {
            "datetime": "2020-01-01",
            "source": "electricityMap, 2020 average",
            "value": 437.2411047193435
          },
          {
            "datetime": "2021-01-01",
            "source": "electricityMap, 2021 average",
            "value": 400.82693658765305
          }
        ]
      },
      "US-SW-EPE": {
        "battery discharge": [
          {
            "datetime": "2018-01-01",
            "source": "electricityMap, 2018 average",
            "value": 492.02483249950933
          },
          {
            "datetime": "2019-01-01",
            "source": "electricityMap, 2019 average",
            "value": 478.1298514387775
          },
          {
            "datetime": "2020-01-01",
            "source": "electricityMap, 2020 average",
            "value": 479.14679393027313
          },
          {
            "datetime": "2021-01-01",
            "source": "electricityMap, 2021 average",
            "value": 473.5650453337258
          }
        ],
        "hydro discharge": [
          {
            "datetime": "2018-01-01",
            "source": "electricityMap, 2018 average",
            "value": 492.02483249950933
          },
          {
            "datetime": "2019-01-01",
            "source": "electricityMap, 2019 average",
            "value": 478.1298514387775
          },
          {
            "datetime": "2020-01-01",
            "source": "electricityMap, 2020 average",
            "value": 479.14679393027313
          },
          {
            "datetime": "2021-01-01",
            "source": "electricityMap, 2021 average",
            "value": 473.5650453337258
          }
        ]
      },
      "US-SW-PNM": {
        "battery discharge": [
          {
            "datetime": "2018-01-01",
            "source": "electricityMap, 2018 average",
            "value": 530.3109223672654
          },
          {
            "datetime": "2019-01-01",
            "source": "electricityMap, 2019 average",
            "value": 495.6870599298792
          },
          {
            "datetime": "2020-01-01",
            "source": "electricityMap, 2020 average",
            "value": 503.7038030294282
          },
          {
            "datetime": "2021-01-01",
            "source": "electricityMap, 2021 average",
            "value": 487.7872485125357
          }
        ],
        "hydro discharge": [
          {
            "datetime": "2018-01-01",
            "source": "electricityMap, 2018 average",
            "value": 530.3109223672654
          },
          {
            "datetime": "2019-01-01",
            "source": "electricityMap, 2019 average",
            "value": 495.6870599298792
          },
          {
            "datetime": "2020-01-01",
            "source": "electricityMap, 2020 average",
            "value": 503.7038030294282
          },
          {
            "datetime": "2021-01-01",
            "source": "electricityMap, 2021 average",
            "value": 487.7872485125357
          }
        ]
      },
      "US-SW-SRP": {
        "battery discharge": [
          {
            "datetime": "2018-01-01",
            "source": "electricityMap, 2018 average",
            "value": 292.44751775764126
          },
          {
            "datetime": "2019-01-01",
            "source": "electricityMap, 2019 average",
            "value": 272.29506273741487
          },
          {
            "datetime": "2020-01-01",
            "source": "electricityMap, 2020 average",
            "value": 284.36710194655933
          },
          {
            "datetime": "2021-01-01",
            "source": "electricityMap, 2021 average",
            "value": 271.22232595101633
          }
        ],
        "hydro discharge": [
          {
            "datetime": "2018-01-01",
            "source": "electricityMap, 2018 average",
            "value": 292.44751775764126
          },
          {
            "datetime": "2019-01-01",
            "source": "electricityMap, 2019 average",
            "value": 272.29506273741487
          },
          {
            "datetime": "2020-01-01",
            "source": "electricityMap, 2020 average",
            "value": 284.36710194655933
          },
          {
            "datetime": "2021-01-01",
            "source": "electricityMap, 2021 average",
            "value": 271.22232595101633
          }
        ]
      },
      "US-SW-TEPC": {
        "battery discharge": [
          {
            "datetime": "2018-01-01",
            "source": "electricityMap, 2018 average",
            "value": 535.9393764896331
          },
          {
            "datetime": "2019-01-01",
            "source": "electricityMap, 2019 average",
            "value": 514.4638572462612
          },
          {
            "datetime": "2020-01-01",
            "source": "electricityMap, 2020 average",
            "value": 524.68926394027
          },
          {
            "datetime": "2021-01-01",
            "source": "electricityMap, 2021 average",
            "value": 496.43634347507697
          }
        ],
        "hydro discharge": [
          {
            "datetime": "2018-01-01",
            "source": "electricityMap, 2018 average",
            "value": 535.9393764896331
          },
          {
            "datetime": "2019-01-01",
            "source": "electricityMap, 2019 average",
            "value": 514.4638572462612
          },
          {
            "datetime": "2020-01-01",
            "source": "electricityMap, 2020 average",
            "value": 524.68926394027
          },
          {
            "datetime": "2021-01-01",
            "source": "electricityMap, 2021 average",
            "value": 496.43634347507697
          }
        ]
      },
      "US-SW-WALC": {
        "battery discharge": [
          {
            "datetime": "2018-01-01",
            "source": "electricityMap, 2018 average",
            "value": 521.5528620839541
          },
          {
            "datetime": "2019-01-01",
            "source": "electricityMap, 2019 average",
            "value": 322.32596166890283
          },
          {
            "datetime": "2020-01-01",
            "source": "electricityMap, 2020 average",
            "value": 372.8148297297517
          },
          {
            "datetime": "2021-01-01",
            "source": "electricityMap, 2021 average",
            "value": 350.7431289710157
          }
        ],
        "hydro discharge": [
          {
            "datetime": "2018-01-01",
            "source": "electricityMap, 2018 average",
            "value": 521.5528620839541
          },
          {
            "datetime": "2019-01-01",
            "source": "electricityMap, 2019 average",
            "value": 322.32596166890283
          },
          {
            "datetime": "2020-01-01",
            "source": "electricityMap, 2020 average",
            "value": 372.8148297297517
          },
          {
            "datetime": "2021-01-01",
            "source": "electricityMap, 2021 average",
            "value": 350.7431289710157
          }
        ]
      },
      "US-TEN-TVA": {
        "battery discharge": [
          {
            "datetime": "2018-01-01",
            "source": "electricityMap, 2018 average",
            "value": 341.21141551015165
          },
          {
            "datetime": "2019-01-01",
            "source": "electricityMap, 2019 average",
            "value": 311.36837806797655
          },
          {
            "datetime": "2020-01-01",
            "source": "electricityMap, 2020 average",
            "value": 272.3014197836196
          },
          {
            "datetime": "2021-01-01",
            "source": "electricityMap, 2021 average",
            "value": 298.80459498566256
          }
        ],
        "hydro discharge": [
          {
            "datetime": "2018-01-01",
            "source": "electricityMap, 2018 average",
            "value": 341.21141551015165
          },
          {
            "datetime": "2019-01-01",
            "source": "electricityMap, 2019 average",
            "value": 311.36837806797655
          },
          {
            "datetime": "2020-01-01",
            "source": "electricityMap, 2020 average",
            "value": 272.3014197836196
          },
          {
            "datetime": "2021-01-01",
            "source": "electricityMap, 2021 average",
            "value": 298.80459498566256
          }
        ]
      },
      "US-TEX-ERCO": {
        "battery discharge": [
          {
            "datetime": "2018-01-01",
            "source": "electricityMap, 2018 average",
            "value": 448.5146331685744
          },
          {
            "datetime": "2019-01-01",
            "source": "electricityMap, 2019 average",
            "value": 404.48874617237414
          },
          {
            "datetime": "2020-01-01",
            "source": "electricityMap, 2020 average",
            "value": 378.01620455243057
          },
          {
            "datetime": "2021-01-01",
            "source": "electricityMap, 2021 average",
            "value": 369.5728740282122
          }
        ],
        "hydro discharge": [
          {
            "datetime": "2018-01-01",
            "source": "electricityMap, 2018 average",
            "value": 448.5146331685744
          },
          {
            "datetime": "2019-01-01",
            "source": "electricityMap, 2019 average",
            "value": 404.48874617237414
          },
          {
            "datetime": "2020-01-01",
            "source": "electricityMap, 2020 average",
            "value": 378.01620455243057
          },
          {
            "datetime": "2021-01-01",
            "source": "electricityMap, 2021 average",
            "value": 369.5728740282122
          }
        ]
      },
      "US-TN": {
        "battery discharge": [
          {
            "datetime": "2018-01-01",
            "source": "electricityMap, 2018 average",
            "value": 321.9836088214701
          },
          {
            "datetime": "2019-01-01",
            "source": "electricityMap, 2019 average",
            "value": 293.9763772206503
          },
          {
            "datetime": "2020-01-01",
            "source": "electricityMap, 2020 average",
            "value": 255.98529336285455
          },
          {
            "datetime": "2021-01-01",
            "source": "electricityMap, 2021 average",
            "value": 290.3944759637386
          }
        ],
        "hydro discharge": [
          {
            "datetime": "2018-01-01",
            "source": "electricityMap, 2018 average",
            "value": 321.9836088214701
          },
          {
            "datetime": "2019-01-01",
            "source": "electricityMap, 2019 average",
            "value": 293.9763772206503
          },
          {
            "datetime": "2020-01-01",
            "source": "electricityMap, 2020 average",
            "value": 255.98529336285455
          },
          {
            "datetime": "2021-01-01",
            "source": "electricityMap, 2021 average",
            "value": 290.3944759637386
          }
        ]
      },
      "US-TX": {
        "battery discharge": [
          {
            "datetime": "2020-01-01",
            "source": "electricityMap, 2020 average",
            "value": 386.70597376018645
          },
          {
            "datetime": "2021-01-01",
            "source": "electricityMap, 2021 average",
            "value": 371.31892461335684
          }
        ],
        "hydro discharge": [
          {
            "datetime": "2020-01-01",
            "source": "electricityMap, 2020 average",
            "value": 386.70597376018645
          },
          {
            "datetime": "2021-01-01",
            "source": "electricityMap, 2021 average",
            "value": 371.31892461335684
          }
        ]
      },
      "UY": {
        "battery discharge": [
          {
            "datetime": "2017-01-01",
            "source": "electricityMap, 2017 average",
            "value": 61.15688965741377
          },
          {
            "datetime": "2018-01-01",
            "source": "electricityMap, 2018 average",
            "value": 61.73830705255428
          },
          {
            "datetime": "2019-01-01",
            "source": "electricityMap, 2019 average",
            "value": 46.21324197123397
          },
          {
            "datetime": "2020-01-01",
            "source": "electricityMap, 2020 average",
            "value": 83.22572429285765
          },
          {
            "datetime": "2021-01-01",
            "source": "electricityMap, 2021 average",
            "value": 128.57810171203954
          }
        ],
        "hydro discharge": [
          {
            "datetime": "2017-01-01",
            "source": "electricityMap, 2017 average",
            "value": 61.15688965741377
          },
          {
            "datetime": "2018-01-01",
            "source": "electricityMap, 2018 average",
            "value": 61.73830705255428
          },
          {
            "datetime": "2019-01-01",
            "source": "electricityMap, 2019 average",
            "value": 46.21324197123397
          },
          {
            "datetime": "2020-01-01",
            "source": "electricityMap, 2020 average",
            "value": 83.22572429285765
          },
          {
            "datetime": "2021-01-01",
            "source": "electricityMap, 2021 average",
            "value": 128.57810171203954
          }
        ]
      }
    }
  }
}<|MERGE_RESOLUTION|>--- conflicted
+++ resolved
@@ -3796,9 +3796,7 @@
         ],
         "unknown": {
           "_comment": "Source: Souther Regional Load Dispatch Center Allocation Limits",
-          "_url": [
-            "http://srldc.org/2018-19srallocation.aspx"
-          ],
+          "_url": ["http://srldc.org/2018-19srallocation.aspx"],
           "source": "calculated 20% nuclear, 80% thermal (coal)",
           "value": 658.4
         }
@@ -5380,119 +5378,6 @@
           }
         ]
       },
-<<<<<<< HEAD
-      "NZ-NZN": {
-        "battery discharge": [
-          {
-            "datetime": "2017-01-01",
-            "source": "electricityMap, 2017 average",
-            "value": 187.9304919787723
-          },
-          {
-            "datetime": "2018-01-01",
-            "source": "electricityMap, 2018 average",
-            "value": 166.57776342962083
-          },
-          {
-            "datetime": "2019-01-01",
-            "source": "electricityMap, 2019 average",
-            "value": 176.88429500066727
-          },
-          {
-            "datetime": "2020-01-01",
-            "source": "electricityMap, 2020 average",
-            "value": 199.37786413651114
-          },
-          {
-            "datetime": "2021-01-01",
-            "source": "electricityMap, 2021 average",
-            "value": 213.52156469368532
-          }
-        ],
-        "hydro discharge": [
-          {
-            "datetime": "2017-01-01",
-            "source": "electricityMap, 2017 average",
-            "value": 187.9304919787723
-          },
-          {
-            "datetime": "2018-01-01",
-            "source": "electricityMap, 2018 average",
-            "value": 166.57776342962083
-          },
-          {
-            "datetime": "2019-01-01",
-            "source": "electricityMap, 2019 average",
-            "value": 176.88429500066727
-          },
-          {
-            "datetime": "2020-01-01",
-            "source": "electricityMap, 2020 average",
-            "value": 199.37786413651114
-          },
-          {
-            "datetime": "2021-01-01",
-            "source": "electricityMap, 2021 average",
-            "value": 213.52156469368532
-          }
-        ]
-      },
-      "NZ-NZS": {
-        "battery discharge": [
-          {
-            "datetime": "2017-01-01",
-            "source": "electricityMap, 2017 average",
-            "value": 37.44339370274432
-          },
-          {
-            "datetime": "2018-01-01",
-            "source": "electricityMap, 2018 average",
-            "value": 26.407301013315323
-          },
-          {
-            "datetime": "2019-01-01",
-            "source": "electricityMap, 2019 average",
-            "value": 24.7171872799846
-          },
-          {
-            "datetime": "2020-01-01",
-            "source": "electricityMap, 2020 average",
-            "value": 24.87925728614657
-          },
-          {
-            "datetime": "2021-01-01",
-            "source": "electricityMap, 2021 average",
-            "value": 27.514624060792045
-          }
-        ],
-        "hydro discharge": [
-          {
-            "datetime": "2017-01-01",
-            "source": "electricityMap, 2017 average",
-            "value": 37.44339370274432
-          },
-          {
-            "datetime": "2018-01-01",
-            "source": "electricityMap, 2018 average",
-            "value": 26.407301013315323
-          },
-          {
-            "datetime": "2019-01-01",
-            "source": "electricityMap, 2019 average",
-            "value": 24.7171872799846
-          },
-          {
-            "datetime": "2020-01-01",
-            "source": "electricityMap, 2020 average",
-            "value": 24.87925728614657
-          },
-          {
-            "datetime": "2021-01-01",
-            "source": "electricityMap, 2021 average",
-            "value": 27.514624060792045
-          }
-        ]
-=======
       "NZ": {
         "battery discharge": {
           "source": "electricityMap, 2021 average",
@@ -5502,7 +5387,6 @@
           "source": "electricityMap, 2021 average",
           "value": 27.514624060792045
         }
->>>>>>> 809f3378
       },
       "PA": {
         "battery discharge": [
