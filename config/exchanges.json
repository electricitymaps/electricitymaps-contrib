{
  "AL->GR": {
    "capacity": [-533, 533],
    "lonlat": [20.689872, 40.198219],
    "parsers": {
      "exchange": "ENTSOE.fetch_exchange"
    },
    "rotation": 135
  },
  "AL->ME": {
    "lonlat": [19.500384, 42.428871],
    "parsers": {
      "exchange": "ENTSOE.fetch_exchange"
    },
    "rotation": -45
  },
  "AL->RS": {
    "lonlat": [20.486292, 42.323472],
    "parsers": {
      "exchange": "ENTSOE.fetch_exchange"
    },
    "rotation": 45
  },
  "AL->XK": {
    "lonlat": [20.212, 42.408],
    "parsers": {
      "exchange": "ENTSOE.fetch_exchange"
    },
    "rotation": 45
<<<<<<< HEAD
  },
  "AL->XK": {
    "lonlat": [
      20.212,
      42.408
    ],
    "parsers": {
      "exchange": "ENTSOE.fetch_exchange"
    },
    "rotation": 45
=======
>>>>>>> 22db3c23
  },
  "AM->GE": {
    "lonlat": [44.313, 41.205],
    "parsers": {
      "exchange": "GE.fetch_exchange"
    },
    "rotation": 0
  },
  "AM->NKR": {
    "lonlat": [46.0, 39.75],
    "parsers": {
      "exchange": "AM.fetch_exchange"
    },
    "rotation": 90
  },
  "AM->IR": {
    "lonlat": [46.3, 38.9],
    "parsers": {
      "exchange": "AM.fetch_exchange"
    },
    "rotation": 180
  },
  "AR->BR-S": {
    "lonlat": [-56.407453, -28.880006],
    "parsers": {
      "exchange": "BR.fetch_exchange"
    },
    "rotation": 110
  },
  "AR->CL-SEN": {
    "lonlat": [-68.291, -24.547],
    "parsers": {
      "exchange": "AR.fetch_exchange"
    },
    "rotation": -45
  },
  "AR->PY": {
    "lonlat": [-60.293, -24.026],
    "parsers": {
      "exchange": "AR.fetch_exchange"
    },
    "rotation": 35
  },
  "AR->UY": {
    "lonlat": [-58.162, -32.166],
    "parsers": {
      "exchange": "AR.fetch_exchange"
    },
    "rotation": 90
  },
  "AT->CH": {
    "lonlat": [9.597882, 47.079455],
    "parsers": {
      "exchange": "ENTSOE.fetch_exchange",
      "exchangeForecast": "ENTSOE.fetch_exchange_forecast"
    },
    "rotation": -90
  },
  "AT->CZ": {
    "lonlat": [15.486554, 48.909846],
    "parsers": {
      "exchange": "ENTSOE.fetch_exchange",
      "exchangeForecast": "ENTSOE.fetch_exchange_forecast"
    },
    "rotation": 0
  },
  "AT->DE": {
    "lonlat": [12.679547, 47.696804],
    "parsers": {
      "exchange": "ENTSOE.fetch_exchange",
      "exchangeForecast": "ENTSOE.fetch_exchange_forecast"
    },
    "rotation": -30
  },
  "AT->HU": {
    "lonlat": [16.605363, 47.444264],
    "parsers": {
      "exchange": "ENTSOE.fetch_exchange",
      "exchangeForecast": "ENTSOE.fetch_exchange_forecast"
    },
    "rotation": 120
  },
  "AT->IT-NO": {
    "lonlat": [12.344464, 46.741723],
    "parsers": {
      "exchange": "ENTSOE.fetch_exchange",
      "exchangeForecast": "ENTSOE.fetch_exchange_forecast"
    },
    "rotation": -140
  },
  "AT->SI": {
    "lonlat": [15.014142, 46.613582],
    "parsers": {
      "exchange": "ENTSOE.fetch_exchange"
    },
    "rotation": 180
  },
  "AUS-NSW->AUS-QLD": {
    "capacity": [-1380, 880],
    "lonlat": [146.503228, -29.054874],
    "parsers": {
      "exchange": "OPENNEM.fetch_exchange"
    },
    "rotation": 0
  },
  "AUS-NSW->AUS-VIC": {
    "capacity": [-1770, 1520],
    "lonlat": [145.308829, -35.850801],
    "parsers": {
      "exchange": "OPENNEM.fetch_exchange"
    },
    "rotation": 180
  },
  "AUS-SA->AUS-VIC": {
    "capacity": [-870, 870],
    "lonlat": [140.965561, -35.784766],
    "parsers": {
      "exchange": "OPENNEM.fetch_exchange"
    },
    "rotation": 90
  },
  "AUS-TAS->AUS-VIC": {
    "capacity": [-500, 500],
    "lonlat": [146.096047, -39.836207],
    "parsers": {
      "exchange": "OPENNEM.fetch_exchange"
    },
    "rotation": 0
  },
  "AX->FI": {
    "capacity": [-9, 9],
    "lonlat": [21.193, 60.386],
    "parsers": {
      "exchange": "AX.fetch_exchange"
    },
    "rotation": 50
  },
  "AX->SE": {
    "capacity": [-80, 80],
    "lonlat": [19.239, 60.063],
    "parsers": {
      "exchange": "AX.fetch_exchange"
    },
    "rotation": -130
  },
  "AZ->GE": {
    "lonlat": [45.153, 41.398],
    "parsers": {
      "exchange": "GE.fetch_exchange"
    },
    "rotation": -35
  },
  "AZ->RU-1": {
    "lonlat": [48.114921, 41.468606],
    "parsers": {
      "exchange": "RU.fetch_exchange"
    },
    "rotation": -35
  },
  "BA->HR": {
    "lonlat": [16.941, 45.205],
    "parsers": {
      "exchange": "ENTSOE.fetch_exchange"
    },
    "rotation": 0
  },
  "BA->ME": {
    "lonlat": [18.665423, 43.042137],
    "parsers": {
      "exchange": "ENTSOE.fetch_exchange"
    },
    "rotation": 120
  },
  "BA->RS": {
    "lonlat": [19.127873, 44.377951],
    "parsers": {
      "exchange": "ENTSOE.fetch_exchange"
    },
    "rotation": 90
  },
  "BE->DE": {
    "capacity": [-1000, 1000],
    "lonlat": [6.4, 50.4],
    "parsers": {
      "exchange": "ENTSOE.fetch_exchange",
      "exchangeForecast": "ENTSOE.fetch_exchange_forecast"
    },
    "rotation": 90
  },
  "BE->FR": {
    "lonlat": [4.137165, 50.255806],
    "parsers": {
      "exchange": "ENTSOE.fetch_exchange",
      "exchangeForecast": "ENTSOE.fetch_exchange_forecast"
    },
    "rotation": -135
  },
  "BE->GB": {
    "capacity": [-1000, 1000],
    "lonlat": [2.052937, 51.659015],
    "parsers": {
      "exchange": "ENTSOE.fetch_exchange",
      "exchangeForecast": "ENTSOE.fetch_exchange_forecast"
    },
    "rotation": -45
  },
  "BE->LU": {
    "lonlat": [5.808054, 49.990503],
    "parsers": {
      "exchange": "ENTSOE.fetch_exchange",
      "exchangeForecast": "ENTSOE.fetch_exchange_forecast"
    },
    "rotation": 100
  },
  "BE->NL": {
    "lonlat": [5.026873, 51.425174],
    "parsers": {
      "exchange": "ENTSOE.fetch_exchange",
      "exchangeForecast": "ENTSOE.fetch_exchange_forecast"
    },
    "rotation": 0
  },
  "BG->GR": {
    "lonlat": [24.1, 41.558088],
    "parsers": {
      "exchange": "ENTSOE.fetch_exchange"
    },
    "rotation": 180
  },
  "BG->MK": {
    "capacity": [-950, 950],
    "lonlat": [22.912615, 41.86784],
    "parsers": {
      "exchange": "ENTSOE.fetch_exchange"
    },
    "rotation": -90
  },
  "BG->RO": {
    "lonlat": [25.609385, 43.674878],
    "parsers": {
      "exchange": "ENTSOE.fetch_exchange"
    },
    "rotation": 0
  },
  "BG->RS": {
    "capacity": [-2485, 2485],
    "lonlat": [22.978533, 43.131375],
    "parsers": {
      "exchange": "ENTSOE.fetch_exchange"
    },
    "rotation": -90
  },
  "BG->TR": {
    "capacity": [-2485, 2485],
    "lonlat": [26.89864, 42.002181],
    "parsers": {
      "exchange": "ENTSOE.fetch_exchange"
    },
    "rotation": 135
  },
  "BY->LT": {
    "capacity": [-4553, 4553],
    "lonlat": [25.756061, 54.789457],
    "parsers": {
      "exchange": "statnett.fetch_exchange"
    },
    "rotation": -90
  },
  "BY->UA": {
    "capacity": [-900, 900],
    "lonlat": [29.393062, 51.468916],
    "parsers": {
      "exchange": "ENTSOE.fetch_exchange"
    },
    "rotation": 180
  },
  "BR-CS->BR-S": {
    "lonlat": [-49.857513, -23.066549],
    "parsers": {
      "exchange": "BR.fetch_region_exchange"
    },
    "rotation": -150
  },
  "BR-CS->BR-NE": {
    "lonlat": [-42.362632, -15.051086],
    "parsers": {
      "exchange": "BR.fetch_region_exchange"
    },
    "rotation": 30
  },
  "BR-CS->BR-N": {
    "lonlat": [-54.908876, -9.870031],
    "parsers": {
      "exchange": "BR.fetch_region_exchange"
    },
    "rotation": 0
  },
  "BR-N->BR-NE": {
    "lonlat": [-47.810678, -6.387852],
    "parsers": {
      "exchange": "BR.fetch_region_exchange"
    },
    "rotation": 100
  },
  "BR-S->UY": {
    "lonlat": [-54.982242, -31.301863],
    "parsers": {
      "exchange": "BR.fetch_exchange"
    },
    "rotation": -150
  },
  "BR-S->PY": {
    "lonlat": [-54.44926, -24.749974],
    "parsers": {
      "exchange": "BR.fetch_exchange"
    },
    "rotation": 110
  },
  "BY->RU-1": {
    "lonlat": [31.141039, 54.483721],
    "parsers": {
      "exchange": "RU.fetch_exchange"
    },
    "rotation": 90
  },
  "BZ->MX-PN": {
    "lonlat": [-88.627, 18.24],
    "parsers": {
      "exchange": "MX.fetch_exchange"
    },
    "rotation": 0
  },
  "CA-AB->CA-BC": {
    "capacity": [-1000, 800],
    "lonlat": [-119.811359, 53.797027],
    "parsers": {
      "exchange": "CA_AB.fetch_exchange"
    },
    "rotation": -90
  },
  "CA-AB->CA-SK": {
    "capacity": [-153, 153],
    "lonlat": [-109.986644, 54.883208],
    "parsers": {
      "exchange": "CA_AB.fetch_exchange"
    },
    "rotation": 90
  },
  "CA-AB->US-NW-NWMT": {
    "capacity": [-315, 310],
    "lonlat": [-111.920238, 49.016577],
    "parsers": {
      "exchange": "CA_AB.fetch_exchange"
    },
    "rotation": 180
  },
  "CA-BC->US-NW-BPAT": {
    "lonlat": [-119.300532, 49.044392],
    "parsers": {
      "exchange": "CA_BC.fetch_exchange"
    },
    "rotation": 180
  },
  "CA-MB->CA-ON": {
    "lonlat": [-95.177354, 52.802819],
    "parsers": {
      "exchange": "CA_ON.fetch_exchange"
    },
    "rotation": 90
  },
  "CA-MB->US-MIDW-MISO": {
    "lonlat": [-97.5788, 49.0],
    "parsers": {
      "exchange": "EIA.fetch_exchange"
    },
    "rotation": 180
  },
  "CA-NB->CA-NS": {
    "lonlat": [-65.7552, 45.0425],
    "parsers": {
      "exchange": "CA_NB.fetch_exchange"
    },
    "rotation": 90
  },
  "CA-NB->CA-PE": {
    "lonlat": [-64.5739, 46.7349],
    "parsers": {
      "exchange": "CA_PE.fetch_exchange"
    },
    "rotation": 90
  },
  "CA-NB->CA-QC": {
    "lonlat": [-67.2344, 47.8871],
    "parsers": {
      "exchange": "CA_NB.fetch_exchange"
    },
    "rotation": -45
  },
  "CA-NB->US-NE-ISNE": {
    "lonlat": [-67.7771, 46.139],
    "parsers": {
      "exchange": "CA_NB.fetch_exchange"
    },
    "rotation": -90
  },
  "CA-ON->CA-QC": {
    "lonlat": [-79.494485, 48.798268],
    "parsers": {
      "exchange": "CA_ON.fetch_exchange"
    },
    "rotation": 90
  },
  "CA-ON->US-MIDW-MISO": {
    "lonlat": [-84.188, 46.476],
    "parsers": {
      "exchange": "CA_ON.fetch_exchange"
    },
    "rotation": -145
  },
  "CA-ON->US-NY-NYIS": {
    "lonlat": [-78.9147, 43.5523],
    "parsers": {
      "exchange": "CA_ON.fetch_exchange"
    },
    "rotation": 135
  },
  "CA-QC->US-NE-ISNE": {
    "lonlat": [-71.737, 45.011],
    "parsers": {
      "exchange": "US_NEISO.fetch_exchange"
    },
    "rotation": 180
  },
  "CA-QC->US-NY-NYIS": {
    "lonlat": [-73.768, 45.004],
    "parsers": {
      "exchange": "US_NY.fetch_exchange"
    },
    "rotation": 180
  },
  "CA-SK->US-CENT-SWPP": {
    "lonlat": [-105.6714, 48.9838],
    "parsers": {
      "exchange": "EIA.fetch_exchange"
    },
    "rotation": 180
  },
  "CH->DE": {
    "lonlat": [8.806354, 47.667048],
    "parsers": {
      "exchange": "ENTSOE.fetch_exchange",
      "exchangeForecast": "ENTSOE.fetch_exchange_forecast"
    },
    "rotation": 0
  },
  "CH->FR": {
    "lonlat": [6.5, 46.7],
    "parsers": {
      "exchange": "ENTSOE.fetch_exchange",
      "exchangeForecast": "ENTSOE.fetch_exchange_forecast"
    },
    "rotation": -90
  },
  "CH->IT-NO": {
    "lonlat": [9.047334, 46.113596],
    "parsers": {
      "exchange": "ENTSOE.fetch_exchange",
      "exchangeForecast": "ENTSOE.fetch_exchange_forecast"
    },
    "rotation": 180
  },
  "CN->RU-AS": {
    "lonlat": [123.275128, 53.541248],
    "parsers": {
      "exchange": "RU.fetch_exchange"
    },
    "rotation": 0
  },
  "CR->NI": {
    "lonlat": [-84.7303, 11.0638],
    "parsers": {
      "exchange": "ENTE.fetch_exchange"
    },
    "rotation": -45
  },
  "CR->PA": {
    "lonlat": [-82.7119, 8.9183],
    "parsers": {
      "exchange": "ENTE.fetch_exchange"
    },
    "rotation": 130
  },
  "CZ->DE": {
    "lonlat": [12.321836, 50.227335],
    "parsers": {
      "exchange": "ENTSOE.fetch_exchange",
      "exchangeForecast": "ENTSOE.fetch_exchange_forecast"
    },
    "rotation": -60
  },
  "CZ->PL": {
    "lonlat": [16.496641, 50.269487],
    "parsers": {
      "exchange": "ENTSOE.fetch_exchange",
      "exchangeForecast": "ENTSOE.fetch_exchange_forecast"
    },
    "rotation": 45
  },
  "CZ->SK": {
    "lonlat": [18.100645, 49.089498],
    "parsers": {
      "exchange": "ENTSOE.fetch_exchange",
      "exchangeForecast": "ENTSOE.fetch_exchange_forecast"
    },
    "rotation": 135
  },
  "DE->DK-DK1": {
    "lonlat": [9.3, 54.9],
    "parsers": {
      "exchange": "DK.fetch_exchange",
      "exchangeForecast": "ENTSOE.fetch_exchange_forecast"
    },
    "rotation": 0
  },
  "DE->DK-DK2": {
    "capacity": [-1000, 1000],
    "lonlat": [12.135031, 54.486043],
    "parsers": {
      "exchange": "DK.fetch_exchange",
      "exchangeForecast": "ENTSOE.fetch_exchange_forecast"
    },
    "rotation": 0
  },
  "DE->FR": {
    "lonlat": [8.048297, 48.931337],
    "parsers": {
      "exchange": "ENTSOE.fetch_exchange",
      "exchangeForecast": "ENTSOE.fetch_exchange_forecast"
    },
    "rotation": -110
  },
  "DE->LU": {
    "lonlat": [6.396699, 49.847692],
    "parsers": {
      "exchange": "ENTSOE.fetch_exchange",
      "exchangeForecast": "ENTSOE.fetch_exchange_forecast"
    },
    "rotation": -90
  },
  "DE->NL": {
    "lonlat": [6.916521, 52.159037],
    "parsers": {
      "exchange": "ENTSOE.fetch_exchange",
      "exchangeForecast": "ENTSOE.fetch_exchange_forecast"
    },
    "rotation": -90
  },
  "DE->NO-NO2": {
    "capacity": [-1400, 1400],
    "lonlat": [7.2, 55.9],
    "parsers": {
      "exchange": "ENTSOE.fetch_exchange",
      "exchangeForecast": "ENTSOE.fetch_exchange_forecast"
    },
    "rotation": -10
  },
  "DE->PL": {
    "lonlat": [14.585163, 52.410625],
    "parsers": {
      "exchange": "ENTSOE.fetch_exchange",
      "exchangeForecast": "ENTSOE.fetch_exchange_forecast"
    },
    "rotation": 90
  },
  "DE->SE": {
    "capacity": [-600, 600],
    "lonlat": [13.552264, 54.925814],
    "parsers": {
      "exchange": "statnett.fetch_exchange",
      "exchangeForecast": "ENTSOE.fetch_exchange_forecast"
    },
    "rotation": 0
  },
  "DK-BHM->SE": {
    "capacity": [-60, 60],
    "lonlat": [14.509682, 55.363057],
    "parsers": {
      "exchange": "DK.fetch_exchange"
    },
    "rotation": -45
  },
  "DK-DK1->DK-DK2": {
    "capacity": [-600, 600],
    "lonlat": [10.948508, 55.407235],
    "parsers": {
      "exchange": "DK.fetch_exchange",
      "exchangeForecast": "ENTSOE.fetch_exchange_forecast"
    },
    "rotation": 90
  },
  "DK-DK1->NL": {
    "_comment": "700MW from COBRAcable https://en.wikipedia.org/wiki/COBRAcable",
    "capacity": [-700, 700],
    "lonlat": [7.4, 54.5],
    "parsers": {
      "exchangeForecast": "ENTSOE.fetch_exchange_forecast",
      "exchange": "DK.fetch_exchange"
    },
    "rotation": -150
  },
  "DK-DK1->NO-NO2": {
    "capacity": [-1700, 1700],
    "lonlat": [8.8, 57.7],
    "parsers": {
      "exchangeForecast": "ENTSOE.fetch_exchange_forecast",
      "exchange": "DK.fetch_exchange"
    },
    "rotation": -25
  },
  "DK-DK1->SE": {
    "capacity": [-680, 740],
    "lonlat": [11.556268, 56.857802],
    "parsers": {
      "exchange": "DK.fetch_exchange"
    },
    "rotation": 70
  },
  "DK-DK2->SE": {
    "capacity": [-1300, 1700],
    "lonlat": [12.704418, 55.952282],
    "parsers": {
      "exchange": "DK.fetch_exchange"
    },
    "rotation": 70
  },
  "EE->FI": {
    "capacity": [-1000, 1000],
    "lonlat": [25.690143, 59.923241],
    "parsers": {
      "exchange": "statnett.fetch_exchange"
    },
    "rotation": -35
  },
  "EE->LV": {
    "lonlat": [26.041706, 57.810982],
    "parsers": {
      "exchange": "statnett.fetch_exchange"
    },
    "rotation": 180
  },
  "EE->RU-1": {
    "capacity": [-2462, 2462],
    "lonlat": [27.468803, 58.545189],
    "parsers": {
      "exchange": "statnett.fetch_exchange"
    },
    "rotation": 90
  },
  "ES->ES-IB-MA": {
    "capacity": [-400, 400],
    "lonlat": [2.23, 40.271],
    "parsers": {
      "exchange": "ES_IB.fetch_exchange"
    },
    "rotation": 135
  },
  "ES-IB-MA->ES-IB-ME": {
    "lonlat": [3.549, 39.901],
    "parsers": {
      "exchange": "ES_IB.fetch_exchange"
    },
    "rotation": 70
  },
  "ES-IB-IZ->ES-IB-MA": {
    "lonlat": [2.032, 39.245],
    "parsers": {
      "exchange": "ES_IB.fetch_exchange"
    },
    "rotation": 50
  },
  "ES-IB-FO->ES-IB-IZ": {
    "lonlat": [0.989, 38.746],
    "parsers": {
      "exchange": "ES_IB.fetch_exchange"
    },
    "rotation": -10
  },
  "ES->FR": {
    "capacity": [-2800, 2800],
    "lonlat": [0.3, 42.9],
    "parsers": {
      "exchange": "ENTSOE.fetch_exchange",
      "exchangeForecast": "ENTSOE.fetch_exchange_forecast"
    },
    "rotation": 20
  },
  "ES->MA": {
    "capacity": [-1359, 1359],
    "lonlat": [-5.614929, 35.952597],
    "parsers": {
      "exchange": "ESIOS.fetch_exchange"
    },
    "rotation": 180
  },
  "ES->PT": {
    "lonlat": [-7, 40],
    "parsers": {
      "exchange": "ENTSOE.fetch_exchange",
      "exchangeForecast": "ENTSOE.fetch_exchange_forecast"
    },
    "rotation": -90
  },
  "FI->NO-NO4": {
    "lonlat": [25.35158, 68.862684],
    "parsers": {
      "exchangeForecast": "ENTSOE.fetch_exchange_forecast",
      "exchange": "statnett.fetch_exchange"
    },
    "rotation": -30
  },
  "FI->RU-1": {
    "capacity": [-1560, 0],
    "lonlat": [28.378, 60.878],
    "parsers": {
      "exchange": "statnett.fetch_exchange"
    },
    "rotation": 135
  },
  "FI->SE": {
    "lonlat": [20.979206, 63.441789],
    "parsers": {
      "exchange": "statnett.fetch_exchange",
      "exchangeForecast": "ENTSOE.fetch_exchange_forecast"
    },
    "rotation": -50
  },
  "FR->GB": {
    "capacity": [-3000, 3000],
    "lonlat": [0, 50.4],
    "parsers": {
      "exchange": "ELEXON.fetch_exchange",
      "exchangeForecast": "ENTSOE.fetch_exchange_forecast"
    },
    "rotation": -20
  },
  "FR->IT-NO": {
    "lonlat": [6.9, 44.4],
    "parsers": {
      "exchange": "ENTSOE.fetch_exchange",
      "exchangeForecast": "ENTSOE.fetch_exchange_forecast"
    },
    "rotation": 70
  },
  "FR-COR->IT-CNO": {
    "lonlat": [10.091148, 42.686804],
    "parsers": {
      "exchange": "ENTSOE.fetch_exchange",
      "exchangeForecast": "ENTSOE.fetch_exchange_forecast"
    },
    "rotation": 45
  },
  "FR-COR->IT-SAR": {
    "lonlat": [9.123283, 41.293785],
    "parsers": {},
    "rotation": 0
  },
  "GB->GB-NIR": {
    "capacity": [-500, 500],
    "lonlat": [-5.428149, 54.87826],
    "parsers": {
      "exchange": "GB_NIR.fetch_exchange"
    },
    "rotation": -110
  },
  "GB->GB-ORK": {
    "lonlat": [-3.329, 58.723],
    "parsers": {
      "exchange": "GB_ORK.fetch_exchange"
    },
    "rotation": 10
  },
  "GB->IE": {
    "capacity": [-500, 500],
    "lonlat": [-5.7, 53],
    "parsers": {
      "exchange": "ELEXON.fetch_exchange",
      "exchangeForecast": "ENTSOE.fetch_exchange_forecast"
    },
    "rotation": -80
  },
  "GB->NL": {
    "capacity": [-1000, 1000],
    "lonlat": [3.3, 52.4],
    "parsers": {
      "exchange": "ELEXON.fetch_exchange",
      "exchangeForecast": "ENTSOE.fetch_exchange_forecast"
    },
    "rotation": 90
  },
  "GB-NIR->IE": {
    "lonlat": [-7.4, 54.2],
    "parsers": {
      "exchange": "GB_NIR.fetch_exchange"
    },
    "rotation": 180
  },
  "GB->NO-NO2": {
    "lonlat": [2.44819, 57.266334],
    "capacity": [-1400, 1400],
    "parsers": {
      "exchange": "ELEXON.fetch_exchange"
    },
    "rotation": 50
  },
  "GE->RU-1": {
    "lonlat": [42.822242, 43.158267],
    "parsers": {
      "exchange": "RU.fetch_exchange"
    },
    "rotation": 0
  },
  "GE->TR": {
    "lonlat": [42.814, 41.562],
    "capacity": [-700, 700],
    "parsers": {
      "exchange": "GE.fetch_exchange"
    },
    "rotation": -135
  },
  "GT->MX-OR": {
    "lonlat": [-90.967, 16.035],
    "parsers": {
      "exchange": "ENTE.fetch_exchange"
    },
    "rotation": -55
  },
  "GT->SV": {
    "lonlat": [-89.731, 14.094],
    "parsers": {
      "exchange": "ENTE.fetch_exchange"
    },
    "rotation": 125
  },
  "GT->HN": {
    "lonlat": [-89.231, 14.86],
    "parsers": {
      "exchange": "ENTE.fetch_exchange"
    },
    "rotation": 90
  },
  "GR->IT-SO": {
    "capacity": [-500, 500],
    "lonlat": [18.759248, 38.902132],
    "parsers": {
      "exchange": "ENTSOE.fetch_exchange",
      "exchangeForecast": "ENTSOE.fetch_exchange_forecast"
    },
    "rotation": -90
  },
  "GR->MK": {
    "lonlat": [22.011736, 41.160374],
    "parsers": {
      "exchange": "ENTSOE.fetch_exchange"
    },
    "rotation": 0
  },
  "GR->TR": {
    "capacity": [-1900, 1900],
    "lonlat": [26.316812, 41.1262],
    "parsers": {
      "exchange": "ENTSOE.fetch_exchange"
    },
    "rotation": 90
  },
  "HN->SV": {
    "lonlat": [-88.429, 13.859],
    "parsers": {
      "exchange": "ENTE.fetch_exchange"
    },
    "rotation": 180
  },
  "KZ->RU-1": {
    "lonlat": [56.884737, 50.980185],
    "parsers": {
      "exchange": "RU.fetch_exchange"
    },
    "rotation": 0
  },
  "KZ->RU-2": {
    "lonlat": [75.002, 53.797],
    "parsers": {
      "exchange": "RU.fetch_exchange"
    },
    "rotation": 0
  },
  "HN->NI": {
    "lonlat": [-85.5782, 14.0209],
    "parsers": {
      "exchange": "NI.fetch_exchange"
    },
    "rotation": 180
  },
  "HR->HU": {
    "lonlat": [17.407365, 45.967775],
    "parsers": {
      "exchange": "ENTSOE.fetch_exchange"
    },
    "rotation": 30
  },
  "HR->RS": {
    "capacity": [-1423, 1423],
    "lonlat": [19.021212, 45.354302],
    "parsers": {
      "exchange": "ENTSOE.fetch_exchange"
    },
    "rotation": 90
  },
  "HR->SI": {
    "lonlat": [15.362, 45.583],
    "parsers": {
      "exchange": "ENTSOE.fetch_exchange"
    },
    "rotation": -90
  },
  "HU->RO": {
    "lonlat": [21.8074107, 47.1141229],
    "parsers": {
      "exchange": "ENTSOE.fetch_exchange"
    },
    "rotation": 110
  },
  "HU->RS": {
    "capacity": [-1054, 1054],
    "lonlat": [19.494768, 46.112673],
    "parsers": {
      "exchange": "ENTSOE.fetch_exchange"
    },
    "rotation": 180
  },
  "HU->SK": {
    "lonlat": [19.615617, 48.204006],
    "parsers": {
      "exchange": "ENTSOE.fetch_exchange"
    },
    "rotation": 0
  },
  "HU->UA": {
    "capacity": [-650, 650],
    "lonlat": [22.526994, 48.240603],
    "parsers": {
      "exchange": "ENTSOE.fetch_exchange"
    },
    "rotation": 35
  },
  "IN-HP->IN-UT": {
    "lonlat": [77.963512, 31.082961],
    "parsers": {
      "exchange": "IN_UT.fetch_exchange"
    },
    "rotation": 135
  },
  "IN-UP->IN-UT": {
    "lonlat": [78.715271, 29.426079],
    "parsers": {
      "exchange": "IN_UT.fetch_exchange"
    },
    "rotation": 45
  },
  "IQ->IQ-KUR": {
    "lonlat": [43.676, 35.47],
    "parsers": {
      "exchange": "IQ.fetch_exchange"
    },
    "rotation": 0
  },
  "IQ->IR": {
    "lonlat": [47.834, 31.784],
    "parsers": {
      "exchange": "IQ.fetch_exchange"
    },
    "rotation": 90
  },
  "IT-CNO->IT-CSO": {
    "lonlat": [13, 42.6],
    "parsers": {
      "exchange": "ENTSOE.fetch_exchange",
      "exchangeForecast": "ENTSOE.fetch_exchange_forecast"
    },
    "rotation": 135
  },
  "IT-CNO->IT-NO": {
    "lonlat": [11.5, 44.1],
    "parsers": {
      "exchange": "ENTSOE.fetch_exchange",
      "exchangeForecast": "ENTSOE.fetch_exchange_forecast"
    },
    "rotation": 0
  },
  "IT-CSO->IT-SAR": {
    "capacity": [-1000, 1000],
    "lonlat": [11.189622, 41.042731],
    "parsers": {
      "exchange": "ENTSOE.fetch_exchange",
      "exchangeForecast": "ENTSOE.fetch_exchange_forecast"
    },
    "rotation": -135
  },
  "IT-CSO->IT-SO": {
    "lonlat": [15.4, 41.0],
    "parsers": {
      "exchange": "ENTSOE.fetch_exchange",
      "exchangeForecast": "ENTSOE.fetch_exchange_forecast"
    },
    "rotation": 90
  },
  "IT-CSO->ME": {
    "capacity": [-600, 600],
    "lonlat": [16.5, 42.4],
    "parsers": {
      "exchange": "ENTSOE.fetch_exchange",
      "exchangeForecast": "ENTSOE.fetch_exchange_forecast"
    },
    "rotation": 90
  },
  "IT-NO->SI": {
    "lonlat": [13.596393, 46.105418],
    "parsers": {
      "exchange": "ENTSOE.fetch_exchange",
      "exchangeForecast": "ENTSOE.fetch_exchange_forecast"
    },
    "rotation": 90
  },
  "IT-SIC->IT-SO": {
    "lonlat": [15.65, 38.1],
    "parsers": {
      "exchange": "ENTSOE.fetch_exchange",
      "exchangeForecast": "ENTSOE.fetch_exchange_forecast"
    },
    "rotation": 90
  },
  "IT-SIC->MT": {
    "capacity": [-200, 200],
    "lonlat": [14.675346, 36.264287],
    "parsers": {
      "exchange": "ENTSOE.fetch_exchange",
      "exchangeForecast": "ENTSOE.fetch_exchange_forecast"
    },
    "rotation": -160
  },
  "JP-CB->JP-HR": {
    "lonlat": [136.85, 36.35],
    "parsers": {
      "exchange": "occtonet.fetch_exchange",
      "exchangeForecast": "occtonet.fetch_exchange_forecast"
    },
    "rotation": 0
  },
  "JP-CB->JP-KN": {
    "lonlat": [136.42, 35.04],
    "parsers": {
      "exchange": "occtonet.fetch_exchange",
      "exchangeForecast": "occtonet.fetch_exchange_forecast"
    },
    "rotation": -90
  },
  "JP-CB->JP-TK": {
    "capacity": [-1200, 1200],
    "lonlat": [138.24, 35.34],
    "parsers": {
      "exchange": "occtonet.fetch_exchange",
      "exchangeForecast": "occtonet.fetch_exchange_forecast"
    },
    "rotation": 90
  },
  "JP-CG->JP-KN": {
    "lonlat": [134.27, 34.98],
    "parsers": {
      "exchange": "occtonet.fetch_exchange",
      "exchangeForecast": "occtonet.fetch_exchange_forecast"
    },
    "rotation": 90
  },
  "JP-CG->JP-KY": {
    "lonlat": [130.96, 33.965],
    "parsers": {
      "exchange": "occtonet.fetch_exchange",
      "exchangeForecast": "occtonet.fetch_exchange_forecast"
    },
    "rotation": -170
  },
  "JP-CG->JP-SK": {
    "lonlat": [133.81, 34.4],
    "parsers": {
      "exchange": "occtonet.fetch_exchange",
      "exchangeForecast": "occtonet.fetch_exchange_forecast"
    },
    "rotation": 175
  },
  "JP-HKD->JP-TH": {
    "capacity": [-900, 900],
    "lonlat": [140.847, 41.643],
    "parsers": {
      "exchange": "occtonet.fetch_exchange",
      "exchangeForecast": "occtonet.fetch_exchange_forecast"
    },
    "rotation": 170
  },
  "JP-HR->JP-KN": {
    "lonlat": [136.13, 35.57],
    "parsers": {
      "exchange": "occtonet.fetch_exchange",
      "exchangeForecast": "occtonet.fetch_exchange_forecast"
    },
    "rotation": -170
  },
  "JP-KN->JP-SK": {
    "lonlat": [134.89, 33.95],
    "parsers": {
      "exchange": "occtonet.fetch_exchange",
      "exchangeForecast": "occtonet.fetch_exchange_forecast"
    },
    "rotation": -95
  },
  "JP-TH->JP-TK": {
    "lonlat": [140.16, 37.08],
    "parsers": {
      "exchange": "occtonet.fetch_exchange",
      "exchangeForecast": "occtonet.fetch_exchange_forecast"
    },
    "rotation": -150
  },
  "LT->LV": {
    "lonlat": [24.373981, 56.287428],
    "parsers": {
      "exchange": "statnett.fetch_exchange"
    },
    "rotation": 0
  },
  "LT->PL": {
    "capacity": [-500, 500],
    "lonlat": [23.308307, 54.247411],
    "parsers": {
      "exchange": "statnett.fetch_exchange",
      "exchangeForecast": "ENTSOE.fetch_exchange_forecast"
    },
    "rotation": 180
  },
  "LT->RU-KGD": {
    "capacity": [-2490, 2490],
    "lonlat": [21.963913, 55.080726],
    "parsers": {
      "exchange": "statnett.fetch_exchange"
    },
    "rotation": -180
  },
  "LT->SE": {
    "capacity": [-700, 700],
    "lonlat": [18.847674, 55.910978],
    "parsers": {
      "exchange": "statnett.fetch_exchange",
      "exchangeForecast": "ENTSOE.fetch_exchange_forecast"
    },
    "rotation": -90
  },
  "LV->RU-1": {
    "capacity": [-696, 696],
    "lonlat": [27.7336, 56.87436],
    "parsers": {
      "exchange": "statnett.fetch_exchange"
    },
    "rotation": 45
  },
  "MD->RO": {
    "lonlat": [28.009764, 47.003312],
    "parsers": {
      "exchange": "MD.fetch_exchange"
    },
    "rotation": -120
  },
  "MD->UA": {
    "capacity": [-700, 700],
    "lonlat": [29.218978, 47.646939],
    "parsers": {
      "exchange": "MD.fetch_exchange"
    },
    "rotation": 50
  },
  "ME->RS": {
    "lonlat": [19.566302, 43.242543],
    "parsers": {
      "exchange": "ENTSOE.fetch_exchange"
    },
    "rotation": 45
  },
  "ME->XK": {
<<<<<<< HEAD
    "lonlat": [
      20.265,
      42.784
    ],
=======
    "lonlat": [20.265, 42.784],
>>>>>>> 22db3c23
    "parsers": {
      "exchange": "ENTSOE.fetch_exchange"
    },
    "rotation": 135
  },
  "MK->RS": {
    "lonlat": [22.03925, 42.31702],
    "parsers": {
      "exchange": "ENTSOE.fetch_exchange"
    },
    "rotation": 0
  },
  "MK->XK": {
    "lonlat": [21.315, 42.153],
    "parsers": {
      "exchange": "ENTSOE.fetch_exchange"
    },
    "rotation": 0
  },
  "MK->XK": {
    "lonlat": [
      21.315,
      42.153
    ],
    "parsers": {
      "exchange": "ENTSOE.fetch_exchange"
    },
    "rotation": 0
  },
  "MN->RU-2": {
    "lonlat": [100.258756, 51.721212],
    "parsers": {
      "exchange": "RU.fetch_exchange"
    },
    "rotation": 0
  },
  "MY-WM->SG": {
    "lonlat": [103.539048, 2.016154],
    "parsers": {
      "exchange": "MY_WM.fetch_exchange"
    },
    "rotation": 155
  },
  "MY-WM->TH": {
    "lonlat": [101.454422, 5.867743],
    "parsers": {
      "exchange": "MY_WM.fetch_exchange"
    },
    "rotation": 0
  },
  "MX-BC->US-CAL-CISO": {
    "lonlat": [-116.027, 32.607],
    "parsers": {
      "exchange": "US_CA.fetch_exchange"
    },
    "rotation": -10
  },
  "MX-CE->MX-OC": {
    "lonlat": [-99.102, 19.041],
    "parsers": {
      "exchange": "MX.fetch_exchange"
    },
    "rotation": -35
  },
  "MX-CE->MX-OR": {
    "lonlat": [-97.328, 18.094],
    "parsers": {
      "exchange": "MX.fetch_exchange"
    },
    "rotation": 150
  },
  "MX-NE->MX-NO": {
    "lonlat": [-101.151, 26.323],
    "parsers": {
      "exchange": "MX.fetch_exchange"
    },
    "rotation": -90
  },
  "MX-NE->MX-OC": {
    "lonlat": [-100.371, 23.221],
    "parsers": {
      "exchange": "MX.fetch_exchange"
    },
    "rotation": -160
  },
  "MX-NE->MX-OR": {
    "lonlat": [-98.13, 22.345],
    "parsers": {
      "exchange": "MX.fetch_exchange"
    },
    "rotation": 170
  },
  "MX-NO->MX-NW": {
    "lonlat": [-108.721, 29.325],
    "parsers": {
      "exchange": "MX.fetch_exchange"
    },
    "rotation": -90
  },
  "MX-NW->MX-OC": {
    "lonlat": [-105.557, 22.675],
    "parsers": {
      "exchange": "MX.fetch_exchange"
    },
    "rotation": 145
  },
  "MX-NO->MX-OC": {
    "lonlat": [-103.755, 23.946],
    "parsers": {
      "exchange": "MX.fetch_exchange"
    },
    "rotation": 150
  },
  "MX-NE->US-TEX-ERCO": {
    "lonlat": [-98.042, 26.057],
    "parsers": {
      "exchange": "MX.fetch_exchange"
    },
    "rotation": 0
  },
  "MX-NO->US-TEX-ERCO": {
    "lonlat": [-107.292, 31.709],
    "parsers": {
      "exchange": "MX.fetch_exchange"
    },
    "rotation": 0
  },
  "MX-OC->MX-OR": {
    "lonlat": [-101.272, 18.48],
    "parsers": {
      "exchange": "MX.fetch_exchange"
    },
    "rotation": 145
  },
  "MX-OR->MX-PN": {
    "lonlat": [-92.175, 18.25],
    "parsers": {
      "exchange": "MX.fetch_exchange"
    },
    "rotation": 90
  },
  "NA->ZA": {
    "lonlat": [18.512, -28.893],
    "rotation": 165
  },
  "NA->ZM": {
    "lonlat": [24.2441, -17.4922],
    "rotation": 0
  },
  "NL->NO-NO2": {
    "capacity": [-700, 700],
    "lonlat": [5.795449, 55.859727],
    "parsers": {
      "exchange": "statnett.fetch_exchange",
      "exchangeForecast": "ENTSOE.fetch_exchange_forecast"
    },
    "rotation": 0
  },
  "NO-NO1->NO-NO2": {
    "capacity": [-3500, 2200],
    "lonlat": [9.3, 59.844429],
    "parsers": {
      "exchange": "statnett.fetch_exchange",
      "exchangeForecast": "ENTSOE.fetch_exchange_forecast"
    },
    "rotation": -110
  },
  "NO-NO1->NO-NO3": {
    "capacity": [-500, 500],
    "lonlat": [9.533218, 61.731596],
    "parsers": {
      "exchange": "statnett.fetch_exchange",
      "exchangeForecast": "ENTSOE.fetch_exchange_forecast"
    },
    "rotation": -45
  },
  "NO-NO1->NO-NO5": {
    "capacity": [-3500, 600],
    "lonlat": [8.3, 61.132896],
    "parsers": {
      "exchange": "statnett.fetch_exchange",
      "exchangeForecast": "ENTSOE.fetch_exchange_forecast"
    },
    "rotation": -90
  },
  "NO-NO1->SE": {
    "capacity": [-2100, 2150],
    "lonlat": [12.254138, 61.008235],
    "_comment": "statnett doesn't work. See for example 2018-05-14 which is off by a factor two",
    "parsers": {
      "exchange": "ENTSOE.fetch_exchange",
      "exchangeForecast": "ENTSOE.fetch_exchange_forecast"
    },
    "rotation": 90
  },
  "NO-NO2->NO-NO5": {
    "capacity": [-600, 500],
    "lonlat": [7.461, 60.0],
    "parsers": {
      "exchange": "statnett.fetch_exchange",
      "exchangeForecast": "ENTSOE.fetch_exchange_forecast"
    },
    "rotation": -10
  },
  "NO-NO3->NO-NO4": {
    "capacity": [-1200, 400],
    "lonlat": [12.465132, 64.745638],
    "parsers": {
      "exchange": "statnett.fetch_exchange",
      "exchangeForecast": "ENTSOE.fetch_exchange_forecast"
    },
    "rotation": 30
  },
  "NO-NO3->NO-NO5": {
    "capacity": [-500, 500],
    "lonlat": [7.1, 61.194118],
    "parsers": {
      "exchange": "statnett.fetch_exchange",
      "exchangeForecast": "ENTSOE.fetch_exchange_forecast"
    },
    "rotation": 140
  },
  "NO-NO3->SE": {
    "capacity": [-1000, 600],
    "lonlat": [12.24842, 63.462916],
    "parsers": {
      "exchange": "statnett.fetch_exchange",
      "exchangeForecast": "ENTSOE.fetch_exchange_forecast"
    },
    "rotation": 90
  },
  "NO-NO4->SE": {
    "lonlat": [15.462856, 66.273628],
    "_comment": "statnett doesn't work. See for example 2018-05-14 which is off by a factor two",
    "parsers": {
      "exchange": "ENTSOE.fetch_exchange"
    },
    "rotation": 130
  },
  "NO-NO4->RU-1": {
    "lonlat": [30.1437, 69.52],
    "parsers": {
      "exchange": "statnett.fetch_exchange"
    },
    "rotation": 120
  },
  "PL->SE": {
    "capacity": [-600, 600],
    "lonlat": [15.969256, 55.215172],
    "parsers": {
      "exchange": "statnett.fetch_exchange",
      "exchangeForecast": "ENTSOE.fetch_exchange_forecast"
    },
    "rotation": -20
  },
  "PL->SK": {
    "lonlat": [20.614102, 49.359467],
    "parsers": {
      "exchange": "ENTSOE.fetch_exchange"
    },
    "rotation": 180
  },
  "PL->UA": {
    "capacity": [-235, 235],
    "lonlat": [24.097224, 50.664587],
    "parsers": {
      "exchange": "ENTSOE.fetch_exchange"
    },
    "rotation": 90
  },
  "RO->RS": {
    "capacity": [-1132, 1132],
    "lonlat": [21.469049, 44.947107],
    "parsers": {
      "exchange": "ENTSOE.fetch_exchange"
    },
    "rotation": -140
  },
  "RO->UA": {
    "capacity": [-650, 650],
    "lonlat": [24.821959, 47.768595],
    "parsers": {
      "exchange": "ENTSOE.fetch_exchange"
    },
    "rotation": 0
  },
  "RS->XK": {
<<<<<<< HEAD
    "lonlat": [
      21.231,
      43.011
    ],
=======
    "lonlat": [21.231, 43.011],
>>>>>>> 22db3c23
    "parsers": {
      "exchange": "ENTSOE.fetch_exchange"
    },
    "rotation": -135
  },
  "RU-1->RU-2": {
    "lonlat": [70.735, 56.263],
    "parsers": {
      "exchange": "RU.fetch_exchange"
    },
    "rotation": 90
  },
  "RU-1->UA": {
    "capacity": [-3000, 3000],
    "lonlat": [37.730064, 50.089897],
    "parsers": {
      "exchange": "RU.fetch_exchange"
    },
    "rotation": -135
  },
  "RU-1->UA-CR": {
    "lonlat": [36.6, 45.25],
    "parsers": {
      "exchange": "RU.fetch_exchange"
    },
    "rotation": -90
  },
  "SK->UA": {
    "capacity": [-650, 650],
    "lonlat": [22.384512, 48.820578],
    "parsers": {
      "exchange": "ENTSOE.fetch_exchange"
    },
    "rotation": 90
  },
  "US-CAL-BANC->US-NW-BPAT": {
    "lonlat": [-122.568137, 41.367034],
    "parsers": {
      "exchange": "EIA.fetch_exchange"
    },
    "rotation": -122
  },
  "US-CAL-BANC->US-CAL-CISO": {
    "lonlat": [-121.300708327, 38.806317855],
    "parsers": {
      "exchange": "EIA.fetch_exchange"
    },
    "rotation": -44
  },
  "US-CAL-BANC->US-CAL-TIDC": {
    "lonlat": [-120.584803325, 37.632077092],
    "parsers": {
      "exchange": "EIA.fetch_exchange"
    },
    "rotation": -33
  },
  "US-CAL-CISO->US-SW-AZPS": {
    "lonlat": [-114.14771926876867, 34.26236586541118],
    "parsers": {
      "exchange": "EIA.fetch_exchange"
    },
    "rotation": -71
  },
  "US-CAL-CISO->US-NW-BPAT": {
    "lonlat": [-124.06497455924251, 41.4636574822466],
    "parsers": {
      "exchange": "EIA.fetch_exchange"
    },
    "rotation": -158
  },
  "US-CAL-CISO->US-CAL-IID": {
    "lonlat": [-114.67096252242025, 33.20594911251957],
    "parsers": {
      "exchange": "EIA.fetch_exchange"
    },
    "rotation": -48
  },
  "US-CAL-CISO->US-CAL-LDWP": {
    "lonlat": [-118.584465341, 37.123240455],
    "parsers": {
      "exchange": "EIA.fetch_exchange"
    },
    "rotation": -87
  },
  "US-CAL-CISO->US-NW-NEVP": {
    "lonlat": [-118.334372766, 37.3916303460001],
    "parsers": {
      "exchange": "EIA.fetch_exchange"
    },
    "rotation": -135
  },
  "US-CAL-CISO->US-NW-PACW": {
    "lonlat": [-121.01188726250551, 40.351243277236364],
    "parsers": {
      "exchange": "EIA.fetch_exchange"
    },
    "rotation": -17
  },
  "US-CAL-CISO->US-SW-SRP": {
    "lonlat": [-114.15123583543954, 34.24653998229242],
    "parsers": {
      "exchange": "EIA.fetch_exchange"
    },
    "rotation": -67
  },
  "US-CAL-CISO->US-CAL-TIDC": {
    "lonlat": [-120.369765245, 37.628431424],
    "parsers": {
      "exchange": "EIA.fetch_exchange"
    },
    "rotation": -58
  },
  "US-CAL-CISO->US-SW-WALC": {
    "lonlat": [-118.584465341, 37.123240455],
    "parsers": {
      "exchange": "EIA.fetch_exchange"
    },
    "rotation": -103
  },
  "US-CAL-IID->US-SW-AZPS": {
    "lonlat": [-114.48204066696128, 32.83826436542124],
    "parsers": {
      "exchange": "EIA.fetch_exchange"
    },
    "rotation": -100
  },
  "US-CAL-IID->US-SW-WALC": {
    "lonlat": [-114.475390609, 32.839163816],
    "parsers": {
      "exchange": "EIA.fetch_exchange"
    },
    "rotation": -176
  },
  "US-CAL-LDWP->US-SW-AZPS": {
    "lonlat": [-118.237451, 33.767594],
    "parsers": {
      "exchange": "EIA.fetch_exchange"
    },
    "rotation": -70
  },
  "US-CAL-LDWP->US-NW-BPAT": {
    "lonlat": [-118.239371804, 37.462786265],
    "parsers": {
      "exchange": "EIA.fetch_exchange"
    },
    "rotation": -163
  },
  "US-CAL-LDWP->US-NW-NEVP": {
    "lonlat": [-118.576569, 37.463081],
    "parsers": {
      "exchange": "EIA.fetch_exchange"
    },
    "rotation": -145
  },
  "US-CAL-LDWP->US-NW-PACE": {
    "lonlat": [-117.604019502, 36.292071642],
    "parsers": {
      "exchange": "EIA.fetch_exchange"
    },
    "rotation": -121
  },
  "US-CAL-LDWP->US-SW-WALC": {
    "lonlat": [-118.584465341, 37.123240455],
    "parsers": {
      "exchange": "EIA.fetch_exchange"
    },
    "rotation": -107
  },
  "US-CAR-CPLE->US-CAR-YAD": {
    "lonlat": [-80.115297318, 35.297960281],
    "parsers": {
      "exchange": "EIA.fetch_exchange"
    },
    "rotation": -77
  },
  "US-CAR-CPLE->US-CAR-DUK": {
    "lonlat": [-80.7699, 34.37724],
    "parsers": {
      "exchange": "EIA.fetch_exchange"
    },
    "rotation": -81
  },
  "US-CAR-CPLE->US-MIDA-PJM": {
    "lonlat": [-76.4004199999999, 36.30089],
    "parsers": {
      "exchange": "EIA.fetch_exchange"
    },
    "rotation": -30
  },
  "US-CAR-CPLE->US-CAR-SCEG": {
    "lonlat": [-80.86966, 34.18231],
    "parsers": {
      "exchange": "EIA.fetch_exchange"
    },
    "rotation": -120
  },
  "US-CAR-CPLE->US-CAR-SC": {
    "lonlat": [-78.83359112529105, 33.69356865349944],
    "parsers": {
      "exchange": "EIA.fetch_exchange"
    },
    "rotation": -122
  },
  "US-CAR-CPLW->US-CAR-DUK": {
    "lonlat": [-81.90756, 36.27862],
    "parsers": {
      "exchange": "EIA.fetch_exchange"
    },
    "rotation": -84
  },
  "US-CAR-CPLW->US-MIDA-PJM": {
    "lonlat": [-81.90756, 36.27862],
    "parsers": {
      "exchange": "EIA.fetch_exchange"
    },
    "rotation": -155
  },
  "US-CAR-CPLW->US-TEN-TVA": {
    "lonlat": [-83.31717, 35.89099],
    "parsers": {
      "exchange": "EIA.fetch_exchange"
    },
    "rotation": -94
  },
  "US-CAR-DUK->US-CAR-YAD": {
    "lonlat": [-80.0587501529999, 35.689912796],
    "parsers": {
      "exchange": "EIA.fetch_exchange"
    },
    "rotation": -90
  },
  "US-CAR-DUK->US-MIDA-PJM": {
    "lonlat": [-78.45649, 36.5425100000001],
    "parsers": {
      "exchange": "EIA.fetch_exchange"
    },
    "rotation": -175
  },
  "US-CAR-DUK->US-CAR-SCEG": {
    "lonlat": [-80.82555736088426, 34.26848609706126],
    "parsers": {
      "exchange": "EIA.fetch_exchange"
    },
    "rotation": 0
  },
  "US-CAR-DUK->US-CAR-SC": {
    "lonlat": [-82.13578916749756, 34.03071845039919],
    "parsers": {
      "exchange": "EIA.fetch_exchange"
    },
    "rotation": -37
  },
  "US-CAR-DUK->US-SE-SEPA": {
    "lonlat": [-82.55661, 33.94522],
    "parsers": {
      "exchange": "EIA.fetch_exchange"
    },
    "rotation": -140
  },
  "US-CAR-DUK->US-SE-SOCO": {
    "lonlat": [-82.55661, 33.94522],
    "parsers": {
      "exchange": "EIA.fetch_exchange"
    },
    "rotation": -128
  },
  "US-CAR-DUK->US-TEN-TVA": {
    "lonlat": [-84.32173, 34.98811],
    "parsers": {
      "exchange": "EIA.fetch_exchange"
    },
    "rotation": -92
  },
  "US-CAR-SC->US-CAR-SCEG": {
    "lonlat": [-81.0064260779999, 32.3061781770001],
    "parsers": {
      "exchange": "EIA.fetch_exchange"
    },
    "rotation": -116
  },
  "US-CAR-SC->US-SE-SEPA": {
    "lonlat": [-81.84175369226524, 33.26822148267869],
    "parsers": {
      "exchange": "EIA.fetch_exchange"
    },
    "rotation": -121
  },
  "US-CAR-SC->US-SE-SOCO": {
    "lonlat": [-81.59124438556297, 33.04117482449629],
    "parsers": {
      "exchange": "EIA.fetch_exchange"
    },
    "rotation": -107
  },
  "US-CAR-SCEG->US-SE-SEPA": {
    "lonlat": [-82.50397837180677, 33.93362812571167],
    "parsers": {
      "exchange": "EIA.fetch_exchange"
    },
    "rotation": -122
  },
  "US-CAR-SCEG->US-SE-SOCO": {
    "lonlat": [-81.11441, 32.11412],
    "parsers": {
      "exchange": "EIA.fetch_exchange"
    },
    "rotation": -104
  },
  "US-CENT-SPA->US-MIDW-AECI": {
    "lonlat": [-90.467778, 36.800658],
    "parsers": {
      "exchange": "EIA.fetch_exchange"
    },
    "rotation": -52
  },
  "US-CENT-SPA->US-MIDW-MISO": {
    "lonlat": [-90.75005, 36.2680700000001],
    "parsers": {
      "exchange": "EIA.fetch_exchange"
    },
    "rotation": -7
  },
  "US-CENT-SPA->US-CENT-SWPP": {
    "lonlat": [-97.380583, 35.030009],
    "parsers": {
      "exchange": "EIA.fetch_exchange"
    },
    "rotation": -62
  },
  "US-CENT-SWPP->US-MIDW-AECI": {
    "lonlat": [-91.94743571449284, 40.59944737687989],
    "parsers": {
      "exchange": "EIA.fetch_exchange"
    },
    "rotation": -67
  },
  "US-CENT-SWPP->US-SW-EPE": {
    "lonlat": [-103.81455, 32.96495],
    "parsers": {
      "exchange": "EIA.fetch_exchange"
    },
    "rotation": -154
  },
  "US-CENT-SWPP->US-TEX-ERCO": {
    "lonlat": [-101.03701, 36.0578100000001],
    "parsers": {
      "exchange": "EIA.fetch_exchange"
    },
    "rotation": -1
  },
  "US-CENT-SWPP->US-MIDW-MISO": {
    "lonlat": [-91.94743571449284, 40.59944737687989],
    "parsers": {
      "exchange": "EIA.fetch_exchange"
    },
    "rotation": -90
  },
  "US-CENT-SWPP->US-NW-PSCO": {
    "lonlat": [-104.00779609494865, 36.973552366615934],
    "parsers": {
      "exchange": "EIA.fetch_exchange"
    },
    "rotation": -102
  },
  "US-CENT-SWPP->US-SW-PNM": {
    "lonlat": [-104.00779609494954, 36.97355236583146],
    "parsers": {
      "exchange": "EIA.fetch_exchange"
    },
    "rotation": -129
  },
  "US-CENT-SWPP->US-NW-WACM": {
    "lonlat": [-102.505732991455, 42.6728426538958],
    "parsers": {
      "exchange": "EIA.fetch_exchange"
    },
    "rotation": -86
  },
  "US-CENT-SWPP->US-NW-WAUW": {
    "lonlat": [-104.04302135744632, 45.46287797184328],
    "parsers": {
      "exchange": "EIA.fetch_exchange"
    },
    "rotation": -52
  },
  "US-FLA-FMPP->US-FLA-FPC": {
    "lonlat": [-81.4234908669999, 28.6083593760001],
    "parsers": {
      "exchange": "EIA.fetch_exchange"
    },
    "rotation": -57
  },
  "US-FLA-FMPP->US-FLA-FPL": {
    "lonlat": [-80.13694, 26.97092],
    "parsers": {
      "exchange": "EIA.fetch_exchange"
    },
    "rotation": -176
  },
  "US-FLA-FMPP->US-FLA-JEA": {
    "lonlat": [-81.72209, 30.1911000000001],
    "parsers": {
      "exchange": "EIA.fetch_exchange"
    },
    "rotation": -46
  },
  "US-FLA-FMPP->US-FLA-TEC": {
    "lonlat": [-81.959318912, 28.2610770690001],
    "parsers": {
      "exchange": "EIA.fetch_exchange"
    },
    "rotation": -100
  },
  "US-FLA-FPC->US-FLA-TAL": {
    "lonlat": [-84.384234, 30.5538270000001],
    "parsers": {
      "exchange": "EIA.fetch_exchange"
    },
    "rotation": -50
  },
  "US-FLA-FPC->US-FLA-FPL": {
    "lonlat": [-80.88566, 26.95883],
    "parsers": {
      "exchange": "EIA.fetch_exchange"
    },
    "rotation": -32
  },
  "US-FLA-FPC->US-FLA-GVL": {
    "lonlat": [-82.05551939971254, 29.50778681974566],
    "parsers": {
      "exchange": "EIA.fetch_exchange"
    },
    "rotation": -7
  },
  "US-FLA-FPC->US-FLA-SEC": {
    "lonlat": [-80.6775013747971, 27.13487858194975],
    "parsers": {
      "exchange": "EIA.fetch_exchange"
    },
    "rotation": -62
  },
  "US-FLA-FPC->US-SE-SOCO": {
    "lonlat": [-85.49711888213565, 30.09033501732437],
    "parsers": {
      "exchange": "EIA.fetch_exchange"
    },
    "rotation": -37
  },
  "US-FLA-FPC->US-FLA-TEC": {
    "lonlat": [-82.1267528329999, 28.243184474],
    "parsers": {
      "exchange": "EIA.fetch_exchange"
    },
    "rotation": -4
  },
  "US-FLA-FPC->US-FLA-NSB": {
    "lonlat": [-81.35555771109858, 28.98610783549209],
    "parsers": {
      "exchange": "EIA.fetch_exchange"
    },
    "rotation": -107
  },
  "US-FLA-FPL->US-FLA-HST": {
    "lonlat": [-80.1213099999999, 25.9004800000001],
    "parsers": {
      "exchange": "EIA.fetch_exchange"
    },
    "rotation": -24
  },
  "US-FLA-FPL->US-FLA-GVL": {
    "lonlat": [-82.48014491617691, 29.932992988698576],
    "parsers": {
      "exchange": "EIA.fetch_exchange"
    },
    "rotation": -23
  },
  "US-FLA-FPL->US-FLA-JEA": {
    "lonlat": [-81.72209, 30.1911000000001],
    "parsers": {
      "exchange": "EIA.fetch_exchange"
    },
    "rotation": -37
  },
  "US-FLA-FPL->US-FLA-SEC": {
    "lonlat": [-82.15157250929833, 27.64566722879262],
    "parsers": {
      "exchange": "EIA.fetch_exchange"
    },
    "rotation": -38
  },
  "US-FLA-FPL->US-SE-SOCO": {
    "lonlat": [-81.93616, 30.8272000000001],
    "parsers": {
      "exchange": "EIA.fetch_exchange"
    },
    "rotation": -36
  },
  "US-FLA-FPL->US-FLA-TEC": {
    "lonlat": [-82.083444633, 27.64265563],
    "parsers": {
      "exchange": "EIA.fetch_exchange"
    },
    "rotation": -53
  },
  "US-FLA-FPL->US-FLA-NSB": {
    "lonlat": [-81.15018, 29.26587],
    "parsers": {
      "exchange": "EIA.fetch_exchange"
    },
    "rotation": -175
  },
  "US-FLA-JEA->US-FLA-SEC": {
    "lonlat": [-84.5694759325146, 30.01138369316129],
    "parsers": {
      "exchange": "EIA.fetch_exchange"
    },
    "rotation": -36
  },
  "US-FLA-SEC->US-FLA-TEC": {
    "lonlat": [-81.817562, 27.57663],
    "parsers": {
      "exchange": "EIA.fetch_exchange"
    },
    "rotation": -23
  },
  "US-FLA-TAL->US-SE-SOCO": {
    "lonlat": [-84.234874, 30.623546],
    "parsers": {
      "exchange": "EIA.fetch_exchange"
    },
    "rotation": -22
  },
  "US-MIDA-PJM->US-MIDW-LGEE": {
    "lonlat": [-84.69935455639735, 37.891105962229595],
    "parsers": {
      "exchange": "EIA.fetch_exchange"
    },
    "rotation": -110
  },
  "US-MIDA-PJM->US-MIDW-MISO": {
    "lonlat": [-86.82069, 40.21487],
    "parsers": {
      "exchange": "US_PJM.fetch_exchange"
    },
    "rotation": -84
  },
  "US-MIDA-PJM->US-NY-NYIS": {
    "lonlat": [-77.069, 42.0],
    "parsers": {
      "exchange": "US_PJM.fetch_exchange"
    },
    "rotation": 0
  },
  "US-MIDA-PJM->US-TEN-TVA": {
    "lonlat": [-81.64647784, 36.611567138],
    "parsers": {
      "exchange": "EIA.fetch_exchange"
    },
    "rotation": -123
  },
  "US-MIDW-AECI->US-MIDW-MISO": {
    "lonlat": [-92.179147211, 40.8997104170001],
    "parsers": {
      "exchange": "EIA.fetch_exchange"
    },
    "rotation": -142
  },
  "US-MIDW-AECI->US-TEN-TVA": {
    "lonlat": [-89.21365, 36.58014],
    "parsers": {
      "exchange": "EIA.fetch_exchange"
    },
    "rotation": -66
  },
  "US-MIDW-EEI->US-MIDW-LGEE": {
    "lonlat": [-88.784837511, 37.1751983500001],
    "parsers": {
      "exchange": "EIA.fetch_exchange"
    },
    "rotation": -101
  },
  "US-MIDW-EEI->US-MIDW-MISO": {
    "lonlat": [-88.71062, 37.33698],
    "parsers": {
      "exchange": "EIA.fetch_exchange"
    },
    "rotation": -36
  },
  "US-MIDW-EEI->US-TEN-TVA": {
    "lonlat": [-88.48412, 36.94203],
    "parsers": {
      "exchange": "EIA.fetch_exchange"
    },
    "rotation": -44
  },
  "US-MIDW-LGEE->US-MIDW-MISO": {
    "lonlat": [-87.3654617889999, 37.5329061090001],
    "parsers": {
      "exchange": "EIA.fetch_exchange"
    },
    "rotation": -63
  },
  "US-MIDW-LGEE->US-TEN-TVA": {
    "lonlat": [-83.9195412619999, 36.587380029],
    "parsers": {
      "exchange": "EIA.fetch_exchange"
    },
    "rotation": -151
  },
  "US-MIDW-MISO->US-SE-AEC": {
    "lonlat": [-88.13743446985477, 30.31061246790728],
    "parsers": {
      "exchange": "EIA.fetch_exchange"
    },
    "rotation": -29
  },
  "US-MIDW-MISO->US-SE-SOCO": {
    "lonlat": [-88.13743446985477, 30.31061246790728],
    "parsers": {
      "exchange": "EIA.fetch_exchange"
    },
    "rotation": -37
  },
  "US-MIDW-MISO->US-TEN-TVA": {
    "lonlat": [-89.56580767010422, 36.56191297306488],
    "parsers": {
      "exchange": "EIA.fetch_exchange"
    },
    "rotation": -39
  },
  "US-NE-ISNE->US-NY-NYIS": {
    "lonlat": [-73.279, 42.739],
    "parsers": {
      "exchange": "US_NY.fetch_exchange"
    },
    "rotation": -90
  },
  "US-NW-AVA->US-NW-BPAT": {
    "lonlat": [-119.95299735574476, 46.760318687994754],
    "parsers": {
      "exchange": "EIA.fetch_exchange"
    },
    "rotation": -26
  },
  "US-NW-AVA->US-NW-IPCO": {
    "lonlat": [-117.71303872767247, 45.65847980648419],
    "parsers": {
      "exchange": "EIA.fetch_exchange"
    },
    "rotation": -11
  },
  "US-NW-AVA->US-NW-NWMT": {
    "lonlat": [-114.38878, 45.88228],
    "parsers": {
      "exchange": "EIA.fetch_exchange"
    },
    "rotation": -87
  },
  "US-NW-AVA->US-NW-PACW": {
    "lonlat": [-119.93263500986485, 46.673460082726436],
    "parsers": {
      "exchange": "EIA.fetch_exchange"
    },
    "rotation": -124
  },
  "US-NW-AVA->US-NW-CHPD": {
    "lonlat": [-120.0047663015552, 47.32002534773005],
    "parsers": {
      "exchange": "EIA.fetch_exchange"
    },
    "rotation": -78
  },
  "US-NW-AVA->US-NW-GCPD": {
    "lonlat": [-119.93263500986485, 46.673460082726436],
    "parsers": {
      "exchange": "EIA.fetch_exchange"
    },
    "rotation": -87
  },
  "US-NW-BPAT->US-NW-TPWR": {
    "lonlat": [-122.932299998, 47.175501],
    "parsers": {
      "exchange": "EIA.fetch_exchange"
    },
    "rotation": -72
  },
  "US-NW-BPAT->US-NW-GRID": {
    "lonlat": [-118.69791, 45.34516],
    "parsers": {
      "exchange": "EIA.fetch_exchange"
    },
    "rotation": -73
  },
  "US-NW-BPAT->US-NW-IPCO": {
    "lonlat": [-114.6944668106769, 45.19822083626128],
    "parsers": {
      "exchange": "EIA.fetch_exchange"
    },
    "rotation": -153
  },
  "US-NW-BPAT->US-NW-NEVP": {
    "lonlat": [-119.31738486687132, 41.99427891980891],
    "parsers": {
      "exchange": "EIA.fetch_exchange"
    },
    "rotation": -174
  },
  "US-NW-BPAT->US-NW-NWMT": {
    "lonlat": [-111.06202, 46.1928],
    "parsers": {
      "exchange": "EIA.fetch_exchange"
    },
    "rotation": -110
  },
  "US-NW-BPAT->US-NW-DOPD": {
    "lonlat": [-120.0047663015552, 47.32002534773005],
    "parsers": {
      "exchange": "EIA.fetch_exchange"
    },
    "rotation": -48
  },
  "US-NW-BPAT->US-NW-PACW": {
    "lonlat": [-124.04192, 42.38771],
    "parsers": {
      "exchange": "EIA.fetch_exchange"
    },
    "rotation": -96
  },
  "US-NW-BPAT->US-NW-PGE": {
    "lonlat": [-123.30386139833492, 45.58808586698683],
    "parsers": {
      "exchange": "EIA.fetch_exchange"
    },
    "rotation": -85
  },
  "US-NW-BPAT->US-NW-CHPD": {
    "lonlat": [-120.70262655196296, 47.36500595554484],
    "parsers": {
      "exchange": "EIA.fetch_exchange"
    },
    "rotation": -57
  },
  "US-NW-BPAT->US-NW-GCPD": {
    "lonlat": [-120.0047663015552, 47.32002534773005],
    "parsers": {
      "exchange": "EIA.fetch_exchange"
    },
    "rotation": -56
  },
  "US-NW-BPAT->US-NW-PSEI": {
    "lonlat": [-122.932299998, 47.175501],
    "parsers": {
      "exchange": "EIA.fetch_exchange"
    },
    "rotation": -64
  },
  "US-NW-CHPD->US-NW-DOPD": {
    "lonlat": [-120.31333531414889, 48.13102610638369],
    "parsers": {
      "exchange": "EIA.fetch_exchange"
    },
    "rotation": -110
  },
  "US-NW-CHPD->US-NW-PSEI": {
    "lonlat": [-120.838406192, 48.550577006],
    "parsers": {
      "exchange": "EIA.fetch_exchange"
    },
    "rotation": -102
  },
  "US-NW-GCPD->US-NW-PACW": {
    "lonlat": [-119.629754, 46.6440040000001],
    "parsers": {
      "exchange": "EIA.fetch_exchange"
    },
    "rotation": -151
  },
  "US-NW-GCPD->US-NW-PSEI": {
    "lonlat": [-120.042866, 47.073453],
    "parsers": {
      "exchange": "EIA.fetch_exchange"
    },
    "rotation": -80
  },
  "US-NW-GWA->US-NW-NWMT": {
    "lonlat": [-111.55112648, 48.6675472260001],
    "parsers": {
      "exchange": "EIA.fetch_exchange"
    },
    "rotation": -59
  },
  "US-NW-IPCO->US-NW-NEVP": {
    "lonlat": [-114.81233, 42.0014600000001],
    "parsers": {
      "exchange": "EIA.fetch_exchange"
    },
    "rotation": -179
  },
  "US-NW-IPCO->US-NW-NWMT": {
    "lonlat": [-114.35707, 46.66791],
    "parsers": {
      "exchange": "EIA.fetch_exchange"
    },
    "rotation": -116
  },
  "US-NW-IPCO->US-NW-PACE": {
    "lonlat": [-112.1088976323217, 42.856560150604174],
    "parsers": {
      "exchange": "EIA.fetch_exchange"
    },
    "rotation": -76
  },
  "US-NW-IPCO->US-NW-PACW": {
    "lonlat": [-117.89347434398796, 45.891672150043],
    "parsers": {
      "exchange": "EIA.fetch_exchange"
    },
    "rotation": -85
  },
  "US-NW-NEVP->US-NW-PACE": {
    "lonlat": [-112.65097215548731, 41.06900007151519],
    "parsers": {
      "exchange": "EIA.fetch_exchange"
    },
    "rotation": -111
  },
  "US-NW-NEVP->US-SW-WALC": {
    "lonlat": [-114.895038742, 35.2125988070001],
    "parsers": {
      "exchange": "EIA.fetch_exchange"
    },
    "rotation": -23
  },
  "US-NW-NWMT->US-NW-WWA": {
    "lonlat": [-111.387711776, 48.997097469],
    "parsers": {
      "exchange": "EIA.fetch_exchange"
    },
    "rotation": -49
  },
  "US-NW-NWMT->US-NW-PACE": {
    "lonlat": [-112.76591463911802, 43.99253582711845],
    "parsers": {
      "exchange": "EIA.fetch_exchange"
    },
    "rotation": -8
  },
  "US-NW-NWMT->US-NW-WAUW": {
    "lonlat": [-104.04352440552584, 46.14677881539246],
    "parsers": {
      "exchange": "EIA.fetch_exchange"
    },
    "rotation": -96
  },
  "US-NW-PACE->US-SW-AZPS": {
    "lonlat": [-110.75073, 34.5],
    "parsers": {
      "exchange": "EIA.fetch_exchange"
    },
    "rotation": -159
  },
  "US-NW-PACE->US-NW-PACW": {
    "lonlat": [-113.7981, 43.5714],
    "parsers": {
      "exchange": "EIA.fetch_exchange"
    },
    "rotation": -80
  },
  "US-NW-PACE->US-NW-WACM": {
    "lonlat": [-107.91036406436295, 44.99994676910954],
    "parsers": {
      "exchange": "EIA.fetch_exchange"
    },
    "rotation": -80
  },
  "US-NW-PACW->US-NW-PGE": {
    "lonlat": [-122.91755947016952, 45.703129646532744],
    "parsers": {
      "exchange": "EIA.fetch_exchange"
    },
    "rotation": -45
  },
  "US-NW-PSCO->US-SW-PNM": {
    "lonlat": [-105.17399605, 36.995179334],
    "parsers": {
      "exchange": "EIA.fetch_exchange"
    },
    "rotation": 0
  },
  "US-NW-PSCO->US-NW-WACM": {
    "lonlat": [-106.148241394, 38.632944407],
    "parsers": {
      "exchange": "EIA.fetch_exchange"
    },
    "rotation": -135
  },
  "US-NW-PSEI->US-NW-TPWR": {
    "lonlat": [-122.932299998, 47.175501],
    "parsers": {
      "exchange": "EIA.fetch_exchange"
    },
    "rotation": -138
  },
  "US-NW-WACM->US-SW-AZPS": {
    "lonlat": [-111.41321, 37.00125],
    "parsers": {
      "exchange": "EIA.fetch_exchange"
    },
    "rotation": -133
  },
  "US-NW-WACM->US-SW-PNM": {
    "lonlat": [-105.17399632733049, 36.99521455070129],
    "parsers": {
      "exchange": "EIA.fetch_exchange"
    },
    "rotation": -163
  },
  "US-NW-WACM->US-SW-WALC": {
    "lonlat": [-106.05838, 36.29707],
    "parsers": {
      "exchange": "EIA.fetch_exchange"
    },
    "rotation": -110
  },
  "US-NW-WACM->US-NW-WAUW": {
    "lonlat": [-107.17225649844661, 45.91038621067434],
    "parsers": {
      "exchange": "EIA.fetch_exchange"
    },
    "rotation": -24
  },
  "US-SE-AEC->US-SE-SOCO": {
    "lonlat": [-85.14527626961316, 30.199905109080476],
    "parsers": {
      "exchange": "EIA.fetch_exchange"
    },
    "rotation": -115
  },
  "US-SE-SEPA->US-SE-SOCO": {
    "lonlat": [-85.02928, 31.51865],
    "parsers": {
      "exchange": "EIA.fetch_exchange"
    },
    "rotation": -11
  },
  "US-SE-SOCO->US-TEN-TVA": {
    "lonlat": [-89.71069775529106, 32.63725369923949],
    "parsers": {
      "exchange": "EIA.fetch_exchange"
    },
    "rotation": -33
  },
  "US-SW-AZPS->US-SW-GRMA": {
    "lonlat": [-112.323789597, 31.8890590670001],
    "parsers": {
      "exchange": "EIA.fetch_exchange"
    },
    "rotation": -159
  },
  "US-SW-AZPS->US-SW-PNM": {
    "lonlat": [-109.803538951, 35.1965674240001],
    "parsers": {
      "exchange": "EIA.fetch_exchange"
    },
    "rotation": -99
  },
  "US-SW-AZPS->US-SW-SRP": {
    "lonlat": [-112.12569, 34.0440100000001],
    "parsers": {
      "exchange": "EIA.fetch_exchange"
    },
    "rotation": -145
  },
  "US-SW-AZPS->US-SW-TEPC": {
    "lonlat": [-110.891848119, 32.405763591],
    "parsers": {
      "exchange": "EIA.fetch_exchange"
    },
    "rotation": -61
  },
  "US-SW-AZPS->US-SW-WALC": {
    "lonlat": [-114.481466787, 32.8340214030001],
    "parsers": {
      "exchange": "EIA.fetch_exchange"
    },
    "rotation": -47
  },
  "US-SW-EPE->US-SW-PNM": {
    "lonlat": [-106.37266, 33.4798],
    "parsers": {
      "exchange": "EIA.fetch_exchange"
    },
    "rotation": -33
  },
  "US-SW-EPE->US-SW-TEPC": {
    "lonlat": [-108.21001111984772, 31.790249502661492],
    "parsers": {
      "exchange": "EIA.fetch_exchange"
    },
    "rotation": -69
  },
  "US-SW-GRIF->US-SW-WALC": {
    "lonlat": [-113.498666763, 34.668836594],
    "parsers": {
      "exchange": "EIA.fetch_exchange"
    },
    "rotation": -34
  },
  "US-SW-HGMA->US-SW-SRP": {
    "lonlat": [-112.949426651, 33.5413112640001],
    "parsers": {
      "exchange": "EIA.fetch_exchange"
    },
    "rotation": -62
  },
  "US-SW-PNM->US-SW-SRP": {
    "lonlat": [-110.765242868, 33.711766337],
    "parsers": {
      "exchange": "EIA.fetch_exchange"
    },
    "rotation": -90
  },
  "US-SW-PNM->US-SW-TEPC": {
    "lonlat": [-110.765242868, 33.711766337],
    "parsers": {
      "exchange": "EIA.fetch_exchange"
    },
    "rotation": -90
  },
  "US-SW-SRP->US-SW-TEPC": {
    "lonlat": [-112.97153193543504, 33.95958750828914],
    "parsers": {
      "exchange": "EIA.fetch_exchange"
    },
    "rotation": -42
  },
  "US-SW-SRP->US-SW-WALC": {
    "lonlat": [-112.12569, 34.0440100000001],
    "parsers": {
      "exchange": "EIA.fetch_exchange"
    },
    "rotation": -40
  },
  "US-SW-TEPC->US-SW-WALC": {
    "lonlat": [-113.939531177, 36.1699836540001],
    "parsers": {
      "exchange": "EIA.fetch_exchange"
    },
    "rotation": -38
  }
}<|MERGE_RESOLUTION|>--- conflicted
+++ resolved
@@ -27,19 +27,6 @@
       "exchange": "ENTSOE.fetch_exchange"
     },
     "rotation": 45
-<<<<<<< HEAD
-  },
-  "AL->XK": {
-    "lonlat": [
-      20.212,
-      42.408
-    ],
-    "parsers": {
-      "exchange": "ENTSOE.fetch_exchange"
-    },
-    "rotation": 45
-=======
->>>>>>> 22db3c23
   },
   "AM->GE": {
     "lonlat": [44.313, 41.205],
@@ -1235,14 +1222,7 @@
     "rotation": 45
   },
   "ME->XK": {
-<<<<<<< HEAD
-    "lonlat": [
-      20.265,
-      42.784
-    ],
-=======
     "lonlat": [20.265, 42.784],
->>>>>>> 22db3c23
     "parsers": {
       "exchange": "ENTSOE.fetch_exchange"
     },
@@ -1530,14 +1510,7 @@
     "rotation": 0
   },
   "RS->XK": {
-<<<<<<< HEAD
-    "lonlat": [
-      21.231,
-      43.011
-    ],
-=======
     "lonlat": [21.231, 43.011],
->>>>>>> 22db3c23
     "parsers": {
       "exchange": "ENTSOE.fetch_exchange"
     },
