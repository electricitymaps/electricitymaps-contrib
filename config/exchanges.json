{
  "AL->GR": {
    "capacity": [-533, 533],
    "lonlat": [20.689872, 40.198219],
    "parsers": {
      "exchange": "ENTSOE.fetch_exchange"
    },
    "rotation": 135
  },
  "AL->ME": {
    "lonlat": [19.500384, 42.428871],
    "parsers": {
      "exchange": "ENTSOE.fetch_exchange"
    },
    "rotation": -45
  },
  "AL->RS": {
    "lonlat": [20.486292, 42.323472],
    "parsers": {
      "exchange": "ENTSOE.fetch_exchange"
    },
    "rotation": 45
  },
  "AL->XK": {
    "lonlat": [20.212, 42.408],
    "parsers": {
      "exchange": "ENTSOE.fetch_exchange"
    },
    "rotation": 45
  },
  "AM->GE": {
    "lonlat": [44.313, 41.205],
    "parsers": {
      "exchange": "GE.fetch_exchange",
      "exchangeForecast": "ENTSOE.fetch_exchange_forecast"
    },
    "rotation": 0
  },
  "AM->NKR": {
    "lonlat": [46.0, 39.75],
    "parsers": {},
    "rotation": 90
  },
  "AM->IR": {
    "lonlat": [46.3, 38.9],
    "parsers": {},
    "rotation": 180
  },
  "AR->BR-S": {
    "lonlat": [-56.407453, -28.880006],
    "parsers": {
      "exchange": "BR.fetch_exchange"
    },
    "rotation": 110
  },
  "AR->CL-SEN": {
    "lonlat": [-68.291, -24.547],
    "parsers": {
      "exchange": "AR.fetch_exchange"
    },
    "rotation": -45
  },
  "AR->PY": {
    "lonlat": [-60.293, -24.026],
    "parsers": {
      "exchange": "AR.fetch_exchange"
    },
    "rotation": 35
  },
  "AR->UY": {
    "lonlat": [-58.162, -32.166],
    "parsers": {
      "exchange": "AR.fetch_exchange"
    },
    "rotation": 90
  },
  "AT->CH": {
    "lonlat": [9.597882, 47.079455],
    "parsers": {
      "exchange": "ENTSOE.fetch_exchange",
      "exchangeForecast": "ENTSOE.fetch_exchange_forecast"
    },
    "rotation": -90
  },
  "AT->CZ": {
    "lonlat": [15.486554, 48.909846],
    "parsers": {
      "exchange": "ENTSOE.fetch_exchange",
      "exchangeForecast": "ENTSOE.fetch_exchange_forecast"
    },
    "rotation": 0
  },
  "AT->DE": {
    "lonlat": [12.679547, 47.696804],
    "parsers": {
      "exchange": "ENTSOE.fetch_exchange",
      "exchangeForecast": "ENTSOE.fetch_exchange_forecast"
    },
    "rotation": -30
  },
  "AT->HU": {
    "lonlat": [16.605363, 47.444264],
    "parsers": {
      "exchange": "ENTSOE.fetch_exchange",
      "exchangeForecast": "ENTSOE.fetch_exchange_forecast"
    },
    "rotation": 120
  },
  "AT->IT-NO": {
    "lonlat": [12.344464, 46.741723],
    "parsers": {
      "exchange": "ENTSOE.fetch_exchange",
      "exchangeForecast": "ENTSOE.fetch_exchange_forecast"
    },
    "rotation": -140
  },
  "AT->SI": {
    "lonlat": [15.014142, 46.613582],
    "parsers": {
      "exchange": "ENTSOE.fetch_exchange"
    },
    "rotation": 180
  },
  "AUS-NSW->AUS-QLD": {
    "capacity": [-1380, 880],
    "lonlat": [146.503228, -29.054874],
    "parsers": {
      "exchange": "OPENNEM.fetch_exchange"
    },
    "rotation": 0
  },
  "AUS-NSW->AUS-VIC": {
    "capacity": [-1770, 1520],
    "lonlat": [145.308829, -35.850801],
    "parsers": {
      "exchange": "OPENNEM.fetch_exchange"
    },
    "rotation": 180
  },
  "AUS-SA->AUS-VIC": {
    "capacity": [-870, 870],
    "lonlat": [140.965561, -35.784766],
    "parsers": {
      "exchange": "OPENNEM.fetch_exchange"
    },
    "rotation": 90
  },
  "AUS-TAS->AUS-VIC": {
    "capacity": [-500, 500],
    "lonlat": [146.096047, -39.836207],
    "parsers": {
      "exchange": "OPENNEM.fetch_exchange"
    },
    "rotation": 0
  },
  "AX->FI": {
    "capacity": [-9, 9],
    "lonlat": [21.193, 60.386],
    "parsers": {
      "exchange": "AX.fetch_exchange"
    },
    "rotation": 50
  },
<<<<<<< HEAD
  "AX->SE-SE3": {
    "capacity": [
      -80,
      80
    ],
    "lonlat": [
      19.239,
      60.063
    ],
=======
  "AX->SE": {
    "capacity": [-80, 80],
    "lonlat": [19.239, 60.063],
>>>>>>> 0eb8e00e
    "parsers": {
      "exchange": "AX.fetch_exchange"
    },
    "rotation": -130
  },
  "AZ->GE": {
    "lonlat": [45.153, 41.398],
    "parsers": {
      "exchange": "GE.fetch_exchange",
      "exchangeForecast": "ENTSOE.fetch_exchange_forecast"
    },
    "rotation": -35
  },
  "AZ->RU-1": {
    "lonlat": [48.114921, 41.468606],
    "parsers": {
      "exchange": "RU.fetch_exchange"
    },
    "rotation": -35
  },
  "BA->HR": {
    "lonlat": [16.941, 45.205],
    "parsers": {
      "exchange": "ENTSOE.fetch_exchange"
    },
    "rotation": 0
  },
  "BA->ME": {
    "lonlat": [18.665423, 43.042137],
    "parsers": {
      "exchange": "ENTSOE.fetch_exchange"
    },
    "rotation": 120
  },
  "BA->RS": {
    "lonlat": [19.127873, 44.377951],
    "parsers": {
      "exchange": "ENTSOE.fetch_exchange"
    },
    "rotation": 90
  },
  "BD->IN": {
    "lonlat": [88.736559, 23.36129],
    "parsers": {
      "exchange": "BD.fetch_exchange"
    },
    "rotation": -90
  },
  "BE->DE": {
    "capacity": [-1000, 1000],
    "lonlat": [6.4, 50.4],
    "parsers": {
      "exchange": "ENTSOE.fetch_exchange",
      "exchangeForecast": "ENTSOE.fetch_exchange_forecast"
    },
    "rotation": 90
  },
  "BE->FR": {
    "lonlat": [4.137165, 50.255806],
    "parsers": {
      "exchange": "ENTSOE.fetch_exchange",
      "exchangeForecast": "ENTSOE.fetch_exchange_forecast"
    },
    "rotation": -135
  },
  "BE->GB": {
    "capacity": [-1000, 1000],
    "lonlat": [2.052937, 51.659015],
    "parsers": {
      "exchange": "ENTSOE.fetch_exchange",
      "exchangeForecast": "ENTSOE.fetch_exchange_forecast"
    },
    "rotation": -45
  },
  "BE->LU": {
    "lonlat": [5.808054, 49.990503],
    "parsers": {
      "exchange": "ENTSOE.fetch_exchange",
      "exchangeForecast": "ENTSOE.fetch_exchange_forecast"
    },
    "rotation": 100
  },
  "BE->NL": {
    "lonlat": [5.026873, 51.425174],
    "parsers": {
      "exchange": "ENTSOE.fetch_exchange",
      "exchangeForecast": "ENTSOE.fetch_exchange_forecast"
    },
    "rotation": 0
  },
  "BG->GR": {
    "lonlat": [24.1, 41.558088],
    "parsers": {
      "exchange": "ENTSOE.fetch_exchange"
    },
    "rotation": 180
  },
  "BG->MK": {
    "capacity": [-950, 950],
    "lonlat": [22.912615, 41.86784],
    "parsers": {
      "exchange": "ENTSOE.fetch_exchange"
    },
    "rotation": -90
  },
  "BG->RO": {
    "lonlat": [25.609385, 43.674878],
    "parsers": {
      "exchange": "ENTSOE.fetch_exchange"
    },
    "rotation": 0
  },
  "BG->RS": {
    "capacity": [-2485, 2485],
    "lonlat": [22.978533, 43.131375],
    "parsers": {
      "exchange": "ENTSOE.fetch_exchange"
    },
    "rotation": -90
  },
  "BG->TR": {
    "capacity": [-2485, 2485],
    "lonlat": [26.89864, 42.002181],
    "parsers": {
      "exchange": "ENTSOE.fetch_exchange"
    },
    "rotation": 135
  },
  "BY->LT": {
    "capacity": [-4553, 4553],
    "lonlat": [25.756061, 54.789457],
    "parsers": {
      "exchange": "statnett.fetch_exchange"
    },
    "rotation": -90
  },
  "BY->UA": {
    "capacity": [-900, 900],
    "lonlat": [29.393062, 51.468916],
    "parsers": {
      "exchange": "ENTSOE.fetch_exchange"
    },
    "rotation": 180
  },
  "BR-CS->BR-S": {
    "lonlat": [-49.857513, -23.066549],
    "parsers": {
      "exchange": "BR.fetch_region_exchange"
    },
    "rotation": -150
  },
  "BR-CS->BR-NE": {
    "lonlat": [-42.362632, -15.051086],
    "parsers": {
      "exchange": "BR.fetch_region_exchange"
    },
    "rotation": 30
  },
  "BR-CS->BR-N": {
    "lonlat": [-54.908876, -9.870031],
    "parsers": {
      "exchange": "BR.fetch_region_exchange"
    },
    "rotation": 0
  },
  "BR-N->BR-NE": {
    "lonlat": [
      -45.610678,
      -8.187852
    ],
    "parsers": {
      "exchange": "BR.fetch_region_exchange"
    },
    "rotation": 110
  },
  "BR-S->UY": {
    "lonlat": [-54.982242, -31.301863],
    "parsers": {
      "exchange": "BR.fetch_exchange"
    },
    "rotation": -150
  },
  "BR-S->PY": {
    "lonlat": [-54.44926, -24.749974],
    "parsers": {
      "exchange": "BR.fetch_exchange"
    },
    "rotation": 110
  },
  "BY->RU-1": {
    "lonlat": [31.141039, 54.483721],
    "parsers": {
      "exchange": "RU.fetch_exchange"
    },
    "rotation": 90
  },
  "BZ->MX-PN": {
    "lonlat": [-88.627, 18.24],
    "parsers": {
      "exchange": "MX.fetch_exchange"
    },
    "rotation": 0
  },
  "CA-AB->CA-BC": {
    "capacity": [-1000, 800],
    "lonlat": [-119.811359, 53.797027],
    "parsers": {
      "exchange": "CA_AB.fetch_exchange"
    },
    "rotation": -90
  },
  "CA-AB->CA-SK": {
    "capacity": [-153, 153],
    "lonlat": [-109.986644, 54.883208],
    "parsers": {
      "exchange": "CA_AB.fetch_exchange"
    },
    "rotation": 90
  },
  "CA-AB->US-NW-NWMT": {
    "capacity": [-315, 310],
    "lonlat": [-111.920238, 49.016577],
    "parsers": {
      "exchange": "CA_AB.fetch_exchange"
    },
    "rotation": 180
  },
  "CA-BC->US-NW-BPAT": {
    "lonlat": [-119.300532, 49.044392],
    "parsers": {
      "exchange": "CA_BC.fetch_exchange"
    },
    "rotation": 180
  },
  "CA-MB->CA-ON": {
    "lonlat": [-95.177354, 52.802819],
    "parsers": {
      "exchange": "CA_ON.fetch_exchange"
    },
    "rotation": 90
  },
  "CA-MB->US-MIDW-MISO": {
    "lonlat": [-97.5788, 49.0],
    "parsers": {
      "exchange": "EIA.fetch_exchange"
    },
    "rotation": 180
  },
  "CA-NB->CA-NS": {
    "lonlat": [-65.7552, 45.0425],
    "parsers": {
      "exchange": "CA_NB.fetch_exchange"
    },
    "rotation": 90
  },
  "CA-NB->CA-PE": {
    "lonlat": [-64.5739, 46.7349],
    "parsers": {
      "exchange": "CA_PE.fetch_exchange"
    },
    "rotation": 90
  },
  "CA-NB->CA-QC": {
    "lonlat": [-67.2344, 47.8871],
    "parsers": {
      "exchange": "CA_NB.fetch_exchange"
    },
    "rotation": -45
  },
  "CA-NB->US-NE-ISNE": {
    "lonlat": [-67.7771, 46.139],
    "parsers": {
      "exchange": "CA_NB.fetch_exchange"
    },
    "rotation": -90
  },
  "CA-ON->CA-QC": {
    "lonlat": [-79.494485, 48.798268],
    "parsers": {
      "exchange": "CA_ON.fetch_exchange"
    },
    "rotation": 90
  },
  "CA-ON->US-MIDW-MISO": {
    "lonlat": [-84.188, 46.476],
    "parsers": {
      "exchange": "CA_ON.fetch_exchange"
    },
    "rotation": -145
  },
  "CA-ON->US-NY-NYIS": {
    "lonlat": [-78.9147, 43.5523],
    "parsers": {
      "exchange": "CA_ON.fetch_exchange"
    },
    "rotation": 135
  },
  "CA-QC->US-NE-ISNE": {
    "lonlat": [-71.737, 45.011],
    "parsers": {
      "exchange": "US_NEISO.fetch_exchange"
    },
    "rotation": 180
  },
  "CA-QC->US-NY-NYIS": {
    "lonlat": [-73.768, 45.004],
    "parsers": {
      "exchange": "US_NY.fetch_exchange"
    },
    "rotation": 180
  },
  "CA-SK->US-CENT-SWPP": {
    "lonlat": [-105.6714, 48.9838],
    "parsers": {
      "exchange": "EIA.fetch_exchange"
    },
    "rotation": 180
  },
  "CH->DE": {
    "lonlat": [8.806354, 47.667048],
    "parsers": {
      "exchange": "ENTSOE.fetch_exchange",
      "exchangeForecast": "ENTSOE.fetch_exchange_forecast"
    },
    "rotation": 0
  },
  "CH->FR": {
    "lonlat": [6.5, 46.7],
    "parsers": {
      "exchange": "ENTSOE.fetch_exchange",
      "exchangeForecast": "ENTSOE.fetch_exchange_forecast"
    },
    "rotation": -90
  },
  "CH->IT-NO": {
    "lonlat": [9.047334, 46.113596],
    "parsers": {
      "exchange": "ENTSOE.fetch_exchange",
      "exchangeForecast": "ENTSOE.fetch_exchange_forecast"
    },
    "rotation": 180
  },
  "CN->RU-AS": {
    "lonlat": [123.275128, 53.541248],
    "parsers": {
      "exchange": "RU.fetch_exchange"
    },
    "rotation": 0
  },
  "CR->NI": {
    "lonlat": [-84.7303, 11.0638],
    "parsers": {
      "exchange": "ENTE.fetch_exchange"
    },
    "rotation": -45
  },
  "CR->PA": {
    "lonlat": [-82.7119, 8.9183],
    "parsers": {
      "exchange": "ENTE.fetch_exchange"
    },
    "rotation": 130
  },
  "CZ->DE": {
    "lonlat": [12.321836, 50.227335],
    "parsers": {
      "exchange": "ENTSOE.fetch_exchange",
      "exchangeForecast": "ENTSOE.fetch_exchange_forecast"
    },
    "rotation": -60
  },
  "CZ->PL": {
    "lonlat": [16.496641, 50.269487],
    "parsers": {
      "exchange": "ENTSOE.fetch_exchange",
      "exchangeForecast": "ENTSOE.fetch_exchange_forecast"
    },
    "rotation": 45
  },
  "CZ->SK": {
    "lonlat": [18.100645, 49.089498],
    "parsers": {
      "exchange": "ENTSOE.fetch_exchange",
      "exchangeForecast": "ENTSOE.fetch_exchange_forecast"
    },
    "rotation": 135
  },
  "DE->DK-DK1": {
    "capacity": [
      -2500,
      2500
    ],
    "lonlat": [
      9.3,
      54.9
    ],
    "parsers": {
      "exchange": "DK.fetch_exchange",
      "exchangeForecast": "ENTSOE.fetch_exchange_forecast"
    },
    "rotation": 0
  },
  "DE->DK-DK2": {
    "capacity": [
      -985,
      1000
    ],
    "lonlat": [
      12.135031,
      54.486043
    ],
    "parsers": {
      "exchange": "DK.fetch_exchange",
      "exchangeForecast": "ENTSOE.fetch_exchange_forecast"
    },
    "rotation": 0
  },
  "DE->FR": {
    "lonlat": [8.048297, 48.931337],
    "parsers": {
      "exchange": "ENTSOE.fetch_exchange",
      "exchangeForecast": "ENTSOE.fetch_exchange_forecast"
    },
    "rotation": -110
  },
  "DE->LU": {
    "lonlat": [6.396699, 49.847692],
    "parsers": {
      "exchange": "ENTSOE.fetch_exchange",
      "exchangeForecast": "ENTSOE.fetch_exchange_forecast"
    },
    "rotation": -90
  },
  "DE->NL": {
    "lonlat": [6.916521, 52.159037],
    "parsers": {
      "exchange": "ENTSOE.fetch_exchange",
      "exchangeForecast": "ENTSOE.fetch_exchange_forecast"
    },
    "rotation": -90
  },
  "DE->NO-NO2": {
    "capacity": [
      -1444,
      1444
    ],
    "lonlat": [
      7.2,
      55.9
    ],
    "parsers": {
      "exchange": "ENTSOE.fetch_exchange",
      "exchangeForecast": "ENTSOE.fetch_exchange_forecast"
    },
    "rotation": -10
  },
  "DE->PL": {
    "lonlat": [14.585163, 52.410625],
    "parsers": {
      "exchange": "ENTSOE.fetch_exchange",
      "exchangeForecast": "ENTSOE.fetch_exchange_forecast"
    },
    "rotation": 90
  },
  "DE->SE-SE4": {
    "capacity": [-615, 615],
    "lonlat": [13.552264, 54.925814],
    "parsers": {
      "exchange": "ENTSOE.fetch_exchange",
      "exchangeForecast": "ENTSOE.fetch_exchange_forecast"
    },
    "rotation": 0
  },
<<<<<<< HEAD
  "DK-BHM->SE-SE4": {
    "capacity": [
      -60,
      60
    ],
    "lonlat": [
      14.509682,
      55.363057
    ],
=======
  "DE->SE-SE4": {
    "capacity": [-615, 615],
    "parsers": {
      "exchangeForecast": "ENTSOE.fetch_exchange_forecast"
    }
  },
  "DK-BHM->SE": {
    "capacity": [-60, 60],
    "lonlat": [14.509682, 55.363057],
>>>>>>> 0eb8e00e
    "parsers": {
      "exchange": "DK.fetch_exchange"
    },
    "rotation": -45
  },
  "DK-DK1->DK-DK2": {
    "capacity": [
      -600,
      590
    ],
    "lonlat": [
      10.948508,
      55.407235
    ],
    "parsers": {
      "exchange": "DK.fetch_exchange",
      "exchangeForecast": "ENTSOE.fetch_exchange_forecast"
    },
    "rotation": 90
  },
  "DK-DK1->NL": {
    "_comment": "700MW from COBRAcable https://en.wikipedia.org/wiki/COBRAcable",
    "capacity": [-700, 700],
    "lonlat": [7.4, 54.5],
    "parsers": {
      "exchangeForecast": "ENTSOE.fetch_exchange_forecast",
      "exchange": "DK.fetch_exchange"
    },
    "rotation": -150
  },
  "DK-DK1->NO-NO2": {
    "capacity": [
      -1632,
      1632
    ],
    "lonlat": [
      8.8,
      57.7
    ],
    "parsers": {
      "exchangeForecast": "ENTSOE.fetch_exchange_forecast",
      "exchange": "DK.fetch_exchange"
    },
    "rotation": -25
  },
  "DK-DK1->SE-SE3": {
    "capacity": [-715, 715],
    "lonlat": [11.556268, 56.857802],
    "parsers": {
      "exchange": "ENTSOE.fetch_exchange",
      "exchangeForecast": "ENTSOE.fetch_exchange_forecast"
    },
    "rotation": 70
  },
  "DK-DK2->SE-SE4": {
    "capacity": [-1300, 1700],
    "lonlat": [12.704418, 55.952282],
    "parsers": {
      "exchange": "ENTSOE.fetch_exchange",
      "exchangeForecast": "ENTSOE.fetch_exchange_forecast"
    },
    "rotation": 70
  },
<<<<<<< HEAD
=======
  "DK-DK2->SE": {
    "capacity": [-1300, 1700],
    "lonlat": [12.704418, 55.952282],
    "parsers": {
      "exchange": "DK.fetch_exchange"
    },
    "rotation": 70
  },
>>>>>>> 0eb8e00e
  "EE->FI": {
    "capacity": [
      -1016,
      1016
    ],
    "lonlat": [
      25.690143,
      59.923241
    ],
    "parsers": {
      "exchange": "statnett.fetch_exchange"
    },
    "rotation": -35
  },
  "EE->LV": {
    "capacity": [
      -1259,
      1447
    ],
    "lonlat": [
      26.041706,
      57.810982
    ],
    "parsers": {
      "exchange": "statnett.fetch_exchange"
    },
    "rotation": 180
  },
  "EE->RU-1": {
    "capacity": [-2462, 2462],
    "lonlat": [27.468803, 58.545189],
    "parsers": {
      "exchange": "statnett.fetch_exchange"
    },
    "rotation": 90
  },
  "ES->ES-IB-MA": {
    "capacity": [-400, 400],
    "lonlat": [2.23, 40.271],
    "parsers": {
      "exchange": "ES_IB.fetch_exchange"
    },
    "rotation": 135
  },
  "ES-IB-MA->ES-IB-ME": {
    "lonlat": [3.549, 39.901],
    "parsers": {
      "exchange": "ES_IB.fetch_exchange"
    },
    "rotation": 70
  },
  "ES-IB-IZ->ES-IB-MA": {
    "lonlat": [2.032, 39.245],
    "parsers": {
      "exchange": "ES_IB.fetch_exchange"
    },
    "rotation": 50
  },
  "ES-IB-FO->ES-IB-IZ": {
    "lonlat": [0.989, 38.746],
    "parsers": {
      "exchange": "ES_IB.fetch_exchange"
    },
    "rotation": -10
  },
  "ES->FR": {
    "capacity": [-2800, 2800],
    "lonlat": [0.3, 42.9],
    "parsers": {
      "exchange": "ENTSOE.fetch_exchange",
      "exchangeForecast": "ENTSOE.fetch_exchange_forecast"
    },
    "rotation": 20
  },
  "ES->MA": {
    "capacity": [-1359, 1359],
    "lonlat": [-5.614929, 35.952597],
    "parsers": {
      "exchange": "ESIOS.fetch_exchange"
    },
    "rotation": 180
  },
  "ES->PT": {
    "lonlat": [-7, 40],
    "parsers": {
      "exchange": "ENTSOE.fetch_exchange",
      "exchangeForecast": "ENTSOE.fetch_exchange_forecast"
    },
    "rotation": -90
  },
  "FI->NO-NO4": {
    "lonlat": [25.35158, 68.862684],
    "parsers": {
      "exchangeForecast": "ENTSOE.fetch_exchange_forecast",
      "exchange": "statnett.fetch_exchange"
    },
    "rotation": -30
  },
  "FI->RU-1": {
    "capacity": [
      -1460,
      320
    ],
    "lonlat": [
      28.378,
      60.878
    ],
    "parsers": {
      "exchange": "statnett.fetch_exchange"
    },
    "rotation": 135
  },
  "FI->SE-SE1": {
    "capacity": [-1500, 1100],
    "lonlat": [23.857, 66.921],
    "parsers": {
      "exchange": "ENTSOE.fetch_exchange",
      "exchangeForecast": "ENTSOE.fetch_exchange_forecast"
    },
    "rotation": -90
  },
  "FI->SE-SE3": {
    "capacity": [-1200, 1200],
    "lonlat": [19.797, 60.628],
    "parsers": {
      "exchange": "ENTSOE.fetch_exchange",
      "exchangeForecast": "ENTSOE.fetch_exchange_forecast"
    },
    "rotation": -110
  },
  "FR->GB": {
    "capacity": [-3000, 3000],
    "lonlat": [0, 50.4],
    "parsers": {
      "exchange": "ELEXON.fetch_exchange",
      "exchangeForecast": "ENTSOE.fetch_exchange_forecast"
    },
    "rotation": -20
  },
  "FR->IT-NO": {
    "lonlat": [6.9, 44.4],
    "parsers": {
      "exchange": "ENTSOE.fetch_exchange",
      "exchangeForecast": "ENTSOE.fetch_exchange_forecast"
    },
    "rotation": 70
  },
  "FR-COR->IT-CNO": {
    "lonlat": [10.091148, 42.686804],
    "parsers": {
      "exchange": "ENTSOE.fetch_exchange",
      "exchangeForecast": "ENTSOE.fetch_exchange_forecast"
    },
    "rotation": 45
  },
  "FR-COR->IT-SAR": {
    "lonlat": [9.123283, 41.293785],
    "parsers": {},
    "rotation": 0
  },
  "GB->GB-NIR": {
    "capacity": [-500, 500],
    "lonlat": [-5.428149, 54.87826],
    "parsers": {},
    "rotation": -110
  },
  "GB->GB-ORK": {
    "lonlat": [-3.329, 58.723],
    "parsers": {
      "exchange": "GB_ORK.fetch_exchange"
    },
    "rotation": 10
  },
  "GB->IE": {
    "capacity": [-500, 500],
    "lonlat": [-5.7, 53],
    "parsers": {
      "exchange": "ELEXON.fetch_exchange",
      "exchangeForecast": "ENTSOE.fetch_exchange_forecast"
    },
    "rotation": -80
  },
  "GB->NL": {
    "capacity": [-1000, 1000],
    "lonlat": [3.3, 52.4],
    "parsers": {
      "exchange": "ELEXON.fetch_exchange",
      "exchangeForecast": "ENTSOE.fetch_exchange_forecast"
    },
    "rotation": 90
  },
  "GB-NIR->IE": {
    "lonlat": [-7.4, 54.2],
    "parsers": {},
    "rotation": 180
  },
  "GB->NO-NO2": {
    "capacity": [
      -1400,
      1400
    ],
    "lonlat": [
      2.44819,
      57.266334
    ],
    "parsers": {
      "exchange": "ELEXON.fetch_exchange"
    },
    "rotation": 50
  },
  "GE->RU-1": {
    "lonlat": [42.822242, 43.158267],
    "parsers": {
      "exchange": "ENTSOE.fetch_exchange",
      "exchangeForecast": "ENTSOE.fetch_exchange_forecast"
    },
    "rotation": 0
  },
  "GE->TR": {
    "lonlat": [42.814, 41.562],
    "capacity": [-700, 700],
    "parsers": {
      "exchange": "GE.fetch_exchange",
      "exchangeForecast": "ENTSOE.fetch_exchange_forecast"
    },
    "rotation": -135
  },
  "GT->MX": {
    "lonlat": [-90.967, 16.035],
    "parsers": {
      "exchange": "ENTE.fetch_exchange"
    },
    "rotation": -55
  },
  "GT->SV": {
    "lonlat": [-89.731, 14.094],
    "parsers": {
      "exchange": "ENTE.fetch_exchange"
    },
    "rotation": 125
  },
  "GT->HN": {
    "lonlat": [-89.231, 14.86],
    "parsers": {
      "exchange": "ENTE.fetch_exchange"
    },
    "rotation": 90
  },
  "GR->IT-SO": {
    "capacity": [-500, 500],
    "lonlat": [18.759248, 38.902132],
    "parsers": {
      "exchange": "ENTSOE.fetch_exchange",
      "exchangeForecast": "ENTSOE.fetch_exchange_forecast"
    },
    "rotation": -90
  },
  "GR->MK": {
    "lonlat": [22.011736, 41.160374],
    "parsers": {
      "exchange": "ENTSOE.fetch_exchange"
    },
    "rotation": 0
  },
  "GR->TR": {
    "capacity": [-1900, 1900],
    "lonlat": [26.316812, 41.1262],
    "parsers": {
      "exchange": "ENTSOE.fetch_exchange"
    },
    "rotation": 90
  },
  "HN->SV": {
    "lonlat": [-88.429, 13.859],
    "parsers": {
      "exchange": "ENTE.fetch_exchange"
    },
    "rotation": 180
  },
  "KZ->RU-1": {
    "lonlat": [56.884737, 50.980185],
    "parsers": {
      "exchange": "RU.fetch_exchange"
    },
    "rotation": 0
  },
  "KZ->RU-2": {
    "lonlat": [75.002, 53.797],
    "parsers": {
      "exchange": "RU.fetch_exchange"
    },
    "rotation": 0
  },
  "HN->NI": {
    "lonlat": [-85.5782, 14.0209],
    "parsers": {
      "exchange": "NI.fetch_exchange"
    },
    "rotation": 180
  },
  "HR->HU": {
    "lonlat": [17.407365, 45.967775],
    "parsers": {
      "exchange": "ENTSOE.fetch_exchange"
    },
    "rotation": 30
  },
  "HR->RS": {
    "capacity": [-1423, 1423],
    "lonlat": [19.021212, 45.354302],
    "parsers": {
      "exchange": "ENTSOE.fetch_exchange"
    },
    "rotation": 90
  },
  "HR->SI": {
    "lonlat": [15.362, 45.583],
    "parsers": {
      "exchange": "ENTSOE.fetch_exchange"
    },
    "rotation": -90
  },
  "HU->RO": {
    "lonlat": [21.8074107, 47.1141229],
    "parsers": {
      "exchange": "ENTSOE.fetch_exchange"
    },
    "rotation": 110
  },
  "HU->RS": {
    "capacity": [-1054, 1054],
    "lonlat": [19.494768, 46.112673],
    "parsers": {
      "exchange": "ENTSOE.fetch_exchange"
    },
    "rotation": 180
  },
  "HU->SK": {
    "lonlat": [19.615617, 48.204006],
    "parsers": {
      "exchange": "ENTSOE.fetch_exchange"
    },
    "rotation": 0
  },
  "HU->UA": {
    "capacity": [-650, 650],
    "lonlat": [22.526994, 48.240603],
    "parsers": {
      "exchange": "ENTSOE.fetch_exchange"
    },
    "rotation": 35
  },
  "IN-HP->IN-UT": {
    "lonlat": [77.963512, 31.082961],
    "parsers": {
      "exchange": "IN_UT.fetch_exchange"
    },
    "rotation": 135
  },
  "IN-UP->IN-UT": {
    "lonlat": [78.715271, 29.426079],
    "parsers": {
      "exchange": "IN_UT.fetch_exchange"
    },
    "rotation": 45
  },
  "IQ->IQ-KUR": {
    "lonlat": [43.676, 35.47],
    "parsers": {
      "exchange": "IQ.fetch_exchange"
    },
    "rotation": 0
  },
  "IQ->IR": {
    "lonlat": [47.834, 31.784],
    "parsers": {
      "exchange": "IQ.fetch_exchange"
    },
    "rotation": 90
  },
  "IT-CNO->IT-CSO": {
    "lonlat": [13, 42.6],
    "parsers": {
      "exchange": "ENTSOE.fetch_exchange",
      "exchangeForecast": "ENTSOE.fetch_exchange_forecast"
    },
    "rotation": 135
  },
  "IT-CNO->IT-NO": {
    "lonlat": [11.5, 44.1],
    "parsers": {
      "exchange": "ENTSOE.fetch_exchange",
      "exchangeForecast": "ENTSOE.fetch_exchange_forecast"
    },
    "rotation": 0
  },
  "IT-CSO->IT-SAR": {
    "capacity": [-1000, 1000],
    "lonlat": [11.189622, 41.042731],
    "parsers": {
      "exchange": "ENTSOE.fetch_exchange",
      "exchangeForecast": "ENTSOE.fetch_exchange_forecast"
    },
    "rotation": -135
  },
  "IT-CSO->IT-SO": {
    "lonlat": [15.4, 41.0],
    "parsers": {
      "exchange": "ENTSOE.fetch_exchange",
      "exchangeForecast": "ENTSOE.fetch_exchange_forecast"
    },
    "rotation": 90
  },
  "IT-CSO->ME": {
    "capacity": [-600, 600],
    "lonlat": [16.5, 42.4],
    "parsers": {
      "exchange": "ENTSOE.fetch_exchange",
      "exchangeForecast": "ENTSOE.fetch_exchange_forecast"
    },
    "rotation": 90
  },
  "IT-NO->SI": {
    "lonlat": [13.596393, 46.105418],
    "parsers": {
      "exchange": "ENTSOE.fetch_exchange",
      "exchangeForecast": "ENTSOE.fetch_exchange_forecast"
    },
    "rotation": 90
  },
  "IT-SIC->IT-SO": {
    "lonlat": [15.65, 38.1],
    "parsers": {
      "exchange": "ENTSOE.fetch_exchange",
      "exchangeForecast": "ENTSOE.fetch_exchange_forecast"
    },
    "rotation": 90
  },
  "IT-SIC->MT": {
    "capacity": [-200, 200],
    "lonlat": [14.675346, 36.264287],
    "parsers": {
      "exchange": "ENTSOE.fetch_exchange",
      "exchangeForecast": "ENTSOE.fetch_exchange_forecast"
    },
    "rotation": -160
  },
  "JP-CB->JP-HR": {
    "lonlat": [136.85, 36.35],
    "parsers": {
      "exchange": "occtonet.fetch_exchange",
      "exchangeForecast": "occtonet.fetch_exchange_forecast"
    },
    "rotation": 0
  },
  "JP-CB->JP-KN": {
    "lonlat": [136.42, 35.04],
    "parsers": {
      "exchange": "occtonet.fetch_exchange",
      "exchangeForecast": "occtonet.fetch_exchange_forecast"
    },
    "rotation": -90
  },
  "JP-CB->JP-TK": {
    "capacity": [-1200, 1200],
    "lonlat": [138.24, 35.34],
    "parsers": {
      "exchange": "occtonet.fetch_exchange",
      "exchangeForecast": "occtonet.fetch_exchange_forecast"
    },
    "rotation": 90
  },
  "JP-CG->JP-KN": {
    "lonlat": [134.27, 34.98],
    "parsers": {
      "exchange": "occtonet.fetch_exchange",
      "exchangeForecast": "occtonet.fetch_exchange_forecast"
    },
    "rotation": 90
  },
  "JP-CG->JP-KY": {
    "lonlat": [130.96, 33.965],
    "parsers": {
      "exchange": "occtonet.fetch_exchange",
      "exchangeForecast": "occtonet.fetch_exchange_forecast"
    },
    "rotation": -170
  },
  "JP-CG->JP-SK": {
    "lonlat": [133.81, 34.4],
    "parsers": {
      "exchange": "occtonet.fetch_exchange",
      "exchangeForecast": "occtonet.fetch_exchange_forecast"
    },
    "rotation": 175
  },
  "JP-HKD->JP-TH": {
    "capacity": [-900, 900],
    "lonlat": [140.847, 41.643],
    "parsers": {
      "exchange": "occtonet.fetch_exchange",
      "exchangeForecast": "occtonet.fetch_exchange_forecast"
    },
    "rotation": 170
  },
  "JP-HR->JP-KN": {
    "lonlat": [136.13, 35.57],
    "parsers": {
      "exchange": "occtonet.fetch_exchange",
      "exchangeForecast": "occtonet.fetch_exchange_forecast"
    },
    "rotation": -170
  },
  "JP-KN->JP-SK": {
    "lonlat": [134.89, 33.95],
    "parsers": {
      "exchange": "occtonet.fetch_exchange",
      "exchangeForecast": "occtonet.fetch_exchange_forecast"
    },
    "rotation": -95
  },
  "JP-TH->JP-TK": {
    "lonlat": [140.16, 37.08],
    "parsers": {
      "exchange": "occtonet.fetch_exchange",
      "exchangeForecast": "occtonet.fetch_exchange_forecast"
    },
    "rotation": -150
  },
  "LT->LV": {
    "capacity": [
      -1201,
      1334
    ],
    "lonlat": [
      24.373981,
      56.287428
    ],
    "parsers": {
      "exchange": "statnett.fetch_exchange"
    },
    "rotation": 0
  },
  "LT->PL": {
    "capacity": [-500, 500],
    "lonlat": [23.308307, 54.247411],
    "parsers": {
      "exchange": "statnett.fetch_exchange",
      "exchangeForecast": "ENTSOE.fetch_exchange_forecast"
    },
    "rotation": 180
  },
  "LT->RU-KGD": {
    "capacity": [
      -680,
      600
    ],
    "lonlat": [
      21.963913,
      55.080726
    ],
    "parsers": {
      "exchange": "statnett.fetch_exchange"
    },
    "rotation": -180
  },
<<<<<<< HEAD
=======
  "LT->SE": {
    "capacity": [-700, 700],
    "lonlat": [18.847674, 55.910978],
    "parsers": {
      "exchange": "statnett.fetch_exchange",
      "exchangeForecast": "ENTSOE.fetch_exchange_forecast"
    },
    "rotation": -90
  },
>>>>>>> 0eb8e00e
  "LT->SE-SE4": {
    "capacity": [-700, 700],
    "lonlat": [18.847674, 55.910978],
    "parsers": {
      "exchange": "ENTSOE.fetch_exchange",
      "exchangeForecast": "ENTSOE.fetch_exchange_forecast"
    }, "rotation": -90
  },
  "LV->RU-1": {
    "capacity": [
      -970,
      970
    ],
    "lonlat": [
      27.7336,
      56.87436
    ],
    "parsers": {
      "exchange": "statnett.fetch_exchange"
    },
    "rotation": 45
  },
  "MD->RO": {
    "lonlat": [28.009764, 47.003312],
    "parsers": {
      "exchange": "MD.fetch_exchange"
    },
    "rotation": -120
  },
  "MD->UA": {
    "capacity": [-700, 700],
    "lonlat": [29.218978, 47.646939],
    "parsers": {
      "exchange": "MD.fetch_exchange"
    },
    "rotation": 50
  },
  "ME->RS": {
    "lonlat": [19.566302, 43.242543],
    "parsers": {
      "exchange": "ENTSOE.fetch_exchange"
    },
    "rotation": 45
  },
  "ME->XK": {
    "lonlat": [20.265, 42.784],
    "parsers": {
      "exchange": "ENTSOE.fetch_exchange"
    },
    "rotation": 135
  },
  "MK->RS": {
    "lonlat": [22.03925, 42.31702],
    "parsers": {
      "exchange": "ENTSOE.fetch_exchange"
    },
    "rotation": 0
  },
  "MK->XK": {
    "lonlat": [21.315, 42.153],
    "parsers": {
      "exchange": "ENTSOE.fetch_exchange"
    },
    "rotation": 0
  },
  "MN->RU-2": {
    "lonlat": [100.258756, 51.721212],
    "parsers": {
      "exchange": "RU.fetch_exchange"
    },
    "rotation": 0
  },
  "MY-WM->SG": {
    "capacity": [
      -450,
      450
    ],
    "lonlat": [
      103.539048,
      2.016154
    ],
    "parsers": {
      "exchange": "MY_WM.fetch_exchange"
    },
    "rotation": 155
  },
  "MY-WM->TH": {
    "capacity": [
      -330,
      330
    ],
    "lonlat": [
      101.454422,
      5.867743
    ],
    "parsers": {
      "exchange": "MY_WM.fetch_exchange"
    },
    "rotation": 0
  },
  "MX-BC->US-CAL-CISO": {
    "capacity": [
      -400,
      800
    ],
    "lonlat": [
      -116.027,
      32.607
    ],
    "parsers": {
      "exchange": "US_CA.fetch_exchange"
    },
    "rotation": -10
  },
  "MX-CE->MX-OC": {
    "lonlat": [-99.102, 19.041],
    "parsers": {
      "exchange": "MX.fetch_exchange"
    },
    "rotation": -35
  },
  "MX-CE->MX-OR": {
    "lonlat": [-97.328, 18.094],
    "parsers": {
      "exchange": "MX.fetch_exchange"
    },
    "rotation": 150
  },
  "MX-NE->MX-NO": {
    "lonlat": [-101.151, 26.323],
    "parsers": {
      "exchange": "MX.fetch_exchange"
    },
    "rotation": -90
  },
  "MX-NE->MX-OC": {
    "lonlat": [-100.371, 23.221],
    "parsers": {
      "exchange": "MX.fetch_exchange"
    },
    "rotation": -160
  },
  "MX-NE->MX-OR": {
    "lonlat": [-98.13, 22.345],
    "parsers": {
      "exchange": "MX.fetch_exchange"
    },
    "rotation": 170
  },
  "MX-NO->MX-NW": {
    "lonlat": [-108.721, 29.325],
    "parsers": {
      "exchange": "MX.fetch_exchange"
    },
    "rotation": -90
  },
  "MX-NW->MX-OC": {
    "lonlat": [-105.557, 22.675],
    "parsers": {
      "exchange": "MX.fetch_exchange"
    },
    "rotation": 145
  },
  "MX-NO->MX-OC": {
    "lonlat": [-103.755, 23.946],
    "parsers": {
      "exchange": "MX.fetch_exchange"
    },
    "rotation": 150
  },
  "MX-NE->US-TEX-ERCO": {
    "lonlat": [-98.042, 26.057],
    "parsers": {
      "exchange": "MX.fetch_exchange"
    },
    "rotation": 0
  },
  "MX-NO->US-TEX-ERCO": {
    "lonlat": [-107.292, 31.709],
    "parsers": {
      "exchange": "MX.fetch_exchange"
    },
    "rotation": 0
  },
  "MX-OC->MX-OR": {
    "lonlat": [-101.272, 18.48],
    "parsers": {
      "exchange": "MX.fetch_exchange"
    },
    "rotation": 145
  },
  "MX-OR->MX-PN": {
    "lonlat": [-92.175, 18.25],
    "parsers": {
      "exchange": "MX.fetch_exchange"
    },
    "rotation": 90
  },
  "NA->ZA": {
    "lonlat": [18.512, -28.893],
    "rotation": 165
  },
  "NA->ZM": {
    "lonlat": [24.2441, -17.4922],
    "rotation": 0
  },
  "NL->NO-NO2": {
    "capacity": [
      -723,
      723
    ],
    "lonlat": [
      5.795449,
      55.859727
    ],
    "parsers": {
      "exchange": "statnett.fetch_exchange",
      "exchangeForecast": "ENTSOE.fetch_exchange_forecast"
    },
    "rotation": 0
  },
  "NO-NO1->NO-NO2": {
    "capacity": [-3500, 2200],
    "lonlat": [9.3, 59.844429],
    "parsers": {
      "exchange": "statnett.fetch_exchange",
      "exchangeForecast": "ENTSOE.fetch_exchange_forecast"
    },
    "rotation": -110
  },
  "NO-NO1->NO-NO3": {
    "capacity": [-500, 500],
    "lonlat": [9.533218, 61.731596],
    "parsers": {
      "exchange": "statnett.fetch_exchange",
      "exchangeForecast": "ENTSOE.fetch_exchange_forecast"
    },
    "rotation": -45
  },
  "NO-NO1->NO-NO5": {
    "capacity": [
      -3900,
      600
    ],
    "lonlat": [
      8.3,
      61.132896
    ],
    "parsers": {
      "exchange": "statnett.fetch_exchange",
      "exchangeForecast": "ENTSOE.fetch_exchange_forecast"
    },
    "rotation": -90
  },
  "NO-NO1->SE-SE3": {
    "capacity": [-2095, 2145],
    "lonlat": [12.254138, 61.008235],
    "parsers": {
      "exchange": "ENTSOE.fetch_exchange",
      "exchangeForecast": "ENTSOE.fetch_exchange_forecast"
    },
    "rotation": 90
  },
  "NO-NO2->NO-NO5": {
    "capacity": [-600, 500],
    "lonlat": [7.461, 60.0],
    "parsers": {
      "exchange": "statnett.fetch_exchange",
      "exchangeForecast": "ENTSOE.fetch_exchange_forecast"
    },
    "rotation": -10
  },
  "NO-NO3->NO-NO4": {
    "capacity": [-1200, 400],
    "lonlat": [12.465132, 64.745638],
    "parsers": {
      "exchange": "statnett.fetch_exchange",
      "exchangeForecast": "ENTSOE.fetch_exchange_forecast"
    },
    "rotation": 30
  },
  "NO-NO3->NO-NO5": {
    "capacity": [-500, 500],
    "lonlat": [7.1, 61.194118],
    "parsers": {
      "exchange": "statnett.fetch_exchange",
      "exchangeForecast": "ENTSOE.fetch_exchange_forecast"
    },
    "rotation": 140
  },
<<<<<<< HEAD
  "NO-NO3->SE-SE2": {
    "capacity": [-1000, 600],
    "lonlat": [12.24842, 63.462916],
=======
  "NO-NO3->SE": {
    "capacity": [-1000, 600],
    "lonlat": [12.24842, 63.462916],
    "parsers": {
      "exchange": "statnett.fetch_exchange",
      "exchangeForecast": "ENTSOE.fetch_exchange_forecast"
    },
    "rotation": 90
  },
  "NO-NO3->SE-SE2": {
    "capacity": [-1000, 600],
>>>>>>> 0eb8e00e
    "parsers": {
      "exchange": "ENTSOE.fetch_exchange",
      "exchangeForecast": "ENTSOE.fetch_exchange_forecast"
    },
    "rotation": 90
  },
  "NO-NO4->SE-SE2": {
<<<<<<< HEAD
    "capacity": [
      -300,
      250
    ],
    "lonlat": [14.051, 64.913],
=======
    "capacity": [-300, 250],
>>>>>>> 0eb8e00e
    "parsers": {
      "exchange":"ENTSOE.fetch_exchange",
      "exchangeForecast": "ENTSOE.fetch_exchange_forecast"
    },
    "rotation": 130
  },
  "NO-NO4->SE-SE1": {
    "capacity": [-600, 700],
<<<<<<< HEAD
    "lonlat": [15.656, 66.609],
=======
>>>>>>> 0eb8e00e
    "parsers": {
      "exchange":"ENTSOE.fetch_exchange",
      "exchangeForecast": "ENTSOE.fetch_exchange_forecast"
    },
    "rotation": 130
  },
  "NO-NO4->RU-1": {
    "lonlat": [30.1437, 69.52],
    "parsers": {
      "exchange": "statnett.fetch_exchange"
    },
    "rotation": 120
  },
<<<<<<< HEAD
=======
  "PL->SE": {
    "capacity": [-600, 600],
    "lonlat": [15.969256, 55.215172],
    "parsers": {
      "exchange": "statnett.fetch_exchange",
      "exchangeForecast": "ENTSOE.fetch_exchange_forecast"
    },
    "rotation": -20
  },
>>>>>>> 0eb8e00e
  "PL->SE-SE4": {
    "capacity": [-600, 600],
    "lonlat": [15.969256, 55.215172],
    "parsers": {
      "exchange": "ENTSOE.fetch_exchange",
      "exchangeForecast": "ENTSOE.fetch_exchange_forecast"
    },
    "rotation": -20
  },
  "PL->SK": {
    "lonlat": [20.614102, 49.359467],
    "parsers": {
      "exchange": "ENTSOE.fetch_exchange"
    },
    "rotation": 180
  },
  "PL->UA": {
    "capacity": [-235, 235],
    "lonlat": [24.097224, 50.664587],
    "parsers": {
      "exchange": "ENTSOE.fetch_exchange"
    },
    "rotation": 90
  },
  "RO->RS": {
    "capacity": [-1132, 1132],
    "lonlat": [21.469049, 44.947107],
    "parsers": {
      "exchange": "ENTSOE.fetch_exchange"
    },
    "rotation": -140
  },
  "RO->UA": {
    "capacity": [-650, 650],
    "lonlat": [24.821959, 47.768595],
    "parsers": {
      "exchange": "ENTSOE.fetch_exchange"
    },
    "rotation": 0
  },
  "RS->XK": {
    "lonlat": [21.231, 43.011],
    "parsers": {
      "exchange": "ENTSOE.fetch_exchange"
    },
    "rotation": -135
  },
  "RU-1->RU-2": {
    "lonlat": [70.735, 56.263],
    "parsers": {
      "exchange": "RU.fetch_exchange"
    },
    "rotation": 90
  },
  "RU-1->UA": {
    "capacity": [-3000, 3000],
    "lonlat": [37.730064, 50.089897],
    "parsers": {
      "exchange": "RU.fetch_exchange"
    },
    "rotation": -135
  },
  "RU-1->UA-CR": {
    "lonlat": [36.6, 45.25],
    "parsers": {
      "exchange": "RU.fetch_exchange"
    },
    "rotation": -90
  },
  "SE-SE1->SE-SE2": {
    "capacity": [-3300, 3300],
    "lonlat": [17.869, 65.112],
    "parsers": {
      "exchange": "ENTSOE.fetch_exchange",
      "exchangeForecast": "ENTSOE.fetch_exchange_forecast"
    },
    "rotation": 180
  },
  "SE-SE2->SE-SE3": {
    "capacity": [-7300, 7300],
    "lonlat": [14.804, 61.661],
    "parsers": {
      "exchange": "ENTSOE.fetch_exchange",
      "exchangeForecast": "ENTSOE.fetch_exchange_forecast"
    },
    "rotation": 180
  },
  "SE-SE3->SE-SE4": {
    "capacity": [-2000, 5400],
    "lonlat": [14.518, 57.180],
    "parsers": {
      "exchange": "ENTSOE.fetch_exchange",
      "exchangeForecast": "ENTSOE.fetch_exchange_forecast"
    },
    "rotation": 180
  },
  "SK->UA": {
    "capacity": [-650, 650],
    "lonlat": [22.384512, 48.820578],
    "parsers": {
      "exchange": "ENTSOE.fetch_exchange"
    },
    "rotation": 90
  },
  "US-CAL-BANC->US-NW-BPAT": {
    "lonlat": [-122.568137, 41.367034],
    "parsers": {
      "exchange": "EIA.fetch_exchange"
    },
    "rotation": -122
  },
  "US-CAL-BANC->US-CAL-CISO": {
    "lonlat": [-121.300708327, 38.806317855],
    "parsers": {
      "exchange": "EIA.fetch_exchange"
    },
    "rotation": -44
  },
  "US-CAL-BANC->US-CAL-TIDC": {
    "lonlat": [-120.584803325, 37.632077092],
    "parsers": {
      "exchange": "EIA.fetch_exchange"
    },
    "rotation": -33
  },
  "US-CAL-CISO->US-SW-AZPS": {
    "lonlat": [-114.14771926876867, 34.26236586541118],
    "parsers": {
      "exchange": "EIA.fetch_exchange"
    },
    "rotation": -71
  },
  "US-CAL-CISO->US-NW-BPAT": {
    "lonlat": [-124.06497455924251, 41.4636574822466],
    "parsers": {
      "exchange": "EIA.fetch_exchange"
    },
    "rotation": -158
  },
  "US-CAL-CISO->US-CAL-IID": {
    "lonlat": [-114.67096252242025, 33.20594911251957],
    "parsers": {
      "exchange": "EIA.fetch_exchange"
    },
    "rotation": -48
  },
  "US-CAL-CISO->US-CAL-LDWP": {
    "lonlat": [-118.584465341, 37.123240455],
    "parsers": {
      "exchange": "EIA.fetch_exchange"
    },
    "rotation": -87
  },
  "US-CAL-CISO->US-NW-NEVP": {
    "lonlat": [-118.334372766, 37.3916303460001],
    "parsers": {
      "exchange": "EIA.fetch_exchange"
    },
    "rotation": -135
  },
  "US-CAL-CISO->US-NW-PACW": {
    "lonlat": [-121.01188726250551, 40.351243277236364],
    "parsers": {
      "exchange": "EIA.fetch_exchange"
    },
    "rotation": -17
  },
  "US-CAL-CISO->US-SW-SRP": {
    "lonlat": [-114.15123583543954, 34.24653998229242],
    "parsers": {
      "exchange": "EIA.fetch_exchange"
    },
    "rotation": -67
  },
  "US-CAL-CISO->US-CAL-TIDC": {
    "lonlat": [-120.369765245, 37.628431424],
    "parsers": {
      "exchange": "EIA.fetch_exchange"
    },
    "rotation": -58
  },
  "US-CAL-CISO->US-SW-WALC": {
    "lonlat": [-118.584465341, 37.123240455],
    "parsers": {
      "exchange": "EIA.fetch_exchange"
    },
    "rotation": -103
  },
  "US-CAL-IID->US-SW-AZPS": {
    "lonlat": [-114.48204066696128, 32.83826436542124],
    "parsers": {
      "exchange": "EIA.fetch_exchange"
    },
    "rotation": -100
  },
  "US-CAL-IID->US-SW-WALC": {
    "lonlat": [-114.475390609, 32.839163816],
    "parsers": {
      "exchange": "EIA.fetch_exchange"
    },
    "rotation": -176
  },
  "US-CAL-LDWP->US-SW-AZPS": {
    "lonlat": [-118.237451, 33.767594],
    "parsers": {
      "exchange": "EIA.fetch_exchange"
    },
    "rotation": -70
  },
  "US-CAL-LDWP->US-NW-BPAT": {
    "lonlat": [-118.239371804, 37.462786265],
    "parsers": {
      "exchange": "EIA.fetch_exchange"
    },
    "rotation": -163
  },
  "US-CAL-LDWP->US-NW-NEVP": {
    "lonlat": [-118.576569, 37.463081],
    "parsers": {
      "exchange": "EIA.fetch_exchange"
    },
    "rotation": -145
  },
  "US-CAL-LDWP->US-NW-PACE": {
    "lonlat": [-117.604019502, 36.292071642],
    "parsers": {
      "exchange": "EIA.fetch_exchange"
    },
    "rotation": -121
  },
  "US-CAL-LDWP->US-SW-WALC": {
    "lonlat": [-118.584465341, 37.123240455],
    "parsers": {
      "exchange": "EIA.fetch_exchange"
    },
    "rotation": -107
  },
  "US-CAR-CPLE->US-CAR-YAD": {
    "lonlat": [-80.115297318, 35.297960281],
    "parsers": {
      "exchange": "EIA.fetch_exchange"
    },
    "rotation": -77
  },
  "US-CAR-CPLE->US-CAR-DUK": {
    "lonlat": [-80.7699, 34.37724],
    "parsers": {
      "exchange": "EIA.fetch_exchange"
    },
    "rotation": -81
  },
  "US-CAR-CPLE->US-MIDA-PJM": {
    "lonlat": [-76.4004199999999, 36.30089],
    "parsers": {
      "exchange": "EIA.fetch_exchange"
    },
    "rotation": -30
  },
  "US-CAR-CPLE->US-CAR-SCEG": {
    "lonlat": [-80.86966, 34.18231],
    "parsers": {
      "exchange": "EIA.fetch_exchange"
    },
    "rotation": -120
  },
  "US-CAR-CPLE->US-CAR-SC": {
    "lonlat": [-78.83359112529105, 33.69356865349944],
    "parsers": {
      "exchange": "EIA.fetch_exchange"
    },
    "rotation": -122
  },
  "US-CAR-CPLW->US-CAR-DUK": {
    "lonlat": [-81.90756, 36.27862],
    "parsers": {
      "exchange": "EIA.fetch_exchange"
    },
    "rotation": -84
  },
  "US-CAR-CPLW->US-MIDA-PJM": {
    "lonlat": [-81.90756, 36.27862],
    "parsers": {
      "exchange": "EIA.fetch_exchange"
    },
    "rotation": -155
  },
  "US-CAR-CPLW->US-TEN-TVA": {
    "lonlat": [-83.31717, 35.89099],
    "parsers": {
      "exchange": "EIA.fetch_exchange"
    },
    "rotation": -94
  },
  "US-CAR-DUK->US-CAR-YAD": {
    "lonlat": [-80.0587501529999, 35.689912796],
    "parsers": {
      "exchange": "EIA.fetch_exchange"
    },
    "rotation": -90
  },
  "US-CAR-DUK->US-MIDA-PJM": {
    "lonlat": [-78.45649, 36.5425100000001],
    "parsers": {
      "exchange": "EIA.fetch_exchange"
    },
    "rotation": -175
  },
  "US-CAR-DUK->US-CAR-SCEG": {
    "lonlat": [-80.82555736088426, 34.26848609706126],
    "parsers": {
      "exchange": "EIA.fetch_exchange"
    },
    "rotation": 0
  },
  "US-CAR-DUK->US-CAR-SC": {
    "lonlat": [-82.13578916749756, 34.03071845039919],
    "parsers": {
      "exchange": "EIA.fetch_exchange"
    },
    "rotation": -37
  },
  "US-CAR-DUK->US-SE-SEPA": {
    "lonlat": [-82.55661, 33.94522],
    "parsers": {
      "exchange": "EIA.fetch_exchange"
    },
    "rotation": -140
  },
  "US-CAR-DUK->US-SE-SOCO": {
    "lonlat": [-82.55661, 33.94522],
    "parsers": {
      "exchange": "EIA.fetch_exchange"
    },
    "rotation": -128
  },
  "US-CAR-DUK->US-TEN-TVA": {
    "lonlat": [-84.32173, 34.98811],
    "parsers": {
      "exchange": "EIA.fetch_exchange"
    },
    "rotation": -92
  },
  "US-CAR-SC->US-CAR-SCEG": {
    "lonlat": [-81.0064260779999, 32.3061781770001],
    "parsers": {
      "exchange": "EIA.fetch_exchange"
    },
    "rotation": -116
  },
  "US-CAR-SC->US-SE-SEPA": {
    "lonlat": [-81.84175369226524, 33.26822148267869],
    "parsers": {
      "exchange": "EIA.fetch_exchange"
    },
    "rotation": -121
  },
  "US-CAR-SC->US-SE-SOCO": {
    "lonlat": [-81.59124438556297, 33.04117482449629],
    "parsers": {
      "exchange": "EIA.fetch_exchange"
    },
    "rotation": -107
  },
  "US-CAR-SCEG->US-SE-SEPA": {
    "lonlat": [-82.50397837180677, 33.93362812571167],
    "parsers": {
      "exchange": "EIA.fetch_exchange"
    },
    "rotation": -122
  },
  "US-CAR-SCEG->US-SE-SOCO": {
    "lonlat": [-81.11441, 32.11412],
    "parsers": {
      "exchange": "EIA.fetch_exchange"
    },
    "rotation": -104
  },
  "US-CENT-SPA->US-MIDW-AECI": {
    "lonlat": [-90.467778, 36.800658],
    "parsers": {
      "exchange": "EIA.fetch_exchange"
    },
    "rotation": -52
  },
  "US-CENT-SPA->US-MIDW-MISO": {
    "lonlat": [-90.75005, 36.2680700000001],
    "parsers": {
      "exchange": "EIA.fetch_exchange"
    },
    "rotation": -7
  },
  "US-CENT-SPA->US-CENT-SWPP": {
    "lonlat": [-97.380583, 35.030009],
    "parsers": {
      "exchange": "EIA.fetch_exchange"
    },
    "rotation": -62
  },
  "US-CENT-SWPP->US-MIDW-AECI": {
    "lonlat": [-91.94743571449284, 40.59944737687989],
    "parsers": {
      "exchange": "EIA.fetch_exchange"
    },
    "rotation": -67
  },
  "US-CENT-SWPP->US-SW-EPE": {
    "lonlat": [-103.81455, 32.96495],
    "parsers": {
      "exchange": "EIA.fetch_exchange"
    },
    "rotation": -154
  },
  "US-CENT-SWPP->US-TEX-ERCO": {
    "lonlat": [-101.03701, 36.0578100000001],
    "parsers": {
      "exchange": "EIA.fetch_exchange"
    },
    "rotation": -1
  },
  "US-CENT-SWPP->US-MIDW-MISO": {
    "lonlat": [-91.94743571449284, 40.59944737687989],
    "parsers": {
      "exchange": "EIA.fetch_exchange"
    },
    "rotation": -90
  },
  "US-CENT-SWPP->US-NW-PSCO": {
    "lonlat": [-104.00779609494865, 36.973552366615934],
    "parsers": {
      "exchange": "EIA.fetch_exchange"
    },
    "rotation": -102
  },
  "US-CENT-SWPP->US-SW-PNM": {
    "lonlat": [-104.00779609494954, 36.97355236583146],
    "parsers": {
      "exchange": "EIA.fetch_exchange"
    },
    "rotation": -129
  },
  "US-CENT-SWPP->US-NW-WACM": {
    "lonlat": [-102.505732991455, 42.6728426538958],
    "parsers": {
      "exchange": "EIA.fetch_exchange"
    },
    "rotation": -86
  },
  "US-CENT-SWPP->US-NW-WAUW": {
    "lonlat": [-104.04302135744632, 45.46287797184328],
    "parsers": {
      "exchange": "EIA.fetch_exchange"
    },
    "rotation": -52
  },
  "US-FLA-FMPP->US-FLA-FPC": {
    "lonlat": [-81.4234908669999, 28.6083593760001],
    "parsers": {
      "exchange": "EIA.fetch_exchange"
    },
    "rotation": -57
  },
  "US-FLA-FMPP->US-FLA-FPL": {
    "lonlat": [-80.13694, 26.97092],
    "parsers": {
      "exchange": "EIA.fetch_exchange"
    },
    "rotation": -176
  },
  "US-FLA-FMPP->US-FLA-JEA": {
    "lonlat": [-81.72209, 30.1911000000001],
    "parsers": {
      "exchange": "EIA.fetch_exchange"
    },
    "rotation": -46
  },
  "US-FLA-FMPP->US-FLA-TEC": {
    "lonlat": [-81.959318912, 28.2610770690001],
    "parsers": {
      "exchange": "EIA.fetch_exchange"
    },
    "rotation": -100
  },
  "US-FLA-FPC->US-FLA-TAL": {
    "lonlat": [-84.384234, 30.5538270000001],
    "parsers": {
      "exchange": "EIA.fetch_exchange"
    },
    "rotation": -50
  },
  "US-FLA-FPC->US-FLA-FPL": {
    "lonlat": [-80.88566, 26.95883],
    "parsers": {
      "exchange": "EIA.fetch_exchange"
    },
    "rotation": -32
  },
  "US-FLA-FPC->US-FLA-GVL": {
    "lonlat": [-82.05551939971254, 29.50778681974566],
    "parsers": {
      "exchange": "EIA.fetch_exchange"
    },
    "rotation": -7
  },
  "US-FLA-FPC->US-FLA-SEC": {
    "lonlat": [-80.6775013747971, 27.13487858194975],
    "parsers": {
      "exchange": "EIA.fetch_exchange"
    },
    "rotation": -62
  },
  "US-FLA-FPC->US-SE-SOCO": {
    "lonlat": [-85.49711888213565, 30.09033501732437],
    "parsers": {
      "exchange": "EIA.fetch_exchange"
    },
    "rotation": -37
  },
  "US-FLA-FPC->US-FLA-TEC": {
    "lonlat": [-82.1267528329999, 28.243184474],
    "parsers": {
      "exchange": "EIA.fetch_exchange"
    },
    "rotation": -4
  },
  "US-FLA-FPC->US-FLA-NSB": {
    "lonlat": [-81.35555771109858, 28.98610783549209],
    "parsers": {
      "exchange": "EIA.fetch_exchange"
    },
    "rotation": -107
  },
  "US-FLA-FPL->US-FLA-HST": {
    "lonlat": [-80.1213099999999, 25.9004800000001],
    "parsers": {
      "exchange": "EIA.fetch_exchange"
    },
    "rotation": -24
  },
  "US-FLA-FPL->US-FLA-GVL": {
    "lonlat": [-82.48014491617691, 29.932992988698576],
    "parsers": {
      "exchange": "EIA.fetch_exchange"
    },
    "rotation": -23
  },
  "US-FLA-FPL->US-FLA-JEA": {
    "lonlat": [-81.72209, 30.1911000000001],
    "parsers": {
      "exchange": "EIA.fetch_exchange"
    },
    "rotation": -37
  },
  "US-FLA-FPL->US-FLA-SEC": {
    "lonlat": [-82.15157250929833, 27.64566722879262],
    "parsers": {
      "exchange": "EIA.fetch_exchange"
    },
    "rotation": -38
  },
  "US-FLA-FPL->US-SE-SOCO": {
    "lonlat": [-81.93616, 30.8272000000001],
    "parsers": {
      "exchange": "EIA.fetch_exchange"
    },
    "rotation": -36
  },
  "US-FLA-FPL->US-FLA-TEC": {
    "lonlat": [-82.083444633, 27.64265563],
    "parsers": {
      "exchange": "EIA.fetch_exchange"
    },
    "rotation": -53
  },
  "US-FLA-FPL->US-FLA-NSB": {
    "lonlat": [-81.15018, 29.26587],
    "parsers": {
      "exchange": "EIA.fetch_exchange"
    },
    "rotation": -175
  },
  "US-FLA-JEA->US-FLA-SEC": {
    "lonlat": [-84.5694759325146, 30.01138369316129],
    "parsers": {
      "exchange": "EIA.fetch_exchange"
    },
    "rotation": -36
  },
  "US-FLA-SEC->US-FLA-TEC": {
    "lonlat": [-81.817562, 27.57663],
    "parsers": {
      "exchange": "EIA.fetch_exchange"
    },
    "rotation": -23
  },
  "US-FLA-TAL->US-SE-SOCO": {
    "lonlat": [-84.234874, 30.623546],
    "parsers": {
      "exchange": "EIA.fetch_exchange"
    },
    "rotation": -22
  },
  "US-MIDA-PJM->US-MIDW-LGEE": {
    "lonlat": [-84.69935455639735, 37.891105962229595],
    "parsers": {
      "exchange": "EIA.fetch_exchange"
    },
    "rotation": -110
  },
  "US-MIDA-PJM->US-MIDW-MISO": {
    "lonlat": [-86.82069, 40.21487],
    "parsers": {
      "exchange": "US_PJM.fetch_exchange"
    },
    "rotation": -84
  },
  "US-MIDA-PJM->US-NY-NYIS": {
    "lonlat": [-77.069, 42.0],
    "parsers": {
      "exchange": "US_PJM.fetch_exchange"
    },
    "rotation": 0
  },
  "US-MIDA-PJM->US-TEN-TVA": {
    "lonlat": [-81.64647784, 36.611567138],
    "parsers": {
      "exchange": "EIA.fetch_exchange"
    },
    "rotation": -123
  },
  "US-MIDW-AECI->US-MIDW-MISO": {
    "lonlat": [-92.179147211, 40.8997104170001],
    "parsers": {
      "exchange": "EIA.fetch_exchange"
    },
    "rotation": -142
  },
  "US-MIDW-AECI->US-TEN-TVA": {
    "lonlat": [-89.21365, 36.58014],
    "parsers": {
      "exchange": "EIA.fetch_exchange"
    },
    "rotation": -66
  },
  "US-MIDW-GLHB->US-MIDW-LGEE": {
    "lonlat": [-88.784837511, 37.1751983500001],
    "parsers": {
      "exchange": "EIA.fetch_exchange"
    },
    "rotation": -101
  },
  "US-MIDW-GLHB->US-MIDW-MISO": {
    "lonlat": [-88.71062, 37.33698],
    "parsers": {
      "exchange": "EIA.fetch_exchange"
    },
    "rotation": -36
  },
  "US-MIDW-GLHB->US-TEN-TVA": {
    "lonlat": [-88.48412, 36.94203],
    "parsers": {
      "exchange": "EIA.fetch_exchange"
    },
    "rotation": -44
  },
  "US-MIDW-LGEE->US-MIDW-MISO": {
    "lonlat": [-87.3654617889999, 37.5329061090001],
    "parsers": {
      "exchange": "EIA.fetch_exchange"
    },
    "rotation": -63
  },
  "US-MIDW-LGEE->US-TEN-TVA": {
    "lonlat": [-83.9195412619999, 36.587380029],
    "parsers": {
      "exchange": "EIA.fetch_exchange"
    },
    "rotation": -151
  },
  "US-MIDW-MISO->US-SE-AEC": {
    "lonlat": [-88.13743446985477, 30.31061246790728],
    "parsers": {
      "exchange": "EIA.fetch_exchange"
    },
    "rotation": -29
  },
  "US-MIDW-MISO->US-SE-SOCO": {
    "lonlat": [-88.13743446985477, 30.31061246790728],
    "parsers": {
      "exchange": "EIA.fetch_exchange"
    },
    "rotation": -37
  },
  "US-MIDW-MISO->US-TEN-TVA": {
    "lonlat": [-89.56580767010422, 36.56191297306488],
    "parsers": {
      "exchange": "EIA.fetch_exchange"
    },
    "rotation": -39
  },
  "US-NE-ISNE->US-NY-NYIS": {
    "lonlat": [-73.279, 42.739],
    "parsers": {
      "exchange": "US_NY.fetch_exchange"
    },
    "rotation": -90
  },
  "US-NW-AVA->US-NW-BPAT": {
    "lonlat": [-119.95299735574476, 46.760318687994754],
    "parsers": {
      "exchange": "EIA.fetch_exchange"
    },
    "rotation": -26
  },
  "US-NW-AVA->US-NW-IPCO": {
    "lonlat": [-117.71303872767247, 45.65847980648419],
    "parsers": {
      "exchange": "EIA.fetch_exchange"
    },
    "rotation": -11
  },
  "US-NW-AVA->US-NW-NWMT": {
    "lonlat": [-114.38878, 45.88228],
    "parsers": {
      "exchange": "EIA.fetch_exchange"
    },
    "rotation": -87
  },
  "US-NW-AVA->US-NW-PACW": {
    "lonlat": [-119.93263500986485, 46.673460082726436],
    "parsers": {
      "exchange": "EIA.fetch_exchange"
    },
    "rotation": -124
  },
  "US-NW-AVA->US-NW-CHPD": {
    "lonlat": [-120.0047663015552, 47.32002534773005],
    "parsers": {
      "exchange": "EIA.fetch_exchange"
    },
    "rotation": -78
  },
  "US-NW-AVA->US-NW-GCPD": {
    "lonlat": [-119.93263500986485, 46.673460082726436],
    "parsers": {
      "exchange": "EIA.fetch_exchange"
    },
    "rotation": -87
  },
  "US-NW-BPAT->US-NW-TPWR": {
    "lonlat": [-122.932299998, 47.175501],
    "parsers": {
      "exchange": "EIA.fetch_exchange"
    },
    "rotation": -72
  },
  "US-NW-BPAT->US-NW-GRID": {
    "lonlat": [-118.69791, 45.34516],
    "parsers": {
      "exchange": "EIA.fetch_exchange"
    },
    "rotation": -73
  },
  "US-NW-BPAT->US-NW-IPCO": {
    "lonlat": [-114.6944668106769, 45.19822083626128],
    "parsers": {
      "exchange": "EIA.fetch_exchange"
    },
    "rotation": -153
  },
  "US-NW-BPAT->US-NW-NEVP": {
    "lonlat": [-119.31738486687132, 41.99427891980891],
    "parsers": {
      "exchange": "EIA.fetch_exchange"
    },
    "rotation": -174
  },
  "US-NW-BPAT->US-NW-NWMT": {
    "lonlat": [-111.06202, 46.1928],
    "parsers": {
      "exchange": "EIA.fetch_exchange"
    },
    "rotation": -110
  },
  "US-NW-BPAT->US-NW-DOPD": {
    "lonlat": [-120.0047663015552, 47.32002534773005],
    "parsers": {
      "exchange": "EIA.fetch_exchange"
    },
    "rotation": -48
  },
  "US-NW-BPAT->US-NW-PACW": {
    "lonlat": [-124.04192, 42.38771],
    "parsers": {
      "exchange": "EIA.fetch_exchange"
    },
    "rotation": -96
  },
  "US-NW-BPAT->US-NW-PGE": {
    "lonlat": [-123.30386139833492, 45.58808586698683],
    "parsers": {
      "exchange": "EIA.fetch_exchange"
    },
    "rotation": -85
  },
  "US-NW-BPAT->US-NW-CHPD": {
    "lonlat": [-120.70262655196296, 47.36500595554484],
    "parsers": {
      "exchange": "EIA.fetch_exchange"
    },
    "rotation": -57
  },
  "US-NW-BPAT->US-NW-GCPD": {
    "lonlat": [-120.0047663015552, 47.32002534773005],
    "parsers": {
      "exchange": "EIA.fetch_exchange"
    },
    "rotation": -56
  },
  "US-NW-BPAT->US-NW-PSEI": {
    "lonlat": [-122.932299998, 47.175501],
    "parsers": {
      "exchange": "EIA.fetch_exchange"
    },
    "rotation": -64
  },
  "US-NW-CHPD->US-NW-DOPD": {
    "lonlat": [-120.31333531414889, 48.13102610638369],
    "parsers": {
      "exchange": "EIA.fetch_exchange"
    },
    "rotation": -110
  },
  "US-NW-CHPD->US-NW-PSEI": {
    "lonlat": [-120.838406192, 48.550577006],
    "parsers": {
      "exchange": "EIA.fetch_exchange"
    },
    "rotation": -102
  },
  "US-NW-GCPD->US-NW-PACW": {
    "lonlat": [-119.629754, 46.6440040000001],
    "parsers": {
      "exchange": "EIA.fetch_exchange"
    },
    "rotation": -151
  },
  "US-NW-GCPD->US-NW-PSEI": {
    "lonlat": [-120.042866, 47.073453],
    "parsers": {
      "exchange": "EIA.fetch_exchange"
    },
    "rotation": -80
  },
  "US-NW-GWA->US-NW-NWMT": {
    "lonlat": [-111.55112648, 48.6675472260001],
    "parsers": {
      "exchange": "EIA.fetch_exchange"
    },
    "rotation": -59
  },
  "US-NW-IPCO->US-NW-NEVP": {
    "lonlat": [-114.81233, 42.0014600000001],
    "parsers": {
      "exchange": "EIA.fetch_exchange"
    },
    "rotation": -179
  },
  "US-NW-IPCO->US-NW-NWMT": {
    "lonlat": [-114.35707, 46.66791],
    "parsers": {
      "exchange": "EIA.fetch_exchange"
    },
    "rotation": -116
  },
  "US-NW-IPCO->US-NW-PACE": {
    "lonlat": [-112.1088976323217, 42.856560150604174],
    "parsers": {
      "exchange": "EIA.fetch_exchange"
    },
    "rotation": -76
  },
  "US-NW-IPCO->US-NW-PACW": {
    "lonlat": [-117.89347434398796, 45.891672150043],
    "parsers": {
      "exchange": "EIA.fetch_exchange"
    },
    "rotation": -85
  },
  "US-NW-NEVP->US-NW-PACE": {
    "lonlat": [-112.65097215548731, 41.06900007151519],
    "parsers": {
      "exchange": "EIA.fetch_exchange"
    },
    "rotation": -111
  },
  "US-NW-NEVP->US-SW-WALC": {
    "lonlat": [-114.895038742, 35.2125988070001],
    "parsers": {
      "exchange": "EIA.fetch_exchange"
    },
    "rotation": -23
  },
  "US-NW-NWMT->US-NW-WWA": {
    "lonlat": [-111.387711776, 48.997097469],
    "parsers": {
      "exchange": "EIA.fetch_exchange"
    },
    "rotation": -49
  },
  "US-NW-NWMT->US-NW-PACE": {
    "lonlat": [-112.76591463911802, 43.99253582711845],
    "parsers": {
      "exchange": "EIA.fetch_exchange"
    },
    "rotation": -8
  },
  "US-NW-NWMT->US-NW-WAUW": {
    "lonlat": [-104.04352440552584, 46.14677881539246],
    "parsers": {
      "exchange": "EIA.fetch_exchange"
    },
    "rotation": -96
  },
  "US-NW-PACE->US-SW-AZPS": {
    "lonlat": [-110.75073, 34.5],
    "parsers": {
      "exchange": "EIA.fetch_exchange"
    },
    "rotation": -159
  },
  "US-NW-PACE->US-NW-PACW": {
    "lonlat": [-113.7981, 43.5714],
    "parsers": {
      "exchange": "EIA.fetch_exchange"
    },
    "rotation": -80
  },
  "US-NW-PACE->US-NW-WACM": {
    "lonlat": [-107.91036406436295, 44.99994676910954],
    "parsers": {
      "exchange": "EIA.fetch_exchange"
    },
    "rotation": -80
  },
  "US-NW-PACW->US-NW-PGE": {
    "lonlat": [-122.91755947016952, 45.703129646532744],
    "parsers": {
      "exchange": "EIA.fetch_exchange"
    },
    "rotation": -45
  },
  "US-NW-PSCO->US-SW-PNM": {
    "lonlat": [-105.17399605, 36.995179334],
    "parsers": {
      "exchange": "EIA.fetch_exchange"
    },
    "rotation": 0
  },
  "US-NW-PSCO->US-NW-WACM": {
    "lonlat": [-106.148241394, 38.632944407],
    "parsers": {
      "exchange": "EIA.fetch_exchange"
    },
    "rotation": -135
  },
  "US-NW-PSEI->US-NW-TPWR": {
    "lonlat": [-122.932299998, 47.175501],
    "parsers": {
      "exchange": "EIA.fetch_exchange"
    },
    "rotation": -138
  },
  "US-NW-WACM->US-SW-AZPS": {
    "lonlat": [-111.41321, 37.00125],
    "parsers": {
      "exchange": "EIA.fetch_exchange"
    },
    "rotation": -133
  },
  "US-NW-WACM->US-SW-PNM": {
    "lonlat": [-105.17399632733049, 36.99521455070129],
    "parsers": {
      "exchange": "EIA.fetch_exchange"
    },
    "rotation": -163
  },
  "US-NW-WACM->US-SW-WALC": {
    "lonlat": [-106.05838, 36.29707],
    "parsers": {
      "exchange": "EIA.fetch_exchange"
    },
    "rotation": -110
  },
  "US-NW-WACM->US-NW-WAUW": {
    "lonlat": [-107.17225649844661, 45.91038621067434],
    "parsers": {
      "exchange": "EIA.fetch_exchange"
    },
    "rotation": -24
  },
  "US-SE-AEC->US-SE-SOCO": {
    "lonlat": [-85.14527626961316, 30.199905109080476],
    "parsers": {
      "exchange": "EIA.fetch_exchange"
    },
    "rotation": -115
  },
  "US-SE-SEPA->US-SE-SOCO": {
    "lonlat": [-85.02928, 31.51865],
    "parsers": {
      "exchange": "EIA.fetch_exchange"
    },
    "rotation": -11
  },
  "US-SE-SOCO->US-TEN-TVA": {
    "lonlat": [-89.71069775529106, 32.63725369923949],
    "parsers": {
      "exchange": "EIA.fetch_exchange"
    },
    "rotation": -33
  },
  "US-SW-AZPS->US-SW-GRMA": {
    "lonlat": [-112.323789597, 31.8890590670001],
    "parsers": {
      "exchange": "EIA.fetch_exchange"
    },
    "rotation": -159
  },
  "US-SW-AZPS->US-SW-PNM": {
    "lonlat": [-109.803538951, 35.1965674240001],
    "parsers": {
      "exchange": "EIA.fetch_exchange"
    },
    "rotation": -99
  },
  "US-SW-AZPS->US-SW-SRP": {
    "lonlat": [-112.12569, 34.0440100000001],
    "parsers": {
      "exchange": "EIA.fetch_exchange"
    },
    "rotation": -145
  },
  "US-SW-AZPS->US-SW-TEPC": {
    "lonlat": [-110.891848119, 32.405763591],
    "parsers": {
      "exchange": "EIA.fetch_exchange"
    },
    "rotation": -61
  },
  "US-SW-AZPS->US-SW-WALC": {
    "lonlat": [-114.481466787, 32.8340214030001],
    "parsers": {
      "exchange": "EIA.fetch_exchange"
    },
    "rotation": -47
  },
  "US-SW-EPE->US-SW-PNM": {
    "lonlat": [-106.37266, 33.4798],
    "parsers": {
      "exchange": "EIA.fetch_exchange"
    },
    "rotation": -33
  },
  "US-SW-EPE->US-SW-TEPC": {
    "lonlat": [-108.21001111984772, 31.790249502661492],
    "parsers": {
      "exchange": "EIA.fetch_exchange"
    },
    "rotation": -69
  },
  "US-SW-GRIF->US-SW-WALC": {
    "lonlat": [-113.498666763, 34.668836594],
    "parsers": {
      "exchange": "EIA.fetch_exchange"
    },
    "rotation": -34
  },
  "US-SW-HGMA->US-SW-SRP": {
    "lonlat": [-112.949426651, 33.5413112640001],
    "parsers": {
      "exchange": "EIA.fetch_exchange"
    },
    "rotation": -62
  },
  "US-SW-PNM->US-SW-SRP": {
    "lonlat": [-110.765242868, 33.711766337],
    "parsers": {
      "exchange": "EIA.fetch_exchange"
    },
    "rotation": -90
  },
  "US-SW-PNM->US-SW-TEPC": {
    "lonlat": [-110.765242868, 33.711766337],
    "parsers": {
      "exchange": "EIA.fetch_exchange"
    },
    "rotation": -90
  },
  "US-SW-SRP->US-SW-TEPC": {
    "lonlat": [-112.97153193543504, 33.95958750828914],
    "parsers": {
      "exchange": "EIA.fetch_exchange"
    },
    "rotation": -42
  },
  "US-SW-SRP->US-SW-WALC": {
    "lonlat": [-112.12569, 34.0440100000001],
    "parsers": {
      "exchange": "EIA.fetch_exchange"
    },
    "rotation": -40
  },
  "US-SW-TEPC->US-SW-WALC": {
    "lonlat": [-113.939531177, 36.1699836540001],
    "parsers": {
      "exchange": "EIA.fetch_exchange"
    },
    "rotation": -38
  }
}<|MERGE_RESOLUTION|>--- conflicted
+++ resolved
@@ -161,21 +161,9 @@
     },
     "rotation": 50
   },
-<<<<<<< HEAD
   "AX->SE-SE3": {
-    "capacity": [
-      -80,
-      80
-    ],
-    "lonlat": [
-      19.239,
-      60.063
-    ],
-=======
-  "AX->SE": {
     "capacity": [-80, 80],
     "lonlat": [19.239, 60.063],
->>>>>>> 0eb8e00e
     "parsers": {
       "exchange": "AX.fetch_exchange"
     },
@@ -649,27 +637,9 @@
     },
     "rotation": 0
   },
-<<<<<<< HEAD
   "DK-BHM->SE-SE4": {
-    "capacity": [
-      -60,
-      60
-    ],
-    "lonlat": [
-      14.509682,
-      55.363057
-    ],
-=======
-  "DE->SE-SE4": {
-    "capacity": [-615, 615],
-    "parsers": {
-      "exchangeForecast": "ENTSOE.fetch_exchange_forecast"
-    }
-  },
-  "DK-BHM->SE": {
     "capacity": [-60, 60],
     "lonlat": [14.509682, 55.363057],
->>>>>>> 0eb8e00e
     "parsers": {
       "exchange": "DK.fetch_exchange"
     },
@@ -733,17 +703,6 @@
     },
     "rotation": 70
   },
-<<<<<<< HEAD
-=======
-  "DK-DK2->SE": {
-    "capacity": [-1300, 1700],
-    "lonlat": [12.704418, 55.952282],
-    "parsers": {
-      "exchange": "DK.fetch_exchange"
-    },
-    "rotation": 70
-  },
->>>>>>> 0eb8e00e
   "EE->FI": {
     "capacity": [
       -1016,
@@ -1310,18 +1269,6 @@
     },
     "rotation": -180
   },
-<<<<<<< HEAD
-=======
-  "LT->SE": {
-    "capacity": [-700, 700],
-    "lonlat": [18.847674, 55.910978],
-    "parsers": {
-      "exchange": "statnett.fetch_exchange",
-      "exchangeForecast": "ENTSOE.fetch_exchange_forecast"
-    },
-    "rotation": -90
-  },
->>>>>>> 0eb8e00e
   "LT->SE-SE4": {
     "capacity": [-700, 700],
     "lonlat": [18.847674, 55.910978],
@@ -1612,23 +1559,9 @@
     },
     "rotation": 140
   },
-<<<<<<< HEAD
   "NO-NO3->SE-SE2": {
     "capacity": [-1000, 600],
     "lonlat": [12.24842, 63.462916],
-=======
-  "NO-NO3->SE": {
-    "capacity": [-1000, 600],
-    "lonlat": [12.24842, 63.462916],
-    "parsers": {
-      "exchange": "statnett.fetch_exchange",
-      "exchangeForecast": "ENTSOE.fetch_exchange_forecast"
-    },
-    "rotation": 90
-  },
-  "NO-NO3->SE-SE2": {
-    "capacity": [-1000, 600],
->>>>>>> 0eb8e00e
     "parsers": {
       "exchange": "ENTSOE.fetch_exchange",
       "exchangeForecast": "ENTSOE.fetch_exchange_forecast"
@@ -1636,15 +1569,11 @@
     "rotation": 90
   },
   "NO-NO4->SE-SE2": {
-<<<<<<< HEAD
     "capacity": [
       -300,
       250
     ],
     "lonlat": [14.051, 64.913],
-=======
-    "capacity": [-300, 250],
->>>>>>> 0eb8e00e
     "parsers": {
       "exchange":"ENTSOE.fetch_exchange",
       "exchangeForecast": "ENTSOE.fetch_exchange_forecast"
@@ -1653,10 +1582,7 @@
   },
   "NO-NO4->SE-SE1": {
     "capacity": [-600, 700],
-<<<<<<< HEAD
     "lonlat": [15.656, 66.609],
-=======
->>>>>>> 0eb8e00e
     "parsers": {
       "exchange":"ENTSOE.fetch_exchange",
       "exchangeForecast": "ENTSOE.fetch_exchange_forecast"
@@ -1670,18 +1596,6 @@
     },
     "rotation": 120
   },
-<<<<<<< HEAD
-=======
-  "PL->SE": {
-    "capacity": [-600, 600],
-    "lonlat": [15.969256, 55.215172],
-    "parsers": {
-      "exchange": "statnett.fetch_exchange",
-      "exchangeForecast": "ENTSOE.fetch_exchange_forecast"
-    },
-    "rotation": -20
-  },
->>>>>>> 0eb8e00e
   "PL->SE-SE4": {
     "capacity": [-600, 600],
     "lonlat": [15.969256, 55.215172],
