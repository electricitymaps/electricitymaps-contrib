--- conflicted
+++ resolved
@@ -1,11 +1,8 @@
 var exports = module.exports = {};
 
 var defaultCo2eqSource = 'IPCC 2014';
-<<<<<<< HEAD
-var defaultCo2eqSourceUnknown = 'assumes thermal fuels (coal/gas/oil/biomass)';
-=======
+
 var defaultCo2eqSourceUnknown = 'assumes thermal (coal, gas, oil or biomass)';
->>>>>>> 58f2a5b4
 
 var defaultCo2eqFootprint = { // in gCo2eq/kWh
     'biomass': {
