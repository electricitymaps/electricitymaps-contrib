--- conflicted
+++ resolved
@@ -1,5 +1,3 @@
-<<<<<<< HEAD
-=======
 """Tests for the configs provided by the electricitymap.contrib.config
 package.
 
@@ -9,7 +7,6 @@
 configs are loaded correctly.
 """
 
->>>>>>> ee0f8e3e
 import unittest
 from pathlib import Path
 
