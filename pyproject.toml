--- conflicted
+++ resolved
@@ -34,13 +34,8 @@
 ruamel-yaml = "^0.17.24"
 odfpy = { version = "^1.4.1", optional = true }
 pycountry = { version = "^22.3.5", optional = true }
-<<<<<<< HEAD
-ruff = "^0.4.2"
-tzdata = "^2023.4"
-=======
-ruff = "0.3.1"
+ruff = "^0.4.3"
 tzdata = "^2024.1"
->>>>>>> af01bde5
 
 [tool.poetry.dev-dependencies]
 mock = "^2.0.0"
