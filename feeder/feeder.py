import arrow
import glob
import pymongo
import logging, os, schedule, time
import requests

from collections import defaultdict
from pymemcache.client.base import Client

from parsers import EE, FR, GB, HU, RO

from parsers import ENTSOE
from parsers.solar import fetch_solar
from parsers.wind import fetch_wind
from migrate_db import migrate

INTERVAL_SECONDS = 60 * 5

# Set up logging
ENV = os.environ.get('ENV', 'development').lower()
logger = logging.getLogger(__name__)
stdout_handler = logging.StreamHandler()
logger.addHandler(stdout_handler)
if not ENV == 'development':
    logger.setLevel(logging.INFO)
    from logging.handlers import SMTPHandler
    smtp_handler = SMTPHandler(
        mailhost=('smtp.mailgun.org', 587),
        fromaddr='Application Bug Reporter <noreply@mailgun.com>',
        toaddrs=['olivier.corradi@gmail.com'],
        subject='Electricity Map Feeder Error',
        credentials=(os.environ.get('MAILGUN_USER'), os.environ.get('MAILGUN_PASSWORD'))
    )
    smtp_handler.setLevel(logging.WARN)
    logger.addHandler(smtp_handler)
    logging.getLogger('statsd').addHandler(stdout_handler)
else:
    logger.setLevel(logging.DEBUG)

logger.info('Feeder is starting..')

<<<<<<< HEAD
# Import all country parsers
def import_country(country_code):
    return getattr(
        __import__('parsers.%s' % country_code, globals(), locals(), ['fetch_%s' % country_code]),
        'fetch_%s' % country_code)
country_codes = map(lambda s: s[len('parsers/'):len('parsers/')+2], glob.glob('parsers/??.py'))
custom_parsers = map(import_country, country_codes)

# Define ENTSOE parsers
ENTSOE_DOMAINS = {
    'AT': '10YAT-APG------L',
    'BE': '10YBE----------2',
    'BG': '10YCA-BULGARIA-R',
    'CH': '10YCH-SWISSGRIDZ',
    'CZ': '10YCZ-CEPS-----N',
    'DE': '10Y1001A1001A83F',
    'DK': '10Y1001A1001A65H',
    'ES': '10YES-REE------0',
    'FI': '10YFI-1--------U',
    'FR': '10YFR-RTE------C',
    'GR': '10YGR-HTSO-----Y',
    'IE': '10YIE-1001A00010',
    'IT': '10YIT-GRTN-----B',
    'LT': '10YLT-1001A0008Q',
    'LV': '10YLV-1001A00074',
    'NO': '10YNO-0--------C',
    'PL': '10YPL-AREA-----S',
    'PT': '10YPT-REN------W',
    'SE': '10YSE-1--------K',
    'SI': '10YSI-ELES-----O',
    'SK': '10YSK-SEPS-----K',
=======
# Define all production parsers
PRODUCTION_PARSERS = {
    'AT': ENTSOE.fetch_production,
    'BE': ENTSOE.fetch_production,
    'BG': ENTSOE.fetch_production,
    'CH': ENTSOE.fetch_production,
    'CZ': ENTSOE.fetch_production,
    'DE': ENTSOE.fetch_production,
    'DK': ENTSOE.fetch_production,
    'EE': EE.fetch_production,
    'ES': ENTSOE.fetch_production,
    'FI': ENTSOE.fetch_production,
    'FR': FR.fetch_production,
    'GB': GB.fetch_production,
    'GR': ENTSOE.fetch_production,
    'HU': HU.fetch_production,
    'IE': ENTSOE.fetch_production,
    # 'IT': ENTSOE.fetch_production, # It is still missing coal for now (#72)
    'LT': ENTSOE.fetch_production,
    'LV': ENTSOE.fetch_production,
    'NO': ENTSOE.fetch_production,
    'PL': ENTSOE.fetch_production,
    'PT': ENTSOE.fetch_production,
    'RO': RO.fetch_production,
    'SE': ENTSOE.fetch_production,
    'SI': ENTSOE.fetch_production,
    'SK': ENTSOE.fetch_production,
>>>>>>> bc5b9669
}
# Keys are unique because both countries are sorted alphabetically
EXCHANGE_PARSERS = {
    # AL
    'AL->GR': ENTSOE.fetch_exchange,
    # AT
    'AT->CH': ENTSOE.fetch_exchange,
    'AT->CZ': ENTSOE.fetch_exchange,
    'AT->DE': ENTSOE.fetch_exchange,
    'AT->HU': ENTSOE.fetch_exchange,
    'AT->IT': ENTSOE.fetch_exchange,
    'AT->SI': ENTSOE.fetch_exchange,
    # BE
<<<<<<< HEAD
    ('BE', 'DE'),
    ('BE', 'FR'),
    ('BE', 'NL'),
    # BG
    ('BG', 'GR'),
    ('BG', 'MK'),
    ('BG', 'RO'),
    ('BG', 'RS'),
=======
    'BE->FR': ENTSOE.fetch_exchange,
    'BE->NL': ENTSOE.fetch_exchange,
    # BG
    'BG->GR': ENTSOE.fetch_exchange,
    'BG->MK': ENTSOE.fetch_exchange,
    'BG->RO': RO.fetch_exchange,
    'BG->RS': ENTSOE.fetch_exchange,
>>>>>>> bc5b9669
    # CH
    'CH->DE': ENTSOE.fetch_exchange,
    'CH->FR': ENTSOE.fetch_exchange,
    'CH->IT': ENTSOE.fetch_exchange,
    # CZ
    'CZ->SK': ENTSOE.fetch_exchange,
    'CZ->PL': ENTSOE.fetch_exchange,
    'CZ->DE': ENTSOE.fetch_exchange,
    # DE
    'DE->DK': ENTSOE.fetch_exchange,
    'DE->FR': ENTSOE.fetch_exchange,
    'DE->PL': ENTSOE.fetch_exchange,
    'DE->NL': ENTSOE.fetch_exchange,
    'DE->SE': ENTSOE.fetch_exchange,
    # DK
    'DK->NO': ENTSOE.fetch_exchange,
    'DK->SE': ENTSOE.fetch_exchange,
    # EE
    # 'EE->LV': ENTSOE.fetch_exchange, # No data for now
    # ES
    'ES->FR': ENTSOE.fetch_exchange,
    'ES->PT': ENTSOE.fetch_exchange,
    # FI
    'FI->NO': ENTSOE.fetch_exchange,
    'FI->SE': ENTSOE.fetch_exchange,
    # FR
    'FR->GB': GB.fetch_exchange,
    'FR->IT': ENTSOE.fetch_exchange,
    # GB
    'GB->IE': GB.fetch_exchange,
    'GB->NL': GB.fetch_exchange,
    # GR
    'GR->IT': ENTSOE.fetch_exchange,
    'GR->MK': ENTSOE.fetch_exchange,
    # 'GR->TR': ENTSOE.fetch_exchange,
    # HR
    'HR->HU': ENTSOE.fetch_exchange,
    # HU
    'HU->RO': RO.fetch_exchange,
    'HU->RS': ENTSOE.fetch_exchange,
    'HU->SK': ENTSOE.fetch_exchange,
    # 'HU->UA': ENTSOE.fetch_exchange,
    # IT
    'IT->MT': ENTSOE.fetch_exchange,
    'IT->SI': ENTSOE.fetch_exchange,
    # LT
    'LT->LV': ENTSOE.fetch_exchange,
    'LT->PL': ENTSOE.fetch_exchange,
    'LT->SE': ENTSOE.fetch_exchange,
    # MD
    'MD->RO': RO.fetch_exchange,
    # NO
    'NO->SE': ENTSOE.fetch_exchange,
    # PL
    'PL->SE': ENTSOE.fetch_exchange,
    'PL->SK': ENTSOE.fetch_exchange,
    # RO
    'RO->RS': RO.fetch_exchange,
    'RO->UA': RO.fetch_exchange,
    # SK
    # 'SK->UA': ENTSOE.fetch_exchange,
}

# Set up stats
import statsd
statsd.init_statsd({
    'STATSD_HOST': os.environ.get('STATSD_HOST', 'localhost'),
    'STATSD_BUCKET_PREFIX': 'electricymap_feeder'
})

# Set up database
client = pymongo.MongoClient(os.environ.get('MONGO_URL', 'mongodb://localhost:27017'))
db = client['electricity']
col_production = db['production']
col_exchange = db['exchange']
# Set up indices
col_production.create_index([('datetime', -1), ('countryCode', 1)], unique=True)
col_exchange.create_index([('datetime', -1), ('sortedCountryCodes', 1)], unique=True)
migrate(db)

# Set up memcached
MEMCACHED_HOST = os.environ.get('MEMCACHED_HOST', None)
MEMCACHED_KEY = 'state'
if not MEMCACHED_HOST:
    logger.warn('MEMCACHED_HOST env variable was not found.. starting without cache!')
    cache = None
else: cache = Client((MEMCACHED_HOST, 11211))

# Set up requests
session = requests.session()

def db_upsert(col, obj, database_key):
    try:
        createdAt = arrow.now().datetime
        result = col.update_one(
            { database_key: obj[database_key], 'datetime': obj['datetime'] },
            { '$set': obj },
            upsert=True)
        if result.modified_count:
            logger.info('Updated %s @ %s' % (obj[database_key], obj['datetime']))
        elif result.matched_count:
            logger.debug('Already up to date: %s @ %s' % (obj[database_key], obj['datetime']))
        elif result.upserted_id:
            logger.info('Inserted %s @ %s' % (obj[database_key], obj['datetime']))
        else:
            raise Exception('Unknown database command result.')
        # Only update createdAt time if upsert happened
        if result.modified_count or result.upserted_id:
            col.update_one(
                { database_key: obj[database_key], 'datetime': obj['datetime'] },
                { '$set': { 'createdAt': createdAt } })
        return result
    except pymongo.errors.DuplicateKeyError:
        # (datetime, countryCode) does already exist. Don't raise.
        # Note: with this design, the oldest record stays.
        logger.info('Successfully fetched %s @ %s but did not insert into the db because it already existed' % (obj[database_key], obj['datetime']))

def fetch_productions():
    for country_code, parser in PRODUCTION_PARSERS.iteritems():
        try:
            with statsd.StatsdTimer('fetch_one_production'):
                obj = parser(country_code, session)
                if not obj: continue
                if not 'datetime' in obj:
                    raise Exception('datetime was not returned for %s' % country_code)
                if obj.get('countryCode', None) != country_code:
                    raise Exception("Country codes %s and %s don't match" % (obj.get('countryCode', None), country_code))
                if arrow.get(obj['datetime']) > arrow.now():
                    raise Exception("Data from %s can't be in the future" % country_code)
                # Data quality check
                for k, v in obj['production'].iteritems():
                    if v is None: continue
                    if v < 0: raise ValueError('%s: key %s has negative value %s' % (country_code, k, v))
                # Database insert
                result = db_upsert(col_production, obj, 'countryCode')
                if (result.modified_count or result.upserted_id) and cache: cache.delete(MEMCACHED_KEY)
        except:
            statsd.increment('fetch_one_production_error')
            logger.exception('Exception while fetching production of %s' % country_code)

def fetch_exchanges():
    for k, parser in EXCHANGE_PARSERS.iteritems():
        try:
            with statsd.StatsdTimer('fetch_one_exchange'):
                country_code1, country_code2 = k.split('->')
                if sorted([country_code1, country_code2])[0] != country_code1:
                    raise Exception('Exchange key pair %s is not ordered alphabetically' % k)
                obj = parser(country_code1, country_code2, session)
                if not obj: continue
                if obj.get('sortedCountryCodes', None) != k:
                    raise Exception("Sorted country codes %s and %s don't match" % (obj.get('sortedCountryCodes', None), k))
                if not 'datetime' in obj:
                    raise Exception('datetime was not returned for %s' % k)
                if arrow.get(obj['datetime']) > arrow.now():
                    raise Exception("Data from %s can't be in the future" % k)
                # Database insert
                result = db_upsert(col_exchange, obj, 'sortedCountryCodes')
                if (result.modified_count or result.upserted_id) and cache: cache.delete(MEMCACHED_KEY)
        except:
            statsd.increment('fetch_one_exchange_error')
            logger.exception('Exception while fetching exchange of %s' % k)

def fetch_weather():
    try:
        with statsd.StatsdTimer('fetch_wind'): fetch_wind()
    except: 
        statsd.increment('fetch_wind_error')
        logger.exception('fetch_wind()')
    try:
        with statsd.StatsdTimer('fetch_solar'): fetch_solar()
    except: 
        statsd.increment('fetch_solar_error')
        logger.exception('fetch_solar()')

schedule.every(INTERVAL_SECONDS).seconds.do(fetch_productions)
schedule.every(INTERVAL_SECONDS).seconds.do(fetch_exchanges)
schedule.every(15).minutes.do(fetch_weather)

fetch_productions()
fetch_exchanges()
fetch_weather()

while True:
    schedule.run_pending()
    time.sleep(10) # Only sleep for 10 seconds before checking again<|MERGE_RESOLUTION|>--- conflicted
+++ resolved
@@ -39,39 +39,6 @@
 
 logger.info('Feeder is starting..')
 
-<<<<<<< HEAD
-# Import all country parsers
-def import_country(country_code):
-    return getattr(
-        __import__('parsers.%s' % country_code, globals(), locals(), ['fetch_%s' % country_code]),
-        'fetch_%s' % country_code)
-country_codes = map(lambda s: s[len('parsers/'):len('parsers/')+2], glob.glob('parsers/??.py'))
-custom_parsers = map(import_country, country_codes)
-
-# Define ENTSOE parsers
-ENTSOE_DOMAINS = {
-    'AT': '10YAT-APG------L',
-    'BE': '10YBE----------2',
-    'BG': '10YCA-BULGARIA-R',
-    'CH': '10YCH-SWISSGRIDZ',
-    'CZ': '10YCZ-CEPS-----N',
-    'DE': '10Y1001A1001A83F',
-    'DK': '10Y1001A1001A65H',
-    'ES': '10YES-REE------0',
-    'FI': '10YFI-1--------U',
-    'FR': '10YFR-RTE------C',
-    'GR': '10YGR-HTSO-----Y',
-    'IE': '10YIE-1001A00010',
-    'IT': '10YIT-GRTN-----B',
-    'LT': '10YLT-1001A0008Q',
-    'LV': '10YLV-1001A00074',
-    'NO': '10YNO-0--------C',
-    'PL': '10YPL-AREA-----S',
-    'PT': '10YPT-REN------W',
-    'SE': '10YSE-1--------K',
-    'SI': '10YSI-ELES-----O',
-    'SK': '10YSK-SEPS-----K',
-=======
 # Define all production parsers
 PRODUCTION_PARSERS = {
     'AT': ENTSOE.fetch_production,
@@ -99,7 +66,6 @@
     'SE': ENTSOE.fetch_production,
     'SI': ENTSOE.fetch_production,
     'SK': ENTSOE.fetch_production,
->>>>>>> bc5b9669
 }
 # Keys are unique because both countries are sorted alphabetically
 EXCHANGE_PARSERS = {
@@ -113,16 +79,6 @@
     'AT->IT': ENTSOE.fetch_exchange,
     'AT->SI': ENTSOE.fetch_exchange,
     # BE
-<<<<<<< HEAD
-    ('BE', 'DE'),
-    ('BE', 'FR'),
-    ('BE', 'NL'),
-    # BG
-    ('BG', 'GR'),
-    ('BG', 'MK'),
-    ('BG', 'RO'),
-    ('BG', 'RS'),
-=======
     'BE->FR': ENTSOE.fetch_exchange,
     'BE->NL': ENTSOE.fetch_exchange,
     # BG
@@ -130,7 +86,6 @@
     'BG->MK': ENTSOE.fetch_exchange,
     'BG->RO': RO.fetch_exchange,
     'BG->RS': ENTSOE.fetch_exchange,
->>>>>>> bc5b9669
     # CH
     'CH->DE': ENTSOE.fetch_exchange,
     'CH->FR': ENTSOE.fetch_exchange,
@@ -296,12 +251,12 @@
 def fetch_weather():
     try:
         with statsd.StatsdTimer('fetch_wind'): fetch_wind()
-    except: 
+    except:
         statsd.increment('fetch_wind_error')
         logger.exception('fetch_wind()')
     try:
         with statsd.StatsdTimer('fetch_solar'): fetch_solar()
-    except: 
+    except:
         statsd.increment('fetch_solar_error')
         logger.exception('fetch_solar()')
 
