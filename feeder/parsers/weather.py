import arrow, gzip, json, os, subprocess
import pygrib
import numpy as np

UTC_BASE = '00'
STEP_ORIGIN  = 6 # hours
STEP_HORIZON = 1 # hours
GRID_DELTA = 0.25 # degrees
GRID_COMPRESSION_FACTOR = 4 # will multiply delta by this factor
SW = [-48.66, 28.17]
NE = [37.45, 67.71]

TMP_FILENAME = 'tmp.grb2'

def get_url(origin, horizon):
    delta_hours = int(((horizon - origin).total_seconds()) / 3600.0)
    return 'http://nomads.ncep.noaa.gov/cgi-bin/filter_gfs_0p%d_1hr.pl?' % int(GRID_DELTA * 100) + \
        'dir=%%2Fgfs.%s' % (origin.format('YYYYMMDDHH')) + \
        '&file=gfs.t%sz.pgrb2.0p%d.f0%02d' % (origin.format('HH'), int(GRID_DELTA * 100), delta_hours) + \
        '&lev_10_m_above_ground=on&lev_surface=on' + \
        '&var_UGRD=on&var_VGRD=on&var_DSWRF=on' + \
        '&leftlon=%d&rightlon=%d&toplat=%d&bottomlat=%d' % (180 + SW[0], 180 + NE[0], NE[1], SW[1])

def fetch_forecast(origin, horizon):
    isBest = False
    try:
        print 'Fetching weather forecast of %s made at %s' % (horizon, origin)
        subprocess.check_call(
            ['wget', '-q', get_url(origin, horizon), '-O', TMP_FILENAME], shell=False)
        isBest = True
    except subprocess.CalledProcessError:
        origin = origin.replace(hours=-STEP_ORIGIN)
        print 'Trying instead to fetch weather forecast of %s made at %s' % (horizon, origin)
        subprocess.check_call(
            ['wget', '-q', get_url(origin, horizon), '-O', TMP_FILENAME], shell=False)

    with pygrib.open(TMP_FILENAME) as f:
        wind_u = f.select(name='10 metre U wind component')[0]
        wind_v = f.select(name='10 metre V wind component')[0]
        solar  = f.select(name='Downward short-wave radiation flux', level=0)[0]
        latitudes, longitudes = wind_u.latlons()
        latitudes  = latitudes [::GRID_COMPRESSION_FACTOR, ::GRID_COMPRESSION_FACTOR]
        longitudes = longitudes[::GRID_COMPRESSION_FACTOR, ::GRID_COMPRESSION_FACTOR]
        DSWRF = solar.values[::GRID_COMPRESSION_FACTOR, ::GRID_COMPRESSION_FACTOR]
        UGRD = wind_u.values[::GRID_COMPRESSION_FACTOR, ::GRID_COMPRESSION_FACTOR]
        VGRD = wind_v.values[::GRID_COMPRESSION_FACTOR, ::GRID_COMPRESSION_FACTOR]

        # Cleanup
        os.remove(TMP_FILENAME)

        # For backwards compatibility,
        # we're keeping the GRIB2JSON format for wind for now
        obj = {
            'longitudes': longitudes.tolist(),
            'latitudes': latitudes.tolist(),
            'forecastTime': arrow.get(wind_u.analDate).isoformat(),
            'targetTime': arrow.get(wind_u.validDate).isoformat(),
            'wind': [
                {
                    'header': {
                        'refTime': arrow.get(wind_u.analDate).to('utc').isoformat(),
                        'forecastTime': int(
                            (arrow.get(wind_u.validDate) - arrow.get(wind_u.analDate)).total_seconds() / 3600.0),
                        'lo1': longitudes[0][0],
                        'la1': latitudes[0][0],
                        'dx': GRID_DELTA * GRID_COMPRESSION_FACTOR,
                        'dy': GRID_DELTA * GRID_COMPRESSION_FACTOR,
                        'nx': np.unique(longitudes).size,
                        'ny': np.unique(latitudes).size,
                        'parameterCategory': 2,
                        'parameterNumber': 2
                    },
                    'data': UGRD.flatten().tolist()
                },
                {
                    'header': {
                        'refTime': arrow.get(wind_v.analDate).to('utc').isoformat(),
                        'forecastTime': int(
                            (arrow.get(wind_v.validDate) - arrow.get(wind_v.analDate)).total_seconds() / 3600.0),
                        'lo1': longitudes[0][0],
                        'la1': latitudes[0][0],
                        'dx': GRID_DELTA * GRID_COMPRESSION_FACTOR,
                        'dy': GRID_DELTA * GRID_COMPRESSION_FACTOR,
                        'nx': longitudes.size,
                        'ny': latitudes.size,
                        'parameterCategory': 2,
                        'parameterNumber': 3
                    },
                    'data': VGRD.flatten().tolist()
                }
            ], # REMOVE
            'solar': {
                'header': {
                    'refTime': arrow.get(solar.analDate).to('utc').isoformat(),
                    'forecastTime': int(
                        (arrow.get(solar.validDate) - arrow.get(solar.analDate)).total_seconds() / 3600.0),
                    'lo1': longitudes[0][0],
                    'la1': latitudes[0][0],
                    'dx': GRID_DELTA * GRID_COMPRESSION_FACTOR,
                    'dy': GRID_DELTA * GRID_COMPRESSION_FACTOR,
                    'nx': longitudes.size,
                    'ny': latitudes.size,
                    'parameterCategory': 2,
                    'parameterNumber': 3
                },
                'data': DSWRF.flatten().tolist()
            }
        }
        return (obj, isBest)

<<<<<<< HEAD
def fetch_weather(now=None, compress=True, useCache=False):
    if not now: now = arrow.utcnow()
    # Fetch both a forecast before and after the current time
    horizon = now.floor('hour')
=======
def fetch_weather():
    horizon = arrow.utcnow().floor('hour')
>>>>>>> 822c7816
    while (int(horizon.format('HH')) % STEP_HORIZON) != 0:
        horizon = horizon.replace(hours=-1)
    # Warning: solar will not be available at horizon 0
    # so always do at least horizon 1
    origin = horizon.replace(hours=-1)
    while (int(origin.format('HH')) % STEP_ORIGIN) != 0:
        origin = origin.replace(hours=-1)

<<<<<<< HEAD
    # Read cache for horizon
    if (useCache):
        cache_filename = 'data/weathercache_%s.json.gz' % horizon.timestamp
        if os.path.exists(cache_filename):
            with gzip.open(cache_filename, 'r') as f:
                return json.load(f)

    obj_before, beforeIsBestForecast = fetch_forecast(origin, horizon)
    obj_after, afterIsBestForecast = fetch_forecast(origin, horizon.replace(hours=+STEP_HORIZON))
=======
    # Fetch both a forecast before and after the current time
    obj_before = fetch_forecast(origin, horizon)
    obj_after = fetch_forecast(origin, horizon.replace(hours=+STEP_HORIZON))
>>>>>>> 822c7816
    obj = {
        'forecasts': [obj_before, obj_after]
    }

    # Backwards compatibility: dump to wind files
    if compress:
        with gzip.open('data/wind.json.gz', 'w') as f_out:
            print 'Writing gzipped json..'
            json.dump({
                'forecasts': [obj_before['wind'], obj_after['wind']]
            }, f_out)
    if useCache and beforeIsBestForecast and afterIsBestForecast:
        cache_filename = 'data/weathercache_%s.json.gz' % horizon.timestamp
        with gzip.open(cache_filename, 'w') as f:
            json.dump(obj, f)

    print 'Done'

if __name__ == '__main__':
    fetch_weather()<|MERGE_RESOLUTION|>--- conflicted
+++ resolved
@@ -108,15 +108,9 @@
         }
         return (obj, isBest)
 
-<<<<<<< HEAD
 def fetch_weather(now=None, compress=True, useCache=False):
     if not now: now = arrow.utcnow()
-    # Fetch both a forecast before and after the current time
-    horizon = now.floor('hour')
-=======
-def fetch_weather():
     horizon = arrow.utcnow().floor('hour')
->>>>>>> 822c7816
     while (int(horizon.format('HH')) % STEP_HORIZON) != 0:
         horizon = horizon.replace(hours=-1)
     # Warning: solar will not be available at horizon 0
@@ -125,7 +119,6 @@
     while (int(origin.format('HH')) % STEP_ORIGIN) != 0:
         origin = origin.replace(hours=-1)
 
-<<<<<<< HEAD
     # Read cache for horizon
     if (useCache):
         cache_filename = 'data/weathercache_%s.json.gz' % horizon.timestamp
@@ -133,13 +126,10 @@
             with gzip.open(cache_filename, 'r') as f:
                 return json.load(f)
 
+    # Fetch both a forecast before and after the current time
     obj_before, beforeIsBestForecast = fetch_forecast(origin, horizon)
     obj_after, afterIsBestForecast = fetch_forecast(origin, horizon.replace(hours=+STEP_HORIZON))
-=======
-    # Fetch both a forecast before and after the current time
-    obj_before = fetch_forecast(origin, horizon)
-    obj_after = fetch_forecast(origin, horizon.replace(hours=+STEP_HORIZON))
->>>>>>> 822c7816
+
     obj = {
         'forecasts': [obj_before, obj_after]
     }
