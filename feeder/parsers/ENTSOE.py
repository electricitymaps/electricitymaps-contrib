from bs4 import BeautifulSoup
from collections import defaultdict
import arrow, os, re, requests

ENTSOE_ENDPOINT = 'https://transparency.entsoe.eu/api'
ENTSOE_PARAMETER_DESC = {
    'B01': 'Biomass',
    'B02': 'Fossil Brown coal/Lignite',
    'B03': 'Fossil Coal-derived gas',
    'B04': 'Fossil Gas',
    'B05': 'Fossil Hard coal',
    'B06': 'Fossil Oil',
    'B07': 'Fossil Oil shale',
    'B08': 'Fossil Peat',
    'B09': 'Geothermal',
    'B10': 'Hydro Pumped Storage',
    'B11': 'Hydro Run-of-river and poundage',
    'B12': 'Hydro Water Reservoir',
    'B13': 'Marine',
    'B14': 'Nuclear',
    'B15': 'Other renewable',
    'B16': 'Solar',
    'B17': 'Waste',
    'B18': 'Wind Offshore',
    'B19': 'Wind Onshore',
    'B20': 'Other',
}
ENTSOE_PARAMETER_BY_DESC = {v: k for k, v in ENTSOE_PARAMETER_DESC.iteritems()}
# Define all ENTSOE country_code <-> domain mapping
ENTSOE_DOMAIN_MAPPINGS = {
    'AL': '10YAL-KESH-----5',
    'AT': '10YAT-APG------L',
    'BA': '10YBA-JPCC-----D',
    'BE': '10YBE----------2',
    'BG': '10YCA-BULGARIA-R',
    'BY': '10Y1001A1001A51S',
    'CH': '10YCH-SWISSGRIDZ',
    'CZ': '10YCZ-CEPS-----N',
    'DE': '10Y1001A1001A83F',
    'DK': '10Y1001A1001A65H',
    'EE': '10Y1001A1001A39I',
    'ES': '10YES-REE------0',
    'FI': '10YFI-1--------U',
    'FR': '10YFR-RTE------C',
    'GB': '10YGB----------A',
    'GB-NIR': '10Y1001A1001A016',
    'GR': '10YGR-HTSO-----Y',
    'HR': '10YHR-HEP------M',
    'HU': '10YHU-MAVIR----U',
    'IE': '10YIE-1001A00010',
    'IT': '10YIT-GRTN-----B',
    'LT': '10YLT-1001A0008Q',
    'LU': '10YLU-CEGEDEL-NQ',
    'LV': '10YLV-1001A00074',
    # 'MD': 'MD',
    'ME': '10YCS-CG-TSO---S',
    'MK': '10YMK-MEPSO----8',
    'MT': '10Y1001A1001A93C',
    'NL': '10YNL----------L',
    'NO': '10YNO-0--------C',
    'PL': '10YPL-AREA-----S',
    'PT': '10YPT-REN------W',
    'RO': '10YRO-TEL------P',
    'RS': '10YCS-SERBIATSOV',
    'RU': '10Y1001A1001A49F',
    'SE': '10YSE-1--------K',
    'SI': '10YSI-ELES-----O',
    'SK': '10YSK-SEPS-----K',
    'TR': '10YTR-TEIAS----W',
    # 'UA': 'UA'
}
def query_ENTSOE(session, params):
    now = arrow.utcnow()
    params['periodStart'] = now.replace(hours=-24).format('YYYYMMDDHH00')
    params['periodEnd'] = now.replace(hours=+24).format('YYYYMMDDHH00')
    if not 'ENTSOE_TOKEN' in os.environ:
        raise Exception('No ENTSOE_TOKEN found! Please add it into secrets.env!')
    params['securityToken'] = os.environ['ENTSOE_TOKEN']
    return session.get(ENTSOE_ENDPOINT, params=params)
    
def query_consumption(domain, session):
    params = {
        'documentType': 'A65',
        'processType': 'A16',
        'outBiddingZone_Domain': domain,
    }
    response = query_ENTSOE(session, params)
    if response.ok: return response.text
    else:
        # Grab the error if possible
        soup = BeautifulSoup(response.text, 'html.parser')
        raise Exception('Failed to get consumption. Reason: %s' % soup.find_all('text')[0].contents[0])

def query_production(psr_type, in_domain, session):
    params = {
        'psrType': psr_type,
        'documentType': 'A75',
        'processType': 'A16',
        'in_Domain': in_domain,
    }
    response = query_ENTSOE(session, params)
    if response.ok: return response.text
    else:
        return # Return by default
        # Grab the error if possible
        soup = BeautifulSoup(response.text, 'html.parser')
        print 'Failed for psr %s' % psr_type
        print 'Reason:', soup.find_all('text')[0].contents[0]

def query_exchange(in_domain, out_domain, session):
    params = {
        'documentType': 'A11',
        'in_Domain': in_domain,
        'out_Domain': out_domain,
    }
    response = query_ENTSOE(session, params)
    if response.ok: return response.text
    else:
        # Grab the error if possible
        soup = BeautifulSoup(response.text, 'html.parser')
        raise Exception('Failed to get exchange. Reason: %s' % soup.find_all('text')[0].contents[0])

def query_price(domain, session):
    params = {
        'documentType': 'A44',
        'in_Domain': domain,
        'out_Domain': domain,
    }
    response = query_ENTSOE(session, params)
    if response.ok: return response.text
    else:
        # Grab the error if possible
        soup = BeautifulSoup(response.text, 'html.parser')
        raise Exception('Failed to get price. Reason: %s' % soup.find_all('text')[0].contents[0])

def datetime_from_position(start, position, resolution):
    m = re.search('PT(\d+)([M])', resolution)
    if m:
        digits = int(m.group(1))
        scale = m.group(2)
        if scale == 'M':
            return start.replace(minutes=position * digits)
    raise NotImplementedError('Could not recognise resolution %s' % resolution)

def parse_consumption(xml_text):
    if not xml_text: return None
    soup = BeautifulSoup(xml_text, 'html.parser')
    # Get all points
    quantities = []
    datetimes = []
    for timeseries in soup.find_all('timeseries'):
        resolution = timeseries.find_all('resolution')[0].contents[0]
        datetime_start = arrow.get(timeseries.find_all('start')[0].contents[0])
        for entry in timeseries.find_all('point'):
            quantities.append(float(entry.find_all('quantity')[0].contents[0]))
            position = int(entry.find_all('position')[0].contents[0])
            datetimes.append(datetime_from_position(datetime_start, position, resolution))
    return quantities, datetimes

def parse_production(xml_text):
    if not xml_text: return None
    soup = BeautifulSoup(xml_text, 'html.parser')
    # Get all points
    quantities = []
    datetimes = []
    for timeseries in soup.find_all('timeseries'):
        resolution = timeseries.find_all('resolution')[0].contents[0]
        datetime_start = arrow.get(timeseries.find_all('start')[0].contents[0])
        is_production = len(timeseries.find_all('inBiddingZone_Domain.mRID'.lower())) > 0
        for entry in timeseries.find_all('point'):
            quantity = float(entry.find_all('quantity')[0].contents[0])
            # If this is not a production, then it is storage (consumption)
            if not is_production: quantity *= -1
            position = int(entry.find_all('position')[0].contents[0])
            datetime = datetime_from_position(datetime_start, position, resolution)
            # Find out whether or not we should update the net production
            try:
                i = datetimes.index(datetime)
                quantities[i] += quantity
            except ValueError: # Not in list
                quantities.append(quantity)
                datetimes.append(datetime)
    return quantities, datetimes

def parse_exchange(xml_text, is_import, quantities=None, datetimes=None):
    if not xml_text: return None
    if not quantities: quantities = []
    if not datetimes: datetimes = []
    soup = BeautifulSoup(xml_text, 'html.parser')
    # Get all points
    for timeseries in soup.find_all('timeseries'):
        resolution = timeseries.find_all('resolution')[0].contents[0]
        datetime_start = arrow.get(timeseries.find_all('start')[0].contents[0])
        for entry in timeseries.find_all('point'):
            quantity = float(entry.find_all('quantity')[0].contents[0])
            if not is_import: quantity *= -1
            position = int(entry.find_all('position')[0].contents[0])
            datetime = datetime_from_position(datetime_start, position, resolution)
            # Find out whether or not we should update the net production
            try:
                i = datetimes.index(datetime)
                quantities[i] += quantity
            except ValueError: # Not in list
                quantities.append(quantity)
                datetimes.append(datetime)
    return quantities, datetimes

def parse_price(xml_text):
    if not xml_text: return None
    soup = BeautifulSoup(xml_text, 'html.parser')
    # Get all points
    prices = []
    datetimes = []
    for timeseries in soup.find_all('timeseries'):
<<<<<<< HEAD
=======
        currency = timeseries.find_all('currency_unit.name')[0].contents[0]
        if currency != 'EUR': raise Exception('Currency %s is not recognised' % currency)
>>>>>>> cb0ed07f
        resolution = timeseries.find_all('resolution')[0].contents[0]
        datetime_start = arrow.get(timeseries.find_all('start')[0].contents[0])
        for entry in timeseries.find_all('point'):
            position = int(entry.find_all('position')[0].contents[0])
            datetime=datetime_from_position(datetime_start, position, resolution)
            if datetime > arrow.now(tz='Europe/Paris'): continue
            prices.append(float(entry.find_all('price.amount')[0].contents[0]))
            datetimes.append(datetime)
    return prices, datetimes

def get_biomass(values):
    if 'Biomass' in values or 'Fossil Peat' in values or 'Waste' in values:
        return values.get('Biomass', 0) + \
            values.get('Fossil Peat', 0) + \
            values.get('Waste', 0)

def get_coal(values):
    if 'Fossil Brown coal/Lignite' in values or 'Fossil Hard coal' in values:
        return values.get('Fossil Brown coal/Lignite', 0) + \
            values.get('Fossil Hard coal', 0)

def get_gas(values):
    if 'Fossil Coal-derived gas' in values or 'Fossil Gas' in values:
        return values.get('Fossil Coal-derived gas', 0) + \
            values.get('Fossil Gas', 0)

def get_hydro(values):
    if 'Hydro Pumped Storage' in values \
        or 'Hydro Run-of-river and poundage' in values \
        or 'Hydro Water Reservoir' in values:
        return max(values.get('Hydro Pumped Storage', 0), 0) + \
            values.get('Hydro Run-of-river and poundage', 0) + \
            values.get('Hydro Water Reservoir', 0)

def get_oil(values):
    if 'Fossil Oil' in values or 'Fossil Oil shale' in values:
        value = values.get('Fossil Oil', 0) + values.get('Fossil Oil shale', 0)
        return value if value != -1.0 else None

def get_wind(values):
    if 'Wind Onshore' in values or 'Wind Offshore' in values:
        return values.get('Wind Onshore', 0) + values.get('Wind Offshore', 0)

def get_unknown(values):
    if 'Geothermal' in values \
        or 'Marine' in values \
        or 'Other renewable' in values \
        or 'Other' in values:
        return values.get('Geothermal', 0) + \
            values.get('Marine', 0) + \
            values.get('Other renewable', 0) + \
            values.get('Other', 0)

def fetch_consumption(country_code, session=None):
    if not session: session = requests.session()
    domain = ENTSOE_DOMAIN_MAPPINGS[country_code]
    # Grab consumption
    parsed = parse_consumption(query_consumption(domain, session))
    if parsed:
        quantities, datetimes = parsed
        data = {
            'countryCode': country_code,
            'datetime': datetimes[-1].datetime,
            'consumption': quantities[-1],
            'source': 'entsoe.eu'
        }

        return data

def fetch_production(country_code, session=None):
    if not session: session = requests.session()
    domain = ENTSOE_DOMAIN_MAPPINGS[country_code]
    # Create a double hashmap with keys (datetime, parameter)
    production_hashmap = defaultdict(lambda: {})
    # Grab production
    for k in ENTSOE_PARAMETER_DESC.keys():
        parsed = parse_production(query_production(k, domain, session))
        if parsed:
            quantities, datetimes = parsed
            for i in range(len(quantities)):
                production_hashmap[datetimes[i]][k] = quantities[i]


    # Take the last production date that is present for all parameters
    production_dates = sorted(set(production_hashmap.keys()), reverse=True)
    # Remove all dates in the future
    production_dates = filter(lambda x: x <= arrow.now(), production_dates)
    if not len(production_dates): return None
    production_dates_with_counts = map(lambda date: len(production_hashmap[date].keys()),
        production_dates)
    production_date = production_dates[production_dates_with_counts.index(max(production_dates_with_counts))]

    values = {ENTSOE_PARAMETER_DESC[k]: v for k, v in production_hashmap[production_date].iteritems()}

    data = {
        'countryCode': country_code,
        'datetime': production_date.datetime,
        'production': {
            'biomass': values.get('Biomass', None),
            'coal': get_coal(values),
            'gas': get_gas(values),
            'hydro': get_hydro(values),
            'nuclear': values.get('Nuclear', None),
            'oil': get_oil(values),
            'solar': values.get('Solar', None),
            'wind': get_wind(values),
            'unknown': get_unknown(values)
        },
        'source': 'entsoe.eu'
    }

    return data

def fetch_exchange(country_code1, country_code2, session=None):
    if not session: session = requests.session()
    domain1 = ENTSOE_DOMAIN_MAPPINGS[country_code1]
    domain2 = ENTSOE_DOMAIN_MAPPINGS[country_code2]
    # Create a hashmap with key (datetime)
    exchange_hashmap = {}
    # Grab exchange
    # Import
    parsed = parse_exchange(
        query_exchange(domain1, domain2, session),
        is_import=True)
    if parsed:
        # Export
        parsed = parse_exchange(
            xml_text=query_exchange(domain2, domain1, session),
            is_import=False, quantities=parsed[0], datetimes=parsed[1])
        if parsed:
            quantities, datetimes = parsed
            for i in range(len(quantities)):
                exchange_hashmap[datetimes[i]] = quantities[i]

    # Find the closest matching exchange
    sorted_country_codes = sorted([country_code1, country_code2])
    exchange_dates = sorted(set(exchange_hashmap.keys()), reverse=True)
    # Remove all dates in the future
    exchange_dates = filter(lambda x: x <= arrow.now(), exchange_dates)
    if not len(exchange_dates): return None
    exchange_date = exchange_dates[0]
    netFlow = exchange_hashmap[exchange_date]
    return {
        'sortedCountryCodes': '->'.join(sorted_country_codes),
        'datetime': exchange_date.datetime,
        'netFlow': netFlow if country_code1[0] == sorted_country_codes else -1 * netFlow,
        'source': 'entsoe.eu'
    }

def fetch_price(country_code, session=None):
    if not session: session = requests.session()
    domain = ENTSOE_DOMAIN_MAPPINGS[country_code]
    # Grab consumption
    parsed = parse_price(query_price(domain, session))
    if parsed:
        prices, datetimes = parsed
        data = {
            'countryCode': country_code,
            'datetime': datetimes[-1].datetime,
            'price': prices[-1],
            'source': 'entsoe.eu'
        }

        return data<|MERGE_RESOLUTION|>--- conflicted
+++ resolved
@@ -212,11 +212,8 @@
     prices = []
     datetimes = []
     for timeseries in soup.find_all('timeseries'):
-<<<<<<< HEAD
-=======
         currency = timeseries.find_all('currency_unit.name')[0].contents[0]
         if currency != 'EUR': raise Exception('Currency %s is not recognised' % currency)
->>>>>>> cb0ed07f
         resolution = timeseries.find_all('resolution')[0].contents[0]
         datetime_start = arrow.get(timeseries.find_all('start')[0].contents[0])
         for entry in timeseries.find_all('point'):
