from bs4 import BeautifulSoup
from collections import defaultdict
import arrow, os, re, requests

ENTSOE_ENDPOINT = 'https://transparency.entsoe.eu/api'
ENTSOE_PARAMETER_DESC = {
    'B01': 'Biomass',
    'B02': 'Fossil Brown coal/Lignite',
    'B03': 'Fossil Coal-derived gas',
    'B04': 'Fossil Gas',
    'B05': 'Fossil Hard coal',
    'B06': 'Fossil Oil',
    'B07': 'Fossil Oil shale',
    'B08': 'Fossil Peat',
    'B09': 'Geothermal',
    'B10': 'Hydro Pumped Storage',
    'B11': 'Hydro Run-of-river and poundage',
    'B12': 'Hydro Water Reservoir',
    'B13': 'Marine',
    'B14': 'Nuclear',
    'B15': 'Other renewable',
    'B16': 'Solar',
    'B17': 'Waste',
    'B18': 'Wind Offshore',
    'B19': 'Wind Onshore',
    'B20': 'Other',
}
ENTSOE_PARAMETER_BY_DESC = {v: k for k, v in ENTSOE_PARAMETER_DESC.iteritems()}
# Define all ENTSOE country_code <-> domain mapping
ENTSOE_DOMAIN_MAPPINGS = {
    'AL': '10YAL-KESH-----5',
    'AT': '10YAT-APG------L',
    'BA': '10YBA-JPCC-----D',
    'BE': '10YBE----------2',
    'BG': '10YCA-BULGARIA-R',
    'BY': '10Y1001A1001A51S',
    'CH': '10YCH-SWISSGRIDZ',
    'CZ': '10YCZ-CEPS-----N',
    'DE': '10Y1001A1001A83F',
    'DK': '10Y1001A1001A65H',
    'EE': '10Y1001A1001A39I',
    'ES': '10YES-REE------0',
    'FI': '10YFI-1--------U',
    'FR': '10YFR-RTE------C',
    'GB': '10YGB----------A',
    'GB-NIR': '10Y1001A1001A016',
    'GR': '10YGR-HTSO-----Y',
    'HR': '10YHR-HEP------M',
    'HU': '10YHU-MAVIR----U',
    'IE': '10YIE-1001A00010',
    'IT': '10YIT-GRTN-----B',
    'LT': '10YLT-1001A0008Q',
    'LU': '10YLU-CEGEDEL-NQ',
    'LV': '10YLV-1001A00074',
    # 'MD': 'MD',
    'ME': '10YCS-CG-TSO---S',
    'MK': '10YMK-MEPSO----8',
    'MT': '10Y1001A1001A93C',
    'NL': '10YNL----------L',
    'NO': '10YNO-0--------C',
    'PL': '10YPL-AREA-----S',
    'PT': '10YPT-REN------W',
    'RO': '10YRO-TEL------P',
    'RS': '10YCS-SERBIATSOV',
    'RU': '10Y1001A1001A49F',
    'SE': '10YSE-1--------K',
    'SI': '10YSI-ELES-----O',
    'SK': '10YSK-SEPS-----K',
    'TR': '10YTR-TEIAS----W',
    # 'UA': 'UA'
}
def query_ENTSOE(session, params):
    now = arrow.utcnow()
    params['periodStart'] = now.replace(hours=-24).format('YYYYMMDDHH00')
    params['periodEnd'] = now.replace(hours=+24).format('YYYYMMDDHH00')
    if not 'ENTSOE_TOKEN' in os.environ:
        raise Exception('No ENTSOE_TOKEN found! Please add it into secrets.env!')
    params['securityToken'] = os.environ['ENTSOE_TOKEN']
    return session.get(ENTSOE_ENDPOINT, params=params)
    
def query_consumption(domain, session):
    params = {
        'documentType': 'A65',
        'processType': 'A16',
        'outBiddingZone_Domain': domain,
    }
    response = query_ENTSOE(session, params)
    if response.ok: return response.text
    else:
        # Grab the error if possible
        soup = BeautifulSoup(response.text, 'html.parser')
        error_text = soup.find_all('text')[0].contents[0]
        if 'No matching data found' in error_text: return
        raise Exception('Failed to get consumption. Reason: %s' % error_text)

def query_production(psr_type, in_domain, session):
    params = {
        'psrType': psr_type,
        'documentType': 'A75',
        'processType': 'A16',
        'in_Domain': in_domain,
    }
    response = query_ENTSOE(session, params)
    if response.ok: return response.text
    else:
        return # Return by default
        # Grab the error if possible
        soup = BeautifulSoup(response.text, 'html.parser')
        error_text = soup.find_all('text')[0].contents[0]
        if 'No matching data found' in error_text: return
        print 'Failed for psr %s' % psr_type
        print 'Reason:', error_text

def query_exchange(in_domain, out_domain, session):
    params = {
        'documentType': 'A11',
        'in_Domain': in_domain,
        'out_Domain': out_domain,
    }
    response = query_ENTSOE(session, params)
    if response.ok: return response.text
    else:
        # Grab the error if possible
        soup = BeautifulSoup(response.text, 'html.parser')
        error_text = soup.find_all('text')[0].contents[0]
        if 'No matching data found' in error_text: return
        raise Exception('Failed to get exchange. Reason: %s' % error_text)

def query_price(domain, session):
    params = {
        'documentType': 'A44',
        'in_Domain': domain,
        'out_Domain': domain,
    }
    response = query_ENTSOE(session, params)
    if response.ok: return response.text
    else:
        # Grab the error if possible
        soup = BeautifulSoup(response.text, 'html.parser')
        error_text = soup.find_all('text')[0].contents[0]
        if 'No matching data found' in error_text: return
        raise Exception('Failed to get price. Reason: %s' % error_text)

def datetime_from_position(start, position, resolution):
    m = re.search('PT(\d+)([M])', resolution)
    if m:
        digits = int(m.group(1))
        scale = m.group(2)
        if scale == 'M':
            return start.replace(minutes=position * digits)
    raise NotImplementedError('Could not recognise resolution %s' % resolution)

def parse_consumption(xml_text):
    if not xml_text: return None
    soup = BeautifulSoup(xml_text, 'html.parser')
    # Get all points
    quantities = []
    datetimes = []
    for timeseries in soup.find_all('timeseries'):
        resolution = timeseries.find_all('resolution')[0].contents[0]
        datetime_start = arrow.get(timeseries.find_all('start')[0].contents[0])
        for entry in timeseries.find_all('point'):
            quantities.append(float(entry.find_all('quantity')[0].contents[0]))
            position = int(entry.find_all('position')[0].contents[0])
            datetimes.append(datetime_from_position(datetime_start, position, resolution))
    return quantities, datetimes

def parse_production(xml_text):
    if not xml_text: return None
    soup = BeautifulSoup(xml_text, 'html.parser')
    # Get all points
    productions = []
    storages = []
    datetimes = []
    for timeseries in soup.find_all('timeseries'):
        resolution = timeseries.find_all('resolution')[0].contents[0]
        datetime_start = arrow.get(timeseries.find_all('start')[0].contents[0])
        is_production = len(timeseries.find_all('inBiddingZone_Domain.mRID'.lower())) > 0
        for entry in timeseries.find_all('point'):
            quantity = float(entry.find_all('quantity')[0].contents[0])
            position = int(entry.find_all('position')[0].contents[0])
            datetime = datetime_from_position(datetime_start, position, resolution)
            try:
                i = datetimes.index(datetime)
                if is_production:
                    productions[i] = quantity
                else:
                    storages[i] = quantity
            except ValueError: # Not in list
                datetimes.append(datetime)
                productions.append(quantity if is_production else 0)
                storages.append(quantity if not is_production else 0)
    return productions, storages, datetimes

def parse_exchange(xml_text, is_import, quantities=None, datetimes=None):
    if not xml_text: return None
    if not quantities: quantities = []
    if not datetimes: datetimes = []
    soup = BeautifulSoup(xml_text, 'html.parser')
    # Get all points
    for timeseries in soup.find_all('timeseries'):
        resolution = timeseries.find_all('resolution')[0].contents[0]
        datetime_start = arrow.get(timeseries.find_all('start')[0].contents[0])
        for entry in timeseries.find_all('point'):
            quantity = float(entry.find_all('quantity')[0].contents[0])
            if not is_import: quantity *= -1
            position = int(entry.find_all('position')[0].contents[0])
            datetime = datetime_from_position(datetime_start, position, resolution)
            # Find out whether or not we should update the net production
            try:
                i = datetimes.index(datetime)
                quantities[i] += quantity
            except ValueError: # Not in list
                quantities.append(quantity)
                datetimes.append(datetime)
    return quantities, datetimes

def parse_price(xml_text):
    if not xml_text: return None
    soup = BeautifulSoup(xml_text, 'html.parser')
    # Get all points
    prices = []
    datetimes = []
    for timeseries in soup.find_all('timeseries'):
        currency = timeseries.find_all('currency_unit.name')[0].contents[0]
        if currency != 'EUR': raise Exception('Currency %s is not recognised' % currency)
        resolution = timeseries.find_all('resolution')[0].contents[0]
        datetime_start = arrow.get(timeseries.find_all('start')[0].contents[0])
        for entry in timeseries.find_all('point'):
            position = int(entry.find_all('position')[0].contents[0])
            datetime=datetime_from_position(datetime_start, position, resolution)
            if datetime > arrow.now(tz='Europe/Paris'): continue
            prices.append(float(entry.find_all('price.amount')[0].contents[0]))
            datetimes.append(datetime)
    return prices, datetimes

def get_biomass(values):
    if 'Biomass' in values or 'Fossil Peat' in values or 'Waste' in values:
        return values.get('Biomass', 0) + \
            values.get('Fossil Peat', 0) + \
            values.get('Waste', 0)

def get_coal(values):
    if 'Fossil Brown coal/Lignite' in values or 'Fossil Hard coal' in values:
        return values.get('Fossil Brown coal/Lignite', 0) + \
            values.get('Fossil Hard coal', 0)

def get_gas(values):
    if 'Fossil Coal-derived gas' in values or 'Fossil Gas' in values:
        return values.get('Fossil Coal-derived gas', 0) + \
            values.get('Fossil Gas', 0)

def get_hydro(values):
    if 'Hydro Pumped Storage' in values \
        or 'Hydro Run-of-river and poundage' in values \
        or 'Hydro Water Reservoir' in values:
        return max(0, values.get('Hydro Pumped Storage', 0)) + \
            values.get('Hydro Run-of-river and poundage', 0) + \
            values.get('Hydro Water Reservoir', 0)

<<<<<<< HEAD
def get_hydro_storage(values):
    if 'Hydro Pumped Storage' in values:
        return max(0, -1 * values.get('Hydro Pumped Storage', 0))
=======
def get_hydro_storage(storage_values):
    if 'Hydro Pumped Storage' in storage_values:
        return max(0, storage_values.get('Hydro Pumped Storage', 0))
>>>>>>> 817fe9b3

def get_oil(values):
    if 'Fossil Oil' in values or 'Fossil Oil shale' in values:
        value = values.get('Fossil Oil', 0) + values.get('Fossil Oil shale', 0)
        return value if value != -1.0 else None

def get_wind(values):
    if 'Wind Onshore' in values or 'Wind Offshore' in values:
        return values.get('Wind Onshore', 0) + values.get('Wind Offshore', 0)

def get_unknown(values):
    if 'Geothermal' in values \
        or 'Marine' in values \
        or 'Other renewable' in values \
        or 'Other' in values:
        return values.get('Geothermal', 0) + \
            values.get('Marine', 0) + \
            values.get('Other renewable', 0) + \
            values.get('Other', 0)

def fetch_consumption(country_code, session=None):
    if not session: session = requests.session()
    domain = ENTSOE_DOMAIN_MAPPINGS[country_code]
    # Grab consumption
    parsed = parse_consumption(query_consumption(domain, session))
    if parsed:
        quantities, datetimes = parsed
        data = {
            'countryCode': country_code,
            'datetime': datetimes[-1].datetime,
            'consumption': quantities[-1],
            'source': 'entsoe.eu'
        }

        return data

def fetch_production(country_code, session=None):
    if not session: session = requests.session()
    domain = ENTSOE_DOMAIN_MAPPINGS[country_code]
    # Create a double hashmap with keys (datetime, parameter)
    production_hashmap = defaultdict(lambda: {})
    # Grab production
    for k in ENTSOE_PARAMETER_DESC.keys():
        parsed = parse_production(query_production(k, domain, session))
        if parsed:
            productions, storages, datetimes = parsed
            for i in range(len(datetimes)):
                production_hashmap[datetimes[i]][k] = (productions[i], storages[i])


    # Take the last production date that is present for all parameters
    production_dates = sorted(set(production_hashmap.keys()), reverse=True)
    # Remove all dates in the future
    production_dates = filter(lambda x: x <= arrow.now(), production_dates)
    if not len(production_dates): return None
    production_dates_with_counts = map(lambda date: len(production_hashmap[date].keys()),
        production_dates)
    production_date = production_dates[production_dates_with_counts.index(max(production_dates_with_counts))]

    production_values = {ENTSOE_PARAMETER_DESC[k]: v[0] for k, v in production_hashmap[production_date].iteritems()}
    storage_values = {ENTSOE_PARAMETER_DESC[k]: v[1] for k, v in production_hashmap[production_date].iteritems()}

    data = {
        'countryCode': country_code,
        'datetime': production_date.datetime,
        'production': {
            'biomass': production_values.get('Biomass', None),
            'coal': get_coal(production_values),
            'gas': get_gas(production_values),
            'hydro': get_hydro(production_values),
            'nuclear': production_values.get('Nuclear', None),
            'oil': get_oil(production_values),
            'solar': production_values.get('Solar', None),
            'wind': get_wind(production_values),
            'unknown': get_unknown(production_values)
        },
        'storage': {
            'hydro': get_hydro_storage(storage_values),
        },
        'storage': {
            'hydro': get_hydro_storage(values),
        },
        'source': 'entsoe.eu'
    }

    return data

def fetch_exchange(country_code1, country_code2, session=None):
    if not session: session = requests.session()
    domain1 = ENTSOE_DOMAIN_MAPPINGS[country_code1]
    domain2 = ENTSOE_DOMAIN_MAPPINGS[country_code2]
    # Create a hashmap with key (datetime)
    exchange_hashmap = {}
    # Grab exchange
    # Import
    parsed = parse_exchange(
        query_exchange(domain1, domain2, session),
        is_import=True)
    if parsed:
        # Export
        parsed = parse_exchange(
            xml_text=query_exchange(domain2, domain1, session),
            is_import=False, quantities=parsed[0], datetimes=parsed[1])
        if parsed:
            quantities, datetimes = parsed
            for i in range(len(quantities)):
                exchange_hashmap[datetimes[i]] = quantities[i]

    # Find the closest matching exchange
    sorted_country_codes = sorted([country_code1, country_code2])
    exchange_dates = sorted(set(exchange_hashmap.keys()), reverse=True)
    # Remove all dates in the future
    exchange_dates = filter(lambda x: x <= arrow.now(), exchange_dates)
    if not len(exchange_dates): return None
    exchange_date = exchange_dates[0]
    netFlow = exchange_hashmap[exchange_date]
    return {
        'sortedCountryCodes': '->'.join(sorted_country_codes),
        'datetime': exchange_date.datetime,
        'netFlow': netFlow if country_code1[0] == sorted_country_codes else -1 * netFlow,
        'source': 'entsoe.eu'
    }

def fetch_price(country_code, session=None):
    if not session: session = requests.session()
    domain = ENTSOE_DOMAIN_MAPPINGS[country_code]
    # Grab consumption
    parsed = parse_price(query_price(domain, session))
    if parsed:
        prices, datetimes = parsed
        data = {
            'countryCode': country_code,
            'datetime': datetimes[-1].datetime,
            'price': prices[-1],
            'source': 'entsoe.eu'
        }

        return data<|MERGE_RESOLUTION|>--- conflicted
+++ resolved
@@ -258,15 +258,9 @@
             values.get('Hydro Run-of-river and poundage', 0) + \
             values.get('Hydro Water Reservoir', 0)
 
-<<<<<<< HEAD
-def get_hydro_storage(values):
-    if 'Hydro Pumped Storage' in values:
-        return max(0, -1 * values.get('Hydro Pumped Storage', 0))
-=======
 def get_hydro_storage(storage_values):
     if 'Hydro Pumped Storage' in storage_values:
         return max(0, storage_values.get('Hydro Pumped Storage', 0))
->>>>>>> 817fe9b3
 
 def get_oil(values):
     if 'Fossil Oil' in values or 'Fossil Oil shale' in values:
