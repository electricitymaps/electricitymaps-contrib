from bs4 import BeautifulSoup
from collections import defaultdict
import arrow, os, re, requests

ENTSOE_ENDPOINT = 'https://transparency.entsoe.eu/api'
ENTSOE_PARAMETER_DESC = {
    'B01': 'Biomass',
    'B02': 'Fossil Brown coal/Lignite',
    'B03': 'Fossil Coal-derived gas',
    'B04': 'Fossil Gas',
    'B05': 'Fossil Hard coal',
    'B06': 'Fossil Oil',
    'B07': 'Fossil Oil shale',
    'B08': 'Fossil Peat',
    'B09': 'Geothermal',
    'B10': 'Hydro Pumped Storage',
    'B11': 'Hydro Run-of-river and poundage',
    'B12': 'Hydro Water Reservoir',
    'B13': 'Marine',
    'B14': 'Nuclear',
    'B15': 'Other renewable',
    'B16': 'Solar',
    'B17': 'Waste',
    'B18': 'Wind Offshore',
    'B19': 'Wind Onshore',
    'B20': 'Other',
}
ENTSOE_PARAMETER_BY_DESC = {v: k for k, v in ENTSOE_PARAMETER_DESC.items()}

def query_production(psr_type, in_domain, session):
    now = arrow.utcnow()
    params = {
        'psrType': psr_type,
        'documentType': 'A75',
        'processType': 'A16',
        'in_Domain': in_domain,
        'periodStart': now.replace(hours=-24).format('YYYYMMDDHH00'),
        'periodEnd': now.replace(hours=+24).format('YYYYMMDDHH00'),
        'securityToken': os.environ['ENTSOE_TOKEN']
    }
    response = session.get(ENTSOE_ENDPOINT, params=params)
    if response.ok: return response.text
    else: 
        return # Return by default
        # Grab the error if possible
        soup = BeautifulSoup(response.text, 'html.parser')
        print 'Failed for psr %s' % psr_type
        print 'Reason:', soup.find_all('text')[0].contents[0]

def query_exchange(in_domain, out_domain, session):
    now = arrow.utcnow()
    params = {
        'documentType': 'A11',
        'in_Domain': in_domain,
        'out_Domain': out_domain,
        'periodStart': now.replace(hours=-24).format('YYYYMMDDHH00'),
        'periodEnd': now.replace(hours=+24).format('YYYYMMDDHH00'),
        'securityToken': os.environ['ENTSOE_TOKEN']
    }
    response = session.get(ENTSOE_ENDPOINT, params=params)
    if response.ok: return response.text
    else:
        return # Return by default
        # Grab the error if possible
        soup = BeautifulSoup(response.text, 'html.parser')
        print 'Failed to get exchange. Reason:', soup.find_all('text')[0].contents[0]

def datetime_from_position(start, position, resolution):
    m = re.search('PT(\d+)([M])', resolution)
    if m:
        digits = int(m.group(1))
        scale = m.group(2)
        if scale == 'M':
            return start.replace(minutes=position * digits)
    raise NotImplementedError('Could not recognise resolution %s' % resolution)

def parse_production(xml_text):
    if not xml_text: return None
    soup = BeautifulSoup(xml_text, 'html.parser')
    # Get all points
    quantities = []
    datetimes = []
    for timeseries in soup.find_all('timeseries'):
        resolution = timeseries.find_all('resolution')[0].contents[0]
        datetime_start = arrow.get(timeseries.find_all('start')[0].contents[0])
        is_production = len(timeseries.find_all('inBiddingZone_Domain.mRID'.lower())) > 0
        for entry in timeseries.find_all('point'):
            quantity = float(entry.find_all('quantity')[0].contents[0])
            # Is this is not a production, then it is storage (consumption)
            if not is_production: quantity *= -1
            position = int(entry.find_all('position')[0].contents[0])
            datetime = datetime_from_position(datetime_start, position, resolution)
            # Find out whether or not we should update the net production
            try:
                i = datetimes.index(datetime)
                quantities[i] += quantity
            except ValueError: # Not in list
                quantities.append(quantity)
                datetimes.append(datetime)
    return quantities, datetimes

def parse_exchange(xml_text, is_import, quantities=None, datetimes=None):
    if not xml_text: return None
    if not quantities: quantities = []
    if not datetimes: datetimes = []
    soup = BeautifulSoup(xml_text, 'html.parser')
    # Get all points
    for timeseries in soup.find_all('timeseries'):
        resolution = timeseries.find_all('resolution')[0].contents[0]
        datetime_start = arrow.get(timeseries.find_all('start')[0].contents[0])
        for entry in timeseries.find_all('point'):
            quantity = float(entry.find_all('quantity')[0].contents[0])
            if not is_import: quantity *= -1
            position = int(entry.find_all('position')[0].contents[0])
            datetime = datetime_from_position(datetime_start, position, resolution)
            # Find out whether or not we should update the net production
            try:
                i = datetimes.index(datetime)
                quantities[i] += quantity
            except ValueError: # Not in list
                quantities.append(quantity)
                datetimes.append(datetime)
    return quantities, datetimes

def get_biomass(values):
    if 'Biomass' in values or 'Fossil Peat' in values or 'Waste' in values:
        return values.get('Biomass', 0) + \
            values.get('Fossil Peat', 0) + \
            values.get('Waste', 0)

def get_coal(values):
    if 'Fossil Brown coal/Lignite' in values or 'Fossil Hard coal' in values:
        return values.get('Fossil Brown coal/Lignite', 0) + \
            values.get('Fossil Hard coal', 0)

def get_gas(values):
    if 'Fossil Coal-derived gas' in values or 'Fossil Gas' in values:
        return values.get('Fossil Coal-derived gas', 0) + \
            values.get('Fossil Gas', 0)

def get_hydro(values):
    if 'Hydro Pumped Storage' in values \
        or 'Hydro Run-of-river and poundage' in values \
        or 'Hydro Water Reservoir' in values:
        return max(values.get('Hydro Pumped Storage', 0), 0) + \
            values.get('Hydro Run-of-river and poundage', 0) + \
            values.get('Hydro Water Reservoir', 0)

def get_oil(values):
    if 'Fossil Oil' in values or 'Fossil Oil shale' in values:
        return values.get('Fossil Oil', 0) + values.get('Fossil Oil shale', 0)

def get_wind(values):
    if 'Wind Onshore' in values or 'Wind Offshore' in values:
        return values.get('Wind Onshore', 0) + values.get('Wind Offshore', 0)

def get_unknown(values):
    if 'Geothermal' in values \
        or 'Marine' in values \
        or 'Other renewable' in values \
        or 'Other' in values:
        return values.get('Geothermal', 0) + \
            values.get('Marine', 0) + \
            values.get('Other renewable', 0) + \
            values.get('Other', 0)

def fetch_ENTSOE(in_domain, connecting_domains, country_code, session=None):
    if not session: session = requests.session()
    # Create a double hashmap with keys (datetime, parameter)
    production_hashmap = defaultdict(lambda: {})
    # Create a double hashmap with keys (datetime, country_code)
    exchange_hashmap = defaultdict(lambda: {})
    # Grab production
    for k in ENTSOE_PARAMETER_DESC.keys():
        parsed = parse_production(query_production(k, in_domain, session))
        if parsed:
            quantities, datetimes = parsed
            for i in range(len(quantities)):
<<<<<<< HEAD
                output_dated_pairs[datetimes[i]][k] = quantities[i]
    # Take the last date that is present for all parameters
    dates = sorted(set(output_dated_pairs.keys()), reverse=True)
    dates_with_counts = list(map(lambda date: len(output_dated_pairs[date].keys()),
        dates))
    date = dates[dates_with_counts.index(max(dates_with_counts))]

    values = {ENTSOE_PARAMETER_DESC[k]: v for k, v in output_dated_pairs[date].items()}
=======
                production_hashmap[datetimes[i]][k] = quantities[i]
    # Grab exchange
    for connecting_country_code, connecting_domain in connecting_domains.iteritems():
        # Import
        parsed = parse_exchange(
            query_exchange(in_domain, connecting_domain, session),
            is_import=True)
        if parsed:
            # Export
            parsed = parse_exchange(
                xml_text=query_exchange(connecting_domain, in_domain, session),
                is_import=False, quantities=parsed[0], datetimes=parsed[1])
            if parsed:
                quantities, datetimes = parsed
                for i in range(len(quantities)):
                    exchange_hashmap[datetimes[i]][connecting_country_code] = quantities[i]

    # Take the last production date that is present for all parameters
    production_dates = sorted(set(production_hashmap.keys()), reverse=True)
    if not len(production_dates): raise Exception('Not data was returned')
    production_dates_with_counts = map(lambda date: len(production_hashmap[date].keys()),
        production_dates)
    production_date = production_dates[production_dates_with_counts.index(max(production_dates_with_counts))]

    values = {ENTSOE_PARAMETER_DESC[k]: v for k, v in production_hashmap[production_date].iteritems()}
>>>>>>> 1bd83680

    data = {
        'countryCode': country_code,
        'datetime': production_date.datetime,
        'productionDatetime': production_date.datetime,
        'production': {
            'biomass': values.get('Biomass', None),
            'coal': get_coal(values),
            'gas': get_gas(values),
            'hydro': get_hydro(values),
            'nuclear': values.get('Nuclear', None),
            'oil': get_oil(values),
            'solar': values.get('Solar', None),
            'wind': get_wind(values),
            'unknown': get_unknown(values)
        }
    }

    # Find the closest matching exchange
    dates_exchange = sorted(set(exchange_hashmap.keys()), reverse=True)
    if len(dates_exchange):
        delta_hours = map(lambda i: abs((production_date - dates_exchange[i]).total_seconds()) / 3600.0,
            range(len(dates_exchange)))
        min_delta_hours = min(delta_hours)
        if min_delta_hours <= 1.0:
            exchange_date = dates_exchange[delta_hours.index(min_delta_hours)]
            data['exchangeDatetime'] = exchange_date.datetime
            data['exchange'] = exchange_hashmap[production_date]
        else: print 'Skipping exchange because time delta was %dh' % min_delta_hours

    # Sanity check
    for k, v in data['production'].items():
        if v is None: continue
        if v < 0: raise ValueError('key %s has negative value %s' % (k, v))

    return data<|MERGE_RESOLUTION|>--- conflicted
+++ resolved
@@ -25,7 +25,7 @@
     'B19': 'Wind Onshore',
     'B20': 'Other',
 }
-ENTSOE_PARAMETER_BY_DESC = {v: k for k, v in ENTSOE_PARAMETER_DESC.items()}
+ENTSOE_PARAMETER_BY_DESC = {v: k for k, v in ENTSOE_PARAMETER_DESC.iteritems()}
 
 def query_production(psr_type, in_domain, session):
     now = arrow.utcnow()
@@ -40,7 +40,7 @@
     }
     response = session.get(ENTSOE_ENDPOINT, params=params)
     if response.ok: return response.text
-    else: 
+    else:
         return # Return by default
         # Grab the error if possible
         soup = BeautifulSoup(response.text, 'html.parser')
@@ -176,16 +176,6 @@
         if parsed:
             quantities, datetimes = parsed
             for i in range(len(quantities)):
-<<<<<<< HEAD
-                output_dated_pairs[datetimes[i]][k] = quantities[i]
-    # Take the last date that is present for all parameters
-    dates = sorted(set(output_dated_pairs.keys()), reverse=True)
-    dates_with_counts = list(map(lambda date: len(output_dated_pairs[date].keys()),
-        dates))
-    date = dates[dates_with_counts.index(max(dates_with_counts))]
-
-    values = {ENTSOE_PARAMETER_DESC[k]: v for k, v in output_dated_pairs[date].items()}
-=======
                 production_hashmap[datetimes[i]][k] = quantities[i]
     # Grab exchange
     for connecting_country_code, connecting_domain in connecting_domains.iteritems():
@@ -211,7 +201,6 @@
     production_date = production_dates[production_dates_with_counts.index(max(production_dates_with_counts))]
 
     values = {ENTSOE_PARAMETER_DESC[k]: v for k, v in production_hashmap[production_date].iteritems()}
->>>>>>> 1bd83680
 
     data = {
         'countryCode': country_code,
@@ -243,7 +232,7 @@
         else: print 'Skipping exchange because time delta was %dh' % min_delta_hours
 
     # Sanity check
-    for k, v in data['production'].items():
+    for k, v in data['production'].iteritems():
         if v is None: continue
         if v < 0: raise ValueError('key %s has negative value %s' % (k, v))
 
