--- conflicted
+++ resolved
@@ -8,32 +8,24 @@
       - ENV=development
       - MEMCACHED_HOST=memcached
       - 'MONGO_URL=mongodb://mongo:27017/electricity'
-      - TOKEN='7466690c-c66a-4a00-8e21-2cb7d538f380'
     ports: ['8000:8000']
     volumes:
-      #- '.\api\static:\home\static'
-      #- '.\api\server.js:\home\server.js'
-      - '.\api\data:\home\data'
+      - './api/static:/home/static'
+      - './api/server.js:/home/server.js'
+      - './api/data:/home/data'
   feeder:
     build: feeder
     depends_on: [mongo]
-<<<<<<< HEAD
     environment: 
-      - ENV=development
-      - 'MONGO_URL=mongodb://mongo:27017/electricity'
-      - 'ENTSOE_TOKEN=${ENTSOE_TOKEN}'
-=======
-    environment:
       - 'ENTSOE_TOKEN=${ENTSOE_TOKEN}'
       - ENV=development
       - 'MONGO_URL=mongodb://mongo:27017/electricity'
->>>>>>> 737ad6a0
     volumes:
-      - '.\api\data:\home\data'
-      #- '.\feeder\feeder.py:\home\feeder.py'
-      #- '.\feeder\parsers:\home\parsers'
+      - './api/data:/home/data'
+      - './feeder/feeder.py:/home/feeder.py'
+      - './feeder/parsers:/home/parsers'
   memcached:
     image: memcached
   mongo:
     image: mongo
-    #volumes: ['./mongodata/:/data/db']+    volumes: ['./mongodata/:/data/db']