import arrow
import pandas as pd
import requests

endpoint = 'http://www.electricitymap.org'
r = requests.session()

def date_range(start_date, end_date, delta):
    start, end = [
        arrow.get(start_date),
        arrow.get(end_date)
    ]
    if end < start: raise Exception('End date can\' be before start date')
    time_span = [start]
    while True:
        t = time_span[-1].replace(minutes=+delta)
        if t > end: break
        time_span.append(t)
    return time_span

# get_production

def fetch_production(country_code, t, delta):
    url = '%s/v1/production' % endpoint
    params = {
        'countryCode': country_code,
        'datetime': t.isoformat()
    }
    obj = r.get(url, params=params).json()
    if not obj: return
    return obj if (t - arrow.get(obj['datetime'])).total_seconds() < delta * 60.0 else None

def get_production(countries, start_date, end_date, delta):
    df = None
    time_span = date_range(start_date, end_date, delta)
    for country in countries:
        print 'Fetching country %s..' % country
        for t in time_span:
            o = fetch_production(country, t, delta)
            if not o: continue
            modes = o['production'].keys()
            p = pd.DataFrame(
                data={
                    'timestamp': pd.Timestamp(arrow.get(o['datetime']).datetime),
                    'country': country,
                    'mode': modes,
                    'production': map(lambda k: o['production'][k], modes),
                })
            if df is not None: df = df.append(p)
            else: df = p
    return df

# get_exchange

def fetch_exchange(country_code, t):
    url = '%s/v1/exchanges' % endpoint
    params = {
        'datetime': t.isoformat(),
        'countryCode': country_code
    }
    obj = r.get(url, params=params).json()
    return obj['data']

def get_exchange(countries, start_date, end_date, delta):
    df = None
    time_span = date_range(start_date, end_date, delta)
    for country_code in countries:
        print 'Fetching country %s..' % country_code
        for t in time_span:
            o = fetch_exchange(country_code, t)
            if not o: continue
            country_exchanges = o.values()
            # Make sure `from` is always `country_code`
            country_tos = []
            net_flows = []
            for item in country_exchanges:
                sorted_country_codes = item['sortedCountryCodes'].split('->')
                if sorted_country_codes[0] == country_code:
                    country_tos.append(sorted_country_codes[1])
                    net_flows.append(item['netFlow'])
                else:
                    country_tos.append(sorted_country_codes[0])
                    net_flows.append(-1 * item['netFlow'])
            timestamps = map(lambda x: pd.Timestamp(arrow.get(x['datetime']).datetime),
                country_exchanges)
            p = pd.DataFrame({'country_from': country_code,
                              'timestamp': timestamps,
                              'country_to': country_tos,
                              'net_flow': net_flows})
            if df is not None: df = df.append(p)
            else: df = p
    return df

# get_state

def fetch_state(t, delta):
    url = '%s/v1/state' % endpoint
    params = {
        'datetime': t.isoformat()
    }
    obj = r.get(url, params=params).json()
    if not obj: return
    return obj['data']

def get_state(countries, start_date, end_date, delta):
    df = None
    time_span = date_range(start_date, end_date, delta)
    for t in time_span:
        o = fetch_state(t, delta)
        if not o: continue
        for countryCode in countries:
            if not countryCode in o['countries']: continue
            d = o['countries'][countryCode]
            if not 'datetime' in d: continue
            p = pd.DataFrame(
                data={
                    'timestamp': pd.Timestamp(arrow.get(d['datetime']).datetime),
<<<<<<< HEAD
                    'country': countries,
                    'co2intensity': d.get('co2intensity', None),
                })
        if df is not None: df = df.append(p)
        else: df = p
=======
                    'country': countryCode,
                    'co2intensity': d.get('co2intensity', None),
                },
                index=[0])
            if df is not None: df = df.append(p)
            else: df = p
>>>>>>> 0761bc97
    return df<|MERGE_RESOLUTION|>--- conflicted
+++ resolved
@@ -115,18 +115,10 @@
             p = pd.DataFrame(
                 data={
                     'timestamp': pd.Timestamp(arrow.get(d['datetime']).datetime),
-<<<<<<< HEAD
-                    'country': countries,
-                    'co2intensity': d.get('co2intensity', None),
-                })
-        if df is not None: df = df.append(p)
-        else: df = p
-=======
                     'country': countryCode,
                     'co2intensity': d.get('co2intensity', None),
                 },
                 index=[0])
             if df is not None: df = df.append(p)
             else: df = p
->>>>>>> 0761bc97
     return df